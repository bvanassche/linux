// SPDX-License-Identifier: GPL-2.0
/*
 * NVM Express device driver
 * Copyright (c) 2011-2014, Intel Corporation.
 */

#include <linux/blkdev.h>
#include <linux/blk-mq.h>
#include <linux/compat.h>
#include <linux/delay.h>
#include <linux/errno.h>
#include <linux/hdreg.h>
#include <linux/kernel.h>
#include <linux/module.h>
#include <linux/backing-dev.h>
#include <linux/list_sort.h>
#include <linux/slab.h>
#include <linux/types.h>
#include <linux/pr.h>
#include <linux/ptrace.h>
#include <linux/nvme_ioctl.h>
#include <linux/pm_qos.h>
#include <asm/unaligned.h>

#include "nvme.h"
#include "fabrics.h"

#define CREATE_TRACE_POINTS
#include "trace.h"

#define NVME_MINORS		(1U << MINORBITS)

unsigned int admin_timeout = 60;
module_param(admin_timeout, uint, 0644);
MODULE_PARM_DESC(admin_timeout, "timeout in seconds for admin commands");
EXPORT_SYMBOL_GPL(admin_timeout);

unsigned int nvme_io_timeout = 30;
module_param_named(io_timeout, nvme_io_timeout, uint, 0644);
MODULE_PARM_DESC(io_timeout, "timeout in seconds for I/O");
EXPORT_SYMBOL_GPL(nvme_io_timeout);

static unsigned char shutdown_timeout = 5;
module_param(shutdown_timeout, byte, 0644);
MODULE_PARM_DESC(shutdown_timeout, "timeout in seconds for controller shutdown");

static u8 nvme_max_retries = 5;
module_param_named(max_retries, nvme_max_retries, byte, 0644);
MODULE_PARM_DESC(max_retries, "max number of retries a command may have");

static unsigned long default_ps_max_latency_us = 100000;
module_param(default_ps_max_latency_us, ulong, 0644);
MODULE_PARM_DESC(default_ps_max_latency_us,
		 "max power saving latency for new devices; use PM QOS to change per device");

static bool force_apst;
module_param(force_apst, bool, 0644);
MODULE_PARM_DESC(force_apst, "allow APST for newly enumerated devices even if quirked off");

static bool streams;
module_param(streams, bool, 0644);
MODULE_PARM_DESC(streams, "turn on support for Streams write directives");

/*
 * nvme_wq - hosts nvme related works that are not reset or delete
 * nvme_reset_wq - hosts nvme reset works
 * nvme_delete_wq - hosts nvme delete works
 *
 * nvme_wq will host works such as scan, aen handling, fw activation,
 * keep-alive, periodic reconnects etc. nvme_reset_wq
 * runs reset works which also flush works hosted on nvme_wq for
 * serialization purposes. nvme_delete_wq host controller deletion
 * works which flush reset works for serialization.
 */
struct workqueue_struct *nvme_wq;
EXPORT_SYMBOL_GPL(nvme_wq);

struct workqueue_struct *nvme_reset_wq;
EXPORT_SYMBOL_GPL(nvme_reset_wq);

struct workqueue_struct *nvme_delete_wq;
EXPORT_SYMBOL_GPL(nvme_delete_wq);

static LIST_HEAD(nvme_subsystems);
static DEFINE_MUTEX(nvme_subsystems_lock);

static DEFINE_IDA(nvme_instance_ida);
static dev_t nvme_chr_devt;
static struct class *nvme_class;
static struct class *nvme_subsys_class;

static int _nvme_revalidate_disk(struct gendisk *disk);
static void nvme_put_subsystem(struct nvme_subsystem *subsys);
static void nvme_remove_invalid_namespaces(struct nvme_ctrl *ctrl,
					   unsigned nsid);

static void nvme_set_queue_dying(struct nvme_ns *ns)
{
	/*
	 * Revalidating a dead namespace sets capacity to 0. This will end
	 * buffered writers dirtying pages that can't be synced.
	 */
	if (test_and_set_bit(NVME_NS_DEAD, &ns->flags))
		return;
	blk_set_queue_dying(ns->queue);
	/* Forcibly unquiesce queues to avoid blocking dispatch */
	blk_mq_unquiesce_queue(ns->queue);
	/*
	 * Revalidate after unblocking dispatchers that may be holding bd_butex
	 */
	revalidate_disk(ns->disk);
}

static void nvme_queue_scan(struct nvme_ctrl *ctrl)
{
	/*
	 * Only new queue scan work when admin and IO queues are both alive
	 */
	if (ctrl->state == NVME_CTRL_LIVE && ctrl->tagset)
		queue_work(nvme_wq, &ctrl->scan_work);
}

/*
 * Use this function to proceed with scheduling reset_work for a controller
 * that had previously been set to the resetting state. This is intended for
 * code paths that can't be interrupted by other reset attempts. A hot removal
 * may prevent this from succeeding.
 */
int nvme_try_sched_reset(struct nvme_ctrl *ctrl)
{
	if (ctrl->state != NVME_CTRL_RESETTING)
		return -EBUSY;
	if (!queue_work(nvme_reset_wq, &ctrl->reset_work))
		return -EBUSY;
	return 0;
}
EXPORT_SYMBOL_GPL(nvme_try_sched_reset);

int nvme_reset_ctrl(struct nvme_ctrl *ctrl)
{
	if (!nvme_change_ctrl_state(ctrl, NVME_CTRL_RESETTING))
		return -EBUSY;
	if (!queue_work(nvme_reset_wq, &ctrl->reset_work))
		return -EBUSY;
	return 0;
}
EXPORT_SYMBOL_GPL(nvme_reset_ctrl);

int nvme_reset_ctrl_sync(struct nvme_ctrl *ctrl)
{
	int ret;

	ret = nvme_reset_ctrl(ctrl);
	if (!ret) {
		flush_work(&ctrl->reset_work);
		if (ctrl->state != NVME_CTRL_LIVE)
			ret = -ENETRESET;
	}

	return ret;
}
EXPORT_SYMBOL_GPL(nvme_reset_ctrl_sync);

static void nvme_do_delete_ctrl(struct nvme_ctrl *ctrl)
{
	dev_info(ctrl->device,
		 "Removing ctrl: NQN \"%s\"\n", ctrl->opts->subsysnqn);

	flush_work(&ctrl->reset_work);
	nvme_stop_ctrl(ctrl);
	nvme_remove_namespaces(ctrl);
	ctrl->ops->delete_ctrl(ctrl);
	nvme_uninit_ctrl(ctrl);
}

static void nvme_delete_ctrl_work(struct work_struct *work)
{
	struct nvme_ctrl *ctrl =
		container_of(work, struct nvme_ctrl, delete_work);

	nvme_do_delete_ctrl(ctrl);
}

int nvme_delete_ctrl(struct nvme_ctrl *ctrl)
{
	if (!nvme_change_ctrl_state(ctrl, NVME_CTRL_DELETING))
		return -EBUSY;
	if (!queue_work(nvme_delete_wq, &ctrl->delete_work))
		return -EBUSY;
	return 0;
}
EXPORT_SYMBOL_GPL(nvme_delete_ctrl);

static void nvme_delete_ctrl_sync(struct nvme_ctrl *ctrl)
{
	/*
	 * Keep a reference until nvme_do_delete_ctrl() complete,
	 * since ->delete_ctrl can free the controller.
	 */
	nvme_get_ctrl(ctrl);
	if (nvme_change_ctrl_state(ctrl, NVME_CTRL_DELETING))
		nvme_do_delete_ctrl(ctrl);
	nvme_put_ctrl(ctrl);
}

static blk_status_t nvme_error_status(u16 status)
{
	switch (status & 0x7ff) {
	case NVME_SC_SUCCESS:
		return BLK_STS_OK;
	case NVME_SC_CAP_EXCEEDED:
		return BLK_STS_NOSPC;
	case NVME_SC_LBA_RANGE:
	case NVME_SC_CMD_INTERRUPTED:
	case NVME_SC_NS_NOT_READY:
		return BLK_STS_TARGET;
	case NVME_SC_BAD_ATTRIBUTES:
	case NVME_SC_ONCS_NOT_SUPPORTED:
	case NVME_SC_INVALID_OPCODE:
	case NVME_SC_INVALID_FIELD:
	case NVME_SC_INVALID_NS:
		return BLK_STS_NOTSUPP;
	case NVME_SC_WRITE_FAULT:
	case NVME_SC_READ_ERROR:
	case NVME_SC_UNWRITTEN_BLOCK:
	case NVME_SC_ACCESS_DENIED:
	case NVME_SC_READ_ONLY:
	case NVME_SC_COMPARE_FAILED:
		return BLK_STS_MEDIUM;
	case NVME_SC_GUARD_CHECK:
	case NVME_SC_APPTAG_CHECK:
	case NVME_SC_REFTAG_CHECK:
	case NVME_SC_INVALID_PI:
		return BLK_STS_PROTECTION;
	case NVME_SC_RESERVATION_CONFLICT:
		return BLK_STS_NEXUS;
	case NVME_SC_HOST_PATH_ERROR:
		return BLK_STS_TRANSPORT;
	default:
		return BLK_STS_IOERR;
	}
}

static inline bool nvme_req_needs_retry(struct request *req)
{
	if (blk_noretry_request(req))
		return false;
	if (nvme_req(req)->status & NVME_SC_DNR)
		return false;
	if (nvme_req(req)->retries >= nvme_max_retries)
		return false;
	return true;
}

static void nvme_retry_req(struct request *req)
{
	struct nvme_ns *ns = req->q->queuedata;
	unsigned long delay = 0;
	u16 crd;

	/* The mask and shift result must be <= 3 */
	crd = (nvme_req(req)->status & NVME_SC_CRD) >> 11;
	if (ns && crd)
		delay = ns->ctrl->crdt[crd - 1] * 100;

	nvme_req(req)->retries++;
	blk_mq_requeue_request(req, false);
	blk_mq_delay_kick_requeue_list(req->q, delay);
}

void nvme_complete_rq(struct request *req)
{
	blk_status_t status = nvme_error_status(nvme_req(req)->status);

	trace_nvme_complete_rq(req);

	nvme_cleanup_cmd(req);

	if (nvme_req(req)->ctrl->kas)
		nvme_req(req)->ctrl->comp_seen = true;

	if (unlikely(status != BLK_STS_OK && nvme_req_needs_retry(req))) {
		if ((req->cmd_flags & REQ_NVME_MPATH) && nvme_failover_req(req))
			return;

		if (!blk_queue_dying(req->q)) {
			nvme_retry_req(req);
			return;
		}
	} else if (IS_ENABLED(CONFIG_BLK_DEV_ZONED) &&
		   req_op(req) == REQ_OP_ZONE_APPEND) {
		req->__sector = nvme_lba_to_sect(req->q->queuedata,
			le64_to_cpu(nvme_req(req)->result.u64));
	}

	nvme_trace_bio_complete(req, status);
	blk_mq_end_request(req, status);
}
EXPORT_SYMBOL_GPL(nvme_complete_rq);

bool nvme_cancel_request(struct request *req, void *data, bool reserved)
{
	dev_dbg_ratelimited(((struct nvme_ctrl *) data)->device,
				"Cancelling I/O %d", req->tag);

	/* don't abort one completed request */
	if (blk_mq_request_completed(req))
		return true;

	nvme_req(req)->status = NVME_SC_HOST_ABORTED_CMD;
	blk_mq_complete_request(req);
	return true;
}
EXPORT_SYMBOL_GPL(nvme_cancel_request);

bool nvme_change_ctrl_state(struct nvme_ctrl *ctrl,
		enum nvme_ctrl_state new_state)
{
	enum nvme_ctrl_state old_state;
	unsigned long flags;
	bool changed = false;

	spin_lock_irqsave(&ctrl->lock, flags);

	old_state = ctrl->state;
	switch (new_state) {
	case NVME_CTRL_LIVE:
		switch (old_state) {
		case NVME_CTRL_NEW:
		case NVME_CTRL_RESETTING:
		case NVME_CTRL_CONNECTING:
			changed = true;
			/* FALLTHRU */
		default:
			break;
		}
		break;
	case NVME_CTRL_RESETTING:
		switch (old_state) {
		case NVME_CTRL_NEW:
		case NVME_CTRL_LIVE:
			changed = true;
			/* FALLTHRU */
		default:
			break;
		}
		break;
	case NVME_CTRL_CONNECTING:
		switch (old_state) {
		case NVME_CTRL_NEW:
		case NVME_CTRL_RESETTING:
			changed = true;
			/* FALLTHRU */
		default:
			break;
		}
		break;
	case NVME_CTRL_DELETING:
		switch (old_state) {
		case NVME_CTRL_LIVE:
		case NVME_CTRL_RESETTING:
		case NVME_CTRL_CONNECTING:
			changed = true;
			/* FALLTHRU */
		default:
			break;
		}
		break;
	case NVME_CTRL_DEAD:
		switch (old_state) {
		case NVME_CTRL_DELETING:
			changed = true;
			/* FALLTHRU */
		default:
			break;
		}
		break;
	default:
		break;
	}

	if (changed) {
		ctrl->state = new_state;
		wake_up_all(&ctrl->state_wq);
	}

	spin_unlock_irqrestore(&ctrl->lock, flags);
	if (changed && ctrl->state == NVME_CTRL_LIVE)
		nvme_kick_requeue_lists(ctrl);
	return changed;
}
EXPORT_SYMBOL_GPL(nvme_change_ctrl_state);

/*
 * Returns true for sink states that can't ever transition back to live.
 */
static bool nvme_state_terminal(struct nvme_ctrl *ctrl)
{
	switch (ctrl->state) {
	case NVME_CTRL_NEW:
	case NVME_CTRL_LIVE:
	case NVME_CTRL_RESETTING:
	case NVME_CTRL_CONNECTING:
		return false;
	case NVME_CTRL_DELETING:
	case NVME_CTRL_DEAD:
		return true;
	default:
		WARN_ONCE(1, "Unhandled ctrl state:%d", ctrl->state);
		return true;
	}
}

/*
 * Waits for the controller state to be resetting, or returns false if it is
 * not possible to ever transition to that state.
 */
bool nvme_wait_reset(struct nvme_ctrl *ctrl)
{
	wait_event(ctrl->state_wq,
		   nvme_change_ctrl_state(ctrl, NVME_CTRL_RESETTING) ||
		   nvme_state_terminal(ctrl));
	return ctrl->state == NVME_CTRL_RESETTING;
}
EXPORT_SYMBOL_GPL(nvme_wait_reset);

static void nvme_free_ns_head(struct kref *ref)
{
	struct nvme_ns_head *head =
		container_of(ref, struct nvme_ns_head, ref);

	nvme_mpath_remove_disk(head);
	ida_simple_remove(&head->subsys->ns_ida, head->instance);
	cleanup_srcu_struct(&head->srcu);
	nvme_put_subsystem(head->subsys);
	kfree(head);
}

static void nvme_put_ns_head(struct nvme_ns_head *head)
{
	kref_put(&head->ref, nvme_free_ns_head);
}

static void nvme_free_ns(struct kref *kref)
{
	struct nvme_ns *ns = container_of(kref, struct nvme_ns, kref);

	if (ns->ndev)
		nvme_nvm_unregister(ns);

	put_disk(ns->disk);
	nvme_put_ns_head(ns->head);
	nvme_put_ctrl(ns->ctrl);
	kfree(ns);
}

static void nvme_put_ns(struct nvme_ns *ns)
{
	kref_put(&ns->kref, nvme_free_ns);
}

static inline void nvme_clear_nvme_request(struct request *req)
{
	if (!(req->rq_flags & RQF_DONTPREP)) {
		nvme_req(req)->retries = 0;
		nvme_req(req)->flags = 0;
		req->rq_flags |= RQF_DONTPREP;
	}
}

struct request *nvme_alloc_request(struct request_queue *q,
		struct nvme_command *cmd, blk_mq_req_flags_t flags, int qid)
{
	unsigned op = nvme_is_write(cmd) ? REQ_OP_DRV_OUT : REQ_OP_DRV_IN;
	struct request *req;

	if (qid == NVME_QID_ANY) {
		req = blk_mq_alloc_request(q, op, flags);
	} else {
		req = blk_mq_alloc_request_hctx(q, op, flags,
				qid ? qid - 1 : 0);
	}
	if (IS_ERR(req))
		return req;

	req->cmd_flags |= REQ_FAILFAST_DRIVER;
	nvme_clear_nvme_request(req);
	nvme_req(req)->cmd = cmd;

	return req;
}
EXPORT_SYMBOL_GPL(nvme_alloc_request);

static int nvme_toggle_streams(struct nvme_ctrl *ctrl, bool enable)
{
	struct nvme_command c;

	memset(&c, 0, sizeof(c));

	c.directive.opcode = nvme_admin_directive_send;
	c.directive.nsid = cpu_to_le32(NVME_NSID_ALL);
	c.directive.doper = NVME_DIR_SND_ID_OP_ENABLE;
	c.directive.dtype = NVME_DIR_IDENTIFY;
	c.directive.tdtype = NVME_DIR_STREAMS;
	c.directive.endir = enable ? NVME_DIR_ENDIR : 0;

	return nvme_submit_sync_cmd(ctrl->admin_q, &c, NULL, 0);
}

static int nvme_disable_streams(struct nvme_ctrl *ctrl)
{
	return nvme_toggle_streams(ctrl, false);
}

static int nvme_enable_streams(struct nvme_ctrl *ctrl)
{
	return nvme_toggle_streams(ctrl, true);
}

static int nvme_get_stream_params(struct nvme_ctrl *ctrl,
				  struct streams_directive_params *s, u32 nsid)
{
	struct nvme_command c;

	memset(&c, 0, sizeof(c));
	memset(s, 0, sizeof(*s));

	c.directive.opcode = nvme_admin_directive_recv;
	c.directive.nsid = cpu_to_le32(nsid);
	c.directive.numd = cpu_to_le32(nvme_bytes_to_numd(sizeof(*s)));
	c.directive.doper = NVME_DIR_RCV_ST_OP_PARAM;
	c.directive.dtype = NVME_DIR_STREAMS;

	return nvme_submit_sync_cmd(ctrl->admin_q, &c, s, sizeof(*s));
}

static int nvme_configure_directives(struct nvme_ctrl *ctrl)
{
	struct streams_directive_params s;
	int ret;

	if (!(ctrl->oacs & NVME_CTRL_OACS_DIRECTIVES))
		return 0;
	if (!streams)
		return 0;

	ret = nvme_enable_streams(ctrl);
	if (ret)
		return ret;

	ret = nvme_get_stream_params(ctrl, &s, NVME_NSID_ALL);
	if (ret)
		goto out_disable_stream;

	ctrl->nssa = le16_to_cpu(s.nssa);
	if (ctrl->nssa < BLK_MAX_WRITE_HINTS - 1) {
		dev_info(ctrl->device, "too few streams (%u) available\n",
					ctrl->nssa);
		goto out_disable_stream;
	}

	ctrl->nr_streams = min_t(u16, ctrl->nssa, BLK_MAX_WRITE_HINTS - 1);
	dev_info(ctrl->device, "Using %u streams\n", ctrl->nr_streams);
	return 0;

out_disable_stream:
	nvme_disable_streams(ctrl);
	return ret;
}

/*
 * Check if 'req' has a write hint associated with it. If it does, assign
 * a valid namespace stream to the write.
 */
static void nvme_assign_write_stream(struct nvme_ctrl *ctrl,
				     struct request *req, u16 *control,
				     u32 *dsmgmt)
{
	enum rw_hint streamid = req->write_hint;

	if (streamid == WRITE_LIFE_NOT_SET || streamid == WRITE_LIFE_NONE)
		streamid = 0;
	else {
		streamid--;
		if (WARN_ON_ONCE(streamid > ctrl->nr_streams))
			return;

		*control |= NVME_RW_DTYPE_STREAMS;
		*dsmgmt |= streamid << 16;
	}

	if (streamid < ARRAY_SIZE(req->q->write_hints))
		req->q->write_hints[streamid] += blk_rq_bytes(req) >> 9;
}

static inline void nvme_setup_flush(struct nvme_ns *ns,
		struct nvme_command *cmnd)
{
	cmnd->common.opcode = nvme_cmd_flush;
	cmnd->common.nsid = cpu_to_le32(ns->head->ns_id);
}

static blk_status_t nvme_setup_discard(struct nvme_ns *ns, struct request *req,
		struct nvme_command *cmnd)
{
	unsigned short segments = blk_rq_nr_discard_segments(req), n = 0;
	struct nvme_dsm_range *range;
	struct bio *bio;

	/*
	 * Some devices do not consider the DSM 'Number of Ranges' field when
	 * determining how much data to DMA. Always allocate memory for maximum
	 * number of segments to prevent device reading beyond end of buffer.
	 */
	static const size_t alloc_size = sizeof(*range) * NVME_DSM_MAX_RANGES;

	range = kzalloc(alloc_size, GFP_ATOMIC | __GFP_NOWARN);
	if (!range) {
		/*
		 * If we fail allocation our range, fallback to the controller
		 * discard page. If that's also busy, it's safe to return
		 * busy, as we know we can make progress once that's freed.
		 */
		if (test_and_set_bit_lock(0, &ns->ctrl->discard_page_busy))
			return BLK_STS_RESOURCE;

		range = page_address(ns->ctrl->discard_page);
	}

	__rq_for_each_bio(bio, req) {
		u64 slba = nvme_sect_to_lba(ns, bio->bi_iter.bi_sector);
		u32 nlb = bio->bi_iter.bi_size >> ns->lba_shift;

		if (n < segments) {
			range[n].cattr = cpu_to_le32(0);
			range[n].nlb = cpu_to_le32(nlb);
			range[n].slba = cpu_to_le64(slba);
		}
		n++;
	}

	if (WARN_ON_ONCE(n != segments)) {
		if (virt_to_page(range) == ns->ctrl->discard_page)
			clear_bit_unlock(0, &ns->ctrl->discard_page_busy);
		else
			kfree(range);
		return BLK_STS_IOERR;
	}

	cmnd->dsm.opcode = nvme_cmd_dsm;
	cmnd->dsm.nsid = cpu_to_le32(ns->head->ns_id);
	cmnd->dsm.nr = cpu_to_le32(segments - 1);
	cmnd->dsm.attributes = cpu_to_le32(NVME_DSMGMT_AD);

	req->special_vec.bv_page = virt_to_page(range);
	req->special_vec.bv_offset = offset_in_page(range);
	req->special_vec.bv_len = alloc_size;
	req->rq_flags |= RQF_SPECIAL_PAYLOAD;

	return BLK_STS_OK;
}

static inline blk_status_t nvme_setup_write_zeroes(struct nvme_ns *ns,
		struct request *req, struct nvme_command *cmnd)
{
	if (ns->ctrl->quirks & NVME_QUIRK_DEALLOCATE_ZEROES)
		return nvme_setup_discard(ns, req, cmnd);

	cmnd->write_zeroes.opcode = nvme_cmd_write_zeroes;
	cmnd->write_zeroes.nsid = cpu_to_le32(ns->head->ns_id);
	cmnd->write_zeroes.slba =
		cpu_to_le64(nvme_sect_to_lba(ns, blk_rq_pos(req)));
	cmnd->write_zeroes.length =
		cpu_to_le16((blk_rq_bytes(req) >> ns->lba_shift) - 1);
	cmnd->write_zeroes.control = 0;
	return BLK_STS_OK;
}

static inline blk_status_t nvme_setup_rw(struct nvme_ns *ns,
		struct request *req, struct nvme_command *cmnd,
		enum nvme_opcode op)
{
	struct nvme_ctrl *ctrl = ns->ctrl;
	u16 control = 0;
	u32 dsmgmt = 0;

	if (req->cmd_flags & REQ_FUA)
		control |= NVME_RW_FUA;
	if (req->cmd_flags & (REQ_FAILFAST_DEV | REQ_RAHEAD))
		control |= NVME_RW_LR;

	if (req->cmd_flags & REQ_RAHEAD)
		dsmgmt |= NVME_RW_DSM_FREQ_PREFETCH;

	cmnd->rw.opcode = op;
	cmnd->rw.nsid = cpu_to_le32(ns->head->ns_id);
	cmnd->rw.slba = cpu_to_le64(nvme_sect_to_lba(ns, blk_rq_pos(req)));
	cmnd->rw.length = cpu_to_le16((blk_rq_bytes(req) >> ns->lba_shift) - 1);

	if (req_op(req) == REQ_OP_WRITE && ctrl->nr_streams)
		nvme_assign_write_stream(ctrl, req, &control, &dsmgmt);

	if (ns->ms) {
		/*
		 * If formated with metadata, the block layer always provides a
		 * metadata buffer if CONFIG_BLK_DEV_INTEGRITY is enabled.  Else
		 * we enable the PRACT bit for protection information or set the
		 * namespace capacity to zero to prevent any I/O.
		 */
		if (!blk_integrity_rq(req)) {
			if (WARN_ON_ONCE(!nvme_ns_has_pi(ns)))
				return BLK_STS_NOTSUPP;
			control |= NVME_RW_PRINFO_PRACT;
		}

		switch (ns->pi_type) {
		case NVME_NS_DPS_PI_TYPE3:
			control |= NVME_RW_PRINFO_PRCHK_GUARD;
			break;
		case NVME_NS_DPS_PI_TYPE1:
		case NVME_NS_DPS_PI_TYPE2:
			control |= NVME_RW_PRINFO_PRCHK_GUARD |
					NVME_RW_PRINFO_PRCHK_REF;
			if (op == nvme_cmd_zone_append)
				control |= NVME_RW_APPEND_PIREMAP;
			cmnd->rw.reftag = cpu_to_le32(t10_pi_ref_tag(req));
			break;
		}
	}

	cmnd->rw.control = cpu_to_le16(control);
	cmnd->rw.dsmgmt = cpu_to_le32(dsmgmt);
	return 0;
}

void nvme_cleanup_cmd(struct request *req)
{
	if (req->rq_flags & RQF_SPECIAL_PAYLOAD) {
		struct nvme_ns *ns = req->rq_disk->private_data;
		struct page *page = req->special_vec.bv_page;

		if (page == ns->ctrl->discard_page)
			clear_bit_unlock(0, &ns->ctrl->discard_page_busy);
		else
			kfree(page_address(page) + req->special_vec.bv_offset);
	}
}
EXPORT_SYMBOL_GPL(nvme_cleanup_cmd);

blk_status_t nvme_setup_cmd(struct nvme_ns *ns, struct request *req,
		struct nvme_command *cmd)
{
	blk_status_t ret = BLK_STS_OK;

	nvme_clear_nvme_request(req);

	memset(cmd, 0, sizeof(*cmd));
	switch (req_op(req)) {
	case REQ_OP_DRV_IN:
	case REQ_OP_DRV_OUT:
		memcpy(cmd, nvme_req(req)->cmd, sizeof(*cmd));
		break;
	case REQ_OP_FLUSH:
		nvme_setup_flush(ns, cmd);
		break;
	case REQ_OP_ZONE_RESET_ALL:
	case REQ_OP_ZONE_RESET:
		ret = nvme_setup_zone_mgmt_send(ns, req, cmd, NVME_ZONE_RESET);
		break;
	case REQ_OP_ZONE_OPEN:
		ret = nvme_setup_zone_mgmt_send(ns, req, cmd, NVME_ZONE_OPEN);
		break;
	case REQ_OP_ZONE_CLOSE:
		ret = nvme_setup_zone_mgmt_send(ns, req, cmd, NVME_ZONE_CLOSE);
		break;
	case REQ_OP_ZONE_FINISH:
		ret = nvme_setup_zone_mgmt_send(ns, req, cmd, NVME_ZONE_FINISH);
		break;
	case REQ_OP_WRITE_ZEROES:
		ret = nvme_setup_write_zeroes(ns, req, cmd);
		break;
	case REQ_OP_DISCARD:
		ret = nvme_setup_discard(ns, req, cmd);
		break;
	case REQ_OP_READ:
		ret = nvme_setup_rw(ns, req, cmd, nvme_cmd_read);
		break;
	case REQ_OP_WRITE:
		ret = nvme_setup_rw(ns, req, cmd, nvme_cmd_write);
		break;
	case REQ_OP_ZONE_APPEND:
		ret = nvme_setup_rw(ns, req, cmd, nvme_cmd_zone_append);
		break;
	default:
		WARN_ON_ONCE(1);
		return BLK_STS_IOERR;
	}

	cmd->common.command_id = req->tag;
	trace_nvme_setup_cmd(req, cmd);
	return ret;
}
EXPORT_SYMBOL_GPL(nvme_setup_cmd);

static void nvme_end_sync_rq(struct request *rq, blk_status_t error)
{
	struct completion *waiting = rq->end_io_data;

	rq->end_io_data = NULL;
	complete(waiting);
}

static void nvme_execute_rq_polled(struct request_queue *q,
		struct gendisk *bd_disk, struct request *rq, int at_head)
{
	DECLARE_COMPLETION_ONSTACK(wait);

	WARN_ON_ONCE(!test_bit(QUEUE_FLAG_POLL, &q->queue_flags));

	rq->cmd_flags |= REQ_HIPRI;
	rq->end_io_data = &wait;
	blk_execute_rq_nowait(q, bd_disk, rq, at_head, nvme_end_sync_rq);

	while (!completion_done(&wait)) {
		blk_poll(q, request_to_qc_t(rq->mq_hctx, rq), true);
		cond_resched();
	}
}

/*
 * Returns 0 on success.  If the result is negative, it's a Linux error code;
 * if the result is positive, it's an NVM Express status code
 */
int __nvme_submit_sync_cmd(struct request_queue *q, struct nvme_command *cmd,
		union nvme_result *result, void *buffer, unsigned bufflen,
		unsigned timeout, int qid, int at_head,
		blk_mq_req_flags_t flags, bool poll)
{
	struct request *req;
	int ret;

	req = nvme_alloc_request(q, cmd, flags, qid);
	if (IS_ERR(req))
		return PTR_ERR(req);

	req->timeout = timeout ? timeout : ADMIN_TIMEOUT;

	if (buffer && bufflen) {
		ret = blk_rq_map_kern(q, req, buffer, bufflen, GFP_KERNEL);
		if (ret)
			goto out;
	}

	if (poll)
		nvme_execute_rq_polled(req->q, NULL, req, at_head);
	else
		blk_execute_rq(req->q, NULL, req, at_head);
	if (result)
		*result = nvme_req(req)->result;
	if (nvme_req(req)->flags & NVME_REQ_CANCELLED)
		ret = -EINTR;
	else
		ret = nvme_req(req)->status;
 out:
	blk_mq_free_request(req);
	return ret;
}
EXPORT_SYMBOL_GPL(__nvme_submit_sync_cmd);

int nvme_submit_sync_cmd(struct request_queue *q, struct nvme_command *cmd,
		void *buffer, unsigned bufflen)
{
	return __nvme_submit_sync_cmd(q, cmd, NULL, buffer, bufflen, 0,
			NVME_QID_ANY, 0, 0, false);
}
EXPORT_SYMBOL_GPL(nvme_submit_sync_cmd);

static void *nvme_add_user_metadata(struct bio *bio, void __user *ubuf,
		unsigned len, u32 seed, bool write)
{
	struct bio_integrity_payload *bip;
	int ret = -ENOMEM;
	void *buf;

	buf = kmalloc(len, GFP_KERNEL);
	if (!buf)
		goto out;

	ret = -EFAULT;
	if (write && copy_from_user(buf, ubuf, len))
		goto out_free_meta;

	bip = bio_integrity_alloc(bio, GFP_KERNEL, 1);
	if (IS_ERR(bip)) {
		ret = PTR_ERR(bip);
		goto out_free_meta;
	}

	bip->bip_iter.bi_size = len;
	bip->bip_iter.bi_sector = seed;
	ret = bio_integrity_add_page(bio, virt_to_page(buf), len,
			offset_in_page(buf));
	if (ret == len)
		return buf;
	ret = -ENOMEM;
out_free_meta:
	kfree(buf);
out:
	return ERR_PTR(ret);
}

static int nvme_submit_user_cmd(struct request_queue *q,
		struct nvme_command *cmd, void __user *ubuffer,
		unsigned bufflen, void __user *meta_buffer, unsigned meta_len,
		u32 meta_seed, u64 *result, unsigned timeout)
{
	bool write = nvme_is_write(cmd);
	struct nvme_ns *ns = q->queuedata;
	struct gendisk *disk = ns ? ns->disk : NULL;
	struct request *req;
	struct bio *bio = NULL;
	void *meta = NULL;
	int ret;

	req = nvme_alloc_request(q, cmd, 0, NVME_QID_ANY);
	if (IS_ERR(req))
		return PTR_ERR(req);

	req->timeout = timeout ? timeout : ADMIN_TIMEOUT;
	nvme_req(req)->flags |= NVME_REQ_USERCMD;

	if (ubuffer && bufflen) {
		ret = blk_rq_map_user(q, req, NULL, ubuffer, bufflen,
				GFP_KERNEL);
		if (ret)
			goto out;
		bio = req->bio;
		bio->bi_disk = disk;
		if (disk && meta_buffer && meta_len) {
			meta = nvme_add_user_metadata(bio, meta_buffer, meta_len,
					meta_seed, write);
			if (IS_ERR(meta)) {
				ret = PTR_ERR(meta);
				goto out_unmap;
			}
			req->cmd_flags |= REQ_INTEGRITY;
		}
	}

	blk_execute_rq(req->q, disk, req, 0);
	if (nvme_req(req)->flags & NVME_REQ_CANCELLED)
		ret = -EINTR;
	else
		ret = nvme_req(req)->status;
	if (result)
		*result = le64_to_cpu(nvme_req(req)->result.u64);
	if (meta && !ret && !write) {
		if (copy_to_user(meta_buffer, meta, meta_len))
			ret = -EFAULT;
	}
	kfree(meta);
 out_unmap:
	if (bio)
		blk_rq_unmap_user(bio);
 out:
	blk_mq_free_request(req);
	return ret;
}

static void nvme_keep_alive_end_io(struct request *rq, blk_status_t status)
{
	struct nvme_ctrl *ctrl = rq->end_io_data;
	unsigned long flags;
	bool startka = false;

	blk_mq_free_request(rq);

	if (status) {
		dev_err(ctrl->device,
			"failed nvme_keep_alive_end_io error=%d\n",
				status);
		return;
	}

	ctrl->comp_seen = false;
	spin_lock_irqsave(&ctrl->lock, flags);
	if (ctrl->state == NVME_CTRL_LIVE ||
	    ctrl->state == NVME_CTRL_CONNECTING)
		startka = true;
	spin_unlock_irqrestore(&ctrl->lock, flags);
	if (startka)
		queue_delayed_work(nvme_wq, &ctrl->ka_work, ctrl->kato * HZ);
}

static int nvme_keep_alive(struct nvme_ctrl *ctrl)
{
	struct request *rq;

	rq = nvme_alloc_request(ctrl->admin_q, &ctrl->ka_cmd, BLK_MQ_REQ_RESERVED,
			NVME_QID_ANY);
	if (IS_ERR(rq))
		return PTR_ERR(rq);

	rq->timeout = ctrl->kato * HZ;
	rq->end_io_data = ctrl;

	blk_execute_rq_nowait(rq->q, NULL, rq, 0, nvme_keep_alive_end_io);

	return 0;
}

static void nvme_keep_alive_work(struct work_struct *work)
{
	struct nvme_ctrl *ctrl = container_of(to_delayed_work(work),
			struct nvme_ctrl, ka_work);
	bool comp_seen = ctrl->comp_seen;

	if ((ctrl->ctratt & NVME_CTRL_ATTR_TBKAS) && comp_seen) {
		dev_dbg(ctrl->device,
			"reschedule traffic based keep-alive timer\n");
		ctrl->comp_seen = false;
		queue_delayed_work(nvme_wq, &ctrl->ka_work, ctrl->kato * HZ);
		return;
	}

	if (nvme_keep_alive(ctrl)) {
		/* allocation failure, reset the controller */
		dev_err(ctrl->device, "keep-alive failed\n");
		nvme_reset_ctrl(ctrl);
		return;
	}
}

static void nvme_start_keep_alive(struct nvme_ctrl *ctrl)
{
	if (unlikely(ctrl->kato == 0))
		return;

	queue_delayed_work(nvme_wq, &ctrl->ka_work, ctrl->kato * HZ);
}

void nvme_stop_keep_alive(struct nvme_ctrl *ctrl)
{
	if (unlikely(ctrl->kato == 0))
		return;

	cancel_delayed_work_sync(&ctrl->ka_work);
}
EXPORT_SYMBOL_GPL(nvme_stop_keep_alive);

/*
 * In NVMe 1.0 the CNS field was just a binary controller or namespace
 * flag, thus sending any new CNS opcodes has a big chance of not working.
 * Qemu unfortunately had that bug after reporting a 1.1 version compliance
 * (but not for any later version).
 */
static bool nvme_ctrl_limited_cns(struct nvme_ctrl *ctrl)
{
	if (ctrl->quirks & NVME_QUIRK_IDENTIFY_CNS)
		return ctrl->vs < NVME_VS(1, 2, 0);
	return ctrl->vs < NVME_VS(1, 1, 0);
}

static int nvme_identify_ctrl(struct nvme_ctrl *dev, struct nvme_id_ctrl **id)
{
	struct nvme_command c = { };
	int error;

	/* gcc-4.4.4 (at least) has issues with initializers and anon unions */
	c.identify.opcode = nvme_admin_identify;
	c.identify.cns = NVME_ID_CNS_CTRL;

	*id = kmalloc(sizeof(struct nvme_id_ctrl), GFP_KERNEL);
	if (!*id)
		return -ENOMEM;

	error = nvme_submit_sync_cmd(dev->admin_q, &c, *id,
			sizeof(struct nvme_id_ctrl));
	if (error)
		kfree(*id);
	return error;
}

static bool nvme_multi_css(struct nvme_ctrl *ctrl)
{
	return (ctrl->ctrl_config & NVME_CC_CSS_MASK) == NVME_CC_CSS_CSI;
}

static int nvme_process_ns_desc(struct nvme_ctrl *ctrl, struct nvme_ns_ids *ids,
		struct nvme_ns_id_desc *cur, bool *csi_seen)
{
	const char *warn_str = "ctrl returned bogus length:";
	void *data = cur;

	switch (cur->nidt) {
	case NVME_NIDT_EUI64:
		if (cur->nidl != NVME_NIDT_EUI64_LEN) {
			dev_warn(ctrl->device, "%s %d for NVME_NIDT_EUI64\n",
				 warn_str, cur->nidl);
			return -1;
		}
		memcpy(ids->eui64, data + sizeof(*cur), NVME_NIDT_EUI64_LEN);
		return NVME_NIDT_EUI64_LEN;
	case NVME_NIDT_NGUID:
		if (cur->nidl != NVME_NIDT_NGUID_LEN) {
			dev_warn(ctrl->device, "%s %d for NVME_NIDT_NGUID\n",
				 warn_str, cur->nidl);
			return -1;
		}
		memcpy(ids->nguid, data + sizeof(*cur), NVME_NIDT_NGUID_LEN);
		return NVME_NIDT_NGUID_LEN;
	case NVME_NIDT_UUID:
		if (cur->nidl != NVME_NIDT_UUID_LEN) {
			dev_warn(ctrl->device, "%s %d for NVME_NIDT_UUID\n",
				 warn_str, cur->nidl);
			return -1;
		}
		uuid_copy(&ids->uuid, data + sizeof(*cur));
		return NVME_NIDT_UUID_LEN;
	case NVME_NIDT_CSI:
		if (cur->nidl != NVME_NIDT_CSI_LEN) {
			dev_warn(ctrl->device, "%s %d for NVME_NIDT_CSI\n",
				 warn_str, cur->nidl);
			return -1;
		}
		memcpy(&ids->csi, data + sizeof(*cur), NVME_NIDT_CSI_LEN);
		*csi_seen = true;
		return NVME_NIDT_CSI_LEN;
	default:
		/* Skip unknown types */
		return cur->nidl;
	}
}

static int nvme_identify_ns_descs(struct nvme_ctrl *ctrl, unsigned nsid,
		struct nvme_ns_ids *ids)
{
	struct nvme_command c = { };
	bool csi_seen = false;
	int status, pos, len;
	void *data;

	c.identify.opcode = nvme_admin_identify;
	c.identify.nsid = cpu_to_le32(nsid);
	c.identify.cns = NVME_ID_CNS_NS_DESC_LIST;

	data = kzalloc(NVME_IDENTIFY_DATA_SIZE, GFP_KERNEL);
	if (!data)
		return -ENOMEM;

	status = nvme_submit_sync_cmd(ctrl->admin_q, &c, data,
				      NVME_IDENTIFY_DATA_SIZE);
	if (status) {
		dev_warn(ctrl->device,
			"Identify Descriptors failed (%d)\n", status);
		 /*
		  * Don't treat non-retryable errors as fatal, as we potentially
		  * already have a NGUID or EUI-64.  If we failed with DNR set,
		  * we want to silently ignore the error as we can still
		  * identify the device, but if the status has DNR set, we want
		  * to propagate the error back specifically for the disk
		  * revalidation flow to make sure we don't abandon the
		  * device just because of a temporal retry-able error (such
		  * as path of transport errors).
		  */
		if (status > 0 && (status & NVME_SC_DNR) && !nvme_multi_css(ctrl))
			status = 0;
		goto free_data;
	}

	for (pos = 0; pos < NVME_IDENTIFY_DATA_SIZE; pos += len) {
		struct nvme_ns_id_desc *cur = data + pos;

		if (cur->nidl == 0)
			break;

		len = nvme_process_ns_desc(ctrl, ids, cur, &csi_seen);
		if (len < 0)
			break;

		len += sizeof(*cur);
	}

	if (nvme_multi_css(ctrl) && !csi_seen) {
		dev_warn(ctrl->device, "Command set not reported for nsid:%d\n",
			 nsid);
		status = -EINVAL;
	}

free_data:
	kfree(data);
	return status;
}

static int nvme_identify_ns_list(struct nvme_ctrl *dev, unsigned nsid, __le32 *ns_list)
{
	struct nvme_command c = { };

	c.identify.opcode = nvme_admin_identify;
	c.identify.cns = NVME_ID_CNS_NS_ACTIVE_LIST;
	c.identify.nsid = cpu_to_le32(nsid);
	return nvme_submit_sync_cmd(dev->admin_q, &c, ns_list,
				    NVME_IDENTIFY_DATA_SIZE);
}

static int nvme_identify_ns(struct nvme_ctrl *ctrl,
		unsigned nsid, struct nvme_id_ns **id)
{
	struct nvme_command c = { };
	int error;

	/* gcc-4.4.4 (at least) has issues with initializers and anon unions */
	c.identify.opcode = nvme_admin_identify;
	c.identify.nsid = cpu_to_le32(nsid);
	c.identify.cns = NVME_ID_CNS_NS;

	*id = kmalloc(sizeof(**id), GFP_KERNEL);
	if (!*id)
		return -ENOMEM;

	error = nvme_submit_sync_cmd(ctrl->admin_q, &c, *id, sizeof(**id));
	if (error) {
		dev_warn(ctrl->device, "Identify namespace failed (%d)\n", error);
		kfree(*id);
	}

	return error;
}

static int nvme_features(struct nvme_ctrl *dev, u8 op, unsigned int fid,
		unsigned int dword11, void *buffer, size_t buflen, u32 *result)
{
	union nvme_result res = { 0 };
	struct nvme_command c;
	int ret;

	memset(&c, 0, sizeof(c));
	c.features.opcode = op;
	c.features.fid = cpu_to_le32(fid);
	c.features.dword11 = cpu_to_le32(dword11);

	ret = __nvme_submit_sync_cmd(dev->admin_q, &c, &res,
			buffer, buflen, 0, NVME_QID_ANY, 0, 0, false);
	if (ret >= 0 && result)
		*result = le32_to_cpu(res.u32);
	return ret;
}

int nvme_set_features(struct nvme_ctrl *dev, unsigned int fid,
		      unsigned int dword11, void *buffer, size_t buflen,
		      u32 *result)
{
	return nvme_features(dev, nvme_admin_set_features, fid, dword11, buffer,
			     buflen, result);
}
EXPORT_SYMBOL_GPL(nvme_set_features);

int nvme_get_features(struct nvme_ctrl *dev, unsigned int fid,
		      unsigned int dword11, void *buffer, size_t buflen,
		      u32 *result)
{
	return nvme_features(dev, nvme_admin_get_features, fid, dword11, buffer,
			     buflen, result);
}
EXPORT_SYMBOL_GPL(nvme_get_features);

int nvme_set_queue_count(struct nvme_ctrl *ctrl, int *count)
{
	u32 q_count = (*count - 1) | ((*count - 1) << 16);
	u32 result;
	int status, nr_io_queues;

	status = nvme_set_features(ctrl, NVME_FEAT_NUM_QUEUES, q_count, NULL, 0,
			&result);
	if (status < 0)
		return status;

	/*
	 * Degraded controllers might return an error when setting the queue
	 * count.  We still want to be able to bring them online and offer
	 * access to the admin queue, as that might be only way to fix them up.
	 */
	if (status > 0) {
		dev_err(ctrl->device, "Could not set queue count (%d)\n", status);
		*count = 0;
	} else {
		nr_io_queues = min(result & 0xffff, result >> 16) + 1;
		*count = min(*count, nr_io_queues);
	}

	return 0;
}
EXPORT_SYMBOL_GPL(nvme_set_queue_count);

#define NVME_AEN_SUPPORTED \
	(NVME_AEN_CFG_NS_ATTR | NVME_AEN_CFG_FW_ACT | \
	 NVME_AEN_CFG_ANA_CHANGE | NVME_AEN_CFG_DISC_CHANGE)

static void nvme_enable_aen(struct nvme_ctrl *ctrl)
{
	u32 result, supported_aens = ctrl->oaes & NVME_AEN_SUPPORTED;
	int status;

	if (!supported_aens)
		return;

	status = nvme_set_features(ctrl, NVME_FEAT_ASYNC_EVENT, supported_aens,
			NULL, 0, &result);
	if (status)
		dev_warn(ctrl->device, "Failed to configure AEN (cfg %x)\n",
			 supported_aens);

	queue_work(nvme_wq, &ctrl->async_event_work);
}

/*
 * Convert integer values from ioctl structures to user pointers, silently
 * ignoring the upper bits in the compat case to match behaviour of 32-bit
 * kernels.
 */
static void __user *nvme_to_user_ptr(uintptr_t ptrval)
{
	if (in_compat_syscall())
		ptrval = (compat_uptr_t)ptrval;
	return (void __user *)ptrval;
}

static int nvme_submit_io(struct nvme_ns *ns, struct nvme_user_io __user *uio)
{
	struct nvme_user_io io;
	struct nvme_command c;
	unsigned length, meta_len;
	void __user *metadata;

	if (copy_from_user(&io, uio, sizeof(io)))
		return -EFAULT;
	if (io.flags)
		return -EINVAL;

	switch (io.opcode) {
	case nvme_cmd_write:
	case nvme_cmd_read:
	case nvme_cmd_compare:
		break;
	default:
		return -EINVAL;
	}

	length = (io.nblocks + 1) << ns->lba_shift;
	meta_len = (io.nblocks + 1) * ns->ms;
	metadata = nvme_to_user_ptr(io.metadata);

	if (ns->features & NVME_NS_EXT_LBAS) {
		length += meta_len;
		meta_len = 0;
	} else if (meta_len) {
		if ((io.metadata & 3) || !io.metadata)
			return -EINVAL;
	}

	memset(&c, 0, sizeof(c));
	c.rw.opcode = io.opcode;
	c.rw.flags = io.flags;
	c.rw.nsid = cpu_to_le32(ns->head->ns_id);
	c.rw.slba = cpu_to_le64(io.slba);
	c.rw.length = cpu_to_le16(io.nblocks);
	c.rw.control = cpu_to_le16(io.control);
	c.rw.dsmgmt = cpu_to_le32(io.dsmgmt);
	c.rw.reftag = cpu_to_le32(io.reftag);
	c.rw.apptag = cpu_to_le16(io.apptag);
	c.rw.appmask = cpu_to_le16(io.appmask);

	return nvme_submit_user_cmd(ns->queue, &c,
			nvme_to_user_ptr(io.addr), length,
			metadata, meta_len, lower_32_bits(io.slba), NULL, 0);
}

static u32 nvme_known_admin_effects(u8 opcode)
{
	switch (opcode) {
	case nvme_admin_format_nvm:
		return NVME_CMD_EFFECTS_CSUPP | NVME_CMD_EFFECTS_LBCC |
					NVME_CMD_EFFECTS_CSE_MASK;
	case nvme_admin_sanitize_nvm:
		return NVME_CMD_EFFECTS_CSE_MASK;
	default:
		break;
	}
	return 0;
}

static u32 nvme_passthru_start(struct nvme_ctrl *ctrl, struct nvme_ns *ns,
								u8 opcode)
{
	u32 effects = 0;

	if (ns) {
		if (ns->head->effects)
			effects = le32_to_cpu(ns->head->effects->iocs[opcode]);
		if (effects & ~(NVME_CMD_EFFECTS_CSUPP | NVME_CMD_EFFECTS_LBCC))
			dev_warn(ctrl->device,
				 "IO command:%02x has unhandled effects:%08x\n",
				 opcode, effects);
		return 0;
	}

	if (ctrl->effects)
		effects = le32_to_cpu(ctrl->effects->acs[opcode]);
	effects |= nvme_known_admin_effects(opcode);

	/*
	 * For simplicity, IO to all namespaces is quiesced even if the command
	 * effects say only one namespace is affected.
	 */
	if (effects & (NVME_CMD_EFFECTS_LBCC | NVME_CMD_EFFECTS_CSE_MASK)) {
		mutex_lock(&ctrl->scan_lock);
		mutex_lock(&ctrl->subsys->lock);
		nvme_mpath_start_freeze(ctrl->subsys);
		nvme_mpath_wait_freeze(ctrl->subsys);
		nvme_start_freeze(ctrl);
		nvme_wait_freeze(ctrl);
	}
	return effects;
}

static void nvme_update_formats(struct nvme_ctrl *ctrl, u32 *effects)
{
	struct nvme_ns *ns;

	down_read(&ctrl->namespaces_rwsem);
	list_for_each_entry(ns, &ctrl->namespaces, list)
		if (_nvme_revalidate_disk(ns->disk))
			nvme_set_queue_dying(ns);
		else if (blk_queue_is_zoned(ns->disk->queue)) {
			/*
			 * IO commands are required to fully revalidate a zoned
			 * device. Force the command effects to trigger rescan
			 * work so report zones can run in a context with
			 * unfrozen IO queues.
			 */
			*effects |= NVME_CMD_EFFECTS_NCC;
		}
	up_read(&ctrl->namespaces_rwsem);
}

static void nvme_passthru_end(struct nvme_ctrl *ctrl, u32 effects)
{
	/*
	 * Revalidate LBA changes prior to unfreezing. This is necessary to
	 * prevent memory corruption if a logical block size was changed by
	 * this command.
	 */
	if (effects & NVME_CMD_EFFECTS_LBCC)
		nvme_update_formats(ctrl, &effects);
	if (effects & (NVME_CMD_EFFECTS_LBCC | NVME_CMD_EFFECTS_CSE_MASK)) {
		nvme_unfreeze(ctrl);
		nvme_mpath_unfreeze(ctrl->subsys);
		mutex_unlock(&ctrl->subsys->lock);
		nvme_remove_invalid_namespaces(ctrl, NVME_NSID_ALL);
		mutex_unlock(&ctrl->scan_lock);
	}
	if (effects & NVME_CMD_EFFECTS_CCC)
		nvme_init_identify(ctrl);
	if (effects & (NVME_CMD_EFFECTS_NIC | NVME_CMD_EFFECTS_NCC)) {
		nvme_queue_scan(ctrl);
		flush_work(&ctrl->scan_work);
	}
}

static int nvme_user_cmd(struct nvme_ctrl *ctrl, struct nvme_ns *ns,
			struct nvme_passthru_cmd __user *ucmd)
{
	struct nvme_passthru_cmd cmd;
	struct nvme_command c;
	unsigned timeout = 0;
	u32 effects;
	u64 result;
	int status;

	if (!capable(CAP_SYS_ADMIN))
		return -EACCES;
	if (copy_from_user(&cmd, ucmd, sizeof(cmd)))
		return -EFAULT;
	if (cmd.flags)
		return -EINVAL;

	memset(&c, 0, sizeof(c));
	c.common.opcode = cmd.opcode;
	c.common.flags = cmd.flags;
	c.common.nsid = cpu_to_le32(cmd.nsid);
	c.common.cdw2[0] = cpu_to_le32(cmd.cdw2);
	c.common.cdw2[1] = cpu_to_le32(cmd.cdw3);
	c.common.cdw10 = cpu_to_le32(cmd.cdw10);
	c.common.cdw11 = cpu_to_le32(cmd.cdw11);
	c.common.cdw12 = cpu_to_le32(cmd.cdw12);
	c.common.cdw13 = cpu_to_le32(cmd.cdw13);
	c.common.cdw14 = cpu_to_le32(cmd.cdw14);
	c.common.cdw15 = cpu_to_le32(cmd.cdw15);

	if (cmd.timeout_ms)
		timeout = msecs_to_jiffies(cmd.timeout_ms);

	effects = nvme_passthru_start(ctrl, ns, cmd.opcode);
	status = nvme_submit_user_cmd(ns ? ns->queue : ctrl->admin_q, &c,
			nvme_to_user_ptr(cmd.addr), cmd.data_len,
			nvme_to_user_ptr(cmd.metadata), cmd.metadata_len,
			0, &result, timeout);
	nvme_passthru_end(ctrl, effects);

	if (status >= 0) {
		if (put_user(result, &ucmd->result))
			return -EFAULT;
	}

	return status;
}

static int nvme_user_cmd64(struct nvme_ctrl *ctrl, struct nvme_ns *ns,
			struct nvme_passthru_cmd64 __user *ucmd)
{
	struct nvme_passthru_cmd64 cmd;
	struct nvme_command c;
	unsigned timeout = 0;
	u32 effects;
	int status;

	if (!capable(CAP_SYS_ADMIN))
		return -EACCES;
	if (copy_from_user(&cmd, ucmd, sizeof(cmd)))
		return -EFAULT;
	if (cmd.flags)
		return -EINVAL;

	memset(&c, 0, sizeof(c));
	c.common.opcode = cmd.opcode;
	c.common.flags = cmd.flags;
	c.common.nsid = cpu_to_le32(cmd.nsid);
	c.common.cdw2[0] = cpu_to_le32(cmd.cdw2);
	c.common.cdw2[1] = cpu_to_le32(cmd.cdw3);
	c.common.cdw10 = cpu_to_le32(cmd.cdw10);
	c.common.cdw11 = cpu_to_le32(cmd.cdw11);
	c.common.cdw12 = cpu_to_le32(cmd.cdw12);
	c.common.cdw13 = cpu_to_le32(cmd.cdw13);
	c.common.cdw14 = cpu_to_le32(cmd.cdw14);
	c.common.cdw15 = cpu_to_le32(cmd.cdw15);

	if (cmd.timeout_ms)
		timeout = msecs_to_jiffies(cmd.timeout_ms);

	effects = nvme_passthru_start(ctrl, ns, cmd.opcode);
	status = nvme_submit_user_cmd(ns ? ns->queue : ctrl->admin_q, &c,
			nvme_to_user_ptr(cmd.addr), cmd.data_len,
			nvme_to_user_ptr(cmd.metadata), cmd.metadata_len,
			0, &cmd.result, timeout);
	nvme_passthru_end(ctrl, effects);

	if (status >= 0) {
		if (put_user(cmd.result, &ucmd->result))
			return -EFAULT;
	}

	return status;
}

/*
 * Issue ioctl requests on the first available path.  Note that unlike normal
 * block layer requests we will not retry failed request on another controller.
 */
struct nvme_ns *nvme_get_ns_from_disk(struct gendisk *disk,
		struct nvme_ns_head **head, int *srcu_idx)
{
#ifdef CONFIG_NVME_MULTIPATH
	if (disk->fops == &nvme_ns_head_ops) {
		struct nvme_ns *ns;

		*head = disk->private_data;
		*srcu_idx = srcu_read_lock(&(*head)->srcu);
		ns = nvme_find_path(*head);
		if (!ns)
			srcu_read_unlock(&(*head)->srcu, *srcu_idx);
		return ns;
	}
#endif
	*head = NULL;
	*srcu_idx = -1;
	return disk->private_data;
}

void nvme_put_ns_from_disk(struct nvme_ns_head *head, int idx)
{
	if (head)
		srcu_read_unlock(&head->srcu, idx);
}

static bool is_ctrl_ioctl(unsigned int cmd)
{
	if (cmd == NVME_IOCTL_ADMIN_CMD || cmd == NVME_IOCTL_ADMIN64_CMD)
		return true;
	if (is_sed_ioctl(cmd))
		return true;
	return false;
}

static int nvme_handle_ctrl_ioctl(struct nvme_ns *ns, unsigned int cmd,
				  void __user *argp,
				  struct nvme_ns_head *head,
				  int srcu_idx)
{
	struct nvme_ctrl *ctrl = ns->ctrl;
	int ret;

	nvme_get_ctrl(ns->ctrl);
	nvme_put_ns_from_disk(head, srcu_idx);

	switch (cmd) {
	case NVME_IOCTL_ADMIN_CMD:
		ret = nvme_user_cmd(ctrl, NULL, argp);
		break;
	case NVME_IOCTL_ADMIN64_CMD:
		ret = nvme_user_cmd64(ctrl, NULL, argp);
		break;
	default:
		ret = sed_ioctl(ctrl->opal_dev, cmd, argp);
		break;
	}
	nvme_put_ctrl(ctrl);
	return ret;
}

static int nvme_ioctl(struct block_device *bdev, fmode_t mode,
		unsigned int cmd, unsigned long arg)
{
	struct nvme_ns_head *head = NULL;
	void __user *argp = (void __user *)arg;
	struct nvme_ns *ns;
	int srcu_idx, ret;

	ns = nvme_get_ns_from_disk(bdev->bd_disk, &head, &srcu_idx);
	if (unlikely(!ns))
		return -EWOULDBLOCK;

	/*
	 * Handle ioctls that apply to the controller instead of the namespace
	 * seperately and drop the ns SRCU reference early.  This avoids a
	 * deadlock when deleting namespaces using the passthrough interface.
	 */
	if (is_ctrl_ioctl(cmd))
		return nvme_handle_ctrl_ioctl(ns, cmd, argp, head, srcu_idx);

	switch (cmd) {
	case NVME_IOCTL_ID:
		force_successful_syscall_return();
		ret = ns->head->ns_id;
		break;
	case NVME_IOCTL_IO_CMD:
		ret = nvme_user_cmd(ns->ctrl, ns, argp);
		break;
	case NVME_IOCTL_SUBMIT_IO:
		ret = nvme_submit_io(ns, argp);
		break;
	case NVME_IOCTL_IO64_CMD:
		ret = nvme_user_cmd64(ns->ctrl, ns, argp);
		break;
	default:
		if (ns->ndev)
			ret = nvme_nvm_ioctl(ns, cmd, arg);
		else
			ret = -ENOTTY;
	}

	nvme_put_ns_from_disk(head, srcu_idx);
	return ret;
}

#ifdef CONFIG_COMPAT
struct nvme_user_io32 {
	__u8	opcode;
	__u8	flags;
	__u16	control;
	__u16	nblocks;
	__u16	rsvd;
	__u64	metadata;
	__u64	addr;
	__u64	slba;
	__u32	dsmgmt;
	__u32	reftag;
	__u16	apptag;
	__u16	appmask;
} __attribute__((__packed__));

#define NVME_IOCTL_SUBMIT_IO32	_IOW('N', 0x42, struct nvme_user_io32)

static int nvme_compat_ioctl(struct block_device *bdev, fmode_t mode,
		unsigned int cmd, unsigned long arg)
{
	/*
	 * Corresponds to the difference of NVME_IOCTL_SUBMIT_IO
	 * between 32 bit programs and 64 bit kernel.
	 * The cause is that the results of sizeof(struct nvme_user_io),
	 * which is used to define NVME_IOCTL_SUBMIT_IO,
	 * are not same between 32 bit compiler and 64 bit compiler.
	 * NVME_IOCTL_SUBMIT_IO32 is for 64 bit kernel handling
	 * NVME_IOCTL_SUBMIT_IO issued from 32 bit programs.
	 * Other IOCTL numbers are same between 32 bit and 64 bit.
	 * So there is nothing to do regarding to other IOCTL numbers.
	 */
	if (cmd == NVME_IOCTL_SUBMIT_IO32)
		return nvme_ioctl(bdev, mode, NVME_IOCTL_SUBMIT_IO, arg);

	return nvme_ioctl(bdev, mode, cmd, arg);
}
#else
#define nvme_compat_ioctl	NULL
#endif /* CONFIG_COMPAT */

static int nvme_open(struct block_device *bdev, fmode_t mode)
{
	struct nvme_ns *ns = bdev->bd_disk->private_data;

#ifdef CONFIG_NVME_MULTIPATH
	/* should never be called due to GENHD_FL_HIDDEN */
	if (WARN_ON_ONCE(ns->head->disk))
		goto fail;
#endif
	if (!kref_get_unless_zero(&ns->kref))
		goto fail;
	if (!try_module_get(ns->ctrl->ops->module))
		goto fail_put_ns;

	return 0;

fail_put_ns:
	nvme_put_ns(ns);
fail:
	return -ENXIO;
}

static void nvme_release(struct gendisk *disk, fmode_t mode)
{
	struct nvme_ns *ns = disk->private_data;

	module_put(ns->ctrl->ops->module);
	nvme_put_ns(ns);
}

static int nvme_getgeo(struct block_device *bdev, struct hd_geometry *geo)
{
	/* some standard values */
	geo->heads = 1 << 6;
	geo->sectors = 1 << 5;
	geo->cylinders = get_capacity(bdev->bd_disk) >> 11;
	return 0;
}

#ifdef CONFIG_BLK_DEV_INTEGRITY
static void nvme_init_integrity(struct gendisk *disk, u16 ms, u8 pi_type,
				u32 max_integrity_segments)
{
	struct blk_integrity integrity;

	memset(&integrity, 0, sizeof(integrity));
	switch (pi_type) {
	case NVME_NS_DPS_PI_TYPE3:
		integrity.profile = &t10_pi_type3_crc;
		integrity.tag_size = sizeof(u16) + sizeof(u32);
		integrity.flags |= BLK_INTEGRITY_DEVICE_CAPABLE;
		break;
	case NVME_NS_DPS_PI_TYPE1:
	case NVME_NS_DPS_PI_TYPE2:
		integrity.profile = &t10_pi_type1_crc;
		integrity.tag_size = sizeof(u16);
		integrity.flags |= BLK_INTEGRITY_DEVICE_CAPABLE;
		break;
	default:
		integrity.profile = NULL;
		break;
	}
	integrity.tuple_size = ms;
	blk_integrity_register(disk, &integrity);
	blk_queue_max_integrity_segments(disk->queue, max_integrity_segments);
}
#else
static void nvme_init_integrity(struct gendisk *disk, u16 ms, u8 pi_type,
				u32 max_integrity_segments)
{
}
#endif /* CONFIG_BLK_DEV_INTEGRITY */

static void nvme_config_discard(struct gendisk *disk, struct nvme_ns *ns)
{
	struct nvme_ctrl *ctrl = ns->ctrl;
	struct request_queue *queue = disk->queue;
	u32 size = queue_logical_block_size(queue);

	if (!(ctrl->oncs & NVME_CTRL_ONCS_DSM)) {
		blk_queue_flag_clear(QUEUE_FLAG_DISCARD, queue);
		return;
	}

	if (ctrl->nr_streams && ns->sws && ns->sgs)
		size *= ns->sws * ns->sgs;

	BUILD_BUG_ON(PAGE_SIZE / sizeof(struct nvme_dsm_range) <
			NVME_DSM_MAX_RANGES);

	queue->limits.discard_alignment = 0;
	queue->limits.discard_granularity = size;

	/* If discard is already enabled, don't reset queue limits */
	if (blk_queue_flag_test_and_set(QUEUE_FLAG_DISCARD, queue))
		return;

	blk_queue_max_discard_sectors(queue, UINT_MAX);
	blk_queue_max_discard_segments(queue, NVME_DSM_MAX_RANGES);

	if (ctrl->quirks & NVME_QUIRK_DEALLOCATE_ZEROES)
		blk_queue_max_write_zeroes_sectors(queue, UINT_MAX);
}

static void nvme_config_write_zeroes(struct gendisk *disk, struct nvme_ns *ns)
{
	u64 max_blocks;

	if (!(ns->ctrl->oncs & NVME_CTRL_ONCS_WRITE_ZEROES) ||
	    (ns->ctrl->quirks & NVME_QUIRK_DISABLE_WRITE_ZEROES))
		return;
	/*
	 * Even though NVMe spec explicitly states that MDTS is not
	 * applicable to the write-zeroes:- "The restriction does not apply to
	 * commands that do not transfer data between the host and the
	 * controller (e.g., Write Uncorrectable ro Write Zeroes command).".
	 * In order to be more cautious use controller's max_hw_sectors value
	 * to configure the maximum sectors for the write-zeroes which is
	 * configured based on the controller's MDTS field in the
	 * nvme_init_identify() if available.
	 */
	if (ns->ctrl->max_hw_sectors == UINT_MAX)
		max_blocks = (u64)USHRT_MAX + 1;
	else
		max_blocks = ns->ctrl->max_hw_sectors + 1;

	blk_queue_max_write_zeroes_sectors(disk->queue,
					   nvme_lba_to_sect(ns, max_blocks));
}

static int nvme_report_ns_ids(struct nvme_ctrl *ctrl, unsigned int nsid,
		struct nvme_id_ns *id, struct nvme_ns_ids *ids)
{
	memset(ids, 0, sizeof(*ids));

	if (ctrl->vs >= NVME_VS(1, 1, 0))
		memcpy(ids->eui64, id->eui64, sizeof(id->eui64));
	if (ctrl->vs >= NVME_VS(1, 2, 0))
		memcpy(ids->nguid, id->nguid, sizeof(id->nguid));
	if (ctrl->vs >= NVME_VS(1, 3, 0) || nvme_multi_css(ctrl))
		return nvme_identify_ns_descs(ctrl, nsid, ids);
	return 0;
}

static bool nvme_ns_ids_valid(struct nvme_ns_ids *ids)
{
	return !uuid_is_null(&ids->uuid) ||
		memchr_inv(ids->nguid, 0, sizeof(ids->nguid)) ||
		memchr_inv(ids->eui64, 0, sizeof(ids->eui64));
}

static bool nvme_ns_ids_equal(struct nvme_ns_ids *a, struct nvme_ns_ids *b)
{
	return uuid_equal(&a->uuid, &b->uuid) &&
		memcmp(&a->nguid, &b->nguid, sizeof(a->nguid)) == 0 &&
		memcmp(&a->eui64, &b->eui64, sizeof(a->eui64)) == 0 &&
		a->csi == b->csi;
}

static int nvme_setup_streams_ns(struct nvme_ctrl *ctrl, struct nvme_ns *ns,
				 u32 *phys_bs, u32 *io_opt)
{
	struct streams_directive_params s;
	int ret;

	if (!ctrl->nr_streams)
		return 0;

	ret = nvme_get_stream_params(ctrl, &s, ns->head->ns_id);
	if (ret)
		return ret;

	ns->sws = le32_to_cpu(s.sws);
	ns->sgs = le16_to_cpu(s.sgs);

	if (ns->sws) {
		*phys_bs = ns->sws * (1 << ns->lba_shift);
		if (ns->sgs)
			*io_opt = *phys_bs * ns->sgs;
	}

	return 0;
}

static void nvme_update_disk_info(struct gendisk *disk,
		struct nvme_ns *ns, struct nvme_id_ns *id)
{
	sector_t capacity = nvme_lba_to_sect(ns, le64_to_cpu(id->nsze));
	unsigned short bs = 1 << ns->lba_shift;
	u32 atomic_bs, phys_bs, io_opt = 0;

	if (ns->lba_shift > PAGE_SHIFT) {
		/* unsupported block size, set capacity to 0 later */
		bs = (1 << 9);
	}
	blk_mq_freeze_queue(disk->queue);
	blk_integrity_unregister(disk);

	atomic_bs = phys_bs = bs;
	nvme_setup_streams_ns(ns->ctrl, ns, &phys_bs, &io_opt);
	if (id->nabo == 0) {
		/*
		 * Bit 1 indicates whether NAWUPF is defined for this namespace
		 * and whether it should be used instead of AWUPF. If NAWUPF ==
		 * 0 then AWUPF must be used instead.
		 */
		if (id->nsfeat & NVME_NS_FEAT_ATOMICS && id->nawupf)
			atomic_bs = (1 + le16_to_cpu(id->nawupf)) * bs;
		else
			atomic_bs = (1 + ns->ctrl->subsys->awupf) * bs;
	}

	if (id->nsfeat & NVME_NS_FEAT_IO_OPT) {
		/* NPWG = Namespace Preferred Write Granularity */
		phys_bs = bs * (1 + le16_to_cpu(id->npwg));
		/* NOWS = Namespace Optimal Write Size */
		io_opt = bs * (1 + le16_to_cpu(id->nows));
	}

	blk_queue_logical_block_size(disk->queue, bs);
	/*
	 * Linux filesystems assume writing a single physical block is
	 * an atomic operation. Hence limit the physical block size to the
	 * value of the Atomic Write Unit Power Fail parameter.
	 */
	blk_queue_physical_block_size(disk->queue, min(phys_bs, atomic_bs));
	blk_queue_io_min(disk->queue, phys_bs);
	blk_queue_io_opt(disk->queue, io_opt);

	/*
	 * The block layer can't support LBA sizes larger than the page size
	 * yet, so catch this early and don't allow block I/O.
	 */
	if (ns->lba_shift > PAGE_SHIFT)
		capacity = 0;

	/*
	 * Register a metadata profile for PI, or the plain non-integrity NVMe
	 * metadata masquerading as Type 0 if supported, otherwise reject block
	 * I/O to namespaces with metadata except when the namespace supports
	 * PI, as it can strip/insert in that case.
	 */
	if (ns->ms) {
		if (IS_ENABLED(CONFIG_BLK_DEV_INTEGRITY) &&
		    (ns->features & NVME_NS_METADATA_SUPPORTED))
			nvme_init_integrity(disk, ns->ms, ns->pi_type,
					    ns->ctrl->max_integrity_segments);
		else if (!nvme_ns_has_pi(ns))
			capacity = 0;
	}

	set_capacity_revalidate_and_notify(disk, capacity, false);

	nvme_config_discard(disk, ns);
	nvme_config_write_zeroes(disk, ns);

	if (id->nsattr & NVME_NS_ATTR_RO)
		set_disk_ro(disk, true);
	else
		set_disk_ro(disk, false);

	blk_mq_unfreeze_queue(disk->queue);
}

static int __nvme_revalidate_disk(struct gendisk *disk, struct nvme_id_ns *id)
{
	unsigned lbaf = id->flbas & NVME_NS_FLBAS_LBA_MASK;
	struct nvme_ns *ns = disk->private_data;
	struct nvme_ctrl *ctrl = ns->ctrl;
	int ret;
	u32 iob;

	/*
	 * If identify namespace failed, use default 512 byte block size so
	 * block layer can use before failing read/write for 0 capacity.
	 */
	ns->lba_shift = id->lbaf[lbaf].ds;
	if (ns->lba_shift == 0)
		ns->lba_shift = 9;

	switch (ns->head->ids.csi) {
	case NVME_CSI_NVM:
		break;
	case NVME_CSI_ZNS:
		ret = nvme_update_zone_info(disk, ns, lbaf);
		if (ret) {
			dev_warn(ctrl->device,
				"failed to add zoned namespace:%u ret:%d\n",
				ns->head->ns_id, ret);
			return ret;
		}
		break;
	default:
		dev_warn(ctrl->device, "unknown csi:%u ns:%u\n",
			ns->head->ids.csi, ns->head->ns_id);
		return -ENODEV;
	}

	if ((ctrl->quirks & NVME_QUIRK_STRIPE_SIZE) &&
	    is_power_of_2(ctrl->max_hw_sectors))
		iob = ctrl->max_hw_sectors;
	else
		iob = nvme_lba_to_sect(ns, le16_to_cpu(id->noiob));

	ns->features = 0;
	ns->ms = le16_to_cpu(id->lbaf[lbaf].ms);
	/* the PI implementation requires metadata equal t10 pi tuple size */
	if (ns->ms == sizeof(struct t10_pi_tuple))
		ns->pi_type = id->dps & NVME_NS_DPS_PI_MASK;
	else
		ns->pi_type = 0;

	if (ns->ms) {
		/*
		 * For PCIe only the separate metadata pointer is supported,
		 * as the block layer supplies metadata in a separate bio_vec
		 * chain. For Fabrics, only metadata as part of extended data
		 * LBA is supported on the wire per the Fabrics specification,
		 * but the HBA/HCA will do the remapping from the separate
		 * metadata buffers for us.
		 */
		if (id->flbas & NVME_NS_FLBAS_META_EXT) {
			ns->features |= NVME_NS_EXT_LBAS;
			if ((ctrl->ops->flags & NVME_F_FABRICS) &&
			    (ctrl->ops->flags & NVME_F_METADATA_SUPPORTED) &&
			    ctrl->max_integrity_segments)
				ns->features |= NVME_NS_METADATA_SUPPORTED;
		} else {
			if (WARN_ON_ONCE(ctrl->ops->flags & NVME_F_FABRICS))
				return -EINVAL;
			if (ctrl->ops->flags & NVME_F_METADATA_SUPPORTED)
				ns->features |= NVME_NS_METADATA_SUPPORTED;
		}
	}

	if (iob)
		blk_queue_chunk_sectors(ns->queue, rounddown_pow_of_two(iob));
	nvme_update_disk_info(disk, ns, id);
#ifdef CONFIG_NVME_MULTIPATH
	if (ns->head->disk) {
		nvme_update_disk_info(ns->head->disk, ns, id);
<<<<<<< HEAD
		blk_queue_stack_limits(ns->head->disk->queue, ns->queue);
=======
		blk_stack_limits(&ns->head->disk->queue->limits,
				 &ns->queue->limits, 0);
>>>>>>> b9b1a5d7
		nvme_mpath_update_disk_size(ns->head->disk);
	}
#endif
	return 0;
}

static int _nvme_revalidate_disk(struct gendisk *disk)
{
	struct nvme_ns *ns = disk->private_data;
	struct nvme_ctrl *ctrl = ns->ctrl;
	struct nvme_id_ns *id;
	struct nvme_ns_ids ids;
	int ret = 0;

	if (test_bit(NVME_NS_DEAD, &ns->flags)) {
		set_capacity(disk, 0);
		return -ENODEV;
	}

	ret = nvme_identify_ns(ctrl, ns->head->ns_id, &id);
	if (ret)
		goto out;

	if (id->ncap == 0) {
		ret = -ENODEV;
		goto free_id;
	}

	ret = nvme_report_ns_ids(ctrl, ns->head->ns_id, id, &ids);
	if (ret)
		goto free_id;

	if (!nvme_ns_ids_equal(&ns->head->ids, &ids)) {
		dev_err(ctrl->device,
			"identifiers changed for nsid %d\n", ns->head->ns_id);
		ret = -ENODEV;
		goto free_id;
	}

	ret = __nvme_revalidate_disk(disk, id);
free_id:
	kfree(id);
out:
	/*
	 * Only fail the function if we got a fatal error back from the
	 * device, otherwise ignore the error and just move on.
	 */
	if (ret == -ENOMEM || (ret > 0 && !(ret & NVME_SC_DNR)))
		ret = 0;
	else if (ret > 0)
		ret = blk_status_to_errno(nvme_error_status(ret));
	return ret;
}

static int nvme_revalidate_disk(struct gendisk *disk)
{
	int ret;

	ret = _nvme_revalidate_disk(disk);
	if (ret)
		return ret;

#ifdef CONFIG_BLK_DEV_ZONED
	if (blk_queue_is_zoned(disk->queue)) {
		struct nvme_ns *ns = disk->private_data;
		struct nvme_ctrl *ctrl = ns->ctrl;

		ret = blk_revalidate_disk_zones(disk, NULL);
		if (!ret)
			blk_queue_max_zone_append_sectors(disk->queue,
							  ctrl->max_zone_append);
	}
#endif
	return ret;
}

static char nvme_pr_type(enum pr_type type)
{
	switch (type) {
	case PR_WRITE_EXCLUSIVE:
		return 1;
	case PR_EXCLUSIVE_ACCESS:
		return 2;
	case PR_WRITE_EXCLUSIVE_REG_ONLY:
		return 3;
	case PR_EXCLUSIVE_ACCESS_REG_ONLY:
		return 4;
	case PR_WRITE_EXCLUSIVE_ALL_REGS:
		return 5;
	case PR_EXCLUSIVE_ACCESS_ALL_REGS:
		return 6;
	default:
		return 0;
	}
};

static int nvme_pr_command(struct block_device *bdev, u32 cdw10,
				u64 key, u64 sa_key, u8 op)
{
	struct nvme_ns_head *head = NULL;
	struct nvme_ns *ns;
	struct nvme_command c;
	int srcu_idx, ret;
	u8 data[16] = { 0, };

	ns = nvme_get_ns_from_disk(bdev->bd_disk, &head, &srcu_idx);
	if (unlikely(!ns))
		return -EWOULDBLOCK;

	put_unaligned_le64(key, &data[0]);
	put_unaligned_le64(sa_key, &data[8]);

	memset(&c, 0, sizeof(c));
	c.common.opcode = op;
	c.common.nsid = cpu_to_le32(ns->head->ns_id);
	c.common.cdw10 = cpu_to_le32(cdw10);

	ret = nvme_submit_sync_cmd(ns->queue, &c, data, 16);
	nvme_put_ns_from_disk(head, srcu_idx);
	return ret;
}

static int nvme_pr_register(struct block_device *bdev, u64 old,
		u64 new, unsigned flags)
{
	u32 cdw10;

	if (flags & ~PR_FL_IGNORE_KEY)
		return -EOPNOTSUPP;

	cdw10 = old ? 2 : 0;
	cdw10 |= (flags & PR_FL_IGNORE_KEY) ? 1 << 3 : 0;
	cdw10 |= (1 << 30) | (1 << 31); /* PTPL=1 */
	return nvme_pr_command(bdev, cdw10, old, new, nvme_cmd_resv_register);
}

static int nvme_pr_reserve(struct block_device *bdev, u64 key,
		enum pr_type type, unsigned flags)
{
	u32 cdw10;

	if (flags & ~PR_FL_IGNORE_KEY)
		return -EOPNOTSUPP;

	cdw10 = nvme_pr_type(type) << 8;
	cdw10 |= ((flags & PR_FL_IGNORE_KEY) ? 1 << 3 : 0);
	return nvme_pr_command(bdev, cdw10, key, 0, nvme_cmd_resv_acquire);
}

static int nvme_pr_preempt(struct block_device *bdev, u64 old, u64 new,
		enum pr_type type, bool abort)
{
	u32 cdw10 = nvme_pr_type(type) << 8 | (abort ? 2 : 1);
	return nvme_pr_command(bdev, cdw10, old, new, nvme_cmd_resv_acquire);
}

static int nvme_pr_clear(struct block_device *bdev, u64 key)
{
	u32 cdw10 = 1 | (key ? 1 << 3 : 0);
	return nvme_pr_command(bdev, cdw10, key, 0, nvme_cmd_resv_register);
}

static int nvme_pr_release(struct block_device *bdev, u64 key, enum pr_type type)
{
	u32 cdw10 = nvme_pr_type(type) << 8 | (key ? 1 << 3 : 0);
	return nvme_pr_command(bdev, cdw10, key, 0, nvme_cmd_resv_release);
}

static const struct pr_ops nvme_pr_ops = {
	.pr_register	= nvme_pr_register,
	.pr_reserve	= nvme_pr_reserve,
	.pr_release	= nvme_pr_release,
	.pr_preempt	= nvme_pr_preempt,
	.pr_clear	= nvme_pr_clear,
};

#ifdef CONFIG_BLK_SED_OPAL
int nvme_sec_submit(void *data, u16 spsp, u8 secp, void *buffer, size_t len,
		bool send)
{
	struct nvme_ctrl *ctrl = data;
	struct nvme_command cmd;

	memset(&cmd, 0, sizeof(cmd));
	if (send)
		cmd.common.opcode = nvme_admin_security_send;
	else
		cmd.common.opcode = nvme_admin_security_recv;
	cmd.common.nsid = 0;
	cmd.common.cdw10 = cpu_to_le32(((u32)secp) << 24 | ((u32)spsp) << 8);
	cmd.common.cdw11 = cpu_to_le32(len);

	return __nvme_submit_sync_cmd(ctrl->admin_q, &cmd, NULL, buffer, len,
				      ADMIN_TIMEOUT, NVME_QID_ANY, 1, 0, false);
}
EXPORT_SYMBOL_GPL(nvme_sec_submit);
#endif /* CONFIG_BLK_SED_OPAL */

static const struct block_device_operations nvme_fops = {
	.owner		= THIS_MODULE,
	.ioctl		= nvme_ioctl,
	.compat_ioctl	= nvme_compat_ioctl,
	.open		= nvme_open,
	.release	= nvme_release,
	.getgeo		= nvme_getgeo,
	.revalidate_disk= nvme_revalidate_disk,
	.report_zones	= nvme_report_zones,
	.pr_ops		= &nvme_pr_ops,
};

#ifdef CONFIG_NVME_MULTIPATH
static int nvme_ns_head_open(struct block_device *bdev, fmode_t mode)
{
	struct nvme_ns_head *head = bdev->bd_disk->private_data;

	if (!kref_get_unless_zero(&head->ref))
		return -ENXIO;
	return 0;
}

static void nvme_ns_head_release(struct gendisk *disk, fmode_t mode)
{
	nvme_put_ns_head(disk->private_data);
}

const struct block_device_operations nvme_ns_head_ops = {
	.owner		= THIS_MODULE,
	.submit_bio	= nvme_ns_head_submit_bio,
	.open		= nvme_ns_head_open,
	.release	= nvme_ns_head_release,
	.ioctl		= nvme_ioctl,
	.compat_ioctl	= nvme_compat_ioctl,
	.getgeo		= nvme_getgeo,
	.report_zones	= nvme_report_zones,
	.pr_ops		= &nvme_pr_ops,
};
#endif /* CONFIG_NVME_MULTIPATH */

static int nvme_wait_ready(struct nvme_ctrl *ctrl, u64 cap, bool enabled)
{
	unsigned long timeout =
		((NVME_CAP_TIMEOUT(cap) + 1) * HZ / 2) + jiffies;
	u32 csts, bit = enabled ? NVME_CSTS_RDY : 0;
	int ret;

	while ((ret = ctrl->ops->reg_read32(ctrl, NVME_REG_CSTS, &csts)) == 0) {
		if (csts == ~0)
			return -ENODEV;
		if ((csts & NVME_CSTS_RDY) == bit)
			break;

		usleep_range(1000, 2000);
		if (fatal_signal_pending(current))
			return -EINTR;
		if (time_after(jiffies, timeout)) {
			dev_err(ctrl->device,
				"Device not ready; aborting %s, CSTS=0x%x\n",
				enabled ? "initialisation" : "reset", csts);
			return -ENODEV;
		}
	}

	return ret;
}

/*
 * If the device has been passed off to us in an enabled state, just clear
 * the enabled bit.  The spec says we should set the 'shutdown notification
 * bits', but doing so may cause the device to complete commands to the
 * admin queue ... and we don't know what memory that might be pointing at!
 */
int nvme_disable_ctrl(struct nvme_ctrl *ctrl)
{
	int ret;

	ctrl->ctrl_config &= ~NVME_CC_SHN_MASK;
	ctrl->ctrl_config &= ~NVME_CC_ENABLE;

	ret = ctrl->ops->reg_write32(ctrl, NVME_REG_CC, ctrl->ctrl_config);
	if (ret)
		return ret;

	if (ctrl->quirks & NVME_QUIRK_DELAY_BEFORE_CHK_RDY)
		msleep(NVME_QUIRK_DELAY_AMOUNT);

	return nvme_wait_ready(ctrl, ctrl->cap, false);
}
EXPORT_SYMBOL_GPL(nvme_disable_ctrl);

int nvme_enable_ctrl(struct nvme_ctrl *ctrl)
{
	/*
	 * Default to a 4K page size, with the intention to update this
	 * path in the future to accomodate architectures with differing
	 * kernel and IO page sizes.
	 */
	unsigned dev_page_min, page_shift = 12;
	int ret;

	ret = ctrl->ops->reg_read64(ctrl, NVME_REG_CAP, &ctrl->cap);
	if (ret) {
		dev_err(ctrl->device, "Reading CAP failed (%d)\n", ret);
		return ret;
	}
	dev_page_min = NVME_CAP_MPSMIN(ctrl->cap) + 12;

	if (page_shift < dev_page_min) {
		dev_err(ctrl->device,
			"Minimum device page size %u too large for host (%u)\n",
			1 << dev_page_min, 1 << page_shift);
		return -ENODEV;
	}

	ctrl->page_size = 1 << page_shift;

	if (NVME_CAP_CSS(ctrl->cap) & NVME_CAP_CSS_CSI)
		ctrl->ctrl_config = NVME_CC_CSS_CSI;
	else
		ctrl->ctrl_config = NVME_CC_CSS_NVM;
	ctrl->ctrl_config |= (page_shift - 12) << NVME_CC_MPS_SHIFT;
	ctrl->ctrl_config |= NVME_CC_AMS_RR | NVME_CC_SHN_NONE;
	ctrl->ctrl_config |= NVME_CC_IOSQES | NVME_CC_IOCQES;
	ctrl->ctrl_config |= NVME_CC_ENABLE;

	ret = ctrl->ops->reg_write32(ctrl, NVME_REG_CC, ctrl->ctrl_config);
	if (ret)
		return ret;
	return nvme_wait_ready(ctrl, ctrl->cap, true);
}
EXPORT_SYMBOL_GPL(nvme_enable_ctrl);

int nvme_shutdown_ctrl(struct nvme_ctrl *ctrl)
{
	unsigned long timeout = jiffies + (ctrl->shutdown_timeout * HZ);
	u32 csts;
	int ret;

	ctrl->ctrl_config &= ~NVME_CC_SHN_MASK;
	ctrl->ctrl_config |= NVME_CC_SHN_NORMAL;

	ret = ctrl->ops->reg_write32(ctrl, NVME_REG_CC, ctrl->ctrl_config);
	if (ret)
		return ret;

	while ((ret = ctrl->ops->reg_read32(ctrl, NVME_REG_CSTS, &csts)) == 0) {
		if ((csts & NVME_CSTS_SHST_MASK) == NVME_CSTS_SHST_CMPLT)
			break;

		msleep(100);
		if (fatal_signal_pending(current))
			return -EINTR;
		if (time_after(jiffies, timeout)) {
			dev_err(ctrl->device,
				"Device shutdown incomplete; abort shutdown\n");
			return -ENODEV;
		}
	}

	return ret;
}
EXPORT_SYMBOL_GPL(nvme_shutdown_ctrl);

static void nvme_set_queue_limits(struct nvme_ctrl *ctrl,
		struct request_queue *q)
{
	bool vwc = false;

	if (ctrl->max_hw_sectors) {
		u32 max_segments =
			(ctrl->max_hw_sectors / (ctrl->page_size >> 9)) + 1;

		max_segments = min_not_zero(max_segments, ctrl->max_segments);
		blk_queue_max_hw_sectors(q, ctrl->max_hw_sectors);
		blk_queue_max_segments(q, min_t(u32, max_segments, USHRT_MAX));
	}
	blk_queue_virt_boundary(q, ctrl->page_size - 1);
	blk_queue_dma_alignment(q, 7);
	if (ctrl->vwc & NVME_CTRL_VWC_PRESENT)
		vwc = true;
	blk_queue_write_cache(q, vwc, vwc);
}

static int nvme_configure_timestamp(struct nvme_ctrl *ctrl)
{
	__le64 ts;
	int ret;

	if (!(ctrl->oncs & NVME_CTRL_ONCS_TIMESTAMP))
		return 0;

	ts = cpu_to_le64(ktime_to_ms(ktime_get_real()));
	ret = nvme_set_features(ctrl, NVME_FEAT_TIMESTAMP, 0, &ts, sizeof(ts),
			NULL);
	if (ret)
		dev_warn_once(ctrl->device,
			"could not set timestamp (%d)\n", ret);
	return ret;
}

static int nvme_configure_acre(struct nvme_ctrl *ctrl)
{
	struct nvme_feat_host_behavior *host;
	int ret;

	/* Don't bother enabling the feature if retry delay is not reported */
	if (!ctrl->crdt[0])
		return 0;

	host = kzalloc(sizeof(*host), GFP_KERNEL);
	if (!host)
		return 0;

	host->acre = NVME_ENABLE_ACRE;
	ret = nvme_set_features(ctrl, NVME_FEAT_HOST_BEHAVIOR, 0,
				host, sizeof(*host), NULL);
	kfree(host);
	return ret;
}

static int nvme_configure_apst(struct nvme_ctrl *ctrl)
{
	/*
	 * APST (Autonomous Power State Transition) lets us program a
	 * table of power state transitions that the controller will
	 * perform automatically.  We configure it with a simple
	 * heuristic: we are willing to spend at most 2% of the time
	 * transitioning between power states.  Therefore, when running
	 * in any given state, we will enter the next lower-power
	 * non-operational state after waiting 50 * (enlat + exlat)
	 * microseconds, as long as that state's exit latency is under
	 * the requested maximum latency.
	 *
	 * We will not autonomously enter any non-operational state for
	 * which the total latency exceeds ps_max_latency_us.  Users
	 * can set ps_max_latency_us to zero to turn off APST.
	 */

	unsigned apste;
	struct nvme_feat_auto_pst *table;
	u64 max_lat_us = 0;
	int max_ps = -1;
	int ret;

	/*
	 * If APST isn't supported or if we haven't been initialized yet,
	 * then don't do anything.
	 */
	if (!ctrl->apsta)
		return 0;

	if (ctrl->npss > 31) {
		dev_warn(ctrl->device, "NPSS is invalid; not using APST\n");
		return 0;
	}

	table = kzalloc(sizeof(*table), GFP_KERNEL);
	if (!table)
		return 0;

	if (!ctrl->apst_enabled || ctrl->ps_max_latency_us == 0) {
		/* Turn off APST. */
		apste = 0;
		dev_dbg(ctrl->device, "APST disabled\n");
	} else {
		__le64 target = cpu_to_le64(0);
		int state;

		/*
		 * Walk through all states from lowest- to highest-power.
		 * According to the spec, lower-numbered states use more
		 * power.  NPSS, despite the name, is the index of the
		 * lowest-power state, not the number of states.
		 */
		for (state = (int)ctrl->npss; state >= 0; state--) {
			u64 total_latency_us, exit_latency_us, transition_ms;

			if (target)
				table->entries[state] = target;

			/*
			 * Don't allow transitions to the deepest state
			 * if it's quirked off.
			 */
			if (state == ctrl->npss &&
			    (ctrl->quirks & NVME_QUIRK_NO_DEEPEST_PS))
				continue;

			/*
			 * Is this state a useful non-operational state for
			 * higher-power states to autonomously transition to?
			 */
			if (!(ctrl->psd[state].flags &
			      NVME_PS_FLAGS_NON_OP_STATE))
				continue;

			exit_latency_us =
				(u64)le32_to_cpu(ctrl->psd[state].exit_lat);
			if (exit_latency_us > ctrl->ps_max_latency_us)
				continue;

			total_latency_us =
				exit_latency_us +
				le32_to_cpu(ctrl->psd[state].entry_lat);

			/*
			 * This state is good.  Use it as the APST idle
			 * target for higher power states.
			 */
			transition_ms = total_latency_us + 19;
			do_div(transition_ms, 20);
			if (transition_ms > (1 << 24) - 1)
				transition_ms = (1 << 24) - 1;

			target = cpu_to_le64((state << 3) |
					     (transition_ms << 8));

			if (max_ps == -1)
				max_ps = state;

			if (total_latency_us > max_lat_us)
				max_lat_us = total_latency_us;
		}

		apste = 1;

		if (max_ps == -1) {
			dev_dbg(ctrl->device, "APST enabled but no non-operational states are available\n");
		} else {
			dev_dbg(ctrl->device, "APST enabled: max PS = %d, max round-trip latency = %lluus, table = %*phN\n",
				max_ps, max_lat_us, (int)sizeof(*table), table);
		}
	}

	ret = nvme_set_features(ctrl, NVME_FEAT_AUTO_PST, apste,
				table, sizeof(*table), NULL);
	if (ret)
		dev_err(ctrl->device, "failed to set APST feature (%d)\n", ret);

	kfree(table);
	return ret;
}

static void nvme_set_latency_tolerance(struct device *dev, s32 val)
{
	struct nvme_ctrl *ctrl = dev_get_drvdata(dev);
	u64 latency;

	switch (val) {
	case PM_QOS_LATENCY_TOLERANCE_NO_CONSTRAINT:
	case PM_QOS_LATENCY_ANY:
		latency = U64_MAX;
		break;

	default:
		latency = val;
	}

	if (ctrl->ps_max_latency_us != latency) {
		ctrl->ps_max_latency_us = latency;
		nvme_configure_apst(ctrl);
	}
}

struct nvme_core_quirk_entry {
	/*
	 * NVMe model and firmware strings are padded with spaces.  For
	 * simplicity, strings in the quirk table are padded with NULLs
	 * instead.
	 */
	u16 vid;
	const char *mn;
	const char *fr;
	unsigned long quirks;
};

static const struct nvme_core_quirk_entry core_quirks[] = {
	{
		/*
		 * This Toshiba device seems to die using any APST states.  See:
		 * https://bugs.launchpad.net/ubuntu/+source/linux/+bug/1678184/comments/11
		 */
		.vid = 0x1179,
		.mn = "THNSF5256GPUK TOSHIBA",
		.quirks = NVME_QUIRK_NO_APST,
	},
	{
		/*
		 * This LiteON CL1-3D*-Q11 firmware version has a race
		 * condition associated with actions related to suspend to idle
		 * LiteON has resolved the problem in future firmware
		 */
		.vid = 0x14a4,
		.fr = "22301111",
		.quirks = NVME_QUIRK_SIMPLE_SUSPEND,
	}
};

/* match is null-terminated but idstr is space-padded. */
static bool string_matches(const char *idstr, const char *match, size_t len)
{
	size_t matchlen;

	if (!match)
		return true;

	matchlen = strlen(match);
	WARN_ON_ONCE(matchlen > len);

	if (memcmp(idstr, match, matchlen))
		return false;

	for (; matchlen < len; matchlen++)
		if (idstr[matchlen] != ' ')
			return false;

	return true;
}

static bool quirk_matches(const struct nvme_id_ctrl *id,
			  const struct nvme_core_quirk_entry *q)
{
	return q->vid == le16_to_cpu(id->vid) &&
		string_matches(id->mn, q->mn, sizeof(id->mn)) &&
		string_matches(id->fr, q->fr, sizeof(id->fr));
}

static void nvme_init_subnqn(struct nvme_subsystem *subsys, struct nvme_ctrl *ctrl,
		struct nvme_id_ctrl *id)
{
	size_t nqnlen;
	int off;

	if(!(ctrl->quirks & NVME_QUIRK_IGNORE_DEV_SUBNQN)) {
		nqnlen = strnlen(id->subnqn, NVMF_NQN_SIZE);
		if (nqnlen > 0 && nqnlen < NVMF_NQN_SIZE) {
			strlcpy(subsys->subnqn, id->subnqn, NVMF_NQN_SIZE);
			return;
		}

		if (ctrl->vs >= NVME_VS(1, 2, 1))
			dev_warn(ctrl->device, "missing or invalid SUBNQN field.\n");
	}

	/* Generate a "fake" NQN per Figure 254 in NVMe 1.3 + ECN 001 */
	off = snprintf(subsys->subnqn, NVMF_NQN_SIZE,
			"nqn.2014.08.org.nvmexpress:%04x%04x",
			le16_to_cpu(id->vid), le16_to_cpu(id->ssvid));
	memcpy(subsys->subnqn + off, id->sn, sizeof(id->sn));
	off += sizeof(id->sn);
	memcpy(subsys->subnqn + off, id->mn, sizeof(id->mn));
	off += sizeof(id->mn);
	memset(subsys->subnqn + off, 0, sizeof(subsys->subnqn) - off);
}

static void nvme_release_subsystem(struct device *dev)
{
	struct nvme_subsystem *subsys =
		container_of(dev, struct nvme_subsystem, dev);

	if (subsys->instance >= 0)
		ida_simple_remove(&nvme_instance_ida, subsys->instance);
	kfree(subsys);
}

static void nvme_destroy_subsystem(struct kref *ref)
{
	struct nvme_subsystem *subsys =
			container_of(ref, struct nvme_subsystem, ref);

	mutex_lock(&nvme_subsystems_lock);
	list_del(&subsys->entry);
	mutex_unlock(&nvme_subsystems_lock);

	ida_destroy(&subsys->ns_ida);
	device_del(&subsys->dev);
	put_device(&subsys->dev);
}

static void nvme_put_subsystem(struct nvme_subsystem *subsys)
{
	kref_put(&subsys->ref, nvme_destroy_subsystem);
}

static struct nvme_subsystem *__nvme_find_get_subsystem(const char *subsysnqn)
{
	struct nvme_subsystem *subsys;

	lockdep_assert_held(&nvme_subsystems_lock);

	/*
	 * Fail matches for discovery subsystems. This results
	 * in each discovery controller bound to a unique subsystem.
	 * This avoids issues with validating controller values
	 * that can only be true when there is a single unique subsystem.
	 * There may be multiple and completely independent entities
	 * that provide discovery controllers.
	 */
	if (!strcmp(subsysnqn, NVME_DISC_SUBSYS_NAME))
		return NULL;

	list_for_each_entry(subsys, &nvme_subsystems, entry) {
		if (strcmp(subsys->subnqn, subsysnqn))
			continue;
		if (!kref_get_unless_zero(&subsys->ref))
			continue;
		return subsys;
	}

	return NULL;
}

#define SUBSYS_ATTR_RO(_name, _mode, _show)			\
	struct device_attribute subsys_attr_##_name = \
		__ATTR(_name, _mode, _show, NULL)

static ssize_t nvme_subsys_show_nqn(struct device *dev,
				    struct device_attribute *attr,
				    char *buf)
{
	struct nvme_subsystem *subsys =
		container_of(dev, struct nvme_subsystem, dev);

	return snprintf(buf, PAGE_SIZE, "%s\n", subsys->subnqn);
}
static SUBSYS_ATTR_RO(subsysnqn, S_IRUGO, nvme_subsys_show_nqn);

#define nvme_subsys_show_str_function(field)				\
static ssize_t subsys_##field##_show(struct device *dev,		\
			    struct device_attribute *attr, char *buf)	\
{									\
	struct nvme_subsystem *subsys =					\
		container_of(dev, struct nvme_subsystem, dev);		\
	return sprintf(buf, "%.*s\n",					\
		       (int)sizeof(subsys->field), subsys->field);	\
}									\
static SUBSYS_ATTR_RO(field, S_IRUGO, subsys_##field##_show);

nvme_subsys_show_str_function(model);
nvme_subsys_show_str_function(serial);
nvme_subsys_show_str_function(firmware_rev);

static struct attribute *nvme_subsys_attrs[] = {
	&subsys_attr_model.attr,
	&subsys_attr_serial.attr,
	&subsys_attr_firmware_rev.attr,
	&subsys_attr_subsysnqn.attr,
#ifdef CONFIG_NVME_MULTIPATH
	&subsys_attr_iopolicy.attr,
#endif
	NULL,
};

static struct attribute_group nvme_subsys_attrs_group = {
	.attrs = nvme_subsys_attrs,
};

static const struct attribute_group *nvme_subsys_attrs_groups[] = {
	&nvme_subsys_attrs_group,
	NULL,
};

static bool nvme_validate_cntlid(struct nvme_subsystem *subsys,
		struct nvme_ctrl *ctrl, struct nvme_id_ctrl *id)
{
	struct nvme_ctrl *tmp;

	lockdep_assert_held(&nvme_subsystems_lock);

	list_for_each_entry(tmp, &subsys->ctrls, subsys_entry) {
		if (nvme_state_terminal(tmp))
			continue;

		if (tmp->cntlid == ctrl->cntlid) {
			dev_err(ctrl->device,
				"Duplicate cntlid %u with %s, rejecting\n",
				ctrl->cntlid, dev_name(tmp->device));
			return false;
		}

		if ((id->cmic & NVME_CTRL_CMIC_MULTI_CTRL) ||
		    (ctrl->opts && ctrl->opts->discovery_nqn))
			continue;

		dev_err(ctrl->device,
			"Subsystem does not support multiple controllers\n");
		return false;
	}

	return true;
}

static int nvme_init_subsystem(struct nvme_ctrl *ctrl, struct nvme_id_ctrl *id)
{
	struct nvme_subsystem *subsys, *found;
	int ret;

	subsys = kzalloc(sizeof(*subsys), GFP_KERNEL);
	if (!subsys)
		return -ENOMEM;

	subsys->instance = -1;
	mutex_init(&subsys->lock);
	kref_init(&subsys->ref);
	INIT_LIST_HEAD(&subsys->ctrls);
	INIT_LIST_HEAD(&subsys->nsheads);
	nvme_init_subnqn(subsys, ctrl, id);
	memcpy(subsys->serial, id->sn, sizeof(subsys->serial));
	memcpy(subsys->model, id->mn, sizeof(subsys->model));
	memcpy(subsys->firmware_rev, id->fr, sizeof(subsys->firmware_rev));
	subsys->vendor_id = le16_to_cpu(id->vid);
	subsys->cmic = id->cmic;
	subsys->awupf = le16_to_cpu(id->awupf);
#ifdef CONFIG_NVME_MULTIPATH
	subsys->iopolicy = NVME_IOPOLICY_NUMA;
#endif

	subsys->dev.class = nvme_subsys_class;
	subsys->dev.release = nvme_release_subsystem;
	subsys->dev.groups = nvme_subsys_attrs_groups;
	dev_set_name(&subsys->dev, "nvme-subsys%d", ctrl->instance);
	device_initialize(&subsys->dev);

	mutex_lock(&nvme_subsystems_lock);
	found = __nvme_find_get_subsystem(subsys->subnqn);
	if (found) {
		put_device(&subsys->dev);
		subsys = found;

		if (!nvme_validate_cntlid(subsys, ctrl, id)) {
			ret = -EINVAL;
			goto out_put_subsystem;
		}
	} else {
		ret = device_add(&subsys->dev);
		if (ret) {
			dev_err(ctrl->device,
				"failed to register subsystem device.\n");
			put_device(&subsys->dev);
			goto out_unlock;
		}
		ida_init(&subsys->ns_ida);
		list_add_tail(&subsys->entry, &nvme_subsystems);
	}

	ret = sysfs_create_link(&subsys->dev.kobj, &ctrl->device->kobj,
				dev_name(ctrl->device));
	if (ret) {
		dev_err(ctrl->device,
			"failed to create sysfs link from subsystem.\n");
		goto out_put_subsystem;
	}

	if (!found)
		subsys->instance = ctrl->instance;
	ctrl->subsys = subsys;
	list_add_tail(&ctrl->subsys_entry, &subsys->ctrls);
	mutex_unlock(&nvme_subsystems_lock);
	return 0;

out_put_subsystem:
	nvme_put_subsystem(subsys);
out_unlock:
	mutex_unlock(&nvme_subsystems_lock);
	return ret;
}

int nvme_get_log(struct nvme_ctrl *ctrl, u32 nsid, u8 log_page, u8 lsp, u8 csi,
		void *log, size_t size, u64 offset)
{
	struct nvme_command c = { };
	u32 dwlen = nvme_bytes_to_numd(size);

	c.get_log_page.opcode = nvme_admin_get_log_page;
	c.get_log_page.nsid = cpu_to_le32(nsid);
	c.get_log_page.lid = log_page;
	c.get_log_page.lsp = lsp;
	c.get_log_page.numdl = cpu_to_le16(dwlen & ((1 << 16) - 1));
	c.get_log_page.numdu = cpu_to_le16(dwlen >> 16);
	c.get_log_page.lpol = cpu_to_le32(lower_32_bits(offset));
	c.get_log_page.lpou = cpu_to_le32(upper_32_bits(offset));
	c.get_log_page.csi = csi;

	return nvme_submit_sync_cmd(ctrl->admin_q, &c, log, size);
}

static struct nvme_cel *nvme_find_cel(struct nvme_ctrl *ctrl, u8 csi)
{
	struct nvme_cel *cel, *ret = NULL;

	spin_lock(&ctrl->lock);
	list_for_each_entry(cel, &ctrl->cels, entry) {
		if (cel->csi == csi) {
			ret = cel;
			break;
		}
	}
	spin_unlock(&ctrl->lock);

	return ret;
}

static int nvme_get_effects_log(struct nvme_ctrl *ctrl, u8 csi,
				struct nvme_effects_log **log)
{
	struct nvme_cel *cel = nvme_find_cel(ctrl, csi);
	int ret;

	if (cel)
		goto out;

	cel = kzalloc(sizeof(*cel), GFP_KERNEL);
	if (!cel)
		return -ENOMEM;

	ret = nvme_get_log(ctrl, NVME_NSID_ALL, NVME_LOG_CMD_EFFECTS, 0, csi,
			&cel->log, sizeof(cel->log), 0);
	if (ret) {
		kfree(cel);
		return ret;
	}

	cel->csi = csi;

	spin_lock(&ctrl->lock);
	list_add_tail(&cel->entry, &ctrl->cels);
	spin_unlock(&ctrl->lock);
out:
	*log = &cel->log;
	return 0;
}

/*
 * Initialize the cached copies of the Identify data and various controller
 * register in our nvme_ctrl structure.  This should be called as soon as
 * the admin queue is fully up and running.
 */
int nvme_init_identify(struct nvme_ctrl *ctrl)
{
	struct nvme_id_ctrl *id;
	int ret, page_shift;
	u32 max_hw_sectors;
	bool prev_apst_enabled;

	ret = ctrl->ops->reg_read32(ctrl, NVME_REG_VS, &ctrl->vs);
	if (ret) {
		dev_err(ctrl->device, "Reading VS failed (%d)\n", ret);
		return ret;
	}
	page_shift = NVME_CAP_MPSMIN(ctrl->cap) + 12;
	ctrl->sqsize = min_t(u16, NVME_CAP_MQES(ctrl->cap), ctrl->sqsize);

	if (ctrl->vs >= NVME_VS(1, 1, 0))
		ctrl->subsystem = NVME_CAP_NSSRC(ctrl->cap);

	ret = nvme_identify_ctrl(ctrl, &id);
	if (ret) {
		dev_err(ctrl->device, "Identify Controller failed (%d)\n", ret);
		return -EIO;
	}

	if (id->lpa & NVME_CTRL_LPA_CMD_EFFECTS_LOG) {
		ret = nvme_get_effects_log(ctrl, NVME_CSI_NVM, &ctrl->effects);
		if (ret < 0)
			goto out_free;
	}

	if (!(ctrl->ops->flags & NVME_F_FABRICS))
		ctrl->cntlid = le16_to_cpu(id->cntlid);

	if (!ctrl->identified) {
		int i;

		ret = nvme_init_subsystem(ctrl, id);
		if (ret)
			goto out_free;

		/*
		 * Check for quirks.  Quirk can depend on firmware version,
		 * so, in principle, the set of quirks present can change
		 * across a reset.  As a possible future enhancement, we
		 * could re-scan for quirks every time we reinitialize
		 * the device, but we'd have to make sure that the driver
		 * behaves intelligently if the quirks change.
		 */
		for (i = 0; i < ARRAY_SIZE(core_quirks); i++) {
			if (quirk_matches(id, &core_quirks[i]))
				ctrl->quirks |= core_quirks[i].quirks;
		}
	}

	if (force_apst && (ctrl->quirks & NVME_QUIRK_NO_DEEPEST_PS)) {
		dev_warn(ctrl->device, "forcibly allowing all power states due to nvme_core.force_apst -- use at your own risk\n");
		ctrl->quirks &= ~NVME_QUIRK_NO_DEEPEST_PS;
	}

	ctrl->crdt[0] = le16_to_cpu(id->crdt1);
	ctrl->crdt[1] = le16_to_cpu(id->crdt2);
	ctrl->crdt[2] = le16_to_cpu(id->crdt3);

	ctrl->oacs = le16_to_cpu(id->oacs);
	ctrl->oncs = le16_to_cpu(id->oncs);
	ctrl->mtfa = le16_to_cpu(id->mtfa);
	ctrl->oaes = le32_to_cpu(id->oaes);
	ctrl->wctemp = le16_to_cpu(id->wctemp);
	ctrl->cctemp = le16_to_cpu(id->cctemp);

	atomic_set(&ctrl->abort_limit, id->acl + 1);
	ctrl->vwc = id->vwc;
	if (id->mdts)
		max_hw_sectors = 1 << (id->mdts + page_shift - 9);
	else
		max_hw_sectors = UINT_MAX;
	ctrl->max_hw_sectors =
		min_not_zero(ctrl->max_hw_sectors, max_hw_sectors);

	nvme_set_queue_limits(ctrl, ctrl->admin_q);
	ctrl->sgls = le32_to_cpu(id->sgls);
	ctrl->kas = le16_to_cpu(id->kas);
	ctrl->max_namespaces = le32_to_cpu(id->mnan);
	ctrl->ctratt = le32_to_cpu(id->ctratt);

	if (id->rtd3e) {
		/* us -> s */
		u32 transition_time = le32_to_cpu(id->rtd3e) / USEC_PER_SEC;

		ctrl->shutdown_timeout = clamp_t(unsigned int, transition_time,
						 shutdown_timeout, 60);

		if (ctrl->shutdown_timeout != shutdown_timeout)
			dev_info(ctrl->device,
				 "Shutdown timeout set to %u seconds\n",
				 ctrl->shutdown_timeout);
	} else
		ctrl->shutdown_timeout = shutdown_timeout;

	ctrl->npss = id->npss;
	ctrl->apsta = id->apsta;
	prev_apst_enabled = ctrl->apst_enabled;
	if (ctrl->quirks & NVME_QUIRK_NO_APST) {
		if (force_apst && id->apsta) {
			dev_warn(ctrl->device, "forcibly allowing APST due to nvme_core.force_apst -- use at your own risk\n");
			ctrl->apst_enabled = true;
		} else {
			ctrl->apst_enabled = false;
		}
	} else {
		ctrl->apst_enabled = id->apsta;
	}
	memcpy(ctrl->psd, id->psd, sizeof(ctrl->psd));

	if (ctrl->ops->flags & NVME_F_FABRICS) {
		ctrl->icdoff = le16_to_cpu(id->icdoff);
		ctrl->ioccsz = le32_to_cpu(id->ioccsz);
		ctrl->iorcsz = le32_to_cpu(id->iorcsz);
		ctrl->maxcmd = le16_to_cpu(id->maxcmd);

		/*
		 * In fabrics we need to verify the cntlid matches the
		 * admin connect
		 */
		if (ctrl->cntlid != le16_to_cpu(id->cntlid)) {
			dev_err(ctrl->device,
				"Mismatching cntlid: Connect %u vs Identify "
				"%u, rejecting\n",
				ctrl->cntlid, le16_to_cpu(id->cntlid));
			ret = -EINVAL;
			goto out_free;
		}

		if (!ctrl->opts->discovery_nqn && !ctrl->kas) {
			dev_err(ctrl->device,
				"keep-alive support is mandatory for fabrics\n");
			ret = -EINVAL;
			goto out_free;
		}
	} else {
		ctrl->hmpre = le32_to_cpu(id->hmpre);
		ctrl->hmmin = le32_to_cpu(id->hmmin);
		ctrl->hmminds = le32_to_cpu(id->hmminds);
		ctrl->hmmaxd = le16_to_cpu(id->hmmaxd);
	}

	ret = nvme_mpath_init(ctrl, id);
	kfree(id);

	if (ret < 0)
		return ret;

	if (ctrl->apst_enabled && !prev_apst_enabled)
		dev_pm_qos_expose_latency_tolerance(ctrl->device);
	else if (!ctrl->apst_enabled && prev_apst_enabled)
		dev_pm_qos_hide_latency_tolerance(ctrl->device);

	ret = nvme_configure_apst(ctrl);
	if (ret < 0)
		return ret;
	
	ret = nvme_configure_timestamp(ctrl);
	if (ret < 0)
		return ret;

	ret = nvme_configure_directives(ctrl);
	if (ret < 0)
		return ret;

	ret = nvme_configure_acre(ctrl);
	if (ret < 0)
		return ret;

	if (!ctrl->identified)
		nvme_hwmon_init(ctrl);

	ctrl->identified = true;

	return 0;

out_free:
	kfree(id);
	return ret;
}
EXPORT_SYMBOL_GPL(nvme_init_identify);

static int nvme_dev_open(struct inode *inode, struct file *file)
{
	struct nvme_ctrl *ctrl =
		container_of(inode->i_cdev, struct nvme_ctrl, cdev);

	switch (ctrl->state) {
	case NVME_CTRL_LIVE:
		break;
	default:
		return -EWOULDBLOCK;
	}

	file->private_data = ctrl;
	return 0;
}

static int nvme_dev_user_cmd(struct nvme_ctrl *ctrl, void __user *argp)
{
	struct nvme_ns *ns;
	int ret;

	down_read(&ctrl->namespaces_rwsem);
	if (list_empty(&ctrl->namespaces)) {
		ret = -ENOTTY;
		goto out_unlock;
	}

	ns = list_first_entry(&ctrl->namespaces, struct nvme_ns, list);
	if (ns != list_last_entry(&ctrl->namespaces, struct nvme_ns, list)) {
		dev_warn(ctrl->device,
			"NVME_IOCTL_IO_CMD not supported when multiple namespaces present!\n");
		ret = -EINVAL;
		goto out_unlock;
	}

	dev_warn(ctrl->device,
		"using deprecated NVME_IOCTL_IO_CMD ioctl on the char device!\n");
	kref_get(&ns->kref);
	up_read(&ctrl->namespaces_rwsem);

	ret = nvme_user_cmd(ctrl, ns, argp);
	nvme_put_ns(ns);
	return ret;

out_unlock:
	up_read(&ctrl->namespaces_rwsem);
	return ret;
}

static long nvme_dev_ioctl(struct file *file, unsigned int cmd,
		unsigned long arg)
{
	struct nvme_ctrl *ctrl = file->private_data;
	void __user *argp = (void __user *)arg;

	switch (cmd) {
	case NVME_IOCTL_ADMIN_CMD:
		return nvme_user_cmd(ctrl, NULL, argp);
	case NVME_IOCTL_ADMIN64_CMD:
		return nvme_user_cmd64(ctrl, NULL, argp);
	case NVME_IOCTL_IO_CMD:
		return nvme_dev_user_cmd(ctrl, argp);
	case NVME_IOCTL_RESET:
		dev_warn(ctrl->device, "resetting controller\n");
		return nvme_reset_ctrl_sync(ctrl);
	case NVME_IOCTL_SUBSYS_RESET:
		return nvme_reset_subsystem(ctrl);
	case NVME_IOCTL_RESCAN:
		nvme_queue_scan(ctrl);
		return 0;
	default:
		return -ENOTTY;
	}
}

static const struct file_operations nvme_dev_fops = {
	.owner		= THIS_MODULE,
	.open		= nvme_dev_open,
	.unlocked_ioctl	= nvme_dev_ioctl,
	.compat_ioctl	= compat_ptr_ioctl,
};

static ssize_t nvme_sysfs_reset(struct device *dev,
				struct device_attribute *attr, const char *buf,
				size_t count)
{
	struct nvme_ctrl *ctrl = dev_get_drvdata(dev);
	int ret;

	ret = nvme_reset_ctrl_sync(ctrl);
	if (ret < 0)
		return ret;
	return count;
}
static DEVICE_ATTR(reset_controller, S_IWUSR, NULL, nvme_sysfs_reset);

static ssize_t nvme_sysfs_rescan(struct device *dev,
				struct device_attribute *attr, const char *buf,
				size_t count)
{
	struct nvme_ctrl *ctrl = dev_get_drvdata(dev);

	nvme_queue_scan(ctrl);
	return count;
}
static DEVICE_ATTR(rescan_controller, S_IWUSR, NULL, nvme_sysfs_rescan);

static inline struct nvme_ns_head *dev_to_ns_head(struct device *dev)
{
	struct gendisk *disk = dev_to_disk(dev);

	if (disk->fops == &nvme_fops)
		return nvme_get_ns_from_dev(dev)->head;
	else
		return disk->private_data;
}

static ssize_t wwid_show(struct device *dev, struct device_attribute *attr,
		char *buf)
{
	struct nvme_ns_head *head = dev_to_ns_head(dev);
	struct nvme_ns_ids *ids = &head->ids;
	struct nvme_subsystem *subsys = head->subsys;
	int serial_len = sizeof(subsys->serial);
	int model_len = sizeof(subsys->model);

	if (!uuid_is_null(&ids->uuid))
		return sprintf(buf, "uuid.%pU\n", &ids->uuid);

	if (memchr_inv(ids->nguid, 0, sizeof(ids->nguid)))
		return sprintf(buf, "eui.%16phN\n", ids->nguid);

	if (memchr_inv(ids->eui64, 0, sizeof(ids->eui64)))
		return sprintf(buf, "eui.%8phN\n", ids->eui64);

	while (serial_len > 0 && (subsys->serial[serial_len - 1] == ' ' ||
				  subsys->serial[serial_len - 1] == '\0'))
		serial_len--;
	while (model_len > 0 && (subsys->model[model_len - 1] == ' ' ||
				 subsys->model[model_len - 1] == '\0'))
		model_len--;

	return sprintf(buf, "nvme.%04x-%*phN-%*phN-%08x\n", subsys->vendor_id,
		serial_len, subsys->serial, model_len, subsys->model,
		head->ns_id);
}
static DEVICE_ATTR_RO(wwid);

static ssize_t nguid_show(struct device *dev, struct device_attribute *attr,
		char *buf)
{
	return sprintf(buf, "%pU\n", dev_to_ns_head(dev)->ids.nguid);
}
static DEVICE_ATTR_RO(nguid);

static ssize_t uuid_show(struct device *dev, struct device_attribute *attr,
		char *buf)
{
	struct nvme_ns_ids *ids = &dev_to_ns_head(dev)->ids;

	/* For backward compatibility expose the NGUID to userspace if
	 * we have no UUID set
	 */
	if (uuid_is_null(&ids->uuid)) {
		printk_ratelimited(KERN_WARNING
				   "No UUID available providing old NGUID\n");
		return sprintf(buf, "%pU\n", ids->nguid);
	}
	return sprintf(buf, "%pU\n", &ids->uuid);
}
static DEVICE_ATTR_RO(uuid);

static ssize_t eui_show(struct device *dev, struct device_attribute *attr,
		char *buf)
{
	return sprintf(buf, "%8ph\n", dev_to_ns_head(dev)->ids.eui64);
}
static DEVICE_ATTR_RO(eui);

static ssize_t nsid_show(struct device *dev, struct device_attribute *attr,
		char *buf)
{
	return sprintf(buf, "%d\n", dev_to_ns_head(dev)->ns_id);
}
static DEVICE_ATTR_RO(nsid);

static struct attribute *nvme_ns_id_attrs[] = {
	&dev_attr_wwid.attr,
	&dev_attr_uuid.attr,
	&dev_attr_nguid.attr,
	&dev_attr_eui.attr,
	&dev_attr_nsid.attr,
#ifdef CONFIG_NVME_MULTIPATH
	&dev_attr_ana_grpid.attr,
	&dev_attr_ana_state.attr,
#endif
	NULL,
};

static umode_t nvme_ns_id_attrs_are_visible(struct kobject *kobj,
		struct attribute *a, int n)
{
	struct device *dev = container_of(kobj, struct device, kobj);
	struct nvme_ns_ids *ids = &dev_to_ns_head(dev)->ids;

	if (a == &dev_attr_uuid.attr) {
		if (uuid_is_null(&ids->uuid) &&
		    !memchr_inv(ids->nguid, 0, sizeof(ids->nguid)))
			return 0;
	}
	if (a == &dev_attr_nguid.attr) {
		if (!memchr_inv(ids->nguid, 0, sizeof(ids->nguid)))
			return 0;
	}
	if (a == &dev_attr_eui.attr) {
		if (!memchr_inv(ids->eui64, 0, sizeof(ids->eui64)))
			return 0;
	}
#ifdef CONFIG_NVME_MULTIPATH
	if (a == &dev_attr_ana_grpid.attr || a == &dev_attr_ana_state.attr) {
		if (dev_to_disk(dev)->fops != &nvme_fops) /* per-path attr */
			return 0;
		if (!nvme_ctrl_use_ana(nvme_get_ns_from_dev(dev)->ctrl))
			return 0;
	}
#endif
	return a->mode;
}

static const struct attribute_group nvme_ns_id_attr_group = {
	.attrs		= nvme_ns_id_attrs,
	.is_visible	= nvme_ns_id_attrs_are_visible,
};

const struct attribute_group *nvme_ns_id_attr_groups[] = {
	&nvme_ns_id_attr_group,
#ifdef CONFIG_NVM
	&nvme_nvm_attr_group,
#endif
	NULL,
};

#define nvme_show_str_function(field)						\
static ssize_t  field##_show(struct device *dev,				\
			    struct device_attribute *attr, char *buf)		\
{										\
        struct nvme_ctrl *ctrl = dev_get_drvdata(dev);				\
        return sprintf(buf, "%.*s\n",						\
		(int)sizeof(ctrl->subsys->field), ctrl->subsys->field);		\
}										\
static DEVICE_ATTR(field, S_IRUGO, field##_show, NULL);

nvme_show_str_function(model);
nvme_show_str_function(serial);
nvme_show_str_function(firmware_rev);

#define nvme_show_int_function(field)						\
static ssize_t  field##_show(struct device *dev,				\
			    struct device_attribute *attr, char *buf)		\
{										\
        struct nvme_ctrl *ctrl = dev_get_drvdata(dev);				\
        return sprintf(buf, "%d\n", ctrl->field);	\
}										\
static DEVICE_ATTR(field, S_IRUGO, field##_show, NULL);

nvme_show_int_function(cntlid);
nvme_show_int_function(numa_node);
nvme_show_int_function(queue_count);
nvme_show_int_function(sqsize);

static ssize_t nvme_sysfs_delete(struct device *dev,
				struct device_attribute *attr, const char *buf,
				size_t count)
{
	struct nvme_ctrl *ctrl = dev_get_drvdata(dev);

	/* Can't delete non-created controllers */
	if (!ctrl->created)
		return -EBUSY;

	if (device_remove_file_self(dev, attr))
		nvme_delete_ctrl_sync(ctrl);
	return count;
}
static DEVICE_ATTR(delete_controller, S_IWUSR, NULL, nvme_sysfs_delete);

static ssize_t nvme_sysfs_show_transport(struct device *dev,
					 struct device_attribute *attr,
					 char *buf)
{
	struct nvme_ctrl *ctrl = dev_get_drvdata(dev);

	return snprintf(buf, PAGE_SIZE, "%s\n", ctrl->ops->name);
}
static DEVICE_ATTR(transport, S_IRUGO, nvme_sysfs_show_transport, NULL);

static ssize_t nvme_sysfs_show_state(struct device *dev,
				     struct device_attribute *attr,
				     char *buf)
{
	struct nvme_ctrl *ctrl = dev_get_drvdata(dev);
	static const char *const state_name[] = {
		[NVME_CTRL_NEW]		= "new",
		[NVME_CTRL_LIVE]	= "live",
		[NVME_CTRL_RESETTING]	= "resetting",
		[NVME_CTRL_CONNECTING]	= "connecting",
		[NVME_CTRL_DELETING]	= "deleting",
		[NVME_CTRL_DEAD]	= "dead",
	};

	if ((unsigned)ctrl->state < ARRAY_SIZE(state_name) &&
	    state_name[ctrl->state])
		return sprintf(buf, "%s\n", state_name[ctrl->state]);

	return sprintf(buf, "unknown state\n");
}

static DEVICE_ATTR(state, S_IRUGO, nvme_sysfs_show_state, NULL);

static ssize_t nvme_sysfs_show_subsysnqn(struct device *dev,
					 struct device_attribute *attr,
					 char *buf)
{
	struct nvme_ctrl *ctrl = dev_get_drvdata(dev);

	return snprintf(buf, PAGE_SIZE, "%s\n", ctrl->subsys->subnqn);
}
static DEVICE_ATTR(subsysnqn, S_IRUGO, nvme_sysfs_show_subsysnqn, NULL);

static ssize_t nvme_sysfs_show_hostnqn(struct device *dev,
					struct device_attribute *attr,
					char *buf)
{
	struct nvme_ctrl *ctrl = dev_get_drvdata(dev);

	return snprintf(buf, PAGE_SIZE, "%s\n", ctrl->opts->host->nqn);
}
static DEVICE_ATTR(hostnqn, S_IRUGO, nvme_sysfs_show_hostnqn, NULL);

static ssize_t nvme_sysfs_show_hostid(struct device *dev,
					struct device_attribute *attr,
					char *buf)
{
	struct nvme_ctrl *ctrl = dev_get_drvdata(dev);

	return snprintf(buf, PAGE_SIZE, "%pU\n", &ctrl->opts->host->id);
}
static DEVICE_ATTR(hostid, S_IRUGO, nvme_sysfs_show_hostid, NULL);

static ssize_t nvme_sysfs_show_address(struct device *dev,
					 struct device_attribute *attr,
					 char *buf)
{
	struct nvme_ctrl *ctrl = dev_get_drvdata(dev);

	return ctrl->ops->get_address(ctrl, buf, PAGE_SIZE);
}
static DEVICE_ATTR(address, S_IRUGO, nvme_sysfs_show_address, NULL);

static ssize_t nvme_ctrl_loss_tmo_show(struct device *dev,
		struct device_attribute *attr, char *buf)
{
	struct nvme_ctrl *ctrl = dev_get_drvdata(dev);
	struct nvmf_ctrl_options *opts = ctrl->opts;

	if (ctrl->opts->max_reconnects == -1)
		return sprintf(buf, "off\n");
	return sprintf(buf, "%d\n",
			opts->max_reconnects * opts->reconnect_delay);
}

static ssize_t nvme_ctrl_loss_tmo_store(struct device *dev,
		struct device_attribute *attr, const char *buf, size_t count)
{
	struct nvme_ctrl *ctrl = dev_get_drvdata(dev);
	struct nvmf_ctrl_options *opts = ctrl->opts;
	int ctrl_loss_tmo, err;

	err = kstrtoint(buf, 10, &ctrl_loss_tmo);
	if (err)
		return -EINVAL;

	else if (ctrl_loss_tmo < 0)
		opts->max_reconnects = -1;
	else
		opts->max_reconnects = DIV_ROUND_UP(ctrl_loss_tmo,
						opts->reconnect_delay);
	return count;
}
static DEVICE_ATTR(ctrl_loss_tmo, S_IRUGO | S_IWUSR,
	nvme_ctrl_loss_tmo_show, nvme_ctrl_loss_tmo_store);

static ssize_t nvme_ctrl_reconnect_delay_show(struct device *dev,
		struct device_attribute *attr, char *buf)
{
	struct nvme_ctrl *ctrl = dev_get_drvdata(dev);

	if (ctrl->opts->reconnect_delay == -1)
		return sprintf(buf, "off\n");
	return sprintf(buf, "%d\n", ctrl->opts->reconnect_delay);
}

static ssize_t nvme_ctrl_reconnect_delay_store(struct device *dev,
		struct device_attribute *attr, const char *buf, size_t count)
{
	struct nvme_ctrl *ctrl = dev_get_drvdata(dev);
	unsigned int v;
	int err;

	err = kstrtou32(buf, 10, &v);
	if (err || v > UINT_MAX)
		return -EINVAL;

	ctrl->opts->reconnect_delay = v;
	return count;
}
static DEVICE_ATTR(reconnect_delay, S_IRUGO | S_IWUSR,
	nvme_ctrl_reconnect_delay_show, nvme_ctrl_reconnect_delay_store);

static struct attribute *nvme_dev_attrs[] = {
	&dev_attr_reset_controller.attr,
	&dev_attr_rescan_controller.attr,
	&dev_attr_model.attr,
	&dev_attr_serial.attr,
	&dev_attr_firmware_rev.attr,
	&dev_attr_cntlid.attr,
	&dev_attr_delete_controller.attr,
	&dev_attr_transport.attr,
	&dev_attr_subsysnqn.attr,
	&dev_attr_address.attr,
	&dev_attr_state.attr,
	&dev_attr_numa_node.attr,
	&dev_attr_queue_count.attr,
	&dev_attr_sqsize.attr,
	&dev_attr_hostnqn.attr,
	&dev_attr_hostid.attr,
	&dev_attr_ctrl_loss_tmo.attr,
	&dev_attr_reconnect_delay.attr,
	NULL
};

static umode_t nvme_dev_attrs_are_visible(struct kobject *kobj,
		struct attribute *a, int n)
{
	struct device *dev = container_of(kobj, struct device, kobj);
	struct nvme_ctrl *ctrl = dev_get_drvdata(dev);

	if (a == &dev_attr_delete_controller.attr && !ctrl->ops->delete_ctrl)
		return 0;
	if (a == &dev_attr_address.attr && !ctrl->ops->get_address)
		return 0;
	if (a == &dev_attr_hostnqn.attr && !ctrl->opts)
		return 0;
	if (a == &dev_attr_hostid.attr && !ctrl->opts)
		return 0;

	return a->mode;
}

static struct attribute_group nvme_dev_attrs_group = {
	.attrs		= nvme_dev_attrs,
	.is_visible	= nvme_dev_attrs_are_visible,
};

static const struct attribute_group *nvme_dev_attr_groups[] = {
	&nvme_dev_attrs_group,
	NULL,
};

static struct nvme_ns_head *nvme_find_ns_head(struct nvme_subsystem *subsys,
		unsigned nsid)
{
	struct nvme_ns_head *h;

	lockdep_assert_held(&subsys->lock);

	list_for_each_entry(h, &subsys->nsheads, entry) {
		if (h->ns_id == nsid && kref_get_unless_zero(&h->ref))
			return h;
	}

	return NULL;
}

static int __nvme_check_ids(struct nvme_subsystem *subsys,
		struct nvme_ns_head *new)
{
	struct nvme_ns_head *h;

	lockdep_assert_held(&subsys->lock);

	list_for_each_entry(h, &subsys->nsheads, entry) {
		if (nvme_ns_ids_valid(&new->ids) &&
		    nvme_ns_ids_equal(&new->ids, &h->ids))
			return -EINVAL;
	}

	return 0;
}

static struct nvme_ns_head *nvme_alloc_ns_head(struct nvme_ctrl *ctrl,
		unsigned nsid, struct nvme_ns_ids *ids)
{
	struct nvme_ns_head *head;
	size_t size = sizeof(*head);
	int ret = -ENOMEM;

#ifdef CONFIG_NVME_MULTIPATH
	size += num_possible_nodes() * sizeof(struct nvme_ns *);
#endif

	head = kzalloc(size, GFP_KERNEL);
	if (!head)
		goto out;
	ret = ida_simple_get(&ctrl->subsys->ns_ida, 1, 0, GFP_KERNEL);
	if (ret < 0)
		goto out_free_head;
	head->instance = ret;
	INIT_LIST_HEAD(&head->list);
	ret = init_srcu_struct(&head->srcu);
	if (ret)
		goto out_ida_remove;
	head->subsys = ctrl->subsys;
	head->ns_id = nsid;
	head->ids = *ids;
	kref_init(&head->ref);

	ret = __nvme_check_ids(ctrl->subsys, head);
	if (ret) {
		dev_err(ctrl->device,
			"duplicate IDs for nsid %d\n", nsid);
		goto out_cleanup_srcu;
	}

	if (head->ids.csi) {
		ret = nvme_get_effects_log(ctrl, head->ids.csi, &head->effects);
		if (ret)
			goto out_cleanup_srcu;
	} else
		head->effects = ctrl->effects;

	ret = nvme_mpath_alloc_disk(ctrl, head);
	if (ret)
		goto out_cleanup_srcu;

	list_add_tail(&head->entry, &ctrl->subsys->nsheads);

	kref_get(&ctrl->subsys->ref);

	return head;
out_cleanup_srcu:
	cleanup_srcu_struct(&head->srcu);
out_ida_remove:
	ida_simple_remove(&ctrl->subsys->ns_ida, head->instance);
out_free_head:
	kfree(head);
out:
	if (ret > 0)
		ret = blk_status_to_errno(nvme_error_status(ret));
	return ERR_PTR(ret);
}

static int nvme_init_ns_head(struct nvme_ns *ns, unsigned nsid,
		struct nvme_id_ns *id)
{
	struct nvme_ctrl *ctrl = ns->ctrl;
	bool is_shared = id->nmic & NVME_NS_NMIC_SHARED;
	struct nvme_ns_head *head = NULL;
	struct nvme_ns_ids ids;
	int ret = 0;

	ret = nvme_report_ns_ids(ctrl, nsid, id, &ids);
	if (ret) {
		if (ret < 0)
			return ret;
		return blk_status_to_errno(nvme_error_status(ret));
	}

	mutex_lock(&ctrl->subsys->lock);
	head = nvme_find_ns_head(ctrl->subsys, nsid);
	if (!head) {
		head = nvme_alloc_ns_head(ctrl, nsid, &ids);
		if (IS_ERR(head)) {
			ret = PTR_ERR(head);
			goto out_unlock;
		}
		head->shared = is_shared;
	} else {
		ret = -EINVAL;
		if (!is_shared || !head->shared) {
			dev_err(ctrl->device,
				"Duplicate unshared namespace %d\n", nsid);
			goto out_put_ns_head;
		}
		if (!nvme_ns_ids_equal(&head->ids, &ids)) {
			dev_err(ctrl->device,
				"IDs don't match for shared namespace %d\n",
					nsid);
			goto out_put_ns_head;
		}
	}

	list_add_tail(&ns->siblings, &head->list);
	ns->head = head;
	mutex_unlock(&ctrl->subsys->lock);
	return 0;

out_put_ns_head:
	nvme_put_ns_head(head);
out_unlock:
	mutex_unlock(&ctrl->subsys->lock);
	return ret;
}

static int ns_cmp(void *priv, struct list_head *a, struct list_head *b)
{
	struct nvme_ns *nsa = container_of(a, struct nvme_ns, list);
	struct nvme_ns *nsb = container_of(b, struct nvme_ns, list);

	return nsa->head->ns_id - nsb->head->ns_id;
}

static struct nvme_ns *nvme_find_get_ns(struct nvme_ctrl *ctrl, unsigned nsid)
{
	struct nvme_ns *ns, *ret = NULL;

	down_read(&ctrl->namespaces_rwsem);
	list_for_each_entry(ns, &ctrl->namespaces, list) {
		if (ns->head->ns_id == nsid) {
			if (!kref_get_unless_zero(&ns->kref))
				continue;
			ret = ns;
			break;
		}
		if (ns->head->ns_id > nsid)
			break;
	}
	up_read(&ctrl->namespaces_rwsem);
	return ret;
}

static void nvme_alloc_ns(struct nvme_ctrl *ctrl, unsigned nsid)
{
	struct nvme_ns *ns;
	struct gendisk *disk;
	struct nvme_id_ns *id;
	char disk_name[DISK_NAME_LEN];
	int node = ctrl->numa_node, flags = GENHD_FL_EXT_DEVT, ret;

	ns = kzalloc_node(sizeof(*ns), GFP_KERNEL, node);
	if (!ns)
		return;

	ns->queue = blk_mq_init_queue(ctrl->tagset);
	if (IS_ERR(ns->queue))
		goto out_free_ns;

	if (ctrl->opts && ctrl->opts->data_digest)
		ns->queue->backing_dev_info->capabilities
			|= BDI_CAP_STABLE_WRITES;

	blk_queue_flag_set(QUEUE_FLAG_NONROT, ns->queue);
	if (ctrl->ops->flags & NVME_F_PCI_P2PDMA)
		blk_queue_flag_set(QUEUE_FLAG_PCI_P2PDMA, ns->queue);

	ns->queue->queuedata = ns;
	ns->ctrl = ctrl;

	kref_init(&ns->kref);
	ns->lba_shift = 9; /* set to a default value for 512 until disk is validated */

	blk_queue_logical_block_size(ns->queue, 1 << ns->lba_shift);
	nvme_set_queue_limits(ctrl, ns->queue);

	ret = nvme_identify_ns(ctrl, nsid, &id);
	if (ret)
		goto out_free_queue;

	if (id->ncap == 0)	/* no namespace (legacy quirk) */
		goto out_free_id;

	ret = nvme_init_ns_head(ns, nsid, id);
	if (ret)
		goto out_free_id;
	nvme_set_disk_name(disk_name, ns, ctrl, &flags);

	disk = alloc_disk_node(0, node);
	if (!disk)
		goto out_unlink_ns;

	disk->fops = &nvme_fops;
	disk->private_data = ns;
	disk->queue = ns->queue;
	disk->flags = flags;
	memcpy(disk->disk_name, disk_name, DISK_NAME_LEN);
	ns->disk = disk;

	if (__nvme_revalidate_disk(disk, id))
		goto out_put_disk;

	if ((ctrl->quirks & NVME_QUIRK_LIGHTNVM) && id->vs[0] == 0x1) {
		ret = nvme_nvm_register(ns, disk_name, node);
		if (ret) {
			dev_warn(ctrl->device, "LightNVM init failure\n");
			goto out_put_disk;
		}
	}

	down_write(&ctrl->namespaces_rwsem);
	list_add_tail(&ns->list, &ctrl->namespaces);
	up_write(&ctrl->namespaces_rwsem);

	nvme_get_ctrl(ctrl);

	device_add_disk(ctrl->device, ns->disk, nvme_ns_id_attr_groups);

	nvme_mpath_add_disk(ns, id);
	nvme_fault_inject_init(&ns->fault_inject, ns->disk->disk_name);
	kfree(id);

	return;
 out_put_disk:
	/* prevent double queue cleanup */
	ns->disk->queue = NULL;
	put_disk(ns->disk);
 out_unlink_ns:
	mutex_lock(&ctrl->subsys->lock);
	list_del_rcu(&ns->siblings);
	if (list_empty(&ns->head->list))
		list_del_init(&ns->head->entry);
	mutex_unlock(&ctrl->subsys->lock);
	nvme_put_ns_head(ns->head);
 out_free_id:
	kfree(id);
 out_free_queue:
	blk_cleanup_queue(ns->queue);
 out_free_ns:
	kfree(ns);
}

static void nvme_ns_remove(struct nvme_ns *ns)
{
	if (test_and_set_bit(NVME_NS_REMOVING, &ns->flags))
		return;

	nvme_fault_inject_fini(&ns->fault_inject);

	mutex_lock(&ns->ctrl->subsys->lock);
	list_del_rcu(&ns->siblings);
	if (list_empty(&ns->head->list))
		list_del_init(&ns->head->entry);
	mutex_unlock(&ns->ctrl->subsys->lock);

	synchronize_rcu(); /* guarantee not available in head->list */
	nvme_mpath_clear_current_path(ns);
	synchronize_srcu(&ns->head->srcu); /* wait for concurrent submissions */

	if (ns->disk->flags & GENHD_FL_UP) {
		del_gendisk(ns->disk);
		blk_cleanup_queue(ns->queue);
		if (blk_get_integrity(ns->disk))
			blk_integrity_unregister(ns->disk);
	}

	down_write(&ns->ctrl->namespaces_rwsem);
	list_del_init(&ns->list);
	up_write(&ns->ctrl->namespaces_rwsem);

	nvme_mpath_check_last_path(ns);
	nvme_put_ns(ns);
}

static void nvme_ns_remove_by_nsid(struct nvme_ctrl *ctrl, u32 nsid)
{
	struct nvme_ns *ns = nvme_find_get_ns(ctrl, nsid);

	if (ns) {
		nvme_ns_remove(ns);
		nvme_put_ns(ns);
	}
}

static void nvme_validate_ns(struct nvme_ctrl *ctrl, unsigned nsid)
{
	struct nvme_ns *ns;

	ns = nvme_find_get_ns(ctrl, nsid);
	if (ns) {
		if (revalidate_disk(ns->disk))
			nvme_ns_remove(ns);
		nvme_put_ns(ns);
	} else
		nvme_alloc_ns(ctrl, nsid);
}

static void nvme_remove_invalid_namespaces(struct nvme_ctrl *ctrl,
					unsigned nsid)
{
	struct nvme_ns *ns, *next;
	LIST_HEAD(rm_list);

	down_write(&ctrl->namespaces_rwsem);
	list_for_each_entry_safe(ns, next, &ctrl->namespaces, list) {
		if (ns->head->ns_id > nsid || test_bit(NVME_NS_DEAD, &ns->flags))
			list_move_tail(&ns->list, &rm_list);
	}
	up_write(&ctrl->namespaces_rwsem);

	list_for_each_entry_safe(ns, next, &rm_list, list)
		nvme_ns_remove(ns);

}

static int nvme_scan_ns_list(struct nvme_ctrl *ctrl)
{
	const int nr_entries = NVME_IDENTIFY_DATA_SIZE / sizeof(__le32);
	__le32 *ns_list;
	u32 prev = 0;
	int ret = 0, i;

	if (nvme_ctrl_limited_cns(ctrl))
		return -EOPNOTSUPP;

	ns_list = kzalloc(NVME_IDENTIFY_DATA_SIZE, GFP_KERNEL);
	if (!ns_list)
		return -ENOMEM;

	for (;;) {
		ret = nvme_identify_ns_list(ctrl, prev, ns_list);
		if (ret)
			goto free;

		for (i = 0; i < nr_entries; i++) {
			u32 nsid = le32_to_cpu(ns_list[i]);

			if (!nsid)	/* end of the list? */
				goto out;
			nvme_validate_ns(ctrl, nsid);
			while (++prev < nsid)
				nvme_ns_remove_by_nsid(ctrl, prev);
		}
	}
 out:
	nvme_remove_invalid_namespaces(ctrl, prev);
 free:
	kfree(ns_list);
	return ret;
}

static void nvme_scan_ns_sequential(struct nvme_ctrl *ctrl)
{
	struct nvme_id_ctrl *id;
	u32 nn, i;

	if (nvme_identify_ctrl(ctrl, &id))
		return;
	nn = le32_to_cpu(id->nn);
	kfree(id);

	for (i = 1; i <= nn; i++)
		nvme_validate_ns(ctrl, i);

	nvme_remove_invalid_namespaces(ctrl, nn);
}

static void nvme_clear_changed_ns_log(struct nvme_ctrl *ctrl)
{
	size_t log_size = NVME_MAX_CHANGED_NAMESPACES * sizeof(__le32);
	__le32 *log;
	int error;

	log = kzalloc(log_size, GFP_KERNEL);
	if (!log)
		return;

	/*
	 * We need to read the log to clear the AEN, but we don't want to rely
	 * on it for the changed namespace information as userspace could have
	 * raced with us in reading the log page, which could cause us to miss
	 * updates.
	 */
	error = nvme_get_log(ctrl, NVME_NSID_ALL, NVME_LOG_CHANGED_NS, 0,
			NVME_CSI_NVM, log, log_size, 0);
	if (error)
		dev_warn(ctrl->device,
			"reading changed ns log failed: %d\n", error);

	kfree(log);
}

static void nvme_scan_work(struct work_struct *work)
{
	struct nvme_ctrl *ctrl =
		container_of(work, struct nvme_ctrl, scan_work);

	/* No tagset on a live ctrl means IO queues could not created */
	if (ctrl->state != NVME_CTRL_LIVE || !ctrl->tagset)
		return;

	if (test_and_clear_bit(NVME_AER_NOTICE_NS_CHANGED, &ctrl->events)) {
		dev_info(ctrl->device, "rescanning namespaces.\n");
		nvme_clear_changed_ns_log(ctrl);
	}

	mutex_lock(&ctrl->scan_lock);
	if (nvme_scan_ns_list(ctrl) != 0)
		nvme_scan_ns_sequential(ctrl);
	mutex_unlock(&ctrl->scan_lock);

	down_write(&ctrl->namespaces_rwsem);
	list_sort(NULL, &ctrl->namespaces, ns_cmp);
	up_write(&ctrl->namespaces_rwsem);
}

/*
 * This function iterates the namespace list unlocked to allow recovery from
 * controller failure. It is up to the caller to ensure the namespace list is
 * not modified by scan work while this function is executing.
 */
void nvme_remove_namespaces(struct nvme_ctrl *ctrl)
{
	struct nvme_ns *ns, *next;
	LIST_HEAD(ns_list);

	/*
	 * make sure to requeue I/O to all namespaces as these
	 * might result from the scan itself and must complete
	 * for the scan_work to make progress
	 */
	nvme_mpath_clear_ctrl_paths(ctrl);

	/* prevent racing with ns scanning */
	flush_work(&ctrl->scan_work);

	/*
	 * The dead states indicates the controller was not gracefully
	 * disconnected. In that case, we won't be able to flush any data while
	 * removing the namespaces' disks; fail all the queues now to avoid
	 * potentially having to clean up the failed sync later.
	 */
	if (ctrl->state == NVME_CTRL_DEAD)
		nvme_kill_queues(ctrl);

	down_write(&ctrl->namespaces_rwsem);
	list_splice_init(&ctrl->namespaces, &ns_list);
	up_write(&ctrl->namespaces_rwsem);

	list_for_each_entry_safe(ns, next, &ns_list, list)
		nvme_ns_remove(ns);
}
EXPORT_SYMBOL_GPL(nvme_remove_namespaces);

static int nvme_class_uevent(struct device *dev, struct kobj_uevent_env *env)
{
	struct nvme_ctrl *ctrl =
		container_of(dev, struct nvme_ctrl, ctrl_device);
	struct nvmf_ctrl_options *opts = ctrl->opts;
	int ret;

	ret = add_uevent_var(env, "NVME_TRTYPE=%s", ctrl->ops->name);
	if (ret)
		return ret;

	if (opts) {
		ret = add_uevent_var(env, "NVME_TRADDR=%s", opts->traddr);
		if (ret)
			return ret;

		ret = add_uevent_var(env, "NVME_TRSVCID=%s",
				opts->trsvcid ?: "none");
		if (ret)
			return ret;

		ret = add_uevent_var(env, "NVME_HOST_TRADDR=%s",
				opts->host_traddr ?: "none");
	}
	return ret;
}

static void nvme_aen_uevent(struct nvme_ctrl *ctrl)
{
	char *envp[2] = { NULL, NULL };
	u32 aen_result = ctrl->aen_result;

	ctrl->aen_result = 0;
	if (!aen_result)
		return;

	envp[0] = kasprintf(GFP_KERNEL, "NVME_AEN=%#08x", aen_result);
	if (!envp[0])
		return;
	kobject_uevent_env(&ctrl->device->kobj, KOBJ_CHANGE, envp);
	kfree(envp[0]);
}

static void nvme_async_event_work(struct work_struct *work)
{
	struct nvme_ctrl *ctrl =
		container_of(work, struct nvme_ctrl, async_event_work);

	nvme_aen_uevent(ctrl);
	ctrl->ops->submit_async_event(ctrl);
}

static bool nvme_ctrl_pp_status(struct nvme_ctrl *ctrl)
{

	u32 csts;

	if (ctrl->ops->reg_read32(ctrl, NVME_REG_CSTS, &csts))
		return false;

	if (csts == ~0)
		return false;

	return ((ctrl->ctrl_config & NVME_CC_ENABLE) && (csts & NVME_CSTS_PP));
}

static void nvme_get_fw_slot_info(struct nvme_ctrl *ctrl)
{
	struct nvme_fw_slot_info_log *log;

	log = kmalloc(sizeof(*log), GFP_KERNEL);
	if (!log)
		return;

	if (nvme_get_log(ctrl, NVME_NSID_ALL, NVME_LOG_FW_SLOT, 0, NVME_CSI_NVM,
			log, sizeof(*log), 0))
		dev_warn(ctrl->device, "Get FW SLOT INFO log error\n");
	kfree(log);
}

static void nvme_fw_act_work(struct work_struct *work)
{
	struct nvme_ctrl *ctrl = container_of(work,
				struct nvme_ctrl, fw_act_work);
	unsigned long fw_act_timeout;

	if (ctrl->mtfa)
		fw_act_timeout = jiffies +
				msecs_to_jiffies(ctrl->mtfa * 100);
	else
		fw_act_timeout = jiffies +
				msecs_to_jiffies(admin_timeout * 1000);

	nvme_stop_queues(ctrl);
	while (nvme_ctrl_pp_status(ctrl)) {
		if (time_after(jiffies, fw_act_timeout)) {
			dev_warn(ctrl->device,
				"Fw activation timeout, reset controller\n");
			nvme_try_sched_reset(ctrl);
			return;
		}
		msleep(100);
	}

	if (!nvme_change_ctrl_state(ctrl, NVME_CTRL_LIVE))
		return;

	nvme_start_queues(ctrl);
	/* read FW slot information to clear the AER */
	nvme_get_fw_slot_info(ctrl);
}

static void nvme_handle_aen_notice(struct nvme_ctrl *ctrl, u32 result)
{
	u32 aer_notice_type = (result & 0xff00) >> 8;

	trace_nvme_async_event(ctrl, aer_notice_type);

	switch (aer_notice_type) {
	case NVME_AER_NOTICE_NS_CHANGED:
		set_bit(NVME_AER_NOTICE_NS_CHANGED, &ctrl->events);
		nvme_queue_scan(ctrl);
		break;
	case NVME_AER_NOTICE_FW_ACT_STARTING:
		/*
		 * We are (ab)using the RESETTING state to prevent subsequent
		 * recovery actions from interfering with the controller's
		 * firmware activation.
		 */
		if (nvme_change_ctrl_state(ctrl, NVME_CTRL_RESETTING))
			queue_work(nvme_wq, &ctrl->fw_act_work);
		break;
#ifdef CONFIG_NVME_MULTIPATH
	case NVME_AER_NOTICE_ANA:
		if (!ctrl->ana_log_buf)
			break;
		queue_work(nvme_wq, &ctrl->ana_work);
		break;
#endif
	case NVME_AER_NOTICE_DISC_CHANGED:
		ctrl->aen_result = result;
		break;
	default:
		dev_warn(ctrl->device, "async event result %08x\n", result);
	}
}

void nvme_complete_async_event(struct nvme_ctrl *ctrl, __le16 status,
		volatile union nvme_result *res)
{
	u32 result = le32_to_cpu(res->u32);
	u32 aer_type = result & 0x07;

	if (le16_to_cpu(status) >> 1 != NVME_SC_SUCCESS)
		return;

	switch (aer_type) {
	case NVME_AER_NOTICE:
		nvme_handle_aen_notice(ctrl, result);
		break;
	case NVME_AER_ERROR:
	case NVME_AER_SMART:
	case NVME_AER_CSS:
	case NVME_AER_VS:
		trace_nvme_async_event(ctrl, aer_type);
		ctrl->aen_result = result;
		break;
	default:
		break;
	}
	queue_work(nvme_wq, &ctrl->async_event_work);
}
EXPORT_SYMBOL_GPL(nvme_complete_async_event);

void nvme_stop_ctrl(struct nvme_ctrl *ctrl)
{
	nvme_mpath_stop(ctrl);
	nvme_stop_keep_alive(ctrl);
	flush_work(&ctrl->async_event_work);
	cancel_work_sync(&ctrl->fw_act_work);
}
EXPORT_SYMBOL_GPL(nvme_stop_ctrl);

void nvme_start_ctrl(struct nvme_ctrl *ctrl)
{
	if (ctrl->kato)
		nvme_start_keep_alive(ctrl);

	nvme_enable_aen(ctrl);

	if (ctrl->queue_count > 1) {
		nvme_queue_scan(ctrl);
		nvme_start_queues(ctrl);
	}
	ctrl->created = true;
}
EXPORT_SYMBOL_GPL(nvme_start_ctrl);

void nvme_uninit_ctrl(struct nvme_ctrl *ctrl)
{
	nvme_fault_inject_fini(&ctrl->fault_inject);
	dev_pm_qos_hide_latency_tolerance(ctrl->device);
	cdev_device_del(&ctrl->cdev, ctrl->device);
	nvme_put_ctrl(ctrl);
}
EXPORT_SYMBOL_GPL(nvme_uninit_ctrl);

static void nvme_free_ctrl(struct device *dev)
{
	struct nvme_ctrl *ctrl =
		container_of(dev, struct nvme_ctrl, ctrl_device);
	struct nvme_subsystem *subsys = ctrl->subsys;
	struct nvme_cel *cel, *next;

	if (subsys && ctrl->instance != subsys->instance)
		ida_simple_remove(&nvme_instance_ida, ctrl->instance);

	list_for_each_entry_safe(cel, next, &ctrl->cels, entry) {
		list_del(&cel->entry);
		kfree(cel);
	}

	nvme_mpath_uninit(ctrl);
	__free_page(ctrl->discard_page);

	if (subsys) {
		mutex_lock(&nvme_subsystems_lock);
		list_del(&ctrl->subsys_entry);
		sysfs_remove_link(&subsys->dev.kobj, dev_name(ctrl->device));
		mutex_unlock(&nvme_subsystems_lock);
	}

	ctrl->ops->free_ctrl(ctrl);

	if (subsys)
		nvme_put_subsystem(subsys);
}

/*
 * Initialize a NVMe controller structures.  This needs to be called during
 * earliest initialization so that we have the initialized structured around
 * during probing.
 */
int nvme_init_ctrl(struct nvme_ctrl *ctrl, struct device *dev,
		const struct nvme_ctrl_ops *ops, unsigned long quirks)
{
	int ret;

	ctrl->state = NVME_CTRL_NEW;
	spin_lock_init(&ctrl->lock);
	mutex_init(&ctrl->scan_lock);
	INIT_LIST_HEAD(&ctrl->namespaces);
	INIT_LIST_HEAD(&ctrl->cels);
	init_rwsem(&ctrl->namespaces_rwsem);
	ctrl->dev = dev;
	ctrl->ops = ops;
	ctrl->quirks = quirks;
	ctrl->numa_node = NUMA_NO_NODE;
	INIT_WORK(&ctrl->scan_work, nvme_scan_work);
	INIT_WORK(&ctrl->async_event_work, nvme_async_event_work);
	INIT_WORK(&ctrl->fw_act_work, nvme_fw_act_work);
	INIT_WORK(&ctrl->delete_work, nvme_delete_ctrl_work);
	init_waitqueue_head(&ctrl->state_wq);

	INIT_DELAYED_WORK(&ctrl->ka_work, nvme_keep_alive_work);
	memset(&ctrl->ka_cmd, 0, sizeof(ctrl->ka_cmd));
	ctrl->ka_cmd.common.opcode = nvme_admin_keep_alive;

	BUILD_BUG_ON(NVME_DSM_MAX_RANGES * sizeof(struct nvme_dsm_range) >
			PAGE_SIZE);
	ctrl->discard_page = alloc_page(GFP_KERNEL);
	if (!ctrl->discard_page) {
		ret = -ENOMEM;
		goto out;
	}

	ret = ida_simple_get(&nvme_instance_ida, 0, 0, GFP_KERNEL);
	if (ret < 0)
		goto out;
	ctrl->instance = ret;

	device_initialize(&ctrl->ctrl_device);
	ctrl->device = &ctrl->ctrl_device;
	ctrl->device->devt = MKDEV(MAJOR(nvme_chr_devt), ctrl->instance);
	ctrl->device->class = nvme_class;
	ctrl->device->parent = ctrl->dev;
	ctrl->device->groups = nvme_dev_attr_groups;
	ctrl->device->release = nvme_free_ctrl;
	dev_set_drvdata(ctrl->device, ctrl);
	ret = dev_set_name(ctrl->device, "nvme%d", ctrl->instance);
	if (ret)
		goto out_release_instance;

	nvme_get_ctrl(ctrl);
	cdev_init(&ctrl->cdev, &nvme_dev_fops);
	ctrl->cdev.owner = ops->module;
	ret = cdev_device_add(&ctrl->cdev, ctrl->device);
	if (ret)
		goto out_free_name;

	/*
	 * Initialize latency tolerance controls.  The sysfs files won't
	 * be visible to userspace unless the device actually supports APST.
	 */
	ctrl->device->power.set_latency_tolerance = nvme_set_latency_tolerance;
	dev_pm_qos_update_user_latency_tolerance(ctrl->device,
		min(default_ps_max_latency_us, (unsigned long)S32_MAX));

	nvme_fault_inject_init(&ctrl->fault_inject, dev_name(ctrl->device));

	return 0;
out_free_name:
	nvme_put_ctrl(ctrl);
	kfree_const(ctrl->device->kobj.name);
out_release_instance:
	ida_simple_remove(&nvme_instance_ida, ctrl->instance);
out:
	if (ctrl->discard_page)
		__free_page(ctrl->discard_page);
	return ret;
}
EXPORT_SYMBOL_GPL(nvme_init_ctrl);

/**
 * nvme_kill_queues(): Ends all namespace queues
 * @ctrl: the dead controller that needs to end
 *
 * Call this function when the driver determines it is unable to get the
 * controller in a state capable of servicing IO.
 */
void nvme_kill_queues(struct nvme_ctrl *ctrl)
{
	struct nvme_ns *ns;

	down_read(&ctrl->namespaces_rwsem);

	/* Forcibly unquiesce queues to avoid blocking dispatch */
	if (ctrl->admin_q && !blk_queue_dying(ctrl->admin_q))
		blk_mq_unquiesce_queue(ctrl->admin_q);

	list_for_each_entry(ns, &ctrl->namespaces, list)
		nvme_set_queue_dying(ns);

	up_read(&ctrl->namespaces_rwsem);
}
EXPORT_SYMBOL_GPL(nvme_kill_queues);

void nvme_unfreeze(struct nvme_ctrl *ctrl)
{
	struct nvme_ns *ns;

	down_read(&ctrl->namespaces_rwsem);
	list_for_each_entry(ns, &ctrl->namespaces, list)
		blk_mq_unfreeze_queue(ns->queue);
	up_read(&ctrl->namespaces_rwsem);
}
EXPORT_SYMBOL_GPL(nvme_unfreeze);

void nvme_wait_freeze_timeout(struct nvme_ctrl *ctrl, long timeout)
{
	struct nvme_ns *ns;

	down_read(&ctrl->namespaces_rwsem);
	list_for_each_entry(ns, &ctrl->namespaces, list) {
		timeout = blk_mq_freeze_queue_wait_timeout(ns->queue, timeout);
		if (timeout <= 0)
			break;
	}
	up_read(&ctrl->namespaces_rwsem);
}
EXPORT_SYMBOL_GPL(nvme_wait_freeze_timeout);

void nvme_wait_freeze(struct nvme_ctrl *ctrl)
{
	struct nvme_ns *ns;

	down_read(&ctrl->namespaces_rwsem);
	list_for_each_entry(ns, &ctrl->namespaces, list)
		blk_mq_freeze_queue_wait(ns->queue);
	up_read(&ctrl->namespaces_rwsem);
}
EXPORT_SYMBOL_GPL(nvme_wait_freeze);

void nvme_start_freeze(struct nvme_ctrl *ctrl)
{
	struct nvme_ns *ns;

	down_read(&ctrl->namespaces_rwsem);
	list_for_each_entry(ns, &ctrl->namespaces, list)
		blk_freeze_queue_start(ns->queue);
	up_read(&ctrl->namespaces_rwsem);
}
EXPORT_SYMBOL_GPL(nvme_start_freeze);

void nvme_stop_queues(struct nvme_ctrl *ctrl)
{
	struct nvme_ns *ns;

	down_read(&ctrl->namespaces_rwsem);
	list_for_each_entry(ns, &ctrl->namespaces, list)
		blk_mq_quiesce_queue(ns->queue);
	up_read(&ctrl->namespaces_rwsem);
}
EXPORT_SYMBOL_GPL(nvme_stop_queues);

void nvme_start_queues(struct nvme_ctrl *ctrl)
{
	struct nvme_ns *ns;

	down_read(&ctrl->namespaces_rwsem);
	list_for_each_entry(ns, &ctrl->namespaces, list)
		blk_mq_unquiesce_queue(ns->queue);
	up_read(&ctrl->namespaces_rwsem);
}
EXPORT_SYMBOL_GPL(nvme_start_queues);


void nvme_sync_queues(struct nvme_ctrl *ctrl)
{
	struct nvme_ns *ns;

	down_read(&ctrl->namespaces_rwsem);
	list_for_each_entry(ns, &ctrl->namespaces, list)
		blk_sync_queue(ns->queue);
	up_read(&ctrl->namespaces_rwsem);

	if (ctrl->admin_q)
		blk_sync_queue(ctrl->admin_q);
}
EXPORT_SYMBOL_GPL(nvme_sync_queues);

/*
 * Check we didn't inadvertently grow the command structure sizes:
 */
static inline void _nvme_check_size(void)
{
	BUILD_BUG_ON(sizeof(struct nvme_common_command) != 64);
	BUILD_BUG_ON(sizeof(struct nvme_rw_command) != 64);
	BUILD_BUG_ON(sizeof(struct nvme_identify) != 64);
	BUILD_BUG_ON(sizeof(struct nvme_features) != 64);
	BUILD_BUG_ON(sizeof(struct nvme_download_firmware) != 64);
	BUILD_BUG_ON(sizeof(struct nvme_format_cmd) != 64);
	BUILD_BUG_ON(sizeof(struct nvme_dsm_cmd) != 64);
	BUILD_BUG_ON(sizeof(struct nvme_write_zeroes_cmd) != 64);
	BUILD_BUG_ON(sizeof(struct nvme_abort_cmd) != 64);
	BUILD_BUG_ON(sizeof(struct nvme_get_log_page_command) != 64);
	BUILD_BUG_ON(sizeof(struct nvme_command) != 64);
	BUILD_BUG_ON(sizeof(struct nvme_id_ctrl) != NVME_IDENTIFY_DATA_SIZE);
	BUILD_BUG_ON(sizeof(struct nvme_id_ns) != NVME_IDENTIFY_DATA_SIZE);
	BUILD_BUG_ON(sizeof(struct nvme_id_ns_zns) != NVME_IDENTIFY_DATA_SIZE);
	BUILD_BUG_ON(sizeof(struct nvme_id_ctrl_zns) != NVME_IDENTIFY_DATA_SIZE);
	BUILD_BUG_ON(sizeof(struct nvme_lba_range_type) != 64);
	BUILD_BUG_ON(sizeof(struct nvme_smart_log) != 512);
	BUILD_BUG_ON(sizeof(struct nvme_dbbuf) != 64);
	BUILD_BUG_ON(sizeof(struct nvme_directive_cmd) != 64);
}


static int __init nvme_core_init(void)
{
	int result = -ENOMEM;

	_nvme_check_size();

	nvme_wq = alloc_workqueue("nvme-wq",
			WQ_UNBOUND | WQ_MEM_RECLAIM | WQ_SYSFS, 0);
	if (!nvme_wq)
		goto out;

	nvme_reset_wq = alloc_workqueue("nvme-reset-wq",
			WQ_UNBOUND | WQ_MEM_RECLAIM | WQ_SYSFS, 0);
	if (!nvme_reset_wq)
		goto destroy_wq;

	nvme_delete_wq = alloc_workqueue("nvme-delete-wq",
			WQ_UNBOUND | WQ_MEM_RECLAIM | WQ_SYSFS, 0);
	if (!nvme_delete_wq)
		goto destroy_reset_wq;

	result = alloc_chrdev_region(&nvme_chr_devt, 0, NVME_MINORS, "nvme");
	if (result < 0)
		goto destroy_delete_wq;

	nvme_class = class_create(THIS_MODULE, "nvme");
	if (IS_ERR(nvme_class)) {
		result = PTR_ERR(nvme_class);
		goto unregister_chrdev;
	}
	nvme_class->dev_uevent = nvme_class_uevent;

	nvme_subsys_class = class_create(THIS_MODULE, "nvme-subsystem");
	if (IS_ERR(nvme_subsys_class)) {
		result = PTR_ERR(nvme_subsys_class);
		goto destroy_class;
	}
	return 0;

destroy_class:
	class_destroy(nvme_class);
unregister_chrdev:
	unregister_chrdev_region(nvme_chr_devt, NVME_MINORS);
destroy_delete_wq:
	destroy_workqueue(nvme_delete_wq);
destroy_reset_wq:
	destroy_workqueue(nvme_reset_wq);
destroy_wq:
	destroy_workqueue(nvme_wq);
out:
	return result;
}

static void __exit nvme_core_exit(void)
{
	class_destroy(nvme_subsys_class);
	class_destroy(nvme_class);
	unregister_chrdev_region(nvme_chr_devt, NVME_MINORS);
	destroy_workqueue(nvme_delete_wq);
	destroy_workqueue(nvme_reset_wq);
	destroy_workqueue(nvme_wq);
	ida_destroy(&nvme_instance_ida);
}

MODULE_LICENSE("GPL");
MODULE_VERSION("1.0");
module_init(nvme_core_init);
module_exit(nvme_core_exit);<|MERGE_RESOLUTION|>--- conflicted
+++ resolved
@@ -2054,12 +2054,8 @@
 #ifdef CONFIG_NVME_MULTIPATH
 	if (ns->head->disk) {
 		nvme_update_disk_info(ns->head->disk, ns, id);
-<<<<<<< HEAD
-		blk_queue_stack_limits(ns->head->disk->queue, ns->queue);
-=======
 		blk_stack_limits(&ns->head->disk->queue->limits,
 				 &ns->queue->limits, 0);
->>>>>>> b9b1a5d7
 		nvme_mpath_update_disk_size(ns->head->disk);
 	}
 #endif
