/*
 *  boot.c - Architecture-Specific Low-Level ACPI Boot Support
 *
 *  Copyright (C) 2001, 2002 Paul Diefenbaugh <paul.s.diefenbaugh@intel.com>
 *  Copyright (C) 2001 Jun Nakajima <jun.nakajima@intel.com>
 *
 * ~~~~~~~~~~~~~~~~~~~~~~~~~~~~~~~~~~~~~~~~~~~~~~~~~~~~~~~~~~~~~~~~~~~~~~~~~~
 *
 *  This program is free software; you can redistribute it and/or modify
 *  it under the terms of the GNU General Public License as published by
 *  the Free Software Foundation; either version 2 of the License, or
 *  (at your option) any later version.
 *
 *  This program is distributed in the hope that it will be useful,
 *  but WITHOUT ANY WARRANTY; without even the implied warranty of
 *  MERCHANTABILITY or FITNESS FOR A PARTICULAR PURPOSE.  See the
 *  GNU General Public License for more details.
 *
 *  You should have received a copy of the GNU General Public License
 *  along with this program; if not, write to the Free Software
 *  Foundation, Inc., 59 Temple Place, Suite 330, Boston, MA  02111-1307  USA
 *
 * ~~~~~~~~~~~~~~~~~~~~~~~~~~~~~~~~~~~~~~~~~~~~~~~~~~~~~~~~~~~~~~~~~~~~~~~~~~
 */

#include <linux/init.h>
#include <linux/config.h>
#include <linux/acpi.h>
#include <asm/pgalloc.h>
#include <asm/io_apic.h>
#include <asm/apic.h>
#include <asm/io.h>
#include <asm/mpspec.h>

#if defined (CONFIG_X86_LOCAL_APIC)
#include <mach_apic.h>
#include <mach_mpparse.h>
#include <asm/io_apic.h>
#endif

#define PREFIX			"ACPI: "

extern int acpi_disabled;
extern int acpi_irq;
extern int acpi_ht;

int acpi_lapic = 0;
int acpi_ioapic = 0;

/* --------------------------------------------------------------------------
                              Boot-time Configuration
   -------------------------------------------------------------------------- */

enum acpi_irq_model_id		acpi_irq_model;

/*
 * Temporarily use the virtual area starting from FIX_IO_APIC_BASE_END,
 * to map the target physical address. The problem is that set_fixmap()
 * provides a single page, and it is possible that the page is not
 * sufficient.
 * By using this area, we can map up to MAX_IO_APICS pages temporarily,
 * i.e. until the next __va_range() call.
 *
 * Important Safety Note:  The fixed I/O APIC page numbers are *subtracted*
 * from the fixed base.  That's why we start at FIX_IO_APIC_BASE_END and
 * count idx down while incrementing the phys address.
 */
char *__acpi_map_table(unsigned long phys, unsigned long size)
{
	unsigned long base, offset, mapped_size;
	int idx;

	if (phys + size < 8*1024*1024) 
		return __va(phys); 

	offset = phys & (PAGE_SIZE - 1);
	mapped_size = PAGE_SIZE - offset;
	set_fixmap(FIX_ACPI_END, phys);
	base = fix_to_virt(FIX_ACPI_END);

	/*
	 * Most cases can be covered by the below.
	 */
	idx = FIX_ACPI_END;
	while (mapped_size < size) {
		if (--idx < FIX_ACPI_BEGIN)
			return 0;	/* cannot handle this */
		phys += PAGE_SIZE;
		set_fixmap(idx, phys);
		mapped_size += PAGE_SIZE;
	}

	return ((unsigned char *) base + offset);
}


#ifdef CONFIG_X86_LOCAL_APIC

static u64 acpi_lapic_addr __initdata = APIC_DEFAULT_PHYS_BASE;


static int __init
acpi_parse_madt (
	unsigned long		phys_addr,
	unsigned long		size)
{
	struct acpi_table_madt	*madt = NULL;

	if (!phys_addr || !size)
		return -EINVAL;

	madt = (struct acpi_table_madt *) __acpi_map_table(phys_addr, size);
	if (!madt) {
		printk(KERN_WARNING PREFIX "Unable to map MADT\n");
		return -ENODEV;
	}

	if (madt->lapic_address)
		acpi_lapic_addr = (u64) madt->lapic_address;

	printk(KERN_INFO PREFIX "Local APIC address 0x%08x\n",
		madt->lapic_address);

	acpi_madt_oem_check(madt->header.oem_id, madt->header.oem_table_id);
	
	return 0;
}


static int __init
acpi_parse_lapic (
	acpi_table_entry_header *header)
{
	struct acpi_table_lapic	*processor = NULL;

	processor = (struct acpi_table_lapic*) header;
	if (!processor)
		return -EINVAL;

	acpi_table_print_madt_entry(header);

	mp_register_lapic (
		processor->id,					   /* APIC ID */
		processor->flags.enabled);			  /* Enabled? */

	return 0;
}


static int __init
acpi_parse_lapic_addr_ovr (
	acpi_table_entry_header *header)
{
	struct acpi_table_lapic_addr_ovr *lapic_addr_ovr = NULL;

	lapic_addr_ovr = (struct acpi_table_lapic_addr_ovr*) header;
	if (!lapic_addr_ovr)
		return -EINVAL;

	acpi_lapic_addr = lapic_addr_ovr->address;

	return 0;
}

static int __init
acpi_parse_lapic_nmi (
	acpi_table_entry_header *header)
{
	struct acpi_table_lapic_nmi *lapic_nmi = NULL;

	lapic_nmi = (struct acpi_table_lapic_nmi*) header;
	if (!lapic_nmi)
		return -EINVAL;

	acpi_table_print_madt_entry(header);

	if (lapic_nmi->lint != 1)
		printk(KERN_WARNING PREFIX "NMI not connected to LINT 1!\n");

	return 0;
}


#endif /*CONFIG_X86_LOCAL_APIC*/

<<<<<<< HEAD
#ifdef CONFIG_X86_IO_APIC

=======
#if defined(CONFIG_X86_IO_APIC) && defined(CONFIG_ACPI_INTERPRETER)
>>>>>>> d9c54c1d

static int __init
acpi_parse_ioapic (
	acpi_table_entry_header *header)
{
	struct acpi_table_ioapic *ioapic = NULL;

	ioapic = (struct acpi_table_ioapic*) header;
	if (!ioapic)
		return -EINVAL;
 
	acpi_table_print_madt_entry(header);

	mp_register_ioapic (
		ioapic->id,
		ioapic->address,
		ioapic->global_irq_base);
 
	return 0;
}


static int __init
acpi_parse_int_src_ovr (
	acpi_table_entry_header *header)
{
	struct acpi_table_int_src_ovr *intsrc = NULL;

	intsrc = (struct acpi_table_int_src_ovr*) header;
	if (!intsrc)
		return -EINVAL;

	acpi_table_print_madt_entry(header);

	mp_override_legacy_irq (
		intsrc->bus_irq,
		intsrc->flags.polarity,
		intsrc->flags.trigger,
		intsrc->global_irq);

	return 0;
}


static int __init
acpi_parse_nmi_src (
	acpi_table_entry_header *header)
{
	struct acpi_table_nmi_src *nmi_src = NULL;

	nmi_src = (struct acpi_table_nmi_src*) header;
	if (!nmi_src)
		return -EINVAL;

	acpi_table_print_madt_entry(header);

	/* TBD: Support nimsrc entries? */

	return 0;
}

#endif /*CONFIG_X86_IO_APIC*/


static unsigned long __init
acpi_scan_rsdp (
	unsigned long		start,
	unsigned long		length)
{
	unsigned long		offset = 0;
	unsigned long		sig_len = sizeof("RSD PTR ") - 1;

	/*
	 * Scan all 16-byte boundaries of the physical memory region for the
	 * RSDP signature.
	 */
	for (offset = 0; offset < length; offset += 16) {
		if (strncmp((char *) (start + offset), "RSD PTR ", sig_len))
			continue;
		return (start + offset);
	}

	return 0;
}

#ifdef CONFIG_HPET_TIMER
extern unsigned long hpet_address;

static int __init acpi_parse_hpet(unsigned long phys, unsigned long size)
{
	struct acpi_table_hpet *hpet_tbl;

	hpet_tbl = __va(phys);

	if (hpet_tbl->addr.space_id != ACPI_SPACE_MEM) {
		printk(KERN_WARNING PREFIX "HPET timers must be located in "
		       "memory.\n");
		return -1;
	}

	hpet_address = hpet_tbl->addr.addrl;
	printk(KERN_INFO PREFIX "HPET id: %#x base: %#lx\n", hpet_tbl->id,
	       hpet_address);
	return 0;
}
#endif

unsigned long __init
acpi_find_rsdp (void)
{
	unsigned long		rsdp_phys = 0;

	/*
	 * Scan memory looking for the RSDP signature. First search EBDA (low
	 * memory) paragraphs and then search upper memory (E0000-FFFFF).
	 */
	rsdp_phys = acpi_scan_rsdp (0, 0x400);
	if (!rsdp_phys)
		rsdp_phys = acpi_scan_rsdp (0xE0000, 0xFFFFF);

	return rsdp_phys;
}

/*
 * acpi_boot_init()
 *  called from setup_arch(), always.
 *	1. maps ACPI tables for later use
 *	2. enumerates lapics
 *	3. enumerates io-apics
 *
 * side effects:
 *	acpi_lapic = 1 if LAPIC found
 *	acpi_ioapic = 1 if IOAPIC found
 *	if (acpi_lapic && acpi_ioapic) smp_found_config = 1;
 *	if acpi_blacklisted() acpi_disabled = 1;
 *	acpi_irq_model=...
 *	...
 *
 * return value: (currently ignored)
 *	0: success
 *	!0: failure
 */

int __init
acpi_boot_init (void)
{
	int			result = 0;

	if (acpi_disabled && !acpi_ht)
		 return 1;

	/*
	 * The default interrupt routing model is PIC (8259).  This gets
	 * overriden if IOAPICs are enumerated (below).
	 */
	acpi_irq_model = ACPI_IRQ_MODEL_PIC;

	/* 
	 * Initialize the ACPI boot-time table parser.
	 */
	result = acpi_table_init();
	if (result)
		return result;

	result = acpi_blacklisted();
	if (result) {
		printk(KERN_WARNING PREFIX "BIOS listed in blacklist, disabling ACPI support\n");
		acpi_disabled = 1;
		return result;
	}

#ifdef CONFIG_X86_LOCAL_APIC

	/* 
	 * MADT
	 * ----
	 * Parse the Multiple APIC Description Table (MADT), if exists.
	 * Note that this table provides platform SMP configuration 
	 * information -- the successor to MPS tables.
	 */

	result = acpi_table_parse(ACPI_APIC, acpi_parse_madt);
	if (!result) {
		return 0;
	}
	else if (result < 0) {
		printk(KERN_ERR PREFIX "Error parsing MADT\n");
		return result;
	}
	else if (result > 1) 
		printk(KERN_WARNING PREFIX "Multiple MADT tables exist\n");

	/* 
	 * Local APIC
	 * ----------
	 * Note that the LAPIC address is obtained from the MADT (32-bit value)
	 * and (optionally) overriden by a LAPIC_ADDR_OVR entry (64-bit value).
	 */

	result = acpi_table_parse_madt(ACPI_MADT_LAPIC_ADDR_OVR, acpi_parse_lapic_addr_ovr);
	if (result < 0) {
		printk(KERN_ERR PREFIX "Error parsing LAPIC address override entry\n");
		return result;
	}

	mp_register_lapic_address(acpi_lapic_addr);

	result = acpi_table_parse_madt(ACPI_MADT_LAPIC, acpi_parse_lapic);
	if (!result) { 
		printk(KERN_ERR PREFIX "No LAPIC entries present\n");
		/* TBD: Cleanup to allow fallback to MPS */
		return -ENODEV;
	}
	else if (result < 0) {
		printk(KERN_ERR PREFIX "Error parsing LAPIC entry\n");
		/* TBD: Cleanup to allow fallback to MPS */
		return result;
	}

	result = acpi_table_parse_madt(ACPI_MADT_LAPIC_NMI, acpi_parse_lapic_nmi);
	if (result < 0) {
		printk(KERN_ERR PREFIX "Error parsing LAPIC NMI entry\n");
		/* TBD: Cleanup to allow fallback to MPS */
		return result;
	}

	acpi_lapic = 1;

#endif /*CONFIG_X86_LOCAL_APIC*/

<<<<<<< HEAD
#ifdef CONFIG_X86_IO_APIC
=======
#if defined(CONFIG_X86_IO_APIC) && defined(CONFIG_ACPI_INTERPRETER)
>>>>>>> d9c54c1d

	/* 
	 * I/O APIC 
	 * --------
	 */

	/*
	 * ACPI interpreter is required to complete interrupt setup,
	 * so if it is off, don't enumerate the io-apics with ACPI.
	 * If MPS is present, it will handle them,
	 * otherwise the system will stay in PIC mode
	 */
	if (acpi_disabled || !acpi_irq) {
		return 1;
        }

	/*
 	 * if "noapic" boot option, don't look for IO-APICs
	 */
	if (ioapic_setup_disabled()) {
		printk(KERN_INFO PREFIX "Skipping IOAPIC probe "
			"due to 'noapic' option.\n");
		return 1;
	}

	result = acpi_table_parse_madt(ACPI_MADT_IOAPIC, acpi_parse_ioapic);
	if (!result) { 
		printk(KERN_ERR PREFIX "No IOAPIC entries present\n");
		return -ENODEV;
	}
	else if (result < 0) {
		printk(KERN_ERR PREFIX "Error parsing IOAPIC entry\n");
		return result;
	}

	/* Build a default routing table for legacy (ISA) interrupts. */
	mp_config_acpi_legacy_irqs();

	result = acpi_table_parse_madt(ACPI_MADT_INT_SRC_OVR, acpi_parse_int_src_ovr);
	if (result < 0) {
		printk(KERN_ERR PREFIX "Error parsing interrupt source overrides entry\n");
		/* TBD: Cleanup to allow fallback to MPS */
		return result;
	}

	result = acpi_table_parse_madt(ACPI_MADT_NMI_SRC, acpi_parse_nmi_src);
	if (result < 0) {
		printk(KERN_ERR PREFIX "Error parsing NMI SRC entry\n");
		/* TBD: Cleanup to allow fallback to MPS */
		return result;
	}

	acpi_irq_model = ACPI_IRQ_MODEL_IOAPIC;

	acpi_ioapic = 1;
<<<<<<< HEAD
#endif /*CONFIG_X86_IO_APIC*/
=======
>>>>>>> d9c54c1d

#ifdef CONFIG_X86_LOCAL_APIC
	if (acpi_lapic && acpi_ioapic) {
		smp_found_config = 1;
		clustered_apic_check();
	}
#endif
<<<<<<< HEAD
#ifdef CONFIG_HPET_TIMER
	acpi_table_parse(ACPI_HPET, acpi_parse_hpet);
#endif
=======
#endif /*CONFIG_X86_IO_APIC && CONFIG_ACPI_INTERPRETER*/
>>>>>>> d9c54c1d

	return 0;
}<|MERGE_RESOLUTION|>--- conflicted
+++ resolved
@@ -183,12 +183,7 @@
 
 #endif /*CONFIG_X86_LOCAL_APIC*/
 
-<<<<<<< HEAD
-#ifdef CONFIG_X86_IO_APIC
-
-=======
 #if defined(CONFIG_X86_IO_APIC) && defined(CONFIG_ACPI_INTERPRETER)
->>>>>>> d9c54c1d
 
 static int __init
 acpi_parse_ioapic (
@@ -419,11 +414,7 @@
 
 #endif /*CONFIG_X86_LOCAL_APIC*/
 
-<<<<<<< HEAD
-#ifdef CONFIG_X86_IO_APIC
-=======
 #if defined(CONFIG_X86_IO_APIC) && defined(CONFIG_ACPI_INTERPRETER)
->>>>>>> d9c54c1d
 
 	/* 
 	 * I/O APIC 
@@ -479,10 +470,8 @@
 	acpi_irq_model = ACPI_IRQ_MODEL_IOAPIC;
 
 	acpi_ioapic = 1;
-<<<<<<< HEAD
-#endif /*CONFIG_X86_IO_APIC*/
-=======
->>>>>>> d9c54c1d
+
+#endif /* CONFIG_X86_IO_APIC && CONFIG_ACPI_INTERPRETER */
 
 #ifdef CONFIG_X86_LOCAL_APIC
 	if (acpi_lapic && acpi_ioapic) {
@@ -490,13 +479,10 @@
 		clustered_apic_check();
 	}
 #endif
-<<<<<<< HEAD
+
 #ifdef CONFIG_HPET_TIMER
 	acpi_table_parse(ACPI_HPET, acpi_parse_hpet);
 #endif
-=======
-#endif /*CONFIG_X86_IO_APIC && CONFIG_ACPI_INTERPRETER*/
->>>>>>> d9c54c1d
 
 	return 0;
 }