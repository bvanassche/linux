--- conflicted
+++ resolved
@@ -81,28 +81,14 @@
 
 int	DivasDpcSchedule(void)
 {
-<<<<<<< HEAD
-	static	struct work_struct DivasTask;
-
-	INIT_WORK(&DivasTask, DivasDoDpc, NULL);
-	schedule_work(&DivasTask);
-=======
 	tasklet_schedule(&DivasTask);
->>>>>>> 04d72911
 
 	return 0;
 }
 
 int	DivasScheduleRequestDpc(void)
 {
-<<<<<<< HEAD
-	static	struct work_struct DivasTask;
-
-	INIT_WORK(&DivasTask, DivasDoRequestDpc, NULL);
-	schedule_work(&DivasTask);
-=======
 	tasklet_schedule(&DivasTask);
->>>>>>> 04d72911
 
 	return 0;
 }
