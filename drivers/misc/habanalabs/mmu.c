// SPDX-License-Identifier: GPL-2.0

/*
 * Copyright 2016-2019 HabanaLabs, Ltd.
 * All Rights Reserved.
 */

#include "habanalabs.h"
#include "include/hw_ip/mmu/mmu_general.h"

#include <linux/genalloc.h>
#include <linux/slab.h>

static inline u64 get_phys_addr(struct hl_ctx *ctx, u64 shadow_addr);

static struct pgt_info *get_pgt_info(struct hl_ctx *ctx, u64 hop_addr)
{
	struct pgt_info *pgt_info = NULL;

	hash_for_each_possible(ctx->mmu_shadow_hash, pgt_info, node,
				(unsigned long) hop_addr)
		if (hop_addr == pgt_info->shadow_addr)
			break;

	return pgt_info;
}

static void free_hop(struct hl_ctx *ctx, u64 hop_addr)
{
	struct hl_device *hdev = ctx->hdev;
	struct pgt_info *pgt_info = get_pgt_info(ctx, hop_addr);

	gen_pool_free(hdev->mmu_pgt_pool, pgt_info->phys_addr,
			hdev->asic_prop.mmu_hop_table_size);
	hash_del(&pgt_info->node);
	kfree((u64 *) (uintptr_t) pgt_info->shadow_addr);
	kfree(pgt_info);
}

static u64 alloc_hop(struct hl_ctx *ctx)
{
	struct hl_device *hdev = ctx->hdev;
	struct asic_fixed_properties *prop = &hdev->asic_prop;
	struct pgt_info *pgt_info;
	u64 phys_addr, shadow_addr;

	pgt_info = kmalloc(sizeof(*pgt_info), GFP_KERNEL);
	if (!pgt_info)
		return ULLONG_MAX;

	phys_addr = (u64) gen_pool_alloc(hdev->mmu_pgt_pool,
					prop->mmu_hop_table_size);
	if (!phys_addr) {
		dev_err(hdev->dev, "failed to allocate page\n");
		goto pool_add_err;
	}

	shadow_addr = (u64) (uintptr_t) kzalloc(prop->mmu_hop_table_size,
						GFP_KERNEL);
	if (!shadow_addr)
		goto shadow_err;

	pgt_info->phys_addr = phys_addr;
	pgt_info->shadow_addr = shadow_addr;
	pgt_info->ctx = ctx;
	pgt_info->num_of_ptes = 0;
	hash_add(ctx->mmu_shadow_hash, &pgt_info->node, shadow_addr);

	return shadow_addr;

shadow_err:
	gen_pool_free(hdev->mmu_pgt_pool, phys_addr, prop->mmu_hop_table_size);
pool_add_err:
	kfree(pgt_info);

	return ULLONG_MAX;
}

static inline u64 get_phys_hop0_addr(struct hl_ctx *ctx)
{
	return ctx->hdev->asic_prop.mmu_pgt_addr +
			(ctx->asid * ctx->hdev->asic_prop.mmu_hop_table_size);
}
<<<<<<< HEAD

static inline u64 get_hop0_addr(struct hl_ctx *ctx)
{
	return (u64) (uintptr_t) ctx->hdev->mmu_shadow_hop0 +
			(ctx->asid * ctx->hdev->asic_prop.mmu_hop_table_size);
}

static inline void flush(struct hl_ctx *ctx)
{
	/* flush all writes from all cores to reach PCI */
	mb();
	ctx->hdev->asic_funcs->read_pte(ctx->hdev, get_phys_hop0_addr(ctx));
}

/* transform the value to physical address when writing to H/W */
static inline void write_pte(struct hl_ctx *ctx, u64 shadow_pte_addr, u64 val)
{
	/*
	 * The value to write is actually the address of the next shadow hop +
	 * flags at the 12 LSBs.
	 * Hence in order to get the value to write to the physical PTE, we
	 * clear the 12 LSBs and translate the shadow hop to its associated
	 * physical hop, and add back the original 12 LSBs.
	 */
	u64 phys_val = get_phys_addr(ctx, val & PTE_PHYS_ADDR_MASK) |
				(val & OFFSET_MASK);

	ctx->hdev->asic_funcs->write_pte(ctx->hdev,
					get_phys_addr(ctx, shadow_pte_addr),
					phys_val);

	*(u64 *) (uintptr_t) shadow_pte_addr = val;
}

/* do not transform the value to physical address when writing to H/W */
static inline void write_final_pte(struct hl_ctx *ctx, u64 shadow_pte_addr,
					u64 val)
{
	ctx->hdev->asic_funcs->write_pte(ctx->hdev,
					get_phys_addr(ctx, shadow_pte_addr),
					val);
	*(u64 *) (uintptr_t) shadow_pte_addr = val;
}

/* clear the last and present bits */
static inline void clear_pte(struct hl_ctx *ctx, u64 pte_addr)
{
=======

static inline u64 get_hop0_addr(struct hl_ctx *ctx)
{
	return (u64) (uintptr_t) ctx->hdev->mmu_shadow_hop0 +
			(ctx->asid * ctx->hdev->asic_prop.mmu_hop_table_size);
}

static inline void flush(struct hl_ctx *ctx)
{
	/* flush all writes from all cores to reach PCI */
	mb();
	ctx->hdev->asic_funcs->read_pte(ctx->hdev, get_phys_hop0_addr(ctx));
}

/* transform the value to physical address when writing to H/W */
static inline void write_pte(struct hl_ctx *ctx, u64 shadow_pte_addr, u64 val)
{
	/*
	 * The value to write is actually the address of the next shadow hop +
	 * flags at the 12 LSBs.
	 * Hence in order to get the value to write to the physical PTE, we
	 * clear the 12 LSBs and translate the shadow hop to its associated
	 * physical hop, and add back the original 12 LSBs.
	 */
	u64 phys_val = get_phys_addr(ctx, val & PTE_PHYS_ADDR_MASK) |
				(val & OFFSET_MASK);

	ctx->hdev->asic_funcs->write_pte(ctx->hdev,
					get_phys_addr(ctx, shadow_pte_addr),
					phys_val);

	*(u64 *) (uintptr_t) shadow_pte_addr = val;
}

/* do not transform the value to physical address when writing to H/W */
static inline void write_final_pte(struct hl_ctx *ctx, u64 shadow_pte_addr,
					u64 val)
{
	ctx->hdev->asic_funcs->write_pte(ctx->hdev,
					get_phys_addr(ctx, shadow_pte_addr),
					val);
	*(u64 *) (uintptr_t) shadow_pte_addr = val;
}

/* clear the last and present bits */
static inline void clear_pte(struct hl_ctx *ctx, u64 pte_addr)
{
>>>>>>> 4b972a01
	/* no need to transform the value to physical address */
	write_final_pte(ctx, pte_addr, 0);
}

static inline void get_pte(struct hl_ctx *ctx, u64 hop_addr)
{
	get_pgt_info(ctx, hop_addr)->num_of_ptes++;
}

/*
 * put_pte - decrement the num of ptes and free the hop if possible
 *
 * @ctx: pointer to the context structure
 * @hop_addr: addr of the hop
 *
 * This function returns the number of ptes left on this hop. If the number is
 * 0, it means the pte was freed.
 */
static inline int put_pte(struct hl_ctx *ctx, u64 hop_addr)
{
	struct pgt_info *pgt_info = get_pgt_info(ctx, hop_addr);
	int num_of_ptes_left;

	pgt_info->num_of_ptes--;

	/*
	 * Need to save the number of ptes left because free_hop might free
	 * the pgt_info
	 */
	num_of_ptes_left = pgt_info->num_of_ptes;
	if (!num_of_ptes_left)
		free_hop(ctx, hop_addr);

	return num_of_ptes_left;
}

static inline u64 get_hopN_pte_addr(struct hl_ctx *ctx, u64 hop_addr,
					u64 virt_addr, u64 mask, u64 shift)
{
	return hop_addr + ctx->hdev->asic_prop.mmu_pte_size *
			((virt_addr & mask) >> shift);
}

static inline u64 get_hop0_pte_addr(struct hl_ctx *ctx, u64 hop_addr, u64 vaddr)
{
	return get_hopN_pte_addr(ctx, hop_addr, vaddr, HOP0_MASK, HOP0_SHIFT);
}

static inline u64 get_hop1_pte_addr(struct hl_ctx *ctx, u64 hop_addr, u64 vaddr)
{
	return get_hopN_pte_addr(ctx, hop_addr, vaddr, HOP1_MASK, HOP1_SHIFT);
}

static inline u64 get_hop2_pte_addr(struct hl_ctx *ctx, u64 hop_addr, u64 vaddr)
{
	return get_hopN_pte_addr(ctx, hop_addr, vaddr, HOP2_MASK, HOP2_SHIFT);
}

static inline u64 get_hop3_pte_addr(struct hl_ctx *ctx, u64 hop_addr, u64 vaddr)
{
	return get_hopN_pte_addr(ctx, hop_addr, vaddr, HOP3_MASK, HOP3_SHIFT);
}

static inline u64 get_hop4_pte_addr(struct hl_ctx *ctx, u64 hop_addr, u64 vaddr)
{
	return get_hopN_pte_addr(ctx, hop_addr, vaddr, HOP4_MASK, HOP4_SHIFT);
}

static inline u64 get_next_hop_addr(struct hl_ctx *ctx, u64 curr_pte)
{
	if (curr_pte & PAGE_PRESENT_MASK)
		return curr_pte & PHYS_ADDR_MASK;
	else
		return ULLONG_MAX;
}

static inline u64 get_alloc_next_hop_addr(struct hl_ctx *ctx, u64 curr_pte,
						bool *is_new_hop)
{
	u64 hop_addr = get_next_hop_addr(ctx, curr_pte);

	if (hop_addr == ULLONG_MAX) {
		hop_addr = alloc_hop(ctx);
		*is_new_hop = (hop_addr != ULLONG_MAX);
	}

	return hop_addr;
}

/* translates shadow address inside hop to a physical address */
static inline u64 get_phys_addr(struct hl_ctx *ctx, u64 shadow_addr)
{
	u64 page_mask = (ctx->hdev->asic_prop.mmu_hop_table_size - 1);
	u64 shadow_hop_addr = shadow_addr & ~page_mask;
	u64 pte_offset = shadow_addr & page_mask;
	u64 phys_hop_addr;

	if (shadow_hop_addr != get_hop0_addr(ctx))
		phys_hop_addr = get_pgt_info(ctx, shadow_hop_addr)->phys_addr;
	else
		phys_hop_addr = get_phys_hop0_addr(ctx);

	return phys_hop_addr + pte_offset;
}

static int dram_default_mapping_init(struct hl_ctx *ctx)
{
	struct hl_device *hdev = ctx->hdev;
	struct asic_fixed_properties *prop = &hdev->asic_prop;
	u64 num_of_hop3, total_hops, hop0_addr, hop1_addr, hop2_addr,
		hop2_pte_addr, hop3_pte_addr, pte_val;
	int rc, i, j, hop3_allocated = 0;

	if (!hdev->dram_supports_virtual_memory ||
			!hdev->dram_default_page_mapping)
		return 0;

	num_of_hop3 = prop->dram_size_for_default_page_mapping;
	do_div(num_of_hop3, prop->dram_page_size);
	do_div(num_of_hop3, PTE_ENTRIES_IN_HOP);

	/* add hop1 and hop2 */
	total_hops = num_of_hop3 + 2;

	ctx->dram_default_hops = kzalloc(HL_PTE_SIZE * total_hops,  GFP_KERNEL);
	if (!ctx->dram_default_hops)
		return -ENOMEM;

	hop0_addr = get_hop0_addr(ctx);

	hop1_addr = alloc_hop(ctx);
	if (hop1_addr == ULLONG_MAX) {
		dev_err(hdev->dev, "failed to alloc hop 1\n");
		rc = -ENOMEM;
		goto hop1_err;
	}

	ctx->dram_default_hops[total_hops - 1] = hop1_addr;

	hop2_addr = alloc_hop(ctx);
	if (hop2_addr == ULLONG_MAX) {
		dev_err(hdev->dev, "failed to alloc hop 2\n");
		rc = -ENOMEM;
		goto hop2_err;
	}

	ctx->dram_default_hops[total_hops - 2] = hop2_addr;

	for (i = 0 ; i < num_of_hop3 ; i++) {
		ctx->dram_default_hops[i] = alloc_hop(ctx);
		if (ctx->dram_default_hops[i] == ULLONG_MAX) {
			dev_err(hdev->dev, "failed to alloc hop 3, i: %d\n", i);
			rc = -ENOMEM;
			goto hop3_err;
		}
		hop3_allocated++;
	}

	/* need only pte 0 in hops 0 and 1 */
	pte_val = (hop1_addr & PTE_PHYS_ADDR_MASK) | PAGE_PRESENT_MASK;
	write_pte(ctx, hop0_addr, pte_val);

	pte_val = (hop2_addr & PTE_PHYS_ADDR_MASK) | PAGE_PRESENT_MASK;
	write_pte(ctx, hop1_addr, pte_val);
	get_pte(ctx, hop1_addr);

	hop2_pte_addr = hop2_addr;
	for (i = 0 ; i < num_of_hop3 ; i++) {
		pte_val = (ctx->dram_default_hops[i] & PTE_PHYS_ADDR_MASK) |
				PAGE_PRESENT_MASK;
		write_pte(ctx, hop2_pte_addr, pte_val);
		get_pte(ctx, hop2_addr);
		hop2_pte_addr += HL_PTE_SIZE;
	}

	pte_val = (prop->mmu_dram_default_page_addr & PTE_PHYS_ADDR_MASK) |
			LAST_MASK | PAGE_PRESENT_MASK;

	for (i = 0 ; i < num_of_hop3 ; i++) {
		hop3_pte_addr = ctx->dram_default_hops[i];
		for (j = 0 ; j < PTE_ENTRIES_IN_HOP ; j++) {
			write_final_pte(ctx, hop3_pte_addr, pte_val);
			get_pte(ctx, ctx->dram_default_hops[i]);
			hop3_pte_addr += HL_PTE_SIZE;
		}
	}

	flush(ctx);

	return 0;

hop3_err:
	for (i = 0 ; i < hop3_allocated ; i++)
		free_hop(ctx, ctx->dram_default_hops[i]);

	free_hop(ctx, hop2_addr);
hop2_err:
	free_hop(ctx, hop1_addr);
hop1_err:
	kfree(ctx->dram_default_hops);

	return rc;
}

static void dram_default_mapping_fini(struct hl_ctx *ctx)
{
	struct hl_device *hdev = ctx->hdev;
	struct asic_fixed_properties *prop = &hdev->asic_prop;
	u64 num_of_hop3, total_hops, hop0_addr, hop1_addr, hop2_addr,
		hop2_pte_addr, hop3_pte_addr;
	int i, j;

	if (!hdev->dram_supports_virtual_memory ||
			!hdev->dram_default_page_mapping)
		return;

	num_of_hop3 = prop->dram_size_for_default_page_mapping;
	do_div(num_of_hop3, prop->dram_page_size);
	do_div(num_of_hop3, PTE_ENTRIES_IN_HOP);

	hop0_addr = get_hop0_addr(ctx);
	/* add hop1 and hop2 */
	total_hops = num_of_hop3 + 2;
	hop1_addr = ctx->dram_default_hops[total_hops - 1];
	hop2_addr = ctx->dram_default_hops[total_hops - 2];

	for (i = 0 ; i < num_of_hop3 ; i++) {
		hop3_pte_addr = ctx->dram_default_hops[i];
		for (j = 0 ; j < PTE_ENTRIES_IN_HOP ; j++) {
			clear_pte(ctx, hop3_pte_addr);
			put_pte(ctx, ctx->dram_default_hops[i]);
			hop3_pte_addr += HL_PTE_SIZE;
		}
	}

	hop2_pte_addr = hop2_addr;
	hop2_pte_addr = hop2_addr;
	for (i = 0 ; i < num_of_hop3 ; i++) {
		clear_pte(ctx, hop2_pte_addr);
		put_pte(ctx, hop2_addr);
		hop2_pte_addr += HL_PTE_SIZE;
	}

	clear_pte(ctx, hop1_addr);
	put_pte(ctx, hop1_addr);
	clear_pte(ctx, hop0_addr);

	kfree(ctx->dram_default_hops);

	flush(ctx);
}

/**
 * hl_mmu_init() - initialize the MMU module.
 * @hdev: habanalabs device structure.
 *
 * This function does the following:
 * - Allocate max_asid zeroed hop0 pgts so no mapping is available.
 * - Enable MMU in H/W.
 * - Invalidate the MMU cache.
 * - Create a pool of pages for pgt_infos.
 *
 * This function depends on DMA QMAN to be working!
 *
 * Return: 0 for success, non-zero for failure.
 */
int hl_mmu_init(struct hl_device *hdev)
{
	struct asic_fixed_properties *prop = &hdev->asic_prop;
	int rc;

	if (!hdev->mmu_enable)
		return 0;

	/* MMU H/W init was already done in device hw_init() */

<<<<<<< HEAD
	mutex_init(&hdev->mmu_cache_lock);

=======
>>>>>>> 4b972a01
	hdev->mmu_pgt_pool =
			gen_pool_create(__ffs(prop->mmu_hop_table_size), -1);

	if (!hdev->mmu_pgt_pool) {
		dev_err(hdev->dev, "Failed to create page gen pool\n");
<<<<<<< HEAD
		rc = -ENOMEM;
		goto err_pool_create;
=======
		return -ENOMEM;
>>>>>>> 4b972a01
	}

	rc = gen_pool_add(hdev->mmu_pgt_pool, prop->mmu_pgt_addr +
			prop->mmu_hop0_tables_total_size,
			prop->mmu_pgt_size - prop->mmu_hop0_tables_total_size,
			-1);
	if (rc) {
		dev_err(hdev->dev, "Failed to add memory to page gen pool\n");
		goto err_pool_add;
	}

	hdev->mmu_shadow_hop0 = kvmalloc_array(prop->max_asid,
					prop->mmu_hop_table_size,
					GFP_KERNEL | __GFP_ZERO);
	if (!hdev->mmu_shadow_hop0) {
		rc = -ENOMEM;
		goto err_pool_add;
	}

	return 0;

err_pool_add:
	gen_pool_destroy(hdev->mmu_pgt_pool);
<<<<<<< HEAD
err_pool_create:
	mutex_destroy(&hdev->mmu_cache_lock);
=======
>>>>>>> 4b972a01

	return rc;
}

/**
 * hl_mmu_fini() - release the MMU module.
 * @hdev: habanalabs device structure.
 *
 * This function does the following:
 * - Disable MMU in H/W.
 * - Free the pgt_infos pool.
 *
 * All contexts should be freed before calling this function.
 */
void hl_mmu_fini(struct hl_device *hdev)
{
	if (!hdev->mmu_enable)
		return;

	kvfree(hdev->mmu_shadow_hop0);
	gen_pool_destroy(hdev->mmu_pgt_pool);
<<<<<<< HEAD
	mutex_destroy(&hdev->mmu_cache_lock);
=======
>>>>>>> 4b972a01

	/* MMU H/W fini will be done in device hw_fini() */
}

/**
 * hl_mmu_ctx_init() - initialize a context for using the MMU module.
 * @ctx: pointer to the context structure to initialize.
 *
 * Initialize a mutex to protect the concurrent mapping flow, a hash to hold all
 * page tables hops related to this context.
 * Return: 0 on success, non-zero otherwise.
 */
int hl_mmu_ctx_init(struct hl_ctx *ctx)
{
	struct hl_device *hdev = ctx->hdev;

	if (!hdev->mmu_enable)
		return 0;

	mutex_init(&ctx->mmu_lock);
	hash_init(ctx->mmu_phys_hash);
	hash_init(ctx->mmu_shadow_hash);

	return dram_default_mapping_init(ctx);
}

/*
 * hl_mmu_ctx_fini - disable a ctx from using the mmu module
 *
 * @ctx: pointer to the context structure
 *
 * This function does the following:
 * - Free any pgts which were not freed yet
 * - Free the mutex
 * - Free DRAM default page mapping hops
 */
void hl_mmu_ctx_fini(struct hl_ctx *ctx)
{
	struct hl_device *hdev = ctx->hdev;
	struct pgt_info *pgt_info;
	struct hlist_node *tmp;
	int i;

	if (!hdev->mmu_enable)
		return;

	dram_default_mapping_fini(ctx);

	if (!hash_empty(ctx->mmu_shadow_hash))
		dev_err(hdev->dev, "ctx is freed while it has pgts in use\n");

	hash_for_each_safe(ctx->mmu_shadow_hash, i, tmp, pgt_info, node) {
		dev_err(hdev->dev,
			"pgt_info of addr 0x%llx of asid %d was not destroyed, num_ptes: %d\n",
			pgt_info->phys_addr, ctx->asid, pgt_info->num_of_ptes);
		free_hop(ctx, pgt_info->shadow_addr);
	}

	mutex_destroy(&ctx->mmu_lock);
}

static int _hl_mmu_unmap(struct hl_ctx *ctx, u64 virt_addr)
{
	struct hl_device *hdev = ctx->hdev;
	struct asic_fixed_properties *prop = &hdev->asic_prop;
	u64 hop0_addr = 0, hop0_pte_addr = 0,
		hop1_addr = 0, hop1_pte_addr = 0,
		hop2_addr = 0, hop2_pte_addr = 0,
		hop3_addr = 0, hop3_pte_addr = 0,
		hop4_addr = 0, hop4_pte_addr = 0,
		curr_pte;
	bool is_dram_addr, is_huge, clear_hop3 = true;

	is_dram_addr = hl_mem_area_inside_range(virt_addr, PAGE_SIZE_2MB,
				prop->va_space_dram_start_address,
				prop->va_space_dram_end_address);

	hop0_addr = get_hop0_addr(ctx);
	hop0_pte_addr = get_hop0_pte_addr(ctx, hop0_addr, virt_addr);

	curr_pte = *(u64 *) (uintptr_t) hop0_pte_addr;

	hop1_addr = get_next_hop_addr(ctx, curr_pte);

	if (hop1_addr == ULLONG_MAX)
		goto not_mapped;

	hop1_pte_addr = get_hop1_pte_addr(ctx, hop1_addr, virt_addr);

	curr_pte = *(u64 *) (uintptr_t) hop1_pte_addr;

	hop2_addr = get_next_hop_addr(ctx, curr_pte);

	if (hop2_addr == ULLONG_MAX)
		goto not_mapped;

	hop2_pte_addr = get_hop2_pte_addr(ctx, hop2_addr, virt_addr);

	curr_pte = *(u64 *) (uintptr_t) hop2_pte_addr;

	hop3_addr = get_next_hop_addr(ctx, curr_pte);

	if (hop3_addr == ULLONG_MAX)
		goto not_mapped;

	hop3_pte_addr = get_hop3_pte_addr(ctx, hop3_addr, virt_addr);

	curr_pte = *(u64 *) (uintptr_t) hop3_pte_addr;

	is_huge = curr_pte & LAST_MASK;

	if (is_dram_addr && !is_huge) {
		dev_err(hdev->dev,
				"DRAM unmapping should use huge pages only\n");
		return -EFAULT;
	}

	if (!is_huge) {
		hop4_addr = get_next_hop_addr(ctx, curr_pte);

		if (hop4_addr == ULLONG_MAX)
			goto not_mapped;

		hop4_pte_addr = get_hop4_pte_addr(ctx, hop4_addr, virt_addr);

		curr_pte = *(u64 *) (uintptr_t) hop4_pte_addr;

		clear_hop3 = false;
	}

	if (hdev->dram_default_page_mapping && is_dram_addr) {
		u64 default_pte = (prop->mmu_dram_default_page_addr &
				PTE_PHYS_ADDR_MASK) | LAST_MASK |
					PAGE_PRESENT_MASK;
		if (curr_pte == default_pte) {
			dev_err(hdev->dev,
				"DRAM: hop3 PTE points to zero page, can't unmap, va: 0x%llx\n",
					virt_addr);
			goto not_mapped;
		}

		if (!(curr_pte & PAGE_PRESENT_MASK)) {
			dev_err(hdev->dev,
				"DRAM: hop3 PTE is cleared! can't unmap, va: 0x%llx\n",
					virt_addr);
			goto not_mapped;
		}

		write_final_pte(ctx, hop3_pte_addr, default_pte);
		put_pte(ctx, hop3_addr);
	} else {
		if (!(curr_pte & PAGE_PRESENT_MASK))
			goto not_mapped;

		if (hop4_addr)
			clear_pte(ctx, hop4_pte_addr);
		else
			clear_pte(ctx, hop3_pte_addr);

		if (hop4_addr && !put_pte(ctx, hop4_addr))
			clear_hop3 = true;

		if (!clear_hop3)
			goto flush;

		clear_pte(ctx, hop3_pte_addr);

		if (put_pte(ctx, hop3_addr))
			goto flush;

		clear_pte(ctx, hop2_pte_addr);

		if (put_pte(ctx, hop2_addr))
			goto flush;

		clear_pte(ctx, hop1_pte_addr);

		if (put_pte(ctx, hop1_addr))
			goto flush;

		clear_pte(ctx, hop0_pte_addr);
	}

flush:
	flush(ctx);

	return 0;

not_mapped:
	dev_err(hdev->dev, "virt addr 0x%llx is not mapped to phys addr\n",
		virt_addr);

	return -EINVAL;
}

/*
 * hl_mmu_unmap - unmaps a virtual addr
 *
 * @ctx: pointer to the context structure
 * @virt_addr: virt addr to map from
 * @page_size: size of the page to unmap
 *
 * This function does the following:
 * - Check that the virt addr is mapped
 * - Unmap the virt addr and frees pgts if possible
 * - Returns 0 on success, -EINVAL if the given addr is not mapped
 *
 * Because this function changes the page tables in the device and because it
 * changes the MMU hash, it must be protected by a lock.
 * However, because it maps only a single page, the lock should be implemented
 * in a higher level in order to protect the entire mapping of the memory area
 */
int hl_mmu_unmap(struct hl_ctx *ctx, u64 virt_addr, u32 page_size)
{
	struct hl_device *hdev = ctx->hdev;
	u64 real_virt_addr;
	u32 real_page_size, npages;
	int i, rc;

	if (!hdev->mmu_enable)
		return 0;

	/*
	 * The H/W handles mapping of 4KB/2MB page. Hence if the host page size
	 * is bigger, we break it to sub-pages and unmap them separately.
	 */
	if ((page_size % PAGE_SIZE_2MB) == 0) {
		real_page_size = PAGE_SIZE_2MB;
	} else if ((page_size % PAGE_SIZE_4KB) == 0) {
		real_page_size = PAGE_SIZE_4KB;
	} else {
		dev_err(hdev->dev,
			"page size of %u is not 4KB nor 2MB aligned, can't unmap\n",
				page_size);

		return -EFAULT;
	}

	npages = page_size / real_page_size;
	real_virt_addr = virt_addr;

	for (i = 0 ; i < npages ; i++) {
		rc = _hl_mmu_unmap(ctx, real_virt_addr);
		if (rc)
			return rc;

		real_virt_addr += real_page_size;
	}

	return 0;
}

static int _hl_mmu_map(struct hl_ctx *ctx, u64 virt_addr, u64 phys_addr,
		u32 page_size)
{
	struct hl_device *hdev = ctx->hdev;
	struct asic_fixed_properties *prop = &hdev->asic_prop;
	u64 hop0_addr = 0, hop0_pte_addr = 0,
		hop1_addr = 0, hop1_pte_addr = 0,
		hop2_addr = 0, hop2_pte_addr = 0,
		hop3_addr = 0, hop3_pte_addr = 0,
		hop4_addr = 0, hop4_pte_addr = 0,
		curr_pte = 0;
	bool hop1_new = false, hop2_new = false, hop3_new = false,
		hop4_new = false, is_huge, is_dram_addr;
	int rc = -ENOMEM;

	/*
	 * This mapping function can map a 4KB/2MB page. For 2MB page there are
	 * only 3 hops rather than 4. Currently the DRAM allocation uses 2MB
	 * pages only but user memory could have been allocated with one of the
	 * two page sizes. Since this is a common code for all the three cases,
	 * we need this hugs page check.
	 */
	is_huge = page_size == PAGE_SIZE_2MB;

	is_dram_addr = hl_mem_area_inside_range(virt_addr, page_size,
				prop->va_space_dram_start_address,
				prop->va_space_dram_end_address);

	if (is_dram_addr && !is_huge) {
		dev_err(hdev->dev, "DRAM mapping should use huge pages only\n");
		return -EFAULT;
	}

	hop0_addr = get_hop0_addr(ctx);
	hop0_pte_addr = get_hop0_pte_addr(ctx, hop0_addr, virt_addr);
	curr_pte = *(u64 *) (uintptr_t) hop0_pte_addr;

	hop1_addr = get_alloc_next_hop_addr(ctx, curr_pte, &hop1_new);
	if (hop1_addr == ULLONG_MAX)
		goto err;

	hop1_pte_addr = get_hop1_pte_addr(ctx, hop1_addr, virt_addr);
	curr_pte = *(u64 *) (uintptr_t) hop1_pte_addr;

	hop2_addr = get_alloc_next_hop_addr(ctx, curr_pte, &hop2_new);
	if (hop2_addr == ULLONG_MAX)
		goto err;

	hop2_pte_addr = get_hop2_pte_addr(ctx, hop2_addr, virt_addr);
	curr_pte = *(u64 *) (uintptr_t) hop2_pte_addr;

	hop3_addr = get_alloc_next_hop_addr(ctx, curr_pte, &hop3_new);
	if (hop3_addr == ULLONG_MAX)
		goto err;

	hop3_pte_addr = get_hop3_pte_addr(ctx, hop3_addr, virt_addr);
	curr_pte = *(u64 *) (uintptr_t) hop3_pte_addr;

	if (!is_huge) {
		hop4_addr = get_alloc_next_hop_addr(ctx, curr_pte, &hop4_new);
		if (hop4_addr == ULLONG_MAX)
			goto err;

		hop4_pte_addr = get_hop4_pte_addr(ctx, hop4_addr, virt_addr);
		curr_pte = *(u64 *) (uintptr_t) hop4_pte_addr;
	}

	if (hdev->dram_default_page_mapping && is_dram_addr) {
		u64 default_pte = (prop->mmu_dram_default_page_addr &
					PTE_PHYS_ADDR_MASK) | LAST_MASK |
						PAGE_PRESENT_MASK;

		if (curr_pte != default_pte) {
			dev_err(hdev->dev,
				"DRAM: mapping already exists for virt_addr 0x%llx\n",
					virt_addr);
			rc = -EINVAL;
			goto err;
		}

		if (hop1_new || hop2_new || hop3_new || hop4_new) {
			dev_err(hdev->dev,
				"DRAM mapping should not allocate more hops\n");
			rc = -EFAULT;
			goto err;
		}
	} else if (curr_pte & PAGE_PRESENT_MASK) {
		dev_err(hdev->dev,
			"mapping already exists for virt_addr 0x%llx\n",
				virt_addr);

		dev_dbg(hdev->dev, "hop0 pte: 0x%llx (0x%llx)\n",
			*(u64 *) (uintptr_t) hop0_pte_addr, hop0_pte_addr);
		dev_dbg(hdev->dev, "hop1 pte: 0x%llx (0x%llx)\n",
			*(u64 *) (uintptr_t) hop1_pte_addr, hop1_pte_addr);
		dev_dbg(hdev->dev, "hop2 pte: 0x%llx (0x%llx)\n",
			*(u64 *) (uintptr_t) hop2_pte_addr, hop2_pte_addr);
		dev_dbg(hdev->dev, "hop3 pte: 0x%llx (0x%llx)\n",
			*(u64 *) (uintptr_t) hop3_pte_addr, hop3_pte_addr);

		if (!is_huge)
			dev_dbg(hdev->dev, "hop4 pte: 0x%llx (0x%llx)\n",
				*(u64 *) (uintptr_t) hop4_pte_addr,
				hop4_pte_addr);

		rc = -EINVAL;
		goto err;
	}

	curr_pte = (phys_addr & PTE_PHYS_ADDR_MASK) | LAST_MASK
			| PAGE_PRESENT_MASK;

	if (is_huge)
		write_final_pte(ctx, hop3_pte_addr, curr_pte);
	else
		write_final_pte(ctx, hop4_pte_addr, curr_pte);

	if (hop1_new) {
		curr_pte =
			(hop1_addr & PTE_PHYS_ADDR_MASK) | PAGE_PRESENT_MASK;
		write_pte(ctx, hop0_pte_addr, curr_pte);
	}
	if (hop2_new) {
		curr_pte =
			(hop2_addr & PTE_PHYS_ADDR_MASK) | PAGE_PRESENT_MASK;
		write_pte(ctx, hop1_pte_addr, curr_pte);
		get_pte(ctx, hop1_addr);
	}
	if (hop3_new) {
		curr_pte =
			(hop3_addr & PTE_PHYS_ADDR_MASK) | PAGE_PRESENT_MASK;
		write_pte(ctx, hop2_pte_addr, curr_pte);
		get_pte(ctx, hop2_addr);
	}

	if (!is_huge) {
		if (hop4_new) {
			curr_pte = (hop4_addr & PTE_PHYS_ADDR_MASK) |
					PAGE_PRESENT_MASK;
			write_pte(ctx, hop3_pte_addr, curr_pte);
			get_pte(ctx, hop3_addr);
		}

		get_pte(ctx, hop4_addr);
	} else {
		get_pte(ctx, hop3_addr);
	}

	flush(ctx);

	return 0;

err:
	if (hop4_new)
		free_hop(ctx, hop4_addr);
	if (hop3_new)
		free_hop(ctx, hop3_addr);
	if (hop2_new)
		free_hop(ctx, hop2_addr);
	if (hop1_new)
		free_hop(ctx, hop1_addr);

	return rc;
}

/*
 * hl_mmu_map - maps a virtual addr to physical addr
 *
 * @ctx: pointer to the context structure
 * @virt_addr: virt addr to map from
 * @phys_addr: phys addr to map to
 * @page_size: physical page size
 *
 * This function does the following:
 * - Check that the virt addr is not mapped
 * - Allocate pgts as necessary in order to map the virt addr to the phys
 * - Returns 0 on success, -EINVAL if addr is already mapped, or -ENOMEM.
 *
 * Because this function changes the page tables in the device and because it
 * changes the MMU hash, it must be protected by a lock.
 * However, because it maps only a single page, the lock should be implemented
 * in a higher level in order to protect the entire mapping of the memory area
 */
int hl_mmu_map(struct hl_ctx *ctx, u64 virt_addr, u64 phys_addr, u32 page_size)
{
	struct hl_device *hdev = ctx->hdev;
	u64 real_virt_addr, real_phys_addr;
	u32 real_page_size, npages;
	int i, rc, mapped_cnt = 0;

	if (!hdev->mmu_enable)
		return 0;

	/*
	 * The H/W handles mapping of 4KB/2MB page. Hence if the host page size
	 * is bigger, we break it to sub-pages and map them separately.
	 */
	if ((page_size % PAGE_SIZE_2MB) == 0) {
		real_page_size = PAGE_SIZE_2MB;
	} else if ((page_size % PAGE_SIZE_4KB) == 0) {
		real_page_size = PAGE_SIZE_4KB;
	} else {
		dev_err(hdev->dev,
			"page size of %u is not 4KB nor 2MB aligned, can't map\n",
				page_size);

		return -EFAULT;
	}

	npages = page_size / real_page_size;
	real_virt_addr = virt_addr;
	real_phys_addr = phys_addr;

	for (i = 0 ; i < npages ; i++) {
		rc = _hl_mmu_map(ctx, real_virt_addr, real_phys_addr,
				real_page_size);
		if (rc)
			goto err;

		real_virt_addr += real_page_size;
		real_phys_addr += real_page_size;
		mapped_cnt++;
	}

	return 0;

err:
	real_virt_addr = virt_addr;
	for (i = 0 ; i < mapped_cnt ; i++) {
		if (_hl_mmu_unmap(ctx, real_virt_addr))
			dev_warn_ratelimited(hdev->dev,
				"failed to unmap va: 0x%llx\n", real_virt_addr);

		real_virt_addr += real_page_size;
	}

	return rc;
}

/*
 * hl_mmu_swap_out - marks all mapping of the given ctx as swapped out
 *
 * @ctx: pointer to the context structure
 *
 */
void hl_mmu_swap_out(struct hl_ctx *ctx)
{

}

/*
 * hl_mmu_swap_in - marks all mapping of the given ctx as swapped in
 *
 * @ctx: pointer to the context structure
 *
 */
void hl_mmu_swap_in(struct hl_ctx *ctx)
{

}<|MERGE_RESOLUTION|>--- conflicted
+++ resolved
@@ -81,7 +81,6 @@
 	return ctx->hdev->asic_prop.mmu_pgt_addr +
 			(ctx->asid * ctx->hdev->asic_prop.mmu_hop_table_size);
 }
-<<<<<<< HEAD
 
 static inline u64 get_hop0_addr(struct hl_ctx *ctx)
 {
@@ -129,55 +128,6 @@
 /* clear the last and present bits */
 static inline void clear_pte(struct hl_ctx *ctx, u64 pte_addr)
 {
-=======
-
-static inline u64 get_hop0_addr(struct hl_ctx *ctx)
-{
-	return (u64) (uintptr_t) ctx->hdev->mmu_shadow_hop0 +
-			(ctx->asid * ctx->hdev->asic_prop.mmu_hop_table_size);
-}
-
-static inline void flush(struct hl_ctx *ctx)
-{
-	/* flush all writes from all cores to reach PCI */
-	mb();
-	ctx->hdev->asic_funcs->read_pte(ctx->hdev, get_phys_hop0_addr(ctx));
-}
-
-/* transform the value to physical address when writing to H/W */
-static inline void write_pte(struct hl_ctx *ctx, u64 shadow_pte_addr, u64 val)
-{
-	/*
-	 * The value to write is actually the address of the next shadow hop +
-	 * flags at the 12 LSBs.
-	 * Hence in order to get the value to write to the physical PTE, we
-	 * clear the 12 LSBs and translate the shadow hop to its associated
-	 * physical hop, and add back the original 12 LSBs.
-	 */
-	u64 phys_val = get_phys_addr(ctx, val & PTE_PHYS_ADDR_MASK) |
-				(val & OFFSET_MASK);
-
-	ctx->hdev->asic_funcs->write_pte(ctx->hdev,
-					get_phys_addr(ctx, shadow_pte_addr),
-					phys_val);
-
-	*(u64 *) (uintptr_t) shadow_pte_addr = val;
-}
-
-/* do not transform the value to physical address when writing to H/W */
-static inline void write_final_pte(struct hl_ctx *ctx, u64 shadow_pte_addr,
-					u64 val)
-{
-	ctx->hdev->asic_funcs->write_pte(ctx->hdev,
-					get_phys_addr(ctx, shadow_pte_addr),
-					val);
-	*(u64 *) (uintptr_t) shadow_pte_addr = val;
-}
-
-/* clear the last and present bits */
-static inline void clear_pte(struct hl_ctx *ctx, u64 pte_addr)
-{
->>>>>>> 4b972a01
 	/* no need to transform the value to physical address */
 	write_final_pte(ctx, pte_addr, 0);
 }
@@ -454,22 +404,12 @@
 
 	/* MMU H/W init was already done in device hw_init() */
 
-<<<<<<< HEAD
-	mutex_init(&hdev->mmu_cache_lock);
-
-=======
->>>>>>> 4b972a01
 	hdev->mmu_pgt_pool =
 			gen_pool_create(__ffs(prop->mmu_hop_table_size), -1);
 
 	if (!hdev->mmu_pgt_pool) {
 		dev_err(hdev->dev, "Failed to create page gen pool\n");
-<<<<<<< HEAD
-		rc = -ENOMEM;
-		goto err_pool_create;
-=======
 		return -ENOMEM;
->>>>>>> 4b972a01
 	}
 
 	rc = gen_pool_add(hdev->mmu_pgt_pool, prop->mmu_pgt_addr +
@@ -493,11 +433,6 @@
 
 err_pool_add:
 	gen_pool_destroy(hdev->mmu_pgt_pool);
-<<<<<<< HEAD
-err_pool_create:
-	mutex_destroy(&hdev->mmu_cache_lock);
-=======
->>>>>>> 4b972a01
 
 	return rc;
 }
@@ -519,10 +454,6 @@
 
 	kvfree(hdev->mmu_shadow_hop0);
 	gen_pool_destroy(hdev->mmu_pgt_pool);
-<<<<<<< HEAD
-	mutex_destroy(&hdev->mmu_cache_lock);
-=======
->>>>>>> 4b972a01
 
 	/* MMU H/W fini will be done in device hw_fini() */
 }
