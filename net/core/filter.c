/*
 * Linux Socket Filter - Kernel level socket filtering
 *
 * Based on the design of the Berkeley Packet Filter. The new
 * internal format has been designed by PLUMgrid:
 *
 *	Copyright (c) 2011 - 2014 PLUMgrid, http://plumgrid.com
 *
 * Authors:
 *
 *	Jay Schulist <jschlst@samba.org>
 *	Alexei Starovoitov <ast@plumgrid.com>
 *	Daniel Borkmann <dborkman@redhat.com>
 *
 * This program is free software; you can redistribute it and/or
 * modify it under the terms of the GNU General Public License
 * as published by the Free Software Foundation; either version
 * 2 of the License, or (at your option) any later version.
 *
 * Andi Kleen - Fix a few bad bugs and races.
 * Kris Katterjohn - Added many additional checks in bpf_check_classic()
 */

#include <linux/module.h>
#include <linux/types.h>
#include <linux/mm.h>
#include <linux/fcntl.h>
#include <linux/socket.h>
#include <linux/sock_diag.h>
#include <linux/in.h>
#include <linux/inet.h>
#include <linux/netdevice.h>
#include <linux/if_packet.h>
#include <linux/if_arp.h>
#include <linux/gfp.h>
#include <net/inet_common.h>
#include <net/ip.h>
#include <net/protocol.h>
#include <net/netlink.h>
#include <linux/skbuff.h>
#include <linux/skmsg.h>
#include <net/sock.h>
#include <net/flow_dissector.h>
#include <linux/errno.h>
#include <linux/timer.h>
#include <linux/uaccess.h>
#include <asm/unaligned.h>
#include <asm/cmpxchg.h>
#include <linux/filter.h>
#include <linux/ratelimit.h>
#include <linux/seccomp.h>
#include <linux/if_vlan.h>
#include <linux/bpf.h>
#include <net/sch_generic.h>
#include <net/cls_cgroup.h>
#include <net/dst_metadata.h>
#include <net/dst.h>
#include <net/sock_reuseport.h>
#include <net/busy_poll.h>
#include <net/tcp.h>
#include <net/xfrm.h>
#include <net/udp.h>
#include <linux/bpf_trace.h>
#include <net/xdp_sock.h>
#include <linux/inetdevice.h>
#include <net/inet_hashtables.h>
#include <net/inet6_hashtables.h>
#include <net/ip_fib.h>
#include <net/flow.h>
#include <net/arp.h>
#include <net/ipv6.h>
#include <net/net_namespace.h>
#include <linux/seg6_local.h>
#include <net/seg6.h>
#include <net/seg6_local.h>

/**
 *	sk_filter_trim_cap - run a packet through a socket filter
 *	@sk: sock associated with &sk_buff
 *	@skb: buffer to filter
 *	@cap: limit on how short the eBPF program may trim the packet
 *
 * Run the eBPF program and then cut skb->data to correct size returned by
 * the program. If pkt_len is 0 we toss packet. If skb->len is smaller
 * than pkt_len we keep whole skb->data. This is the socket level
 * wrapper to BPF_PROG_RUN. It returns 0 if the packet should
 * be accepted or -EPERM if the packet should be tossed.
 *
 */
int sk_filter_trim_cap(struct sock *sk, struct sk_buff *skb, unsigned int cap)
{
	int err;
	struct sk_filter *filter;

	/*
	 * If the skb was allocated from pfmemalloc reserves, only
	 * allow SOCK_MEMALLOC sockets to use it as this socket is
	 * helping free memory
	 */
	if (skb_pfmemalloc(skb) && !sock_flag(sk, SOCK_MEMALLOC)) {
		NET_INC_STATS(sock_net(sk), LINUX_MIB_PFMEMALLOCDROP);
		return -ENOMEM;
	}
	err = BPF_CGROUP_RUN_PROG_INET_INGRESS(sk, skb);
	if (err)
		return err;

	err = security_sock_rcv_skb(sk, skb);
	if (err)
		return err;

	rcu_read_lock();
	filter = rcu_dereference(sk->sk_filter);
	if (filter) {
		struct sock *save_sk = skb->sk;
		unsigned int pkt_len;

		skb->sk = sk;
		pkt_len = bpf_prog_run_save_cb(filter->prog, skb);
		skb->sk = save_sk;
		err = pkt_len ? pskb_trim(skb, max(cap, pkt_len)) : -EPERM;
	}
	rcu_read_unlock();

	return err;
}
EXPORT_SYMBOL(sk_filter_trim_cap);

BPF_CALL_1(bpf_skb_get_pay_offset, struct sk_buff *, skb)
{
	return skb_get_poff(skb);
}

BPF_CALL_3(bpf_skb_get_nlattr, struct sk_buff *, skb, u32, a, u32, x)
{
	struct nlattr *nla;

	if (skb_is_nonlinear(skb))
		return 0;

	if (skb->len < sizeof(struct nlattr))
		return 0;

	if (a > skb->len - sizeof(struct nlattr))
		return 0;

	nla = nla_find((struct nlattr *) &skb->data[a], skb->len - a, x);
	if (nla)
		return (void *) nla - (void *) skb->data;

	return 0;
}

BPF_CALL_3(bpf_skb_get_nlattr_nest, struct sk_buff *, skb, u32, a, u32, x)
{
	struct nlattr *nla;

	if (skb_is_nonlinear(skb))
		return 0;

	if (skb->len < sizeof(struct nlattr))
		return 0;

	if (a > skb->len - sizeof(struct nlattr))
		return 0;

	nla = (struct nlattr *) &skb->data[a];
	if (nla->nla_len > skb->len - a)
		return 0;

	nla = nla_find_nested(nla, x);
	if (nla)
		return (void *) nla - (void *) skb->data;

	return 0;
}

BPF_CALL_4(bpf_skb_load_helper_8, const struct sk_buff *, skb, const void *,
	   data, int, headlen, int, offset)
{
	u8 tmp, *ptr;
	const int len = sizeof(tmp);

	if (offset >= 0) {
		if (headlen - offset >= len)
			return *(u8 *)(data + offset);
		if (!skb_copy_bits(skb, offset, &tmp, sizeof(tmp)))
			return tmp;
	} else {
		ptr = bpf_internal_load_pointer_neg_helper(skb, offset, len);
		if (likely(ptr))
			return *(u8 *)ptr;
	}

	return -EFAULT;
}

BPF_CALL_2(bpf_skb_load_helper_8_no_cache, const struct sk_buff *, skb,
	   int, offset)
{
	return ____bpf_skb_load_helper_8(skb, skb->data, skb->len - skb->data_len,
					 offset);
}

BPF_CALL_4(bpf_skb_load_helper_16, const struct sk_buff *, skb, const void *,
	   data, int, headlen, int, offset)
{
	u16 tmp, *ptr;
	const int len = sizeof(tmp);

	if (offset >= 0) {
		if (headlen - offset >= len)
			return get_unaligned_be16(data + offset);
		if (!skb_copy_bits(skb, offset, &tmp, sizeof(tmp)))
			return be16_to_cpu(tmp);
	} else {
		ptr = bpf_internal_load_pointer_neg_helper(skb, offset, len);
		if (likely(ptr))
			return get_unaligned_be16(ptr);
	}

	return -EFAULT;
}

BPF_CALL_2(bpf_skb_load_helper_16_no_cache, const struct sk_buff *, skb,
	   int, offset)
{
	return ____bpf_skb_load_helper_16(skb, skb->data, skb->len - skb->data_len,
					  offset);
}

BPF_CALL_4(bpf_skb_load_helper_32, const struct sk_buff *, skb, const void *,
	   data, int, headlen, int, offset)
{
	u32 tmp, *ptr;
	const int len = sizeof(tmp);

	if (likely(offset >= 0)) {
		if (headlen - offset >= len)
			return get_unaligned_be32(data + offset);
		if (!skb_copy_bits(skb, offset, &tmp, sizeof(tmp)))
			return be32_to_cpu(tmp);
	} else {
		ptr = bpf_internal_load_pointer_neg_helper(skb, offset, len);
		if (likely(ptr))
			return get_unaligned_be32(ptr);
	}

	return -EFAULT;
}

BPF_CALL_2(bpf_skb_load_helper_32_no_cache, const struct sk_buff *, skb,
	   int, offset)
{
	return ____bpf_skb_load_helper_32(skb, skb->data, skb->len - skb->data_len,
					  offset);
}

BPF_CALL_0(bpf_get_raw_cpu_id)
{
	return raw_smp_processor_id();
}

static const struct bpf_func_proto bpf_get_raw_smp_processor_id_proto = {
	.func		= bpf_get_raw_cpu_id,
	.gpl_only	= false,
	.ret_type	= RET_INTEGER,
};

static u32 convert_skb_access(int skb_field, int dst_reg, int src_reg,
			      struct bpf_insn *insn_buf)
{
	struct bpf_insn *insn = insn_buf;

	switch (skb_field) {
	case SKF_AD_MARK:
		BUILD_BUG_ON(FIELD_SIZEOF(struct sk_buff, mark) != 4);

		*insn++ = BPF_LDX_MEM(BPF_W, dst_reg, src_reg,
				      offsetof(struct sk_buff, mark));
		break;

	case SKF_AD_PKTTYPE:
		*insn++ = BPF_LDX_MEM(BPF_B, dst_reg, src_reg, PKT_TYPE_OFFSET());
		*insn++ = BPF_ALU32_IMM(BPF_AND, dst_reg, PKT_TYPE_MAX);
#ifdef __BIG_ENDIAN_BITFIELD
		*insn++ = BPF_ALU32_IMM(BPF_RSH, dst_reg, 5);
#endif
		break;

	case SKF_AD_QUEUE:
		BUILD_BUG_ON(FIELD_SIZEOF(struct sk_buff, queue_mapping) != 2);

		*insn++ = BPF_LDX_MEM(BPF_H, dst_reg, src_reg,
				      offsetof(struct sk_buff, queue_mapping));
		break;

	case SKF_AD_VLAN_TAG:
		BUILD_BUG_ON(FIELD_SIZEOF(struct sk_buff, vlan_tci) != 2);

		/* dst_reg = *(u16 *) (src_reg + offsetof(vlan_tci)) */
		*insn++ = BPF_LDX_MEM(BPF_H, dst_reg, src_reg,
				      offsetof(struct sk_buff, vlan_tci));
		break;
	case SKF_AD_VLAN_TAG_PRESENT:
		*insn++ = BPF_LDX_MEM(BPF_B, dst_reg, src_reg, PKT_VLAN_PRESENT_OFFSET());
		if (PKT_VLAN_PRESENT_BIT)
			*insn++ = BPF_ALU32_IMM(BPF_RSH, dst_reg, PKT_VLAN_PRESENT_BIT);
		if (PKT_VLAN_PRESENT_BIT < 7)
			*insn++ = BPF_ALU32_IMM(BPF_AND, dst_reg, 1);
		break;
	}

	return insn - insn_buf;
}

static bool convert_bpf_extensions(struct sock_filter *fp,
				   struct bpf_insn **insnp)
{
	struct bpf_insn *insn = *insnp;
	u32 cnt;

	switch (fp->k) {
	case SKF_AD_OFF + SKF_AD_PROTOCOL:
		BUILD_BUG_ON(FIELD_SIZEOF(struct sk_buff, protocol) != 2);

		/* A = *(u16 *) (CTX + offsetof(protocol)) */
		*insn++ = BPF_LDX_MEM(BPF_H, BPF_REG_A, BPF_REG_CTX,
				      offsetof(struct sk_buff, protocol));
		/* A = ntohs(A) [emitting a nop or swap16] */
		*insn = BPF_ENDIAN(BPF_FROM_BE, BPF_REG_A, 16);
		break;

	case SKF_AD_OFF + SKF_AD_PKTTYPE:
		cnt = convert_skb_access(SKF_AD_PKTTYPE, BPF_REG_A, BPF_REG_CTX, insn);
		insn += cnt - 1;
		break;

	case SKF_AD_OFF + SKF_AD_IFINDEX:
	case SKF_AD_OFF + SKF_AD_HATYPE:
		BUILD_BUG_ON(FIELD_SIZEOF(struct net_device, ifindex) != 4);
		BUILD_BUG_ON(FIELD_SIZEOF(struct net_device, type) != 2);

		*insn++ = BPF_LDX_MEM(BPF_FIELD_SIZEOF(struct sk_buff, dev),
				      BPF_REG_TMP, BPF_REG_CTX,
				      offsetof(struct sk_buff, dev));
		/* if (tmp != 0) goto pc + 1 */
		*insn++ = BPF_JMP_IMM(BPF_JNE, BPF_REG_TMP, 0, 1);
		*insn++ = BPF_EXIT_INSN();
		if (fp->k == SKF_AD_OFF + SKF_AD_IFINDEX)
			*insn = BPF_LDX_MEM(BPF_W, BPF_REG_A, BPF_REG_TMP,
					    offsetof(struct net_device, ifindex));
		else
			*insn = BPF_LDX_MEM(BPF_H, BPF_REG_A, BPF_REG_TMP,
					    offsetof(struct net_device, type));
		break;

	case SKF_AD_OFF + SKF_AD_MARK:
		cnt = convert_skb_access(SKF_AD_MARK, BPF_REG_A, BPF_REG_CTX, insn);
		insn += cnt - 1;
		break;

	case SKF_AD_OFF + SKF_AD_RXHASH:
		BUILD_BUG_ON(FIELD_SIZEOF(struct sk_buff, hash) != 4);

		*insn = BPF_LDX_MEM(BPF_W, BPF_REG_A, BPF_REG_CTX,
				    offsetof(struct sk_buff, hash));
		break;

	case SKF_AD_OFF + SKF_AD_QUEUE:
		cnt = convert_skb_access(SKF_AD_QUEUE, BPF_REG_A, BPF_REG_CTX, insn);
		insn += cnt - 1;
		break;

	case SKF_AD_OFF + SKF_AD_VLAN_TAG:
		cnt = convert_skb_access(SKF_AD_VLAN_TAG,
					 BPF_REG_A, BPF_REG_CTX, insn);
		insn += cnt - 1;
		break;

	case SKF_AD_OFF + SKF_AD_VLAN_TAG_PRESENT:
		cnt = convert_skb_access(SKF_AD_VLAN_TAG_PRESENT,
					 BPF_REG_A, BPF_REG_CTX, insn);
		insn += cnt - 1;
		break;

	case SKF_AD_OFF + SKF_AD_VLAN_TPID:
		BUILD_BUG_ON(FIELD_SIZEOF(struct sk_buff, vlan_proto) != 2);

		/* A = *(u16 *) (CTX + offsetof(vlan_proto)) */
		*insn++ = BPF_LDX_MEM(BPF_H, BPF_REG_A, BPF_REG_CTX,
				      offsetof(struct sk_buff, vlan_proto));
		/* A = ntohs(A) [emitting a nop or swap16] */
		*insn = BPF_ENDIAN(BPF_FROM_BE, BPF_REG_A, 16);
		break;

	case SKF_AD_OFF + SKF_AD_PAY_OFFSET:
	case SKF_AD_OFF + SKF_AD_NLATTR:
	case SKF_AD_OFF + SKF_AD_NLATTR_NEST:
	case SKF_AD_OFF + SKF_AD_CPU:
	case SKF_AD_OFF + SKF_AD_RANDOM:
		/* arg1 = CTX */
		*insn++ = BPF_MOV64_REG(BPF_REG_ARG1, BPF_REG_CTX);
		/* arg2 = A */
		*insn++ = BPF_MOV64_REG(BPF_REG_ARG2, BPF_REG_A);
		/* arg3 = X */
		*insn++ = BPF_MOV64_REG(BPF_REG_ARG3, BPF_REG_X);
		/* Emit call(arg1=CTX, arg2=A, arg3=X) */
		switch (fp->k) {
		case SKF_AD_OFF + SKF_AD_PAY_OFFSET:
			*insn = BPF_EMIT_CALL(bpf_skb_get_pay_offset);
			break;
		case SKF_AD_OFF + SKF_AD_NLATTR:
			*insn = BPF_EMIT_CALL(bpf_skb_get_nlattr);
			break;
		case SKF_AD_OFF + SKF_AD_NLATTR_NEST:
			*insn = BPF_EMIT_CALL(bpf_skb_get_nlattr_nest);
			break;
		case SKF_AD_OFF + SKF_AD_CPU:
			*insn = BPF_EMIT_CALL(bpf_get_raw_cpu_id);
			break;
		case SKF_AD_OFF + SKF_AD_RANDOM:
			*insn = BPF_EMIT_CALL(bpf_user_rnd_u32);
			bpf_user_rnd_init_once();
			break;
		}
		break;

	case SKF_AD_OFF + SKF_AD_ALU_XOR_X:
		/* A ^= X */
		*insn = BPF_ALU32_REG(BPF_XOR, BPF_REG_A, BPF_REG_X);
		break;

	default:
		/* This is just a dummy call to avoid letting the compiler
		 * evict __bpf_call_base() as an optimization. Placed here
		 * where no-one bothers.
		 */
		BUG_ON(__bpf_call_base(0, 0, 0, 0, 0) != 0);
		return false;
	}

	*insnp = insn;
	return true;
}

static bool convert_bpf_ld_abs(struct sock_filter *fp, struct bpf_insn **insnp)
{
	const bool unaligned_ok = IS_BUILTIN(CONFIG_HAVE_EFFICIENT_UNALIGNED_ACCESS);
	int size = bpf_size_to_bytes(BPF_SIZE(fp->code));
	bool endian = BPF_SIZE(fp->code) == BPF_H ||
		      BPF_SIZE(fp->code) == BPF_W;
	bool indirect = BPF_MODE(fp->code) == BPF_IND;
	const int ip_align = NET_IP_ALIGN;
	struct bpf_insn *insn = *insnp;
	int offset = fp->k;

	if (!indirect &&
	    ((unaligned_ok && offset >= 0) ||
	     (!unaligned_ok && offset >= 0 &&
	      offset + ip_align >= 0 &&
	      offset + ip_align % size == 0))) {
		bool ldx_off_ok = offset <= S16_MAX;

		*insn++ = BPF_MOV64_REG(BPF_REG_TMP, BPF_REG_H);
		*insn++ = BPF_ALU64_IMM(BPF_SUB, BPF_REG_TMP, offset);
		*insn++ = BPF_JMP_IMM(BPF_JSLT, BPF_REG_TMP,
				      size, 2 + endian + (!ldx_off_ok * 2));
		if (ldx_off_ok) {
			*insn++ = BPF_LDX_MEM(BPF_SIZE(fp->code), BPF_REG_A,
					      BPF_REG_D, offset);
		} else {
			*insn++ = BPF_MOV64_REG(BPF_REG_TMP, BPF_REG_D);
			*insn++ = BPF_ALU64_IMM(BPF_ADD, BPF_REG_TMP, offset);
			*insn++ = BPF_LDX_MEM(BPF_SIZE(fp->code), BPF_REG_A,
					      BPF_REG_TMP, 0);
		}
		if (endian)
			*insn++ = BPF_ENDIAN(BPF_FROM_BE, BPF_REG_A, size * 8);
		*insn++ = BPF_JMP_A(8);
	}

	*insn++ = BPF_MOV64_REG(BPF_REG_ARG1, BPF_REG_CTX);
	*insn++ = BPF_MOV64_REG(BPF_REG_ARG2, BPF_REG_D);
	*insn++ = BPF_MOV64_REG(BPF_REG_ARG3, BPF_REG_H);
	if (!indirect) {
		*insn++ = BPF_MOV64_IMM(BPF_REG_ARG4, offset);
	} else {
		*insn++ = BPF_MOV64_REG(BPF_REG_ARG4, BPF_REG_X);
		if (fp->k)
			*insn++ = BPF_ALU64_IMM(BPF_ADD, BPF_REG_ARG4, offset);
	}

	switch (BPF_SIZE(fp->code)) {
	case BPF_B:
		*insn++ = BPF_EMIT_CALL(bpf_skb_load_helper_8);
		break;
	case BPF_H:
		*insn++ = BPF_EMIT_CALL(bpf_skb_load_helper_16);
		break;
	case BPF_W:
		*insn++ = BPF_EMIT_CALL(bpf_skb_load_helper_32);
		break;
	default:
		return false;
	}

	*insn++ = BPF_JMP_IMM(BPF_JSGE, BPF_REG_A, 0, 2);
	*insn++ = BPF_ALU32_REG(BPF_XOR, BPF_REG_A, BPF_REG_A);
	*insn   = BPF_EXIT_INSN();

	*insnp = insn;
	return true;
}

/**
 *	bpf_convert_filter - convert filter program
 *	@prog: the user passed filter program
 *	@len: the length of the user passed filter program
 *	@new_prog: allocated 'struct bpf_prog' or NULL
 *	@new_len: pointer to store length of converted program
 *	@seen_ld_abs: bool whether we've seen ld_abs/ind
 *
 * Remap 'sock_filter' style classic BPF (cBPF) instruction set to 'bpf_insn'
 * style extended BPF (eBPF).
 * Conversion workflow:
 *
 * 1) First pass for calculating the new program length:
 *   bpf_convert_filter(old_prog, old_len, NULL, &new_len, &seen_ld_abs)
 *
 * 2) 2nd pass to remap in two passes: 1st pass finds new
 *    jump offsets, 2nd pass remapping:
 *   bpf_convert_filter(old_prog, old_len, new_prog, &new_len, &seen_ld_abs)
 */
static int bpf_convert_filter(struct sock_filter *prog, int len,
			      struct bpf_prog *new_prog, int *new_len,
			      bool *seen_ld_abs)
{
	int new_flen = 0, pass = 0, target, i, stack_off;
	struct bpf_insn *new_insn, *first_insn = NULL;
	struct sock_filter *fp;
	int *addrs = NULL;
	u8 bpf_src;

	BUILD_BUG_ON(BPF_MEMWORDS * sizeof(u32) > MAX_BPF_STACK);
	BUILD_BUG_ON(BPF_REG_FP + 1 != MAX_BPF_REG);

	if (len <= 0 || len > BPF_MAXINSNS)
		return -EINVAL;

	if (new_prog) {
		first_insn = new_prog->insnsi;
		addrs = kcalloc(len, sizeof(*addrs),
				GFP_KERNEL | __GFP_NOWARN);
		if (!addrs)
			return -ENOMEM;
	}

do_pass:
	new_insn = first_insn;
	fp = prog;

	/* Classic BPF related prologue emission. */
	if (new_prog) {
		/* Classic BPF expects A and X to be reset first. These need
		 * to be guaranteed to be the first two instructions.
		 */
		*new_insn++ = BPF_ALU32_REG(BPF_XOR, BPF_REG_A, BPF_REG_A);
		*new_insn++ = BPF_ALU32_REG(BPF_XOR, BPF_REG_X, BPF_REG_X);

		/* All programs must keep CTX in callee saved BPF_REG_CTX.
		 * In eBPF case it's done by the compiler, here we need to
		 * do this ourself. Initial CTX is present in BPF_REG_ARG1.
		 */
		*new_insn++ = BPF_MOV64_REG(BPF_REG_CTX, BPF_REG_ARG1);
		if (*seen_ld_abs) {
			/* For packet access in classic BPF, cache skb->data
			 * in callee-saved BPF R8 and skb->len - skb->data_len
			 * (headlen) in BPF R9. Since classic BPF is read-only
			 * on CTX, we only need to cache it once.
			 */
			*new_insn++ = BPF_LDX_MEM(BPF_FIELD_SIZEOF(struct sk_buff, data),
						  BPF_REG_D, BPF_REG_CTX,
						  offsetof(struct sk_buff, data));
			*new_insn++ = BPF_LDX_MEM(BPF_W, BPF_REG_H, BPF_REG_CTX,
						  offsetof(struct sk_buff, len));
			*new_insn++ = BPF_LDX_MEM(BPF_W, BPF_REG_TMP, BPF_REG_CTX,
						  offsetof(struct sk_buff, data_len));
			*new_insn++ = BPF_ALU32_REG(BPF_SUB, BPF_REG_H, BPF_REG_TMP);
		}
	} else {
		new_insn += 3;
	}

	for (i = 0; i < len; fp++, i++) {
		struct bpf_insn tmp_insns[32] = { };
		struct bpf_insn *insn = tmp_insns;

		if (addrs)
			addrs[i] = new_insn - first_insn;

		switch (fp->code) {
		/* All arithmetic insns and skb loads map as-is. */
		case BPF_ALU | BPF_ADD | BPF_X:
		case BPF_ALU | BPF_ADD | BPF_K:
		case BPF_ALU | BPF_SUB | BPF_X:
		case BPF_ALU | BPF_SUB | BPF_K:
		case BPF_ALU | BPF_AND | BPF_X:
		case BPF_ALU | BPF_AND | BPF_K:
		case BPF_ALU | BPF_OR | BPF_X:
		case BPF_ALU | BPF_OR | BPF_K:
		case BPF_ALU | BPF_LSH | BPF_X:
		case BPF_ALU | BPF_LSH | BPF_K:
		case BPF_ALU | BPF_RSH | BPF_X:
		case BPF_ALU | BPF_RSH | BPF_K:
		case BPF_ALU | BPF_XOR | BPF_X:
		case BPF_ALU | BPF_XOR | BPF_K:
		case BPF_ALU | BPF_MUL | BPF_X:
		case BPF_ALU | BPF_MUL | BPF_K:
		case BPF_ALU | BPF_DIV | BPF_X:
		case BPF_ALU | BPF_DIV | BPF_K:
		case BPF_ALU | BPF_MOD | BPF_X:
		case BPF_ALU | BPF_MOD | BPF_K:
		case BPF_ALU | BPF_NEG:
		case BPF_LD | BPF_ABS | BPF_W:
		case BPF_LD | BPF_ABS | BPF_H:
		case BPF_LD | BPF_ABS | BPF_B:
		case BPF_LD | BPF_IND | BPF_W:
		case BPF_LD | BPF_IND | BPF_H:
		case BPF_LD | BPF_IND | BPF_B:
			/* Check for overloaded BPF extension and
			 * directly convert it if found, otherwise
			 * just move on with mapping.
			 */
			if (BPF_CLASS(fp->code) == BPF_LD &&
			    BPF_MODE(fp->code) == BPF_ABS &&
			    convert_bpf_extensions(fp, &insn))
				break;
			if (BPF_CLASS(fp->code) == BPF_LD &&
			    convert_bpf_ld_abs(fp, &insn)) {
				*seen_ld_abs = true;
				break;
			}

			if (fp->code == (BPF_ALU | BPF_DIV | BPF_X) ||
			    fp->code == (BPF_ALU | BPF_MOD | BPF_X)) {
				*insn++ = BPF_MOV32_REG(BPF_REG_X, BPF_REG_X);
				/* Error with exception code on div/mod by 0.
				 * For cBPF programs, this was always return 0.
				 */
				*insn++ = BPF_JMP_IMM(BPF_JNE, BPF_REG_X, 0, 2);
				*insn++ = BPF_ALU32_REG(BPF_XOR, BPF_REG_A, BPF_REG_A);
				*insn++ = BPF_EXIT_INSN();
			}

			*insn = BPF_RAW_INSN(fp->code, BPF_REG_A, BPF_REG_X, 0, fp->k);
			break;

		/* Jump transformation cannot use BPF block macros
		 * everywhere as offset calculation and target updates
		 * require a bit more work than the rest, i.e. jump
		 * opcodes map as-is, but offsets need adjustment.
		 */

#define BPF_EMIT_JMP							\
	do {								\
		const s32 off_min = S16_MIN, off_max = S16_MAX;		\
		s32 off;						\
									\
		if (target >= len || target < 0)			\
			goto err;					\
		off = addrs ? addrs[target] - addrs[i] - 1 : 0;		\
		/* Adjust pc relative offset for 2nd or 3rd insn. */	\
		off -= insn - tmp_insns;				\
		/* Reject anything not fitting into insn->off. */	\
		if (off < off_min || off > off_max)			\
			goto err;					\
		insn->off = off;					\
	} while (0)

		case BPF_JMP | BPF_JA:
			target = i + fp->k + 1;
			insn->code = fp->code;
			BPF_EMIT_JMP;
			break;

		case BPF_JMP | BPF_JEQ | BPF_K:
		case BPF_JMP | BPF_JEQ | BPF_X:
		case BPF_JMP | BPF_JSET | BPF_K:
		case BPF_JMP | BPF_JSET | BPF_X:
		case BPF_JMP | BPF_JGT | BPF_K:
		case BPF_JMP | BPF_JGT | BPF_X:
		case BPF_JMP | BPF_JGE | BPF_K:
		case BPF_JMP | BPF_JGE | BPF_X:
			if (BPF_SRC(fp->code) == BPF_K && (int) fp->k < 0) {
				/* BPF immediates are signed, zero extend
				 * immediate into tmp register and use it
				 * in compare insn.
				 */
				*insn++ = BPF_MOV32_IMM(BPF_REG_TMP, fp->k);

				insn->dst_reg = BPF_REG_A;
				insn->src_reg = BPF_REG_TMP;
				bpf_src = BPF_X;
			} else {
				insn->dst_reg = BPF_REG_A;
				insn->imm = fp->k;
				bpf_src = BPF_SRC(fp->code);
				insn->src_reg = bpf_src == BPF_X ? BPF_REG_X : 0;
			}

			/* Common case where 'jump_false' is next insn. */
			if (fp->jf == 0) {
				insn->code = BPF_JMP | BPF_OP(fp->code) | bpf_src;
				target = i + fp->jt + 1;
				BPF_EMIT_JMP;
				break;
			}

			/* Convert some jumps when 'jump_true' is next insn. */
			if (fp->jt == 0) {
				switch (BPF_OP(fp->code)) {
				case BPF_JEQ:
					insn->code = BPF_JMP | BPF_JNE | bpf_src;
					break;
				case BPF_JGT:
					insn->code = BPF_JMP | BPF_JLE | bpf_src;
					break;
				case BPF_JGE:
					insn->code = BPF_JMP | BPF_JLT | bpf_src;
					break;
				default:
					goto jmp_rest;
				}

				target = i + fp->jf + 1;
				BPF_EMIT_JMP;
				break;
			}
jmp_rest:
			/* Other jumps are mapped into two insns: Jxx and JA. */
			target = i + fp->jt + 1;
			insn->code = BPF_JMP | BPF_OP(fp->code) | bpf_src;
			BPF_EMIT_JMP;
			insn++;

			insn->code = BPF_JMP | BPF_JA;
			target = i + fp->jf + 1;
			BPF_EMIT_JMP;
			break;

		/* ldxb 4 * ([14] & 0xf) is remaped into 6 insns. */
		case BPF_LDX | BPF_MSH | BPF_B: {
			struct sock_filter tmp = {
				.code	= BPF_LD | BPF_ABS | BPF_B,
				.k	= fp->k,
			};

			*seen_ld_abs = true;

			/* X = A */
			*insn++ = BPF_MOV64_REG(BPF_REG_X, BPF_REG_A);
			/* A = BPF_R0 = *(u8 *) (skb->data + K) */
			convert_bpf_ld_abs(&tmp, &insn);
			insn++;
			/* A &= 0xf */
			*insn++ = BPF_ALU32_IMM(BPF_AND, BPF_REG_A, 0xf);
			/* A <<= 2 */
			*insn++ = BPF_ALU32_IMM(BPF_LSH, BPF_REG_A, 2);
			/* tmp = X */
			*insn++ = BPF_MOV64_REG(BPF_REG_TMP, BPF_REG_X);
			/* X = A */
			*insn++ = BPF_MOV64_REG(BPF_REG_X, BPF_REG_A);
			/* A = tmp */
			*insn = BPF_MOV64_REG(BPF_REG_A, BPF_REG_TMP);
			break;
		}
		/* RET_K is remaped into 2 insns. RET_A case doesn't need an
		 * extra mov as BPF_REG_0 is already mapped into BPF_REG_A.
		 */
		case BPF_RET | BPF_A:
		case BPF_RET | BPF_K:
			if (BPF_RVAL(fp->code) == BPF_K)
				*insn++ = BPF_MOV32_RAW(BPF_K, BPF_REG_0,
							0, fp->k);
			*insn = BPF_EXIT_INSN();
			break;

		/* Store to stack. */
		case BPF_ST:
		case BPF_STX:
			stack_off = fp->k * 4  + 4;
			*insn = BPF_STX_MEM(BPF_W, BPF_REG_FP, BPF_CLASS(fp->code) ==
					    BPF_ST ? BPF_REG_A : BPF_REG_X,
					    -stack_off);
			/* check_load_and_stores() verifies that classic BPF can
			 * load from stack only after write, so tracking
			 * stack_depth for ST|STX insns is enough
			 */
			if (new_prog && new_prog->aux->stack_depth < stack_off)
				new_prog->aux->stack_depth = stack_off;
			break;

		/* Load from stack. */
		case BPF_LD | BPF_MEM:
		case BPF_LDX | BPF_MEM:
			stack_off = fp->k * 4  + 4;
			*insn = BPF_LDX_MEM(BPF_W, BPF_CLASS(fp->code) == BPF_LD  ?
					    BPF_REG_A : BPF_REG_X, BPF_REG_FP,
					    -stack_off);
			break;

		/* A = K or X = K */
		case BPF_LD | BPF_IMM:
		case BPF_LDX | BPF_IMM:
			*insn = BPF_MOV32_IMM(BPF_CLASS(fp->code) == BPF_LD ?
					      BPF_REG_A : BPF_REG_X, fp->k);
			break;

		/* X = A */
		case BPF_MISC | BPF_TAX:
			*insn = BPF_MOV64_REG(BPF_REG_X, BPF_REG_A);
			break;

		/* A = X */
		case BPF_MISC | BPF_TXA:
			*insn = BPF_MOV64_REG(BPF_REG_A, BPF_REG_X);
			break;

		/* A = skb->len or X = skb->len */
		case BPF_LD | BPF_W | BPF_LEN:
		case BPF_LDX | BPF_W | BPF_LEN:
			*insn = BPF_LDX_MEM(BPF_W, BPF_CLASS(fp->code) == BPF_LD ?
					    BPF_REG_A : BPF_REG_X, BPF_REG_CTX,
					    offsetof(struct sk_buff, len));
			break;

		/* Access seccomp_data fields. */
		case BPF_LDX | BPF_ABS | BPF_W:
			/* A = *(u32 *) (ctx + K) */
			*insn = BPF_LDX_MEM(BPF_W, BPF_REG_A, BPF_REG_CTX, fp->k);
			break;

		/* Unknown instruction. */
		default:
			goto err;
		}

		insn++;
		if (new_prog)
			memcpy(new_insn, tmp_insns,
			       sizeof(*insn) * (insn - tmp_insns));
		new_insn += insn - tmp_insns;
	}

	if (!new_prog) {
		/* Only calculating new length. */
		*new_len = new_insn - first_insn;
		if (*seen_ld_abs)
			*new_len += 4; /* Prologue bits. */
		return 0;
	}

	pass++;
	if (new_flen != new_insn - first_insn) {
		new_flen = new_insn - first_insn;
		if (pass > 2)
			goto err;
		goto do_pass;
	}

	kfree(addrs);
	BUG_ON(*new_len != new_flen);
	return 0;
err:
	kfree(addrs);
	return -EINVAL;
}

/* Security:
 *
 * As we dont want to clear mem[] array for each packet going through
 * __bpf_prog_run(), we check that filter loaded by user never try to read
 * a cell if not previously written, and we check all branches to be sure
 * a malicious user doesn't try to abuse us.
 */
static int check_load_and_stores(const struct sock_filter *filter, int flen)
{
	u16 *masks, memvalid = 0; /* One bit per cell, 16 cells */
	int pc, ret = 0;

	BUILD_BUG_ON(BPF_MEMWORDS > 16);

	masks = kmalloc_array(flen, sizeof(*masks), GFP_KERNEL);
	if (!masks)
		return -ENOMEM;

	memset(masks, 0xff, flen * sizeof(*masks));

	for (pc = 0; pc < flen; pc++) {
		memvalid &= masks[pc];

		switch (filter[pc].code) {
		case BPF_ST:
		case BPF_STX:
			memvalid |= (1 << filter[pc].k);
			break;
		case BPF_LD | BPF_MEM:
		case BPF_LDX | BPF_MEM:
			if (!(memvalid & (1 << filter[pc].k))) {
				ret = -EINVAL;
				goto error;
			}
			break;
		case BPF_JMP | BPF_JA:
			/* A jump must set masks on target */
			masks[pc + 1 + filter[pc].k] &= memvalid;
			memvalid = ~0;
			break;
		case BPF_JMP | BPF_JEQ | BPF_K:
		case BPF_JMP | BPF_JEQ | BPF_X:
		case BPF_JMP | BPF_JGE | BPF_K:
		case BPF_JMP | BPF_JGE | BPF_X:
		case BPF_JMP | BPF_JGT | BPF_K:
		case BPF_JMP | BPF_JGT | BPF_X:
		case BPF_JMP | BPF_JSET | BPF_K:
		case BPF_JMP | BPF_JSET | BPF_X:
			/* A jump must set masks on targets */
			masks[pc + 1 + filter[pc].jt] &= memvalid;
			masks[pc + 1 + filter[pc].jf] &= memvalid;
			memvalid = ~0;
			break;
		}
	}
error:
	kfree(masks);
	return ret;
}

static bool chk_code_allowed(u16 code_to_probe)
{
	static const bool codes[] = {
		/* 32 bit ALU operations */
		[BPF_ALU | BPF_ADD | BPF_K] = true,
		[BPF_ALU | BPF_ADD | BPF_X] = true,
		[BPF_ALU | BPF_SUB | BPF_K] = true,
		[BPF_ALU | BPF_SUB | BPF_X] = true,
		[BPF_ALU | BPF_MUL | BPF_K] = true,
		[BPF_ALU | BPF_MUL | BPF_X] = true,
		[BPF_ALU | BPF_DIV | BPF_K] = true,
		[BPF_ALU | BPF_DIV | BPF_X] = true,
		[BPF_ALU | BPF_MOD | BPF_K] = true,
		[BPF_ALU | BPF_MOD | BPF_X] = true,
		[BPF_ALU | BPF_AND | BPF_K] = true,
		[BPF_ALU | BPF_AND | BPF_X] = true,
		[BPF_ALU | BPF_OR | BPF_K] = true,
		[BPF_ALU | BPF_OR | BPF_X] = true,
		[BPF_ALU | BPF_XOR | BPF_K] = true,
		[BPF_ALU | BPF_XOR | BPF_X] = true,
		[BPF_ALU | BPF_LSH | BPF_K] = true,
		[BPF_ALU | BPF_LSH | BPF_X] = true,
		[BPF_ALU | BPF_RSH | BPF_K] = true,
		[BPF_ALU | BPF_RSH | BPF_X] = true,
		[BPF_ALU | BPF_NEG] = true,
		/* Load instructions */
		[BPF_LD | BPF_W | BPF_ABS] = true,
		[BPF_LD | BPF_H | BPF_ABS] = true,
		[BPF_LD | BPF_B | BPF_ABS] = true,
		[BPF_LD | BPF_W | BPF_LEN] = true,
		[BPF_LD | BPF_W | BPF_IND] = true,
		[BPF_LD | BPF_H | BPF_IND] = true,
		[BPF_LD | BPF_B | BPF_IND] = true,
		[BPF_LD | BPF_IMM] = true,
		[BPF_LD | BPF_MEM] = true,
		[BPF_LDX | BPF_W | BPF_LEN] = true,
		[BPF_LDX | BPF_B | BPF_MSH] = true,
		[BPF_LDX | BPF_IMM] = true,
		[BPF_LDX | BPF_MEM] = true,
		/* Store instructions */
		[BPF_ST] = true,
		[BPF_STX] = true,
		/* Misc instructions */
		[BPF_MISC | BPF_TAX] = true,
		[BPF_MISC | BPF_TXA] = true,
		/* Return instructions */
		[BPF_RET | BPF_K] = true,
		[BPF_RET | BPF_A] = true,
		/* Jump instructions */
		[BPF_JMP | BPF_JA] = true,
		[BPF_JMP | BPF_JEQ | BPF_K] = true,
		[BPF_JMP | BPF_JEQ | BPF_X] = true,
		[BPF_JMP | BPF_JGE | BPF_K] = true,
		[BPF_JMP | BPF_JGE | BPF_X] = true,
		[BPF_JMP | BPF_JGT | BPF_K] = true,
		[BPF_JMP | BPF_JGT | BPF_X] = true,
		[BPF_JMP | BPF_JSET | BPF_K] = true,
		[BPF_JMP | BPF_JSET | BPF_X] = true,
	};

	if (code_to_probe >= ARRAY_SIZE(codes))
		return false;

	return codes[code_to_probe];
}

static bool bpf_check_basics_ok(const struct sock_filter *filter,
				unsigned int flen)
{
	if (filter == NULL)
		return false;
	if (flen == 0 || flen > BPF_MAXINSNS)
		return false;

	return true;
}

/**
 *	bpf_check_classic - verify socket filter code
 *	@filter: filter to verify
 *	@flen: length of filter
 *
 * Check the user's filter code. If we let some ugly
 * filter code slip through kaboom! The filter must contain
 * no references or jumps that are out of range, no illegal
 * instructions, and must end with a RET instruction.
 *
 * All jumps are forward as they are not signed.
 *
 * Returns 0 if the rule set is legal or -EINVAL if not.
 */
static int bpf_check_classic(const struct sock_filter *filter,
			     unsigned int flen)
{
	bool anc_found;
	int pc;

	/* Check the filter code now */
	for (pc = 0; pc < flen; pc++) {
		const struct sock_filter *ftest = &filter[pc];

		/* May we actually operate on this code? */
		if (!chk_code_allowed(ftest->code))
			return -EINVAL;

		/* Some instructions need special checks */
		switch (ftest->code) {
		case BPF_ALU | BPF_DIV | BPF_K:
		case BPF_ALU | BPF_MOD | BPF_K:
			/* Check for division by zero */
			if (ftest->k == 0)
				return -EINVAL;
			break;
		case BPF_ALU | BPF_LSH | BPF_K:
		case BPF_ALU | BPF_RSH | BPF_K:
			if (ftest->k >= 32)
				return -EINVAL;
			break;
		case BPF_LD | BPF_MEM:
		case BPF_LDX | BPF_MEM:
		case BPF_ST:
		case BPF_STX:
			/* Check for invalid memory addresses */
			if (ftest->k >= BPF_MEMWORDS)
				return -EINVAL;
			break;
		case BPF_JMP | BPF_JA:
			/* Note, the large ftest->k might cause loops.
			 * Compare this with conditional jumps below,
			 * where offsets are limited. --ANK (981016)
			 */
			if (ftest->k >= (unsigned int)(flen - pc - 1))
				return -EINVAL;
			break;
		case BPF_JMP | BPF_JEQ | BPF_K:
		case BPF_JMP | BPF_JEQ | BPF_X:
		case BPF_JMP | BPF_JGE | BPF_K:
		case BPF_JMP | BPF_JGE | BPF_X:
		case BPF_JMP | BPF_JGT | BPF_K:
		case BPF_JMP | BPF_JGT | BPF_X:
		case BPF_JMP | BPF_JSET | BPF_K:
		case BPF_JMP | BPF_JSET | BPF_X:
			/* Both conditionals must be safe */
			if (pc + ftest->jt + 1 >= flen ||
			    pc + ftest->jf + 1 >= flen)
				return -EINVAL;
			break;
		case BPF_LD | BPF_W | BPF_ABS:
		case BPF_LD | BPF_H | BPF_ABS:
		case BPF_LD | BPF_B | BPF_ABS:
			anc_found = false;
			if (bpf_anc_helper(ftest) & BPF_ANC)
				anc_found = true;
			/* Ancillary operation unknown or unsupported */
			if (anc_found == false && ftest->k >= SKF_AD_OFF)
				return -EINVAL;
		}
	}

	/* Last instruction must be a RET code */
	switch (filter[flen - 1].code) {
	case BPF_RET | BPF_K:
	case BPF_RET | BPF_A:
		return check_load_and_stores(filter, flen);
	}

	return -EINVAL;
}

static int bpf_prog_store_orig_filter(struct bpf_prog *fp,
				      const struct sock_fprog *fprog)
{
	unsigned int fsize = bpf_classic_proglen(fprog);
	struct sock_fprog_kern *fkprog;

	fp->orig_prog = kmalloc(sizeof(*fkprog), GFP_KERNEL);
	if (!fp->orig_prog)
		return -ENOMEM;

	fkprog = fp->orig_prog;
	fkprog->len = fprog->len;

	fkprog->filter = kmemdup(fp->insns, fsize,
				 GFP_KERNEL | __GFP_NOWARN);
	if (!fkprog->filter) {
		kfree(fp->orig_prog);
		return -ENOMEM;
	}

	return 0;
}

static void bpf_release_orig_filter(struct bpf_prog *fp)
{
	struct sock_fprog_kern *fprog = fp->orig_prog;

	if (fprog) {
		kfree(fprog->filter);
		kfree(fprog);
	}
}

static void __bpf_prog_release(struct bpf_prog *prog)
{
	if (prog->type == BPF_PROG_TYPE_SOCKET_FILTER) {
		bpf_prog_put(prog);
	} else {
		bpf_release_orig_filter(prog);
		bpf_prog_free(prog);
	}
}

static void __sk_filter_release(struct sk_filter *fp)
{
	__bpf_prog_release(fp->prog);
	kfree(fp);
}

/**
 * 	sk_filter_release_rcu - Release a socket filter by rcu_head
 *	@rcu: rcu_head that contains the sk_filter to free
 */
static void sk_filter_release_rcu(struct rcu_head *rcu)
{
	struct sk_filter *fp = container_of(rcu, struct sk_filter, rcu);

	__sk_filter_release(fp);
}

/**
 *	sk_filter_release - release a socket filter
 *	@fp: filter to remove
 *
 *	Remove a filter from a socket and release its resources.
 */
static void sk_filter_release(struct sk_filter *fp)
{
	if (refcount_dec_and_test(&fp->refcnt))
		call_rcu(&fp->rcu, sk_filter_release_rcu);
}

void sk_filter_uncharge(struct sock *sk, struct sk_filter *fp)
{
	u32 filter_size = bpf_prog_size(fp->prog->len);

	atomic_sub(filter_size, &sk->sk_omem_alloc);
	sk_filter_release(fp);
}

/* try to charge the socket memory if there is space available
 * return true on success
 */
static bool __sk_filter_charge(struct sock *sk, struct sk_filter *fp)
{
	u32 filter_size = bpf_prog_size(fp->prog->len);

	/* same check as in sock_kmalloc() */
	if (filter_size <= sysctl_optmem_max &&
	    atomic_read(&sk->sk_omem_alloc) + filter_size < sysctl_optmem_max) {
		atomic_add(filter_size, &sk->sk_omem_alloc);
		return true;
	}
	return false;
}

bool sk_filter_charge(struct sock *sk, struct sk_filter *fp)
{
	if (!refcount_inc_not_zero(&fp->refcnt))
		return false;

	if (!__sk_filter_charge(sk, fp)) {
		sk_filter_release(fp);
		return false;
	}
	return true;
}

static struct bpf_prog *bpf_migrate_filter(struct bpf_prog *fp)
{
	struct sock_filter *old_prog;
	struct bpf_prog *old_fp;
	int err, new_len, old_len = fp->len;
	bool seen_ld_abs = false;

	/* We are free to overwrite insns et al right here as it
	 * won't be used at this point in time anymore internally
	 * after the migration to the internal BPF instruction
	 * representation.
	 */
	BUILD_BUG_ON(sizeof(struct sock_filter) !=
		     sizeof(struct bpf_insn));

	/* Conversion cannot happen on overlapping memory areas,
	 * so we need to keep the user BPF around until the 2nd
	 * pass. At this time, the user BPF is stored in fp->insns.
	 */
	old_prog = kmemdup(fp->insns, old_len * sizeof(struct sock_filter),
			   GFP_KERNEL | __GFP_NOWARN);
	if (!old_prog) {
		err = -ENOMEM;
		goto out_err;
	}

	/* 1st pass: calculate the new program length. */
	err = bpf_convert_filter(old_prog, old_len, NULL, &new_len,
				 &seen_ld_abs);
	if (err)
		goto out_err_free;

	/* Expand fp for appending the new filter representation. */
	old_fp = fp;
	fp = bpf_prog_realloc(old_fp, bpf_prog_size(new_len), 0);
	if (!fp) {
		/* The old_fp is still around in case we couldn't
		 * allocate new memory, so uncharge on that one.
		 */
		fp = old_fp;
		err = -ENOMEM;
		goto out_err_free;
	}

	fp->len = new_len;

	/* 2nd pass: remap sock_filter insns into bpf_insn insns. */
	err = bpf_convert_filter(old_prog, old_len, fp, &new_len,
				 &seen_ld_abs);
	if (err)
		/* 2nd bpf_convert_filter() can fail only if it fails
		 * to allocate memory, remapping must succeed. Note,
		 * that at this time old_fp has already been released
		 * by krealloc().
		 */
		goto out_err_free;

	fp = bpf_prog_select_runtime(fp, &err);
	if (err)
		goto out_err_free;

	kfree(old_prog);
	return fp;

out_err_free:
	kfree(old_prog);
out_err:
	__bpf_prog_release(fp);
	return ERR_PTR(err);
}

static struct bpf_prog *bpf_prepare_filter(struct bpf_prog *fp,
					   bpf_aux_classic_check_t trans)
{
	int err;

	fp->bpf_func = NULL;
	fp->jited = 0;

	err = bpf_check_classic(fp->insns, fp->len);
	if (err) {
		__bpf_prog_release(fp);
		return ERR_PTR(err);
	}

	/* There might be additional checks and transformations
	 * needed on classic filters, f.e. in case of seccomp.
	 */
	if (trans) {
		err = trans(fp->insns, fp->len);
		if (err) {
			__bpf_prog_release(fp);
			return ERR_PTR(err);
		}
	}

	/* Probe if we can JIT compile the filter and if so, do
	 * the compilation of the filter.
	 */
	bpf_jit_compile(fp);

	/* JIT compiler couldn't process this filter, so do the
	 * internal BPF translation for the optimized interpreter.
	 */
	if (!fp->jited)
		fp = bpf_migrate_filter(fp);

	return fp;
}

/**
 *	bpf_prog_create - create an unattached filter
 *	@pfp: the unattached filter that is created
 *	@fprog: the filter program
 *
 * Create a filter independent of any socket. We first run some
 * sanity checks on it to make sure it does not explode on us later.
 * If an error occurs or there is insufficient memory for the filter
 * a negative errno code is returned. On success the return is zero.
 */
int bpf_prog_create(struct bpf_prog **pfp, struct sock_fprog_kern *fprog)
{
	unsigned int fsize = bpf_classic_proglen(fprog);
	struct bpf_prog *fp;

	/* Make sure new filter is there and in the right amounts. */
	if (!bpf_check_basics_ok(fprog->filter, fprog->len))
		return -EINVAL;

	fp = bpf_prog_alloc(bpf_prog_size(fprog->len), 0);
	if (!fp)
		return -ENOMEM;

	memcpy(fp->insns, fprog->filter, fsize);

	fp->len = fprog->len;
	/* Since unattached filters are not copied back to user
	 * space through sk_get_filter(), we do not need to hold
	 * a copy here, and can spare us the work.
	 */
	fp->orig_prog = NULL;

	/* bpf_prepare_filter() already takes care of freeing
	 * memory in case something goes wrong.
	 */
	fp = bpf_prepare_filter(fp, NULL);
	if (IS_ERR(fp))
		return PTR_ERR(fp);

	*pfp = fp;
	return 0;
}
EXPORT_SYMBOL_GPL(bpf_prog_create);

/**
 *	bpf_prog_create_from_user - create an unattached filter from user buffer
 *	@pfp: the unattached filter that is created
 *	@fprog: the filter program
 *	@trans: post-classic verifier transformation handler
 *	@save_orig: save classic BPF program
 *
 * This function effectively does the same as bpf_prog_create(), only
 * that it builds up its insns buffer from user space provided buffer.
 * It also allows for passing a bpf_aux_classic_check_t handler.
 */
int bpf_prog_create_from_user(struct bpf_prog **pfp, struct sock_fprog *fprog,
			      bpf_aux_classic_check_t trans, bool save_orig)
{
	unsigned int fsize = bpf_classic_proglen(fprog);
	struct bpf_prog *fp;
	int err;

	/* Make sure new filter is there and in the right amounts. */
	if (!bpf_check_basics_ok(fprog->filter, fprog->len))
		return -EINVAL;

	fp = bpf_prog_alloc(bpf_prog_size(fprog->len), 0);
	if (!fp)
		return -ENOMEM;

	if (copy_from_user(fp->insns, fprog->filter, fsize)) {
		__bpf_prog_free(fp);
		return -EFAULT;
	}

	fp->len = fprog->len;
	fp->orig_prog = NULL;

	if (save_orig) {
		err = bpf_prog_store_orig_filter(fp, fprog);
		if (err) {
			__bpf_prog_free(fp);
			return -ENOMEM;
		}
	}

	/* bpf_prepare_filter() already takes care of freeing
	 * memory in case something goes wrong.
	 */
	fp = bpf_prepare_filter(fp, trans);
	if (IS_ERR(fp))
		return PTR_ERR(fp);

	*pfp = fp;
	return 0;
}
EXPORT_SYMBOL_GPL(bpf_prog_create_from_user);

void bpf_prog_destroy(struct bpf_prog *fp)
{
	__bpf_prog_release(fp);
}
EXPORT_SYMBOL_GPL(bpf_prog_destroy);

static int __sk_attach_prog(struct bpf_prog *prog, struct sock *sk)
{
	struct sk_filter *fp, *old_fp;

	fp = kmalloc(sizeof(*fp), GFP_KERNEL);
	if (!fp)
		return -ENOMEM;

	fp->prog = prog;

	if (!__sk_filter_charge(sk, fp)) {
		kfree(fp);
		return -ENOMEM;
	}
	refcount_set(&fp->refcnt, 1);

	old_fp = rcu_dereference_protected(sk->sk_filter,
					   lockdep_sock_is_held(sk));
	rcu_assign_pointer(sk->sk_filter, fp);

	if (old_fp)
		sk_filter_uncharge(sk, old_fp);

	return 0;
}

static
struct bpf_prog *__get_filter(struct sock_fprog *fprog, struct sock *sk)
{
	unsigned int fsize = bpf_classic_proglen(fprog);
	struct bpf_prog *prog;
	int err;

	if (sock_flag(sk, SOCK_FILTER_LOCKED))
		return ERR_PTR(-EPERM);

	/* Make sure new filter is there and in the right amounts. */
	if (!bpf_check_basics_ok(fprog->filter, fprog->len))
		return ERR_PTR(-EINVAL);

	prog = bpf_prog_alloc(bpf_prog_size(fprog->len), 0);
	if (!prog)
		return ERR_PTR(-ENOMEM);

	if (copy_from_user(prog->insns, fprog->filter, fsize)) {
		__bpf_prog_free(prog);
		return ERR_PTR(-EFAULT);
	}

	prog->len = fprog->len;

	err = bpf_prog_store_orig_filter(prog, fprog);
	if (err) {
		__bpf_prog_free(prog);
		return ERR_PTR(-ENOMEM);
	}

	/* bpf_prepare_filter() already takes care of freeing
	 * memory in case something goes wrong.
	 */
	return bpf_prepare_filter(prog, NULL);
}

/**
 *	sk_attach_filter - attach a socket filter
 *	@fprog: the filter program
 *	@sk: the socket to use
 *
 * Attach the user's filter code. We first run some sanity checks on
 * it to make sure it does not explode on us later. If an error
 * occurs or there is insufficient memory for the filter a negative
 * errno code is returned. On success the return is zero.
 */
int sk_attach_filter(struct sock_fprog *fprog, struct sock *sk)
{
	struct bpf_prog *prog = __get_filter(fprog, sk);
	int err;

	if (IS_ERR(prog))
		return PTR_ERR(prog);

	err = __sk_attach_prog(prog, sk);
	if (err < 0) {
		__bpf_prog_release(prog);
		return err;
	}

	return 0;
}
EXPORT_SYMBOL_GPL(sk_attach_filter);

int sk_reuseport_attach_filter(struct sock_fprog *fprog, struct sock *sk)
{
	struct bpf_prog *prog = __get_filter(fprog, sk);
	int err;

	if (IS_ERR(prog))
		return PTR_ERR(prog);

	if (bpf_prog_size(prog->len) > sysctl_optmem_max)
		err = -ENOMEM;
	else
		err = reuseport_attach_prog(sk, prog);

	if (err)
		__bpf_prog_release(prog);

	return err;
}

static struct bpf_prog *__get_bpf(u32 ufd, struct sock *sk)
{
	if (sock_flag(sk, SOCK_FILTER_LOCKED))
		return ERR_PTR(-EPERM);

	return bpf_prog_get_type(ufd, BPF_PROG_TYPE_SOCKET_FILTER);
}

int sk_attach_bpf(u32 ufd, struct sock *sk)
{
	struct bpf_prog *prog = __get_bpf(ufd, sk);
	int err;

	if (IS_ERR(prog))
		return PTR_ERR(prog);

	err = __sk_attach_prog(prog, sk);
	if (err < 0) {
		bpf_prog_put(prog);
		return err;
	}

	return 0;
}

int sk_reuseport_attach_bpf(u32 ufd, struct sock *sk)
{
	struct bpf_prog *prog;
	int err;

	if (sock_flag(sk, SOCK_FILTER_LOCKED))
		return -EPERM;

	prog = bpf_prog_get_type(ufd, BPF_PROG_TYPE_SOCKET_FILTER);
	if (IS_ERR(prog) && PTR_ERR(prog) == -EINVAL)
		prog = bpf_prog_get_type(ufd, BPF_PROG_TYPE_SK_REUSEPORT);
	if (IS_ERR(prog))
		return PTR_ERR(prog);

	if (prog->type == BPF_PROG_TYPE_SK_REUSEPORT) {
		/* Like other non BPF_PROG_TYPE_SOCKET_FILTER
		 * bpf prog (e.g. sockmap).  It depends on the
		 * limitation imposed by bpf_prog_load().
		 * Hence, sysctl_optmem_max is not checked.
		 */
		if ((sk->sk_type != SOCK_STREAM &&
		     sk->sk_type != SOCK_DGRAM) ||
		    (sk->sk_protocol != IPPROTO_UDP &&
		     sk->sk_protocol != IPPROTO_TCP) ||
		    (sk->sk_family != AF_INET &&
		     sk->sk_family != AF_INET6)) {
			err = -ENOTSUPP;
			goto err_prog_put;
		}
	} else {
		/* BPF_PROG_TYPE_SOCKET_FILTER */
		if (bpf_prog_size(prog->len) > sysctl_optmem_max) {
			err = -ENOMEM;
			goto err_prog_put;
		}
	}

	err = reuseport_attach_prog(sk, prog);
err_prog_put:
	if (err)
		bpf_prog_put(prog);

	return err;
}

void sk_reuseport_prog_free(struct bpf_prog *prog)
{
	if (!prog)
		return;

	if (prog->type == BPF_PROG_TYPE_SK_REUSEPORT)
		bpf_prog_put(prog);
	else
		bpf_prog_destroy(prog);
}

struct bpf_scratchpad {
	union {
		__be32 diff[MAX_BPF_STACK / sizeof(__be32)];
		u8     buff[MAX_BPF_STACK];
	};
};

static DEFINE_PER_CPU(struct bpf_scratchpad, bpf_sp);

static inline int __bpf_try_make_writable(struct sk_buff *skb,
					  unsigned int write_len)
{
	return skb_ensure_writable(skb, write_len);
}

static inline int bpf_try_make_writable(struct sk_buff *skb,
					unsigned int write_len)
{
	int err = __bpf_try_make_writable(skb, write_len);

	bpf_compute_data_pointers(skb);
	return err;
}

static int bpf_try_make_head_writable(struct sk_buff *skb)
{
	return bpf_try_make_writable(skb, skb_headlen(skb));
}

static inline void bpf_push_mac_rcsum(struct sk_buff *skb)
{
	if (skb_at_tc_ingress(skb))
		skb_postpush_rcsum(skb, skb_mac_header(skb), skb->mac_len);
}

static inline void bpf_pull_mac_rcsum(struct sk_buff *skb)
{
	if (skb_at_tc_ingress(skb))
		skb_postpull_rcsum(skb, skb_mac_header(skb), skb->mac_len);
}

BPF_CALL_5(bpf_skb_store_bytes, struct sk_buff *, skb, u32, offset,
	   const void *, from, u32, len, u64, flags)
{
	void *ptr;

	if (unlikely(flags & ~(BPF_F_RECOMPUTE_CSUM | BPF_F_INVALIDATE_HASH)))
		return -EINVAL;
	if (unlikely(offset > 0xffff))
		return -EFAULT;
	if (unlikely(bpf_try_make_writable(skb, offset + len)))
		return -EFAULT;

	ptr = skb->data + offset;
	if (flags & BPF_F_RECOMPUTE_CSUM)
		__skb_postpull_rcsum(skb, ptr, len, offset);

	memcpy(ptr, from, len);

	if (flags & BPF_F_RECOMPUTE_CSUM)
		__skb_postpush_rcsum(skb, ptr, len, offset);
	if (flags & BPF_F_INVALIDATE_HASH)
		skb_clear_hash(skb);

	return 0;
}

static const struct bpf_func_proto bpf_skb_store_bytes_proto = {
	.func		= bpf_skb_store_bytes,
	.gpl_only	= false,
	.ret_type	= RET_INTEGER,
	.arg1_type	= ARG_PTR_TO_CTX,
	.arg2_type	= ARG_ANYTHING,
	.arg3_type	= ARG_PTR_TO_MEM,
	.arg4_type	= ARG_CONST_SIZE,
	.arg5_type	= ARG_ANYTHING,
};

BPF_CALL_4(bpf_skb_load_bytes, const struct sk_buff *, skb, u32, offset,
	   void *, to, u32, len)
{
	void *ptr;

	if (unlikely(offset > 0xffff))
		goto err_clear;

	ptr = skb_header_pointer(skb, offset, len, to);
	if (unlikely(!ptr))
		goto err_clear;
	if (ptr != to)
		memcpy(to, ptr, len);

	return 0;
err_clear:
	memset(to, 0, len);
	return -EFAULT;
}

static const struct bpf_func_proto bpf_skb_load_bytes_proto = {
	.func		= bpf_skb_load_bytes,
	.gpl_only	= false,
	.ret_type	= RET_INTEGER,
	.arg1_type	= ARG_PTR_TO_CTX,
	.arg2_type	= ARG_ANYTHING,
	.arg3_type	= ARG_PTR_TO_UNINIT_MEM,
	.arg4_type	= ARG_CONST_SIZE,
};

BPF_CALL_5(bpf_skb_load_bytes_relative, const struct sk_buff *, skb,
	   u32, offset, void *, to, u32, len, u32, start_header)
{
	u8 *end = skb_tail_pointer(skb);
	u8 *net = skb_network_header(skb);
	u8 *mac = skb_mac_header(skb);
	u8 *ptr;

	if (unlikely(offset > 0xffff || len > (end - mac)))
		goto err_clear;

	switch (start_header) {
	case BPF_HDR_START_MAC:
		ptr = mac + offset;
		break;
	case BPF_HDR_START_NET:
		ptr = net + offset;
		break;
	default:
		goto err_clear;
	}

	if (likely(ptr >= mac && ptr + len <= end)) {
		memcpy(to, ptr, len);
		return 0;
	}

err_clear:
	memset(to, 0, len);
	return -EFAULT;
}

static const struct bpf_func_proto bpf_skb_load_bytes_relative_proto = {
	.func		= bpf_skb_load_bytes_relative,
	.gpl_only	= false,
	.ret_type	= RET_INTEGER,
	.arg1_type	= ARG_PTR_TO_CTX,
	.arg2_type	= ARG_ANYTHING,
	.arg3_type	= ARG_PTR_TO_UNINIT_MEM,
	.arg4_type	= ARG_CONST_SIZE,
	.arg5_type	= ARG_ANYTHING,
};

BPF_CALL_2(bpf_skb_pull_data, struct sk_buff *, skb, u32, len)
{
	/* Idea is the following: should the needed direct read/write
	 * test fail during runtime, we can pull in more data and redo
	 * again, since implicitly, we invalidate previous checks here.
	 *
	 * Or, since we know how much we need to make read/writeable,
	 * this can be done once at the program beginning for direct
	 * access case. By this we overcome limitations of only current
	 * headroom being accessible.
	 */
	return bpf_try_make_writable(skb, len ? : skb_headlen(skb));
}

static const struct bpf_func_proto bpf_skb_pull_data_proto = {
	.func		= bpf_skb_pull_data,
	.gpl_only	= false,
	.ret_type	= RET_INTEGER,
	.arg1_type	= ARG_PTR_TO_CTX,
	.arg2_type	= ARG_ANYTHING,
};

static inline int sk_skb_try_make_writable(struct sk_buff *skb,
					   unsigned int write_len)
{
	int err = __bpf_try_make_writable(skb, write_len);

	bpf_compute_data_end_sk_skb(skb);
	return err;
}

BPF_CALL_2(sk_skb_pull_data, struct sk_buff *, skb, u32, len)
{
	/* Idea is the following: should the needed direct read/write
	 * test fail during runtime, we can pull in more data and redo
	 * again, since implicitly, we invalidate previous checks here.
	 *
	 * Or, since we know how much we need to make read/writeable,
	 * this can be done once at the program beginning for direct
	 * access case. By this we overcome limitations of only current
	 * headroom being accessible.
	 */
	return sk_skb_try_make_writable(skb, len ? : skb_headlen(skb));
}

static const struct bpf_func_proto sk_skb_pull_data_proto = {
	.func		= sk_skb_pull_data,
	.gpl_only	= false,
	.ret_type	= RET_INTEGER,
	.arg1_type	= ARG_PTR_TO_CTX,
	.arg2_type	= ARG_ANYTHING,
};

BPF_CALL_5(bpf_l3_csum_replace, struct sk_buff *, skb, u32, offset,
	   u64, from, u64, to, u64, flags)
{
	__sum16 *ptr;

	if (unlikely(flags & ~(BPF_F_HDR_FIELD_MASK)))
		return -EINVAL;
	if (unlikely(offset > 0xffff || offset & 1))
		return -EFAULT;
	if (unlikely(bpf_try_make_writable(skb, offset + sizeof(*ptr))))
		return -EFAULT;

	ptr = (__sum16 *)(skb->data + offset);
	switch (flags & BPF_F_HDR_FIELD_MASK) {
	case 0:
		if (unlikely(from != 0))
			return -EINVAL;

		csum_replace_by_diff(ptr, to);
		break;
	case 2:
		csum_replace2(ptr, from, to);
		break;
	case 4:
		csum_replace4(ptr, from, to);
		break;
	default:
		return -EINVAL;
	}

	return 0;
}

static const struct bpf_func_proto bpf_l3_csum_replace_proto = {
	.func		= bpf_l3_csum_replace,
	.gpl_only	= false,
	.ret_type	= RET_INTEGER,
	.arg1_type	= ARG_PTR_TO_CTX,
	.arg2_type	= ARG_ANYTHING,
	.arg3_type	= ARG_ANYTHING,
	.arg4_type	= ARG_ANYTHING,
	.arg5_type	= ARG_ANYTHING,
};

BPF_CALL_5(bpf_l4_csum_replace, struct sk_buff *, skb, u32, offset,
	   u64, from, u64, to, u64, flags)
{
	bool is_pseudo = flags & BPF_F_PSEUDO_HDR;
	bool is_mmzero = flags & BPF_F_MARK_MANGLED_0;
	bool do_mforce = flags & BPF_F_MARK_ENFORCE;
	__sum16 *ptr;

	if (unlikely(flags & ~(BPF_F_MARK_MANGLED_0 | BPF_F_MARK_ENFORCE |
			       BPF_F_PSEUDO_HDR | BPF_F_HDR_FIELD_MASK)))
		return -EINVAL;
	if (unlikely(offset > 0xffff || offset & 1))
		return -EFAULT;
	if (unlikely(bpf_try_make_writable(skb, offset + sizeof(*ptr))))
		return -EFAULT;

	ptr = (__sum16 *)(skb->data + offset);
	if (is_mmzero && !do_mforce && !*ptr)
		return 0;

	switch (flags & BPF_F_HDR_FIELD_MASK) {
	case 0:
		if (unlikely(from != 0))
			return -EINVAL;

		inet_proto_csum_replace_by_diff(ptr, skb, to, is_pseudo);
		break;
	case 2:
		inet_proto_csum_replace2(ptr, skb, from, to, is_pseudo);
		break;
	case 4:
		inet_proto_csum_replace4(ptr, skb, from, to, is_pseudo);
		break;
	default:
		return -EINVAL;
	}

	if (is_mmzero && !*ptr)
		*ptr = CSUM_MANGLED_0;
	return 0;
}

static const struct bpf_func_proto bpf_l4_csum_replace_proto = {
	.func		= bpf_l4_csum_replace,
	.gpl_only	= false,
	.ret_type	= RET_INTEGER,
	.arg1_type	= ARG_PTR_TO_CTX,
	.arg2_type	= ARG_ANYTHING,
	.arg3_type	= ARG_ANYTHING,
	.arg4_type	= ARG_ANYTHING,
	.arg5_type	= ARG_ANYTHING,
};

BPF_CALL_5(bpf_csum_diff, __be32 *, from, u32, from_size,
	   __be32 *, to, u32, to_size, __wsum, seed)
{
	struct bpf_scratchpad *sp = this_cpu_ptr(&bpf_sp);
	u32 diff_size = from_size + to_size;
	int i, j = 0;

	/* This is quite flexible, some examples:
	 *
	 * from_size == 0, to_size > 0,  seed := csum --> pushing data
	 * from_size > 0,  to_size == 0, seed := csum --> pulling data
	 * from_size > 0,  to_size > 0,  seed := 0    --> diffing data
	 *
	 * Even for diffing, from_size and to_size don't need to be equal.
	 */
	if (unlikely(((from_size | to_size) & (sizeof(__be32) - 1)) ||
		     diff_size > sizeof(sp->diff)))
		return -EINVAL;

	for (i = 0; i < from_size / sizeof(__be32); i++, j++)
		sp->diff[j] = ~from[i];
	for (i = 0; i <   to_size / sizeof(__be32); i++, j++)
		sp->diff[j] = to[i];

	return csum_partial(sp->diff, diff_size, seed);
}

static const struct bpf_func_proto bpf_csum_diff_proto = {
	.func		= bpf_csum_diff,
	.gpl_only	= false,
	.pkt_access	= true,
	.ret_type	= RET_INTEGER,
	.arg1_type	= ARG_PTR_TO_MEM_OR_NULL,
	.arg2_type	= ARG_CONST_SIZE_OR_ZERO,
	.arg3_type	= ARG_PTR_TO_MEM_OR_NULL,
	.arg4_type	= ARG_CONST_SIZE_OR_ZERO,
	.arg5_type	= ARG_ANYTHING,
};

BPF_CALL_2(bpf_csum_update, struct sk_buff *, skb, __wsum, csum)
{
	/* The interface is to be used in combination with bpf_csum_diff()
	 * for direct packet writes. csum rotation for alignment as well
	 * as emulating csum_sub() can be done from the eBPF program.
	 */
	if (skb->ip_summed == CHECKSUM_COMPLETE)
		return (skb->csum = csum_add(skb->csum, csum));

	return -ENOTSUPP;
}

static const struct bpf_func_proto bpf_csum_update_proto = {
	.func		= bpf_csum_update,
	.gpl_only	= false,
	.ret_type	= RET_INTEGER,
	.arg1_type	= ARG_PTR_TO_CTX,
	.arg2_type	= ARG_ANYTHING,
};

static inline int __bpf_rx_skb(struct net_device *dev, struct sk_buff *skb)
{
	return dev_forward_skb(dev, skb);
}

static inline int __bpf_rx_skb_no_mac(struct net_device *dev,
				      struct sk_buff *skb)
{
	int ret = ____dev_forward_skb(dev, skb);

	if (likely(!ret)) {
		skb->dev = dev;
		ret = netif_rx(skb);
	}

	return ret;
}

static inline int __bpf_tx_skb(struct net_device *dev, struct sk_buff *skb)
{
	int ret;

	if (unlikely(__this_cpu_read(xmit_recursion) > XMIT_RECURSION_LIMIT)) {
		net_crit_ratelimited("bpf: recursion limit reached on datapath, buggy bpf program?\n");
		kfree_skb(skb);
		return -ENETDOWN;
	}

	skb->dev = dev;

	__this_cpu_inc(xmit_recursion);
	ret = dev_queue_xmit(skb);
	__this_cpu_dec(xmit_recursion);

	return ret;
}

static int __bpf_redirect_no_mac(struct sk_buff *skb, struct net_device *dev,
				 u32 flags)
{
	/* skb->mac_len is not set on normal egress */
	unsigned int mlen = skb->network_header - skb->mac_header;

	__skb_pull(skb, mlen);

	/* At ingress, the mac header has already been pulled once.
	 * At egress, skb_pospull_rcsum has to be done in case that
	 * the skb is originated from ingress (i.e. a forwarded skb)
	 * to ensure that rcsum starts at net header.
	 */
	if (!skb_at_tc_ingress(skb))
		skb_postpull_rcsum(skb, skb_mac_header(skb), mlen);
	skb_pop_mac_header(skb);
	skb_reset_mac_len(skb);
	return flags & BPF_F_INGRESS ?
	       __bpf_rx_skb_no_mac(dev, skb) : __bpf_tx_skb(dev, skb);
}

static int __bpf_redirect_common(struct sk_buff *skb, struct net_device *dev,
				 u32 flags)
{
	/* Verify that a link layer header is carried */
	if (unlikely(skb->mac_header >= skb->network_header)) {
		kfree_skb(skb);
		return -ERANGE;
	}

	bpf_push_mac_rcsum(skb);
	return flags & BPF_F_INGRESS ?
	       __bpf_rx_skb(dev, skb) : __bpf_tx_skb(dev, skb);
}

static int __bpf_redirect(struct sk_buff *skb, struct net_device *dev,
			  u32 flags)
{
	if (dev_is_mac_header_xmit(dev))
		return __bpf_redirect_common(skb, dev, flags);
	else
		return __bpf_redirect_no_mac(skb, dev, flags);
}

BPF_CALL_3(bpf_clone_redirect, struct sk_buff *, skb, u32, ifindex, u64, flags)
{
	struct net_device *dev;
	struct sk_buff *clone;
	int ret;

	if (unlikely(flags & ~(BPF_F_INGRESS)))
		return -EINVAL;

	dev = dev_get_by_index_rcu(dev_net(skb->dev), ifindex);
	if (unlikely(!dev))
		return -EINVAL;

	clone = skb_clone(skb, GFP_ATOMIC);
	if (unlikely(!clone))
		return -ENOMEM;

	/* For direct write, we need to keep the invariant that the skbs
	 * we're dealing with need to be uncloned. Should uncloning fail
	 * here, we need to free the just generated clone to unclone once
	 * again.
	 */
	ret = bpf_try_make_head_writable(skb);
	if (unlikely(ret)) {
		kfree_skb(clone);
		return -ENOMEM;
	}

	return __bpf_redirect(clone, dev, flags);
}

static const struct bpf_func_proto bpf_clone_redirect_proto = {
	.func           = bpf_clone_redirect,
	.gpl_only       = false,
	.ret_type       = RET_INTEGER,
	.arg1_type      = ARG_PTR_TO_CTX,
	.arg2_type      = ARG_ANYTHING,
	.arg3_type      = ARG_ANYTHING,
};

DEFINE_PER_CPU(struct bpf_redirect_info, bpf_redirect_info);
EXPORT_PER_CPU_SYMBOL_GPL(bpf_redirect_info);

BPF_CALL_2(bpf_redirect, u32, ifindex, u64, flags)
{
	struct bpf_redirect_info *ri = this_cpu_ptr(&bpf_redirect_info);

	if (unlikely(flags & ~(BPF_F_INGRESS)))
		return TC_ACT_SHOT;

	ri->ifindex = ifindex;
	ri->flags = flags;

	return TC_ACT_REDIRECT;
}

int skb_do_redirect(struct sk_buff *skb)
{
	struct bpf_redirect_info *ri = this_cpu_ptr(&bpf_redirect_info);
	struct net_device *dev;

	dev = dev_get_by_index_rcu(dev_net(skb->dev), ri->ifindex);
	ri->ifindex = 0;
	if (unlikely(!dev)) {
		kfree_skb(skb);
		return -EINVAL;
	}

	return __bpf_redirect(skb, dev, ri->flags);
}

static const struct bpf_func_proto bpf_redirect_proto = {
	.func           = bpf_redirect,
	.gpl_only       = false,
	.ret_type       = RET_INTEGER,
	.arg1_type      = ARG_ANYTHING,
	.arg2_type      = ARG_ANYTHING,
};

BPF_CALL_2(bpf_msg_apply_bytes, struct sk_msg *, msg, u32, bytes)
{
	msg->apply_bytes = bytes;
	return 0;
}

static const struct bpf_func_proto bpf_msg_apply_bytes_proto = {
	.func           = bpf_msg_apply_bytes,
	.gpl_only       = false,
	.ret_type       = RET_INTEGER,
	.arg1_type	= ARG_PTR_TO_CTX,
	.arg2_type      = ARG_ANYTHING,
};

BPF_CALL_2(bpf_msg_cork_bytes, struct sk_msg *, msg, u32, bytes)
{
	msg->cork_bytes = bytes;
	return 0;
}

static const struct bpf_func_proto bpf_msg_cork_bytes_proto = {
	.func           = bpf_msg_cork_bytes,
	.gpl_only       = false,
	.ret_type       = RET_INTEGER,
	.arg1_type	= ARG_PTR_TO_CTX,
	.arg2_type      = ARG_ANYTHING,
};

BPF_CALL_4(bpf_msg_pull_data, struct sk_msg *, msg, u32, start,
	   u32, end, u64, flags)
{
	u32 len = 0, offset = 0, copy = 0, poffset = 0, bytes = end - start;
	u32 first_sge, last_sge, i, shift, bytes_sg_total;
	struct scatterlist *sge;
	u8 *raw, *to, *from;
	struct page *page;

	if (unlikely(flags || end <= start))
		return -EINVAL;

	/* First find the starting scatterlist element */
	i = msg->sg.start;
	do {
		len = sk_msg_elem(msg, i)->length;
		if (start < offset + len)
			break;
		offset += len;
		sk_msg_iter_var_next(i);
	} while (i != msg->sg.end);

	if (unlikely(start >= offset + len))
		return -EINVAL;

	first_sge = i;
	/* The start may point into the sg element so we need to also
	 * account for the headroom.
	 */
	bytes_sg_total = start - offset + bytes;
	if (!msg->sg.copy[i] && bytes_sg_total <= len)
		goto out;

	/* At this point we need to linearize multiple scatterlist
	 * elements or a single shared page. Either way we need to
	 * copy into a linear buffer exclusively owned by BPF. Then
	 * place the buffer in the scatterlist and fixup the original
	 * entries by removing the entries now in the linear buffer
	 * and shifting the remaining entries. For now we do not try
	 * to copy partial entries to avoid complexity of running out
	 * of sg_entry slots. The downside is reading a single byte
	 * will copy the entire sg entry.
	 */
	do {
		copy += sk_msg_elem(msg, i)->length;
		sk_msg_iter_var_next(i);
		if (bytes_sg_total <= copy)
			break;
	} while (i != msg->sg.end);
	last_sge = i;

	if (unlikely(bytes_sg_total > copy))
		return -EINVAL;

	page = alloc_pages(__GFP_NOWARN | GFP_ATOMIC | __GFP_COMP,
			   get_order(copy));
	if (unlikely(!page))
		return -ENOMEM;

	raw = page_address(page);
	i = first_sge;
	do {
		sge = sk_msg_elem(msg, i);
		from = sg_virt(sge);
		len = sge->length;
		to = raw + poffset;

		memcpy(to, from, len);
		poffset += len;
		sge->length = 0;
		put_page(sg_page(sge));

		sk_msg_iter_var_next(i);
	} while (i != last_sge);

	sg_set_page(&msg->sg.data[first_sge], page, copy, 0);

	/* To repair sg ring we need to shift entries. If we only
	 * had a single entry though we can just replace it and
	 * be done. Otherwise walk the ring and shift the entries.
	 */
	WARN_ON_ONCE(last_sge == first_sge);
	shift = last_sge > first_sge ?
		last_sge - first_sge - 1 :
		MAX_SKB_FRAGS - first_sge + last_sge - 1;
	if (!shift)
		goto out;

	i = first_sge;
	sk_msg_iter_var_next(i);
	do {
		u32 move_from;

		if (i + shift >= MAX_MSG_FRAGS)
			move_from = i + shift - MAX_MSG_FRAGS;
		else
			move_from = i + shift;
		if (move_from == msg->sg.end)
			break;

		msg->sg.data[i] = msg->sg.data[move_from];
		msg->sg.data[move_from].length = 0;
		msg->sg.data[move_from].page_link = 0;
		msg->sg.data[move_from].offset = 0;
		sk_msg_iter_var_next(i);
	} while (1);

	msg->sg.end = msg->sg.end - shift > msg->sg.end ?
		      msg->sg.end - shift + MAX_MSG_FRAGS :
		      msg->sg.end - shift;
out:
	msg->data = sg_virt(&msg->sg.data[first_sge]) + start - offset;
	msg->data_end = msg->data + bytes;
	return 0;
}

static const struct bpf_func_proto bpf_msg_pull_data_proto = {
	.func		= bpf_msg_pull_data,
	.gpl_only	= false,
	.ret_type	= RET_INTEGER,
	.arg1_type	= ARG_PTR_TO_CTX,
	.arg2_type	= ARG_ANYTHING,
	.arg3_type	= ARG_ANYTHING,
	.arg4_type	= ARG_ANYTHING,
};

BPF_CALL_4(bpf_msg_push_data, struct sk_msg *, msg, u32, start,
	   u32, len, u64, flags)
{
	struct scatterlist sge, nsge, nnsge, rsge = {0}, *psge;
	u32 new, i = 0, l, space, copy = 0, offset = 0;
	u8 *raw, *to, *from;
	struct page *page;

	if (unlikely(flags))
		return -EINVAL;

	/* First find the starting scatterlist element */
	i = msg->sg.start;
	do {
		l = sk_msg_elem(msg, i)->length;

		if (start < offset + l)
			break;
		offset += l;
		sk_msg_iter_var_next(i);
	} while (i != msg->sg.end);

	if (start >= offset + l)
		return -EINVAL;

	space = MAX_MSG_FRAGS - sk_msg_elem_used(msg);

	/* If no space available will fallback to copy, we need at
	 * least one scatterlist elem available to push data into
	 * when start aligns to the beginning of an element or two
	 * when it falls inside an element. We handle the start equals
	 * offset case because its the common case for inserting a
	 * header.
	 */
	if (!space || (space == 1 && start != offset))
		copy = msg->sg.data[i].length;

	page = alloc_pages(__GFP_NOWARN | GFP_ATOMIC | __GFP_COMP,
			   get_order(copy + len));
	if (unlikely(!page))
		return -ENOMEM;

	if (copy) {
		int front, back;

		raw = page_address(page);

		psge = sk_msg_elem(msg, i);
		front = start - offset;
		back = psge->length - front;
		from = sg_virt(psge);

		if (front)
			memcpy(raw, from, front);

		if (back) {
			from += front;
			to = raw + front + len;

			memcpy(to, from, back);
		}

		put_page(sg_page(psge));
	} else if (start - offset) {
		psge = sk_msg_elem(msg, i);
		rsge = sk_msg_elem_cpy(msg, i);

		psge->length = start - offset;
		rsge.length -= psge->length;
		rsge.offset += start;

		sk_msg_iter_var_next(i);
		sg_unmark_end(psge);
		sk_msg_iter_next(msg, end);
	}

	/* Slot(s) to place newly allocated data */
	new = i;

	/* Shift one or two slots as needed */
	if (!copy) {
		sge = sk_msg_elem_cpy(msg, i);

		sk_msg_iter_var_next(i);
		sg_unmark_end(&sge);
		sk_msg_iter_next(msg, end);

		nsge = sk_msg_elem_cpy(msg, i);
		if (rsge.length) {
			sk_msg_iter_var_next(i);
			nnsge = sk_msg_elem_cpy(msg, i);
		}

		while (i != msg->sg.end) {
			msg->sg.data[i] = sge;
			sge = nsge;
			sk_msg_iter_var_next(i);
			if (rsge.length) {
				nsge = nnsge;
				nnsge = sk_msg_elem_cpy(msg, i);
			} else {
				nsge = sk_msg_elem_cpy(msg, i);
			}
		}
	}

	/* Place newly allocated data buffer */
	sk_mem_charge(msg->sk, len);
	msg->sg.size += len;
	msg->sg.copy[new] = false;
	sg_set_page(&msg->sg.data[new], page, len + copy, 0);
	if (rsge.length) {
		get_page(sg_page(&rsge));
		sk_msg_iter_var_next(new);
		msg->sg.data[new] = rsge;
	}

	sk_msg_compute_data_pointers(msg);
	return 0;
}

static const struct bpf_func_proto bpf_msg_push_data_proto = {
	.func		= bpf_msg_push_data,
	.gpl_only	= false,
	.ret_type	= RET_INTEGER,
	.arg1_type	= ARG_PTR_TO_CTX,
	.arg2_type	= ARG_ANYTHING,
	.arg3_type	= ARG_ANYTHING,
	.arg4_type	= ARG_ANYTHING,
};

BPF_CALL_1(bpf_get_cgroup_classid, const struct sk_buff *, skb)
{
	return task_get_classid(skb);
}

static const struct bpf_func_proto bpf_get_cgroup_classid_proto = {
	.func           = bpf_get_cgroup_classid,
	.gpl_only       = false,
	.ret_type       = RET_INTEGER,
	.arg1_type      = ARG_PTR_TO_CTX,
};

BPF_CALL_1(bpf_get_route_realm, const struct sk_buff *, skb)
{
	return dst_tclassid(skb);
}

static const struct bpf_func_proto bpf_get_route_realm_proto = {
	.func           = bpf_get_route_realm,
	.gpl_only       = false,
	.ret_type       = RET_INTEGER,
	.arg1_type      = ARG_PTR_TO_CTX,
};

BPF_CALL_1(bpf_get_hash_recalc, struct sk_buff *, skb)
{
	/* If skb_clear_hash() was called due to mangling, we can
	 * trigger SW recalculation here. Later access to hash
	 * can then use the inline skb->hash via context directly
	 * instead of calling this helper again.
	 */
	return skb_get_hash(skb);
}

static const struct bpf_func_proto bpf_get_hash_recalc_proto = {
	.func		= bpf_get_hash_recalc,
	.gpl_only	= false,
	.ret_type	= RET_INTEGER,
	.arg1_type	= ARG_PTR_TO_CTX,
};

BPF_CALL_1(bpf_set_hash_invalid, struct sk_buff *, skb)
{
	/* After all direct packet write, this can be used once for
	 * triggering a lazy recalc on next skb_get_hash() invocation.
	 */
	skb_clear_hash(skb);
	return 0;
}

static const struct bpf_func_proto bpf_set_hash_invalid_proto = {
	.func		= bpf_set_hash_invalid,
	.gpl_only	= false,
	.ret_type	= RET_INTEGER,
	.arg1_type	= ARG_PTR_TO_CTX,
};

BPF_CALL_2(bpf_set_hash, struct sk_buff *, skb, u32, hash)
{
	/* Set user specified hash as L4(+), so that it gets returned
	 * on skb_get_hash() call unless BPF prog later on triggers a
	 * skb_clear_hash().
	 */
	__skb_set_sw_hash(skb, hash, true);
	return 0;
}

static const struct bpf_func_proto bpf_set_hash_proto = {
	.func		= bpf_set_hash,
	.gpl_only	= false,
	.ret_type	= RET_INTEGER,
	.arg1_type	= ARG_PTR_TO_CTX,
	.arg2_type	= ARG_ANYTHING,
};

BPF_CALL_3(bpf_skb_vlan_push, struct sk_buff *, skb, __be16, vlan_proto,
	   u16, vlan_tci)
{
	int ret;

	if (unlikely(vlan_proto != htons(ETH_P_8021Q) &&
		     vlan_proto != htons(ETH_P_8021AD)))
		vlan_proto = htons(ETH_P_8021Q);

	bpf_push_mac_rcsum(skb);
	ret = skb_vlan_push(skb, vlan_proto, vlan_tci);
	bpf_pull_mac_rcsum(skb);

	bpf_compute_data_pointers(skb);
	return ret;
}

static const struct bpf_func_proto bpf_skb_vlan_push_proto = {
	.func           = bpf_skb_vlan_push,
	.gpl_only       = false,
	.ret_type       = RET_INTEGER,
	.arg1_type      = ARG_PTR_TO_CTX,
	.arg2_type      = ARG_ANYTHING,
	.arg3_type      = ARG_ANYTHING,
};

BPF_CALL_1(bpf_skb_vlan_pop, struct sk_buff *, skb)
{
	int ret;

	bpf_push_mac_rcsum(skb);
	ret = skb_vlan_pop(skb);
	bpf_pull_mac_rcsum(skb);

	bpf_compute_data_pointers(skb);
	return ret;
}

static const struct bpf_func_proto bpf_skb_vlan_pop_proto = {
	.func           = bpf_skb_vlan_pop,
	.gpl_only       = false,
	.ret_type       = RET_INTEGER,
	.arg1_type      = ARG_PTR_TO_CTX,
};

static int bpf_skb_generic_push(struct sk_buff *skb, u32 off, u32 len)
{
	/* Caller already did skb_cow() with len as headroom,
	 * so no need to do it here.
	 */
	skb_push(skb, len);
	memmove(skb->data, skb->data + len, off);
	memset(skb->data + off, 0, len);

	/* No skb_postpush_rcsum(skb, skb->data + off, len)
	 * needed here as it does not change the skb->csum
	 * result for checksum complete when summing over
	 * zeroed blocks.
	 */
	return 0;
}

static int bpf_skb_generic_pop(struct sk_buff *skb, u32 off, u32 len)
{
	/* skb_ensure_writable() is not needed here, as we're
	 * already working on an uncloned skb.
	 */
	if (unlikely(!pskb_may_pull(skb, off + len)))
		return -ENOMEM;

	skb_postpull_rcsum(skb, skb->data + off, len);
	memmove(skb->data + len, skb->data, off);
	__skb_pull(skb, len);

	return 0;
}

static int bpf_skb_net_hdr_push(struct sk_buff *skb, u32 off, u32 len)
{
	bool trans_same = skb->transport_header == skb->network_header;
	int ret;

	/* There's no need for __skb_push()/__skb_pull() pair to
	 * get to the start of the mac header as we're guaranteed
	 * to always start from here under eBPF.
	 */
	ret = bpf_skb_generic_push(skb, off, len);
	if (likely(!ret)) {
		skb->mac_header -= len;
		skb->network_header -= len;
		if (trans_same)
			skb->transport_header = skb->network_header;
	}

	return ret;
}

static int bpf_skb_net_hdr_pop(struct sk_buff *skb, u32 off, u32 len)
{
	bool trans_same = skb->transport_header == skb->network_header;
	int ret;

	/* Same here, __skb_push()/__skb_pull() pair not needed. */
	ret = bpf_skb_generic_pop(skb, off, len);
	if (likely(!ret)) {
		skb->mac_header += len;
		skb->network_header += len;
		if (trans_same)
			skb->transport_header = skb->network_header;
	}

	return ret;
}

static int bpf_skb_proto_4_to_6(struct sk_buff *skb)
{
	const u32 len_diff = sizeof(struct ipv6hdr) - sizeof(struct iphdr);
	u32 off = skb_mac_header_len(skb);
	int ret;

	/* SCTP uses GSO_BY_FRAGS, thus cannot adjust it. */
	if (skb_is_gso(skb) && unlikely(skb_is_gso_sctp(skb)))
		return -ENOTSUPP;

	ret = skb_cow(skb, len_diff);
	if (unlikely(ret < 0))
		return ret;

	ret = bpf_skb_net_hdr_push(skb, off, len_diff);
	if (unlikely(ret < 0))
		return ret;

	if (skb_is_gso(skb)) {
		struct skb_shared_info *shinfo = skb_shinfo(skb);

		/* SKB_GSO_TCPV4 needs to be changed into
		 * SKB_GSO_TCPV6.
		 */
		if (shinfo->gso_type & SKB_GSO_TCPV4) {
			shinfo->gso_type &= ~SKB_GSO_TCPV4;
			shinfo->gso_type |=  SKB_GSO_TCPV6;
		}

		/* Due to IPv6 header, MSS needs to be downgraded. */
		skb_decrease_gso_size(shinfo, len_diff);
		/* Header must be checked, and gso_segs recomputed. */
		shinfo->gso_type |= SKB_GSO_DODGY;
		shinfo->gso_segs = 0;
	}

	skb->protocol = htons(ETH_P_IPV6);
	skb_clear_hash(skb);

	return 0;
}

static int bpf_skb_proto_6_to_4(struct sk_buff *skb)
{
	const u32 len_diff = sizeof(struct ipv6hdr) - sizeof(struct iphdr);
	u32 off = skb_mac_header_len(skb);
	int ret;

	/* SCTP uses GSO_BY_FRAGS, thus cannot adjust it. */
	if (skb_is_gso(skb) && unlikely(skb_is_gso_sctp(skb)))
		return -ENOTSUPP;

	ret = skb_unclone(skb, GFP_ATOMIC);
	if (unlikely(ret < 0))
		return ret;

	ret = bpf_skb_net_hdr_pop(skb, off, len_diff);
	if (unlikely(ret < 0))
		return ret;

	if (skb_is_gso(skb)) {
		struct skb_shared_info *shinfo = skb_shinfo(skb);

		/* SKB_GSO_TCPV6 needs to be changed into
		 * SKB_GSO_TCPV4.
		 */
		if (shinfo->gso_type & SKB_GSO_TCPV6) {
			shinfo->gso_type &= ~SKB_GSO_TCPV6;
			shinfo->gso_type |=  SKB_GSO_TCPV4;
		}

		/* Due to IPv4 header, MSS can be upgraded. */
		skb_increase_gso_size(shinfo, len_diff);
		/* Header must be checked, and gso_segs recomputed. */
		shinfo->gso_type |= SKB_GSO_DODGY;
		shinfo->gso_segs = 0;
	}

	skb->protocol = htons(ETH_P_IP);
	skb_clear_hash(skb);

	return 0;
}

static int bpf_skb_proto_xlat(struct sk_buff *skb, __be16 to_proto)
{
	__be16 from_proto = skb->protocol;

	if (from_proto == htons(ETH_P_IP) &&
	      to_proto == htons(ETH_P_IPV6))
		return bpf_skb_proto_4_to_6(skb);

	if (from_proto == htons(ETH_P_IPV6) &&
	      to_proto == htons(ETH_P_IP))
		return bpf_skb_proto_6_to_4(skb);

	return -ENOTSUPP;
}

BPF_CALL_3(bpf_skb_change_proto, struct sk_buff *, skb, __be16, proto,
	   u64, flags)
{
	int ret;

	if (unlikely(flags))
		return -EINVAL;

	/* General idea is that this helper does the basic groundwork
	 * needed for changing the protocol, and eBPF program fills the
	 * rest through bpf_skb_store_bytes(), bpf_lX_csum_replace()
	 * and other helpers, rather than passing a raw buffer here.
	 *
	 * The rationale is to keep this minimal and without a need to
	 * deal with raw packet data. F.e. even if we would pass buffers
	 * here, the program still needs to call the bpf_lX_csum_replace()
	 * helpers anyway. Plus, this way we keep also separation of
	 * concerns, since f.e. bpf_skb_store_bytes() should only take
	 * care of stores.
	 *
	 * Currently, additional options and extension header space are
	 * not supported, but flags register is reserved so we can adapt
	 * that. For offloads, we mark packet as dodgy, so that headers
	 * need to be verified first.
	 */
	ret = bpf_skb_proto_xlat(skb, proto);
	bpf_compute_data_pointers(skb);
	return ret;
}

static const struct bpf_func_proto bpf_skb_change_proto_proto = {
	.func		= bpf_skb_change_proto,
	.gpl_only	= false,
	.ret_type	= RET_INTEGER,
	.arg1_type	= ARG_PTR_TO_CTX,
	.arg2_type	= ARG_ANYTHING,
	.arg3_type	= ARG_ANYTHING,
};

BPF_CALL_2(bpf_skb_change_type, struct sk_buff *, skb, u32, pkt_type)
{
	/* We only allow a restricted subset to be changed for now. */
	if (unlikely(!skb_pkt_type_ok(skb->pkt_type) ||
		     !skb_pkt_type_ok(pkt_type)))
		return -EINVAL;

	skb->pkt_type = pkt_type;
	return 0;
}

static const struct bpf_func_proto bpf_skb_change_type_proto = {
	.func		= bpf_skb_change_type,
	.gpl_only	= false,
	.ret_type	= RET_INTEGER,
	.arg1_type	= ARG_PTR_TO_CTX,
	.arg2_type	= ARG_ANYTHING,
};

static u32 bpf_skb_net_base_len(const struct sk_buff *skb)
{
	switch (skb->protocol) {
	case htons(ETH_P_IP):
		return sizeof(struct iphdr);
	case htons(ETH_P_IPV6):
		return sizeof(struct ipv6hdr);
	default:
		return ~0U;
	}
}

static int bpf_skb_net_grow(struct sk_buff *skb, u32 len_diff)
{
	u32 off = skb_mac_header_len(skb) + bpf_skb_net_base_len(skb);
	int ret;

	/* SCTP uses GSO_BY_FRAGS, thus cannot adjust it. */
	if (skb_is_gso(skb) && unlikely(skb_is_gso_sctp(skb)))
		return -ENOTSUPP;

	ret = skb_cow(skb, len_diff);
	if (unlikely(ret < 0))
		return ret;

	ret = bpf_skb_net_hdr_push(skb, off, len_diff);
	if (unlikely(ret < 0))
		return ret;

	if (skb_is_gso(skb)) {
		struct skb_shared_info *shinfo = skb_shinfo(skb);

		/* Due to header grow, MSS needs to be downgraded. */
		skb_decrease_gso_size(shinfo, len_diff);
		/* Header must be checked, and gso_segs recomputed. */
		shinfo->gso_type |= SKB_GSO_DODGY;
		shinfo->gso_segs = 0;
	}

	return 0;
}

static int bpf_skb_net_shrink(struct sk_buff *skb, u32 len_diff)
{
	u32 off = skb_mac_header_len(skb) + bpf_skb_net_base_len(skb);
	int ret;

	/* SCTP uses GSO_BY_FRAGS, thus cannot adjust it. */
	if (skb_is_gso(skb) && unlikely(skb_is_gso_sctp(skb)))
		return -ENOTSUPP;

	ret = skb_unclone(skb, GFP_ATOMIC);
	if (unlikely(ret < 0))
		return ret;

	ret = bpf_skb_net_hdr_pop(skb, off, len_diff);
	if (unlikely(ret < 0))
		return ret;

	if (skb_is_gso(skb)) {
		struct skb_shared_info *shinfo = skb_shinfo(skb);

		/* Due to header shrink, MSS can be upgraded. */
		skb_increase_gso_size(shinfo, len_diff);
		/* Header must be checked, and gso_segs recomputed. */
		shinfo->gso_type |= SKB_GSO_DODGY;
		shinfo->gso_segs = 0;
	}

	return 0;
}

static u32 __bpf_skb_max_len(const struct sk_buff *skb)
{
	return skb->dev ? skb->dev->mtu + skb->dev->hard_header_len :
			  SKB_MAX_ALLOC;
}

static int bpf_skb_adjust_net(struct sk_buff *skb, s32 len_diff)
{
	bool trans_same = skb->transport_header == skb->network_header;
	u32 len_cur, len_diff_abs = abs(len_diff);
	u32 len_min = bpf_skb_net_base_len(skb);
	u32 len_max = __bpf_skb_max_len(skb);
	__be16 proto = skb->protocol;
	bool shrink = len_diff < 0;
	int ret;

	if (unlikely(len_diff_abs > 0xfffU))
		return -EFAULT;
	if (unlikely(proto != htons(ETH_P_IP) &&
		     proto != htons(ETH_P_IPV6)))
		return -ENOTSUPP;

	len_cur = skb->len - skb_network_offset(skb);
	if (skb_transport_header_was_set(skb) && !trans_same)
		len_cur = skb_network_header_len(skb);
	if ((shrink && (len_diff_abs >= len_cur ||
			len_cur - len_diff_abs < len_min)) ||
	    (!shrink && (skb->len + len_diff_abs > len_max &&
			 !skb_is_gso(skb))))
		return -ENOTSUPP;

	ret = shrink ? bpf_skb_net_shrink(skb, len_diff_abs) :
		       bpf_skb_net_grow(skb, len_diff_abs);

	bpf_compute_data_pointers(skb);
	return ret;
}

BPF_CALL_4(bpf_skb_adjust_room, struct sk_buff *, skb, s32, len_diff,
	   u32, mode, u64, flags)
{
	if (unlikely(flags))
		return -EINVAL;
	if (likely(mode == BPF_ADJ_ROOM_NET))
		return bpf_skb_adjust_net(skb, len_diff);

	return -ENOTSUPP;
}

static const struct bpf_func_proto bpf_skb_adjust_room_proto = {
	.func		= bpf_skb_adjust_room,
	.gpl_only	= false,
	.ret_type	= RET_INTEGER,
	.arg1_type	= ARG_PTR_TO_CTX,
	.arg2_type	= ARG_ANYTHING,
	.arg3_type	= ARG_ANYTHING,
	.arg4_type	= ARG_ANYTHING,
};

static u32 __bpf_skb_min_len(const struct sk_buff *skb)
{
	u32 min_len = skb_network_offset(skb);

	if (skb_transport_header_was_set(skb))
		min_len = skb_transport_offset(skb);
	if (skb->ip_summed == CHECKSUM_PARTIAL)
		min_len = skb_checksum_start_offset(skb) +
			  skb->csum_offset + sizeof(__sum16);
	return min_len;
}

static int bpf_skb_grow_rcsum(struct sk_buff *skb, unsigned int new_len)
{
	unsigned int old_len = skb->len;
	int ret;

	ret = __skb_grow_rcsum(skb, new_len);
	if (!ret)
		memset(skb->data + old_len, 0, new_len - old_len);
	return ret;
}

static int bpf_skb_trim_rcsum(struct sk_buff *skb, unsigned int new_len)
{
	return __skb_trim_rcsum(skb, new_len);
}

static inline int __bpf_skb_change_tail(struct sk_buff *skb, u32 new_len,
					u64 flags)
{
	u32 max_len = __bpf_skb_max_len(skb);
	u32 min_len = __bpf_skb_min_len(skb);
	int ret;

	if (unlikely(flags || new_len > max_len || new_len < min_len))
		return -EINVAL;
	if (skb->encapsulation)
		return -ENOTSUPP;

	/* The basic idea of this helper is that it's performing the
	 * needed work to either grow or trim an skb, and eBPF program
	 * rewrites the rest via helpers like bpf_skb_store_bytes(),
	 * bpf_lX_csum_replace() and others rather than passing a raw
	 * buffer here. This one is a slow path helper and intended
	 * for replies with control messages.
	 *
	 * Like in bpf_skb_change_proto(), we want to keep this rather
	 * minimal and without protocol specifics so that we are able
	 * to separate concerns as in bpf_skb_store_bytes() should only
	 * be the one responsible for writing buffers.
	 *
	 * It's really expected to be a slow path operation here for
	 * control message replies, so we're implicitly linearizing,
	 * uncloning and drop offloads from the skb by this.
	 */
	ret = __bpf_try_make_writable(skb, skb->len);
	if (!ret) {
		if (new_len > skb->len)
			ret = bpf_skb_grow_rcsum(skb, new_len);
		else if (new_len < skb->len)
			ret = bpf_skb_trim_rcsum(skb, new_len);
		if (!ret && skb_is_gso(skb))
			skb_gso_reset(skb);
	}
	return ret;
}

BPF_CALL_3(bpf_skb_change_tail, struct sk_buff *, skb, u32, new_len,
	   u64, flags)
{
	int ret = __bpf_skb_change_tail(skb, new_len, flags);

	bpf_compute_data_pointers(skb);
	return ret;
}

static const struct bpf_func_proto bpf_skb_change_tail_proto = {
	.func		= bpf_skb_change_tail,
	.gpl_only	= false,
	.ret_type	= RET_INTEGER,
	.arg1_type	= ARG_PTR_TO_CTX,
	.arg2_type	= ARG_ANYTHING,
	.arg3_type	= ARG_ANYTHING,
};

BPF_CALL_3(sk_skb_change_tail, struct sk_buff *, skb, u32, new_len,
	   u64, flags)
{
	int ret = __bpf_skb_change_tail(skb, new_len, flags);

	bpf_compute_data_end_sk_skb(skb);
	return ret;
}

static const struct bpf_func_proto sk_skb_change_tail_proto = {
	.func		= sk_skb_change_tail,
	.gpl_only	= false,
	.ret_type	= RET_INTEGER,
	.arg1_type	= ARG_PTR_TO_CTX,
	.arg2_type	= ARG_ANYTHING,
	.arg3_type	= ARG_ANYTHING,
};

static inline int __bpf_skb_change_head(struct sk_buff *skb, u32 head_room,
					u64 flags)
{
	u32 max_len = __bpf_skb_max_len(skb);
	u32 new_len = skb->len + head_room;
	int ret;

	if (unlikely(flags || (!skb_is_gso(skb) && new_len > max_len) ||
		     new_len < skb->len))
		return -EINVAL;

	ret = skb_cow(skb, head_room);
	if (likely(!ret)) {
		/* Idea for this helper is that we currently only
		 * allow to expand on mac header. This means that
		 * skb->protocol network header, etc, stay as is.
		 * Compared to bpf_skb_change_tail(), we're more
		 * flexible due to not needing to linearize or
		 * reset GSO. Intention for this helper is to be
		 * used by an L3 skb that needs to push mac header
		 * for redirection into L2 device.
		 */
		__skb_push(skb, head_room);
		memset(skb->data, 0, head_room);
		skb_reset_mac_header(skb);
	}

	return ret;
}

BPF_CALL_3(bpf_skb_change_head, struct sk_buff *, skb, u32, head_room,
	   u64, flags)
{
	int ret = __bpf_skb_change_head(skb, head_room, flags);

	bpf_compute_data_pointers(skb);
	return ret;
}

static const struct bpf_func_proto bpf_skb_change_head_proto = {
	.func		= bpf_skb_change_head,
	.gpl_only	= false,
	.ret_type	= RET_INTEGER,
	.arg1_type	= ARG_PTR_TO_CTX,
	.arg2_type	= ARG_ANYTHING,
	.arg3_type	= ARG_ANYTHING,
};

BPF_CALL_3(sk_skb_change_head, struct sk_buff *, skb, u32, head_room,
	   u64, flags)
{
	int ret = __bpf_skb_change_head(skb, head_room, flags);

	bpf_compute_data_end_sk_skb(skb);
	return ret;
}

static const struct bpf_func_proto sk_skb_change_head_proto = {
	.func		= sk_skb_change_head,
	.gpl_only	= false,
	.ret_type	= RET_INTEGER,
	.arg1_type	= ARG_PTR_TO_CTX,
	.arg2_type	= ARG_ANYTHING,
	.arg3_type	= ARG_ANYTHING,
};
static unsigned long xdp_get_metalen(const struct xdp_buff *xdp)
{
	return xdp_data_meta_unsupported(xdp) ? 0 :
	       xdp->data - xdp->data_meta;
}

BPF_CALL_2(bpf_xdp_adjust_head, struct xdp_buff *, xdp, int, offset)
{
	void *xdp_frame_end = xdp->data_hard_start + sizeof(struct xdp_frame);
	unsigned long metalen = xdp_get_metalen(xdp);
	void *data_start = xdp_frame_end + metalen;
	void *data = xdp->data + offset;

	if (unlikely(data < data_start ||
		     data > xdp->data_end - ETH_HLEN))
		return -EINVAL;

	if (metalen)
		memmove(xdp->data_meta + offset,
			xdp->data_meta, metalen);
	xdp->data_meta += offset;
	xdp->data = data;

	return 0;
}

static const struct bpf_func_proto bpf_xdp_adjust_head_proto = {
	.func		= bpf_xdp_adjust_head,
	.gpl_only	= false,
	.ret_type	= RET_INTEGER,
	.arg1_type	= ARG_PTR_TO_CTX,
	.arg2_type	= ARG_ANYTHING,
};

BPF_CALL_2(bpf_xdp_adjust_tail, struct xdp_buff *, xdp, int, offset)
{
	void *data_end = xdp->data_end + offset;

	/* only shrinking is allowed for now. */
	if (unlikely(offset >= 0))
		return -EINVAL;

	if (unlikely(data_end < xdp->data + ETH_HLEN))
		return -EINVAL;

	xdp->data_end = data_end;

	return 0;
}

static const struct bpf_func_proto bpf_xdp_adjust_tail_proto = {
	.func		= bpf_xdp_adjust_tail,
	.gpl_only	= false,
	.ret_type	= RET_INTEGER,
	.arg1_type	= ARG_PTR_TO_CTX,
	.arg2_type	= ARG_ANYTHING,
};

BPF_CALL_2(bpf_xdp_adjust_meta, struct xdp_buff *, xdp, int, offset)
{
	void *xdp_frame_end = xdp->data_hard_start + sizeof(struct xdp_frame);
	void *meta = xdp->data_meta + offset;
	unsigned long metalen = xdp->data - meta;

	if (xdp_data_meta_unsupported(xdp))
		return -ENOTSUPP;
	if (unlikely(meta < xdp_frame_end ||
		     meta > xdp->data))
		return -EINVAL;
	if (unlikely((metalen & (sizeof(__u32) - 1)) ||
		     (metalen > 32)))
		return -EACCES;

	xdp->data_meta = meta;

	return 0;
}

static const struct bpf_func_proto bpf_xdp_adjust_meta_proto = {
	.func		= bpf_xdp_adjust_meta,
	.gpl_only	= false,
	.ret_type	= RET_INTEGER,
	.arg1_type	= ARG_PTR_TO_CTX,
	.arg2_type	= ARG_ANYTHING,
};

static int __bpf_tx_xdp(struct net_device *dev,
			struct bpf_map *map,
			struct xdp_buff *xdp,
			u32 index)
{
	struct xdp_frame *xdpf;
	int err, sent;

	if (!dev->netdev_ops->ndo_xdp_xmit) {
		return -EOPNOTSUPP;
	}

	err = xdp_ok_fwd_dev(dev, xdp->data_end - xdp->data);
	if (unlikely(err))
		return err;

	xdpf = convert_to_xdp_frame(xdp);
	if (unlikely(!xdpf))
		return -EOVERFLOW;

	sent = dev->netdev_ops->ndo_xdp_xmit(dev, 1, &xdpf, XDP_XMIT_FLUSH);
	if (sent <= 0)
		return sent;
	return 0;
}

static noinline int
xdp_do_redirect_slow(struct net_device *dev, struct xdp_buff *xdp,
		     struct bpf_prog *xdp_prog, struct bpf_redirect_info *ri)
{
	struct net_device *fwd;
	u32 index = ri->ifindex;
	int err;

	fwd = dev_get_by_index_rcu(dev_net(dev), index);
	ri->ifindex = 0;
	if (unlikely(!fwd)) {
		err = -EINVAL;
		goto err;
	}

	err = __bpf_tx_xdp(fwd, NULL, xdp, 0);
	if (unlikely(err))
		goto err;

	_trace_xdp_redirect(dev, xdp_prog, index);
	return 0;
err:
	_trace_xdp_redirect_err(dev, xdp_prog, index, err);
	return err;
}

static int __bpf_tx_xdp_map(struct net_device *dev_rx, void *fwd,
			    struct bpf_map *map,
			    struct xdp_buff *xdp,
			    u32 index)
{
	int err;

	switch (map->map_type) {
	case BPF_MAP_TYPE_DEVMAP: {
		struct bpf_dtab_netdev *dst = fwd;

		err = dev_map_enqueue(dst, xdp, dev_rx);
		if (unlikely(err))
			return err;
		__dev_map_insert_ctx(map, index);
		break;
	}
	case BPF_MAP_TYPE_CPUMAP: {
		struct bpf_cpu_map_entry *rcpu = fwd;

		err = cpu_map_enqueue(rcpu, xdp, dev_rx);
		if (unlikely(err))
			return err;
		__cpu_map_insert_ctx(map, index);
		break;
	}
	case BPF_MAP_TYPE_XSKMAP: {
		struct xdp_sock *xs = fwd;

		err = __xsk_map_redirect(map, xdp, xs);
		return err;
	}
	default:
		break;
	}
	return 0;
}

void xdp_do_flush_map(void)
{
	struct bpf_redirect_info *ri = this_cpu_ptr(&bpf_redirect_info);
	struct bpf_map *map = ri->map_to_flush;

	ri->map_to_flush = NULL;
	if (map) {
		switch (map->map_type) {
		case BPF_MAP_TYPE_DEVMAP:
			__dev_map_flush(map);
			break;
		case BPF_MAP_TYPE_CPUMAP:
			__cpu_map_flush(map);
			break;
		case BPF_MAP_TYPE_XSKMAP:
			__xsk_map_flush(map);
			break;
		default:
			break;
		}
	}
}
EXPORT_SYMBOL_GPL(xdp_do_flush_map);

static inline void *__xdp_map_lookup_elem(struct bpf_map *map, u32 index)
{
	switch (map->map_type) {
	case BPF_MAP_TYPE_DEVMAP:
		return __dev_map_lookup_elem(map, index);
	case BPF_MAP_TYPE_CPUMAP:
		return __cpu_map_lookup_elem(map, index);
	case BPF_MAP_TYPE_XSKMAP:
		return __xsk_map_lookup_elem(map, index);
	default:
		return NULL;
	}
}

void bpf_clear_redirect_map(struct bpf_map *map)
{
	struct bpf_redirect_info *ri;
	int cpu;

	for_each_possible_cpu(cpu) {
		ri = per_cpu_ptr(&bpf_redirect_info, cpu);
		/* Avoid polluting remote cacheline due to writes if
		 * not needed. Once we pass this test, we need the
		 * cmpxchg() to make sure it hasn't been changed in
		 * the meantime by remote CPU.
		 */
		if (unlikely(READ_ONCE(ri->map) == map))
			cmpxchg(&ri->map, map, NULL);
	}
}

static int xdp_do_redirect_map(struct net_device *dev, struct xdp_buff *xdp,
			       struct bpf_prog *xdp_prog, struct bpf_map *map,
			       struct bpf_redirect_info *ri)
{
	u32 index = ri->ifindex;
	void *fwd = NULL;
	int err;

	ri->ifindex = 0;
	WRITE_ONCE(ri->map, NULL);

	fwd = __xdp_map_lookup_elem(map, index);
	if (unlikely(!fwd)) {
		err = -EINVAL;
		goto err;
	}
	if (ri->map_to_flush && unlikely(ri->map_to_flush != map))
		xdp_do_flush_map();

	err = __bpf_tx_xdp_map(dev, fwd, map, xdp, index);
	if (unlikely(err))
		goto err;

	ri->map_to_flush = map;
	_trace_xdp_redirect_map(dev, xdp_prog, fwd, map, index);
	return 0;
err:
	_trace_xdp_redirect_map_err(dev, xdp_prog, fwd, map, index, err);
	return err;
}

int xdp_do_redirect(struct net_device *dev, struct xdp_buff *xdp,
		    struct bpf_prog *xdp_prog)
{
	struct bpf_redirect_info *ri = this_cpu_ptr(&bpf_redirect_info);
	struct bpf_map *map = READ_ONCE(ri->map);

	if (likely(map))
		return xdp_do_redirect_map(dev, xdp, xdp_prog, map, ri);

	return xdp_do_redirect_slow(dev, xdp, xdp_prog, ri);
}
EXPORT_SYMBOL_GPL(xdp_do_redirect);

static int xdp_do_generic_redirect_map(struct net_device *dev,
				       struct sk_buff *skb,
				       struct xdp_buff *xdp,
				       struct bpf_prog *xdp_prog,
				       struct bpf_map *map)
{
	struct bpf_redirect_info *ri = this_cpu_ptr(&bpf_redirect_info);
	u32 index = ri->ifindex;
	void *fwd = NULL;
	int err = 0;

	ri->ifindex = 0;
	WRITE_ONCE(ri->map, NULL);

	fwd = __xdp_map_lookup_elem(map, index);
	if (unlikely(!fwd)) {
		err = -EINVAL;
		goto err;
	}

	if (map->map_type == BPF_MAP_TYPE_DEVMAP) {
		struct bpf_dtab_netdev *dst = fwd;

		err = dev_map_generic_redirect(dst, skb, xdp_prog);
		if (unlikely(err))
			goto err;
	} else if (map->map_type == BPF_MAP_TYPE_XSKMAP) {
		struct xdp_sock *xs = fwd;

		err = xsk_generic_rcv(xs, xdp);
		if (err)
			goto err;
		consume_skb(skb);
	} else {
		/* TODO: Handle BPF_MAP_TYPE_CPUMAP */
		err = -EBADRQC;
		goto err;
	}

	_trace_xdp_redirect_map(dev, xdp_prog, fwd, map, index);
	return 0;
err:
	_trace_xdp_redirect_map_err(dev, xdp_prog, fwd, map, index, err);
	return err;
}

int xdp_do_generic_redirect(struct net_device *dev, struct sk_buff *skb,
			    struct xdp_buff *xdp, struct bpf_prog *xdp_prog)
{
	struct bpf_redirect_info *ri = this_cpu_ptr(&bpf_redirect_info);
	struct bpf_map *map = READ_ONCE(ri->map);
	u32 index = ri->ifindex;
	struct net_device *fwd;
	int err = 0;

	if (map)
		return xdp_do_generic_redirect_map(dev, skb, xdp, xdp_prog,
						   map);
	ri->ifindex = 0;
	fwd = dev_get_by_index_rcu(dev_net(dev), index);
	if (unlikely(!fwd)) {
		err = -EINVAL;
		goto err;
	}

	err = xdp_ok_fwd_dev(fwd, skb->len);
	if (unlikely(err))
		goto err;

	skb->dev = fwd;
	_trace_xdp_redirect(dev, xdp_prog, index);
	generic_xdp_tx(skb, xdp_prog);
	return 0;
err:
	_trace_xdp_redirect_err(dev, xdp_prog, index, err);
	return err;
}
EXPORT_SYMBOL_GPL(xdp_do_generic_redirect);

BPF_CALL_2(bpf_xdp_redirect, u32, ifindex, u64, flags)
{
	struct bpf_redirect_info *ri = this_cpu_ptr(&bpf_redirect_info);

	if (unlikely(flags))
		return XDP_ABORTED;

	ri->ifindex = ifindex;
	ri->flags = flags;
	WRITE_ONCE(ri->map, NULL);

	return XDP_REDIRECT;
}

static const struct bpf_func_proto bpf_xdp_redirect_proto = {
	.func           = bpf_xdp_redirect,
	.gpl_only       = false,
	.ret_type       = RET_INTEGER,
	.arg1_type      = ARG_ANYTHING,
	.arg2_type      = ARG_ANYTHING,
};

BPF_CALL_3(bpf_xdp_redirect_map, struct bpf_map *, map, u32, ifindex,
	   u64, flags)
{
	struct bpf_redirect_info *ri = this_cpu_ptr(&bpf_redirect_info);

	if (unlikely(flags))
		return XDP_ABORTED;

	ri->ifindex = ifindex;
	ri->flags = flags;
	WRITE_ONCE(ri->map, map);

	return XDP_REDIRECT;
}

static const struct bpf_func_proto bpf_xdp_redirect_map_proto = {
	.func           = bpf_xdp_redirect_map,
	.gpl_only       = false,
	.ret_type       = RET_INTEGER,
	.arg1_type      = ARG_CONST_MAP_PTR,
	.arg2_type      = ARG_ANYTHING,
	.arg3_type      = ARG_ANYTHING,
};

static unsigned long bpf_skb_copy(void *dst_buff, const void *skb,
				  unsigned long off, unsigned long len)
{
	void *ptr = skb_header_pointer(skb, off, len, dst_buff);

	if (unlikely(!ptr))
		return len;
	if (ptr != dst_buff)
		memcpy(dst_buff, ptr, len);

	return 0;
}

BPF_CALL_5(bpf_skb_event_output, struct sk_buff *, skb, struct bpf_map *, map,
	   u64, flags, void *, meta, u64, meta_size)
{
	u64 skb_size = (flags & BPF_F_CTXLEN_MASK) >> 32;

	if (unlikely(flags & ~(BPF_F_CTXLEN_MASK | BPF_F_INDEX_MASK)))
		return -EINVAL;
	if (unlikely(skb_size > skb->len))
		return -EFAULT;

	return bpf_event_output(map, flags, meta, meta_size, skb, skb_size,
				bpf_skb_copy);
}

static const struct bpf_func_proto bpf_skb_event_output_proto = {
	.func		= bpf_skb_event_output,
	.gpl_only	= true,
	.ret_type	= RET_INTEGER,
	.arg1_type	= ARG_PTR_TO_CTX,
	.arg2_type	= ARG_CONST_MAP_PTR,
	.arg3_type	= ARG_ANYTHING,
	.arg4_type	= ARG_PTR_TO_MEM,
	.arg5_type	= ARG_CONST_SIZE_OR_ZERO,
};

static unsigned short bpf_tunnel_key_af(u64 flags)
{
	return flags & BPF_F_TUNINFO_IPV6 ? AF_INET6 : AF_INET;
}

BPF_CALL_4(bpf_skb_get_tunnel_key, struct sk_buff *, skb, struct bpf_tunnel_key *, to,
	   u32, size, u64, flags)
{
	const struct ip_tunnel_info *info = skb_tunnel_info(skb);
	u8 compat[sizeof(struct bpf_tunnel_key)];
	void *to_orig = to;
	int err;

	if (unlikely(!info || (flags & ~(BPF_F_TUNINFO_IPV6)))) {
		err = -EINVAL;
		goto err_clear;
	}
	if (ip_tunnel_info_af(info) != bpf_tunnel_key_af(flags)) {
		err = -EPROTO;
		goto err_clear;
	}
	if (unlikely(size != sizeof(struct bpf_tunnel_key))) {
		err = -EINVAL;
		switch (size) {
		case offsetof(struct bpf_tunnel_key, tunnel_label):
		case offsetof(struct bpf_tunnel_key, tunnel_ext):
			goto set_compat;
		case offsetof(struct bpf_tunnel_key, remote_ipv6[1]):
			/* Fixup deprecated structure layouts here, so we have
			 * a common path later on.
			 */
			if (ip_tunnel_info_af(info) != AF_INET)
				goto err_clear;
set_compat:
			to = (struct bpf_tunnel_key *)compat;
			break;
		default:
			goto err_clear;
		}
	}

	to->tunnel_id = be64_to_cpu(info->key.tun_id);
	to->tunnel_tos = info->key.tos;
	to->tunnel_ttl = info->key.ttl;
	to->tunnel_ext = 0;

	if (flags & BPF_F_TUNINFO_IPV6) {
		memcpy(to->remote_ipv6, &info->key.u.ipv6.src,
		       sizeof(to->remote_ipv6));
		to->tunnel_label = be32_to_cpu(info->key.label);
	} else {
		to->remote_ipv4 = be32_to_cpu(info->key.u.ipv4.src);
		memset(&to->remote_ipv6[1], 0, sizeof(__u32) * 3);
		to->tunnel_label = 0;
	}

	if (unlikely(size != sizeof(struct bpf_tunnel_key)))
		memcpy(to_orig, to, size);

	return 0;
err_clear:
	memset(to_orig, 0, size);
	return err;
}

static const struct bpf_func_proto bpf_skb_get_tunnel_key_proto = {
	.func		= bpf_skb_get_tunnel_key,
	.gpl_only	= false,
	.ret_type	= RET_INTEGER,
	.arg1_type	= ARG_PTR_TO_CTX,
	.arg2_type	= ARG_PTR_TO_UNINIT_MEM,
	.arg3_type	= ARG_CONST_SIZE,
	.arg4_type	= ARG_ANYTHING,
};

BPF_CALL_3(bpf_skb_get_tunnel_opt, struct sk_buff *, skb, u8 *, to, u32, size)
{
	const struct ip_tunnel_info *info = skb_tunnel_info(skb);
	int err;

	if (unlikely(!info ||
		     !(info->key.tun_flags & TUNNEL_OPTIONS_PRESENT))) {
		err = -ENOENT;
		goto err_clear;
	}
	if (unlikely(size < info->options_len)) {
		err = -ENOMEM;
		goto err_clear;
	}

	ip_tunnel_info_opts_get(to, info);
	if (size > info->options_len)
		memset(to + info->options_len, 0, size - info->options_len);

	return info->options_len;
err_clear:
	memset(to, 0, size);
	return err;
}

static const struct bpf_func_proto bpf_skb_get_tunnel_opt_proto = {
	.func		= bpf_skb_get_tunnel_opt,
	.gpl_only	= false,
	.ret_type	= RET_INTEGER,
	.arg1_type	= ARG_PTR_TO_CTX,
	.arg2_type	= ARG_PTR_TO_UNINIT_MEM,
	.arg3_type	= ARG_CONST_SIZE,
};

static struct metadata_dst __percpu *md_dst;

BPF_CALL_4(bpf_skb_set_tunnel_key, struct sk_buff *, skb,
	   const struct bpf_tunnel_key *, from, u32, size, u64, flags)
{
	struct metadata_dst *md = this_cpu_ptr(md_dst);
	u8 compat[sizeof(struct bpf_tunnel_key)];
	struct ip_tunnel_info *info;

	if (unlikely(flags & ~(BPF_F_TUNINFO_IPV6 | BPF_F_ZERO_CSUM_TX |
			       BPF_F_DONT_FRAGMENT | BPF_F_SEQ_NUMBER)))
		return -EINVAL;
	if (unlikely(size != sizeof(struct bpf_tunnel_key))) {
		switch (size) {
		case offsetof(struct bpf_tunnel_key, tunnel_label):
		case offsetof(struct bpf_tunnel_key, tunnel_ext):
		case offsetof(struct bpf_tunnel_key, remote_ipv6[1]):
			/* Fixup deprecated structure layouts here, so we have
			 * a common path later on.
			 */
			memcpy(compat, from, size);
			memset(compat + size, 0, sizeof(compat) - size);
			from = (const struct bpf_tunnel_key *) compat;
			break;
		default:
			return -EINVAL;
		}
	}
	if (unlikely((!(flags & BPF_F_TUNINFO_IPV6) && from->tunnel_label) ||
		     from->tunnel_ext))
		return -EINVAL;

	skb_dst_drop(skb);
	dst_hold((struct dst_entry *) md);
	skb_dst_set(skb, (struct dst_entry *) md);

	info = &md->u.tun_info;
	memset(info, 0, sizeof(*info));
	info->mode = IP_TUNNEL_INFO_TX;

	info->key.tun_flags = TUNNEL_KEY | TUNNEL_CSUM | TUNNEL_NOCACHE;
	if (flags & BPF_F_DONT_FRAGMENT)
		info->key.tun_flags |= TUNNEL_DONT_FRAGMENT;
	if (flags & BPF_F_ZERO_CSUM_TX)
		info->key.tun_flags &= ~TUNNEL_CSUM;
	if (flags & BPF_F_SEQ_NUMBER)
		info->key.tun_flags |= TUNNEL_SEQ;

	info->key.tun_id = cpu_to_be64(from->tunnel_id);
	info->key.tos = from->tunnel_tos;
	info->key.ttl = from->tunnel_ttl;

	if (flags & BPF_F_TUNINFO_IPV6) {
		info->mode |= IP_TUNNEL_INFO_IPV6;
		memcpy(&info->key.u.ipv6.dst, from->remote_ipv6,
		       sizeof(from->remote_ipv6));
		info->key.label = cpu_to_be32(from->tunnel_label) &
				  IPV6_FLOWLABEL_MASK;
	} else {
		info->key.u.ipv4.dst = cpu_to_be32(from->remote_ipv4);
	}

	return 0;
}

static const struct bpf_func_proto bpf_skb_set_tunnel_key_proto = {
	.func		= bpf_skb_set_tunnel_key,
	.gpl_only	= false,
	.ret_type	= RET_INTEGER,
	.arg1_type	= ARG_PTR_TO_CTX,
	.arg2_type	= ARG_PTR_TO_MEM,
	.arg3_type	= ARG_CONST_SIZE,
	.arg4_type	= ARG_ANYTHING,
};

BPF_CALL_3(bpf_skb_set_tunnel_opt, struct sk_buff *, skb,
	   const u8 *, from, u32, size)
{
	struct ip_tunnel_info *info = skb_tunnel_info(skb);
	const struct metadata_dst *md = this_cpu_ptr(md_dst);

	if (unlikely(info != &md->u.tun_info || (size & (sizeof(u32) - 1))))
		return -EINVAL;
	if (unlikely(size > IP_TUNNEL_OPTS_MAX))
		return -ENOMEM;

	ip_tunnel_info_opts_set(info, from, size, TUNNEL_OPTIONS_PRESENT);

	return 0;
}

static const struct bpf_func_proto bpf_skb_set_tunnel_opt_proto = {
	.func		= bpf_skb_set_tunnel_opt,
	.gpl_only	= false,
	.ret_type	= RET_INTEGER,
	.arg1_type	= ARG_PTR_TO_CTX,
	.arg2_type	= ARG_PTR_TO_MEM,
	.arg3_type	= ARG_CONST_SIZE,
};

static const struct bpf_func_proto *
bpf_get_skb_set_tunnel_proto(enum bpf_func_id which)
{
	if (!md_dst) {
		struct metadata_dst __percpu *tmp;

		tmp = metadata_dst_alloc_percpu(IP_TUNNEL_OPTS_MAX,
						METADATA_IP_TUNNEL,
						GFP_KERNEL);
		if (!tmp)
			return NULL;
		if (cmpxchg(&md_dst, NULL, tmp))
			metadata_dst_free_percpu(tmp);
	}

	switch (which) {
	case BPF_FUNC_skb_set_tunnel_key:
		return &bpf_skb_set_tunnel_key_proto;
	case BPF_FUNC_skb_set_tunnel_opt:
		return &bpf_skb_set_tunnel_opt_proto;
	default:
		return NULL;
	}
}

BPF_CALL_3(bpf_skb_under_cgroup, struct sk_buff *, skb, struct bpf_map *, map,
	   u32, idx)
{
	struct bpf_array *array = container_of(map, struct bpf_array, map);
	struct cgroup *cgrp;
	struct sock *sk;

	sk = skb_to_full_sk(skb);
	if (!sk || !sk_fullsock(sk))
		return -ENOENT;
	if (unlikely(idx >= array->map.max_entries))
		return -E2BIG;

	cgrp = READ_ONCE(array->ptrs[idx]);
	if (unlikely(!cgrp))
		return -EAGAIN;

	return sk_under_cgroup_hierarchy(sk, cgrp);
}

static const struct bpf_func_proto bpf_skb_under_cgroup_proto = {
	.func		= bpf_skb_under_cgroup,
	.gpl_only	= false,
	.ret_type	= RET_INTEGER,
	.arg1_type	= ARG_PTR_TO_CTX,
	.arg2_type	= ARG_CONST_MAP_PTR,
	.arg3_type	= ARG_ANYTHING,
};

#ifdef CONFIG_SOCK_CGROUP_DATA
BPF_CALL_1(bpf_skb_cgroup_id, const struct sk_buff *, skb)
{
	struct sock *sk = skb_to_full_sk(skb);
	struct cgroup *cgrp;

	if (!sk || !sk_fullsock(sk))
		return 0;

	cgrp = sock_cgroup_ptr(&sk->sk_cgrp_data);
	return cgrp->kn->id.id;
}

static const struct bpf_func_proto bpf_skb_cgroup_id_proto = {
	.func           = bpf_skb_cgroup_id,
	.gpl_only       = false,
	.ret_type       = RET_INTEGER,
	.arg1_type      = ARG_PTR_TO_CTX,
};

BPF_CALL_2(bpf_skb_ancestor_cgroup_id, const struct sk_buff *, skb, int,
	   ancestor_level)
{
	struct sock *sk = skb_to_full_sk(skb);
	struct cgroup *ancestor;
	struct cgroup *cgrp;

	if (!sk || !sk_fullsock(sk))
		return 0;

	cgrp = sock_cgroup_ptr(&sk->sk_cgrp_data);
	ancestor = cgroup_ancestor(cgrp, ancestor_level);
	if (!ancestor)
		return 0;

	return ancestor->kn->id.id;
}

static const struct bpf_func_proto bpf_skb_ancestor_cgroup_id_proto = {
	.func           = bpf_skb_ancestor_cgroup_id,
	.gpl_only       = false,
	.ret_type       = RET_INTEGER,
	.arg1_type      = ARG_PTR_TO_CTX,
	.arg2_type      = ARG_ANYTHING,
};
#endif

static unsigned long bpf_xdp_copy(void *dst_buff, const void *src_buff,
				  unsigned long off, unsigned long len)
{
	memcpy(dst_buff, src_buff + off, len);
	return 0;
}

BPF_CALL_5(bpf_xdp_event_output, struct xdp_buff *, xdp, struct bpf_map *, map,
	   u64, flags, void *, meta, u64, meta_size)
{
	u64 xdp_size = (flags & BPF_F_CTXLEN_MASK) >> 32;

	if (unlikely(flags & ~(BPF_F_CTXLEN_MASK | BPF_F_INDEX_MASK)))
		return -EINVAL;
	if (unlikely(xdp_size > (unsigned long)(xdp->data_end - xdp->data)))
		return -EFAULT;

	return bpf_event_output(map, flags, meta, meta_size, xdp->data,
				xdp_size, bpf_xdp_copy);
}

static const struct bpf_func_proto bpf_xdp_event_output_proto = {
	.func		= bpf_xdp_event_output,
	.gpl_only	= true,
	.ret_type	= RET_INTEGER,
	.arg1_type	= ARG_PTR_TO_CTX,
	.arg2_type	= ARG_CONST_MAP_PTR,
	.arg3_type	= ARG_ANYTHING,
	.arg4_type	= ARG_PTR_TO_MEM,
	.arg5_type	= ARG_CONST_SIZE_OR_ZERO,
};

BPF_CALL_1(bpf_get_socket_cookie, struct sk_buff *, skb)
{
	return skb->sk ? sock_gen_cookie(skb->sk) : 0;
}

static const struct bpf_func_proto bpf_get_socket_cookie_proto = {
	.func           = bpf_get_socket_cookie,
	.gpl_only       = false,
	.ret_type       = RET_INTEGER,
	.arg1_type      = ARG_PTR_TO_CTX,
};

BPF_CALL_1(bpf_get_socket_cookie_sock_addr, struct bpf_sock_addr_kern *, ctx)
{
	return sock_gen_cookie(ctx->sk);
}

static const struct bpf_func_proto bpf_get_socket_cookie_sock_addr_proto = {
	.func		= bpf_get_socket_cookie_sock_addr,
	.gpl_only	= false,
	.ret_type	= RET_INTEGER,
	.arg1_type	= ARG_PTR_TO_CTX,
};

BPF_CALL_1(bpf_get_socket_cookie_sock_ops, struct bpf_sock_ops_kern *, ctx)
{
	return sock_gen_cookie(ctx->sk);
}

static const struct bpf_func_proto bpf_get_socket_cookie_sock_ops_proto = {
	.func		= bpf_get_socket_cookie_sock_ops,
	.gpl_only	= false,
	.ret_type	= RET_INTEGER,
	.arg1_type	= ARG_PTR_TO_CTX,
};

BPF_CALL_1(bpf_get_socket_uid, struct sk_buff *, skb)
{
	struct sock *sk = sk_to_full_sk(skb->sk);
	kuid_t kuid;

	if (!sk || !sk_fullsock(sk))
		return overflowuid;
	kuid = sock_net_uid(sock_net(sk), sk);
	return from_kuid_munged(sock_net(sk)->user_ns, kuid);
}

static const struct bpf_func_proto bpf_get_socket_uid_proto = {
	.func           = bpf_get_socket_uid,
	.gpl_only       = false,
	.ret_type       = RET_INTEGER,
	.arg1_type      = ARG_PTR_TO_CTX,
};

BPF_CALL_5(bpf_sockopt_event_output, struct bpf_sock_ops_kern *, bpf_sock,
	   struct bpf_map *, map, u64, flags, void *, data, u64, size)
{
	if (unlikely(flags & ~(BPF_F_INDEX_MASK)))
		return -EINVAL;

	return bpf_event_output(map, flags, data, size, NULL, 0, NULL);
}

static const struct bpf_func_proto bpf_sockopt_event_output_proto =  {
	.func		= bpf_sockopt_event_output,
	.gpl_only       = true,
	.ret_type       = RET_INTEGER,
	.arg1_type      = ARG_PTR_TO_CTX,
	.arg2_type      = ARG_CONST_MAP_PTR,
	.arg3_type      = ARG_ANYTHING,
	.arg4_type      = ARG_PTR_TO_MEM,
	.arg5_type      = ARG_CONST_SIZE_OR_ZERO,
};

BPF_CALL_5(bpf_setsockopt, struct bpf_sock_ops_kern *, bpf_sock,
	   int, level, int, optname, char *, optval, int, optlen)
{
	struct sock *sk = bpf_sock->sk;
	int ret = 0;
	int val;

	if (!sk_fullsock(sk))
		return -EINVAL;

	if (level == SOL_SOCKET) {
		if (optlen != sizeof(int))
			return -EINVAL;
		val = *((int *)optval);

		/* Only some socketops are supported */
		switch (optname) {
		case SO_RCVBUF:
			sk->sk_userlocks |= SOCK_RCVBUF_LOCK;
			sk->sk_rcvbuf = max_t(int, val * 2, SOCK_MIN_RCVBUF);
			break;
		case SO_SNDBUF:
			sk->sk_userlocks |= SOCK_SNDBUF_LOCK;
			sk->sk_sndbuf = max_t(int, val * 2, SOCK_MIN_SNDBUF);
			break;
		case SO_MAX_PACING_RATE: /* 32bit version */
			sk->sk_max_pacing_rate = (val == ~0U) ? ~0UL : val;
			sk->sk_pacing_rate = min(sk->sk_pacing_rate,
						 sk->sk_max_pacing_rate);
			break;
		case SO_PRIORITY:
			sk->sk_priority = val;
			break;
		case SO_RCVLOWAT:
			if (val < 0)
				val = INT_MAX;
			sk->sk_rcvlowat = val ? : 1;
			break;
		case SO_MARK:
			sk->sk_mark = val;
			break;
		default:
			ret = -EINVAL;
		}
#ifdef CONFIG_INET
	} else if (level == SOL_IP) {
		if (optlen != sizeof(int) || sk->sk_family != AF_INET)
			return -EINVAL;

		val = *((int *)optval);
		/* Only some options are supported */
		switch (optname) {
		case IP_TOS:
			if (val < -1 || val > 0xff) {
				ret = -EINVAL;
			} else {
				struct inet_sock *inet = inet_sk(sk);

				if (val == -1)
					val = 0;
				inet->tos = val;
			}
			break;
		default:
			ret = -EINVAL;
		}
#if IS_ENABLED(CONFIG_IPV6)
	} else if (level == SOL_IPV6) {
		if (optlen != sizeof(int) || sk->sk_family != AF_INET6)
			return -EINVAL;

		val = *((int *)optval);
		/* Only some options are supported */
		switch (optname) {
		case IPV6_TCLASS:
			if (val < -1 || val > 0xff) {
				ret = -EINVAL;
			} else {
				struct ipv6_pinfo *np = inet6_sk(sk);

				if (val == -1)
					val = 0;
				np->tclass = val;
			}
			break;
		default:
			ret = -EINVAL;
		}
#endif
	} else if (level == SOL_TCP &&
		   sk->sk_prot->setsockopt == tcp_setsockopt) {
		if (optname == TCP_CONGESTION) {
			char name[TCP_CA_NAME_MAX];
			bool reinit = bpf_sock->op > BPF_SOCK_OPS_NEEDS_ECN;

			strncpy(name, optval, min_t(long, optlen,
						    TCP_CA_NAME_MAX-1));
			name[TCP_CA_NAME_MAX-1] = 0;
			ret = tcp_set_congestion_control(sk, name, false,
							 reinit);
		} else {
			struct tcp_sock *tp = tcp_sk(sk);

			if (optlen != sizeof(int))
				return -EINVAL;

			val = *((int *)optval);
			/* Only some options are supported */
			switch (optname) {
			case TCP_BPF_IW:
				if (val <= 0 || tp->data_segs_out > 0)
					ret = -EINVAL;
				else
					tp->snd_cwnd = val;
				break;
			case TCP_BPF_SNDCWND_CLAMP:
				if (val <= 0) {
					ret = -EINVAL;
				} else {
					tp->snd_cwnd_clamp = val;
					tp->snd_ssthresh = val;
				}
				break;
			case TCP_SAVE_SYN:
				if (val < 0 || val > 1)
					ret = -EINVAL;
				else
					tp->save_syn = val;
				break;
			default:
				ret = -EINVAL;
			}
		}
#endif
	} else {
		ret = -EINVAL;
	}
	return ret;
}

static const struct bpf_func_proto bpf_setsockopt_proto = {
	.func		= bpf_setsockopt,
	.gpl_only	= false,
	.ret_type	= RET_INTEGER,
	.arg1_type	= ARG_PTR_TO_CTX,
	.arg2_type	= ARG_ANYTHING,
	.arg3_type	= ARG_ANYTHING,
	.arg4_type	= ARG_PTR_TO_MEM,
	.arg5_type	= ARG_CONST_SIZE,
};

BPF_CALL_5(bpf_getsockopt, struct bpf_sock_ops_kern *, bpf_sock,
	   int, level, int, optname, char *, optval, int, optlen)
{
	struct sock *sk = bpf_sock->sk;

	if (!sk_fullsock(sk))
		goto err_clear;
#ifdef CONFIG_INET
	if (level == SOL_TCP && sk->sk_prot->getsockopt == tcp_getsockopt) {
		struct inet_connection_sock *icsk;
		struct tcp_sock *tp;

		switch (optname) {
		case TCP_CONGESTION:
			icsk = inet_csk(sk);

			if (!icsk->icsk_ca_ops || optlen <= 1)
				goto err_clear;
			strncpy(optval, icsk->icsk_ca_ops->name, optlen);
			optval[optlen - 1] = 0;
			break;
		case TCP_SAVED_SYN:
			tp = tcp_sk(sk);

			if (optlen <= 0 || !tp->saved_syn ||
			    optlen > tp->saved_syn[0])
				goto err_clear;
			memcpy(optval, tp->saved_syn + 1, optlen);
			break;
		default:
			goto err_clear;
		}
	} else if (level == SOL_IP) {
		struct inet_sock *inet = inet_sk(sk);

		if (optlen != sizeof(int) || sk->sk_family != AF_INET)
			goto err_clear;

		/* Only some options are supported */
		switch (optname) {
		case IP_TOS:
			*((int *)optval) = (int)inet->tos;
			break;
		default:
			goto err_clear;
		}
#if IS_ENABLED(CONFIG_IPV6)
	} else if (level == SOL_IPV6) {
		struct ipv6_pinfo *np = inet6_sk(sk);

		if (optlen != sizeof(int) || sk->sk_family != AF_INET6)
			goto err_clear;

		/* Only some options are supported */
		switch (optname) {
		case IPV6_TCLASS:
			*((int *)optval) = (int)np->tclass;
			break;
		default:
			goto err_clear;
		}
#endif
	} else {
		goto err_clear;
	}
	return 0;
#endif
err_clear:
	memset(optval, 0, optlen);
	return -EINVAL;
}

static const struct bpf_func_proto bpf_getsockopt_proto = {
	.func		= bpf_getsockopt,
	.gpl_only	= false,
	.ret_type	= RET_INTEGER,
	.arg1_type	= ARG_PTR_TO_CTX,
	.arg2_type	= ARG_ANYTHING,
	.arg3_type	= ARG_ANYTHING,
	.arg4_type	= ARG_PTR_TO_UNINIT_MEM,
	.arg5_type	= ARG_CONST_SIZE,
};

BPF_CALL_2(bpf_sock_ops_cb_flags_set, struct bpf_sock_ops_kern *, bpf_sock,
	   int, argval)
{
	struct sock *sk = bpf_sock->sk;
	int val = argval & BPF_SOCK_OPS_ALL_CB_FLAGS;

	if (!IS_ENABLED(CONFIG_INET) || !sk_fullsock(sk))
		return -EINVAL;

	if (val)
		tcp_sk(sk)->bpf_sock_ops_cb_flags = val;

	return argval & (~BPF_SOCK_OPS_ALL_CB_FLAGS);
}

static const struct bpf_func_proto bpf_sock_ops_cb_flags_set_proto = {
	.func		= bpf_sock_ops_cb_flags_set,
	.gpl_only	= false,
	.ret_type	= RET_INTEGER,
	.arg1_type	= ARG_PTR_TO_CTX,
	.arg2_type	= ARG_ANYTHING,
};

const struct ipv6_bpf_stub *ipv6_bpf_stub __read_mostly;
EXPORT_SYMBOL_GPL(ipv6_bpf_stub);

BPF_CALL_3(bpf_bind, struct bpf_sock_addr_kern *, ctx, struct sockaddr *, addr,
	   int, addr_len)
{
#ifdef CONFIG_INET
	struct sock *sk = ctx->sk;
	int err;

	/* Binding to port can be expensive so it's prohibited in the helper.
	 * Only binding to IP is supported.
	 */
	err = -EINVAL;
	if (addr->sa_family == AF_INET) {
		if (addr_len < sizeof(struct sockaddr_in))
			return err;
		if (((struct sockaddr_in *)addr)->sin_port != htons(0))
			return err;
		return __inet_bind(sk, addr, addr_len, true, false);
#if IS_ENABLED(CONFIG_IPV6)
	} else if (addr->sa_family == AF_INET6) {
		if (addr_len < SIN6_LEN_RFC2133)
			return err;
		if (((struct sockaddr_in6 *)addr)->sin6_port != htons(0))
			return err;
		/* ipv6_bpf_stub cannot be NULL, since it's called from
		 * bpf_cgroup_inet6_connect hook and ipv6 is already loaded
		 */
		return ipv6_bpf_stub->inet6_bind(sk, addr, addr_len, true, false);
#endif /* CONFIG_IPV6 */
	}
#endif /* CONFIG_INET */

	return -EAFNOSUPPORT;
}

static const struct bpf_func_proto bpf_bind_proto = {
	.func		= bpf_bind,
	.gpl_only	= false,
	.ret_type	= RET_INTEGER,
	.arg1_type	= ARG_PTR_TO_CTX,
	.arg2_type	= ARG_PTR_TO_MEM,
	.arg3_type	= ARG_CONST_SIZE,
};

#ifdef CONFIG_XFRM
BPF_CALL_5(bpf_skb_get_xfrm_state, struct sk_buff *, skb, u32, index,
	   struct bpf_xfrm_state *, to, u32, size, u64, flags)
{
	const struct sec_path *sp = skb_sec_path(skb);
	const struct xfrm_state *x;

	if (!sp || unlikely(index >= sp->len || flags))
		goto err_clear;

	x = sp->xvec[index];

	if (unlikely(size != sizeof(struct bpf_xfrm_state)))
		goto err_clear;

	to->reqid = x->props.reqid;
	to->spi = x->id.spi;
	to->family = x->props.family;
	to->ext = 0;

	if (to->family == AF_INET6) {
		memcpy(to->remote_ipv6, x->props.saddr.a6,
		       sizeof(to->remote_ipv6));
	} else {
		to->remote_ipv4 = x->props.saddr.a4;
		memset(&to->remote_ipv6[1], 0, sizeof(__u32) * 3);
	}

	return 0;
err_clear:
	memset(to, 0, size);
	return -EINVAL;
}

static const struct bpf_func_proto bpf_skb_get_xfrm_state_proto = {
	.func		= bpf_skb_get_xfrm_state,
	.gpl_only	= false,
	.ret_type	= RET_INTEGER,
	.arg1_type	= ARG_PTR_TO_CTX,
	.arg2_type	= ARG_ANYTHING,
	.arg3_type	= ARG_PTR_TO_UNINIT_MEM,
	.arg4_type	= ARG_CONST_SIZE,
	.arg5_type	= ARG_ANYTHING,
};
#endif

#if IS_ENABLED(CONFIG_INET) || IS_ENABLED(CONFIG_IPV6)
static int bpf_fib_set_fwd_params(struct bpf_fib_lookup *params,
				  const struct neighbour *neigh,
				  const struct net_device *dev)
{
	memcpy(params->dmac, neigh->ha, ETH_ALEN);
	memcpy(params->smac, dev->dev_addr, ETH_ALEN);
	params->h_vlan_TCI = 0;
	params->h_vlan_proto = 0;
	params->ifindex = dev->ifindex;

	return 0;
}
#endif

#if IS_ENABLED(CONFIG_INET)
static int bpf_ipv4_fib_lookup(struct net *net, struct bpf_fib_lookup *params,
			       u32 flags, bool check_mtu)
{
	struct in_device *in_dev;
	struct neighbour *neigh;
	struct net_device *dev;
	struct fib_result res;
	struct fib_nh *nh;
	struct flowi4 fl4;
	int err;
	u32 mtu;

	dev = dev_get_by_index_rcu(net, params->ifindex);
	if (unlikely(!dev))
		return -ENODEV;

	/* verify forwarding is enabled on this interface */
	in_dev = __in_dev_get_rcu(dev);
	if (unlikely(!in_dev || !IN_DEV_FORWARD(in_dev)))
		return BPF_FIB_LKUP_RET_FWD_DISABLED;

	if (flags & BPF_FIB_LOOKUP_OUTPUT) {
		fl4.flowi4_iif = 1;
		fl4.flowi4_oif = params->ifindex;
	} else {
		fl4.flowi4_iif = params->ifindex;
		fl4.flowi4_oif = 0;
	}
	fl4.flowi4_tos = params->tos & IPTOS_RT_MASK;
	fl4.flowi4_scope = RT_SCOPE_UNIVERSE;
	fl4.flowi4_flags = 0;

	fl4.flowi4_proto = params->l4_protocol;
	fl4.daddr = params->ipv4_dst;
	fl4.saddr = params->ipv4_src;
	fl4.fl4_sport = params->sport;
	fl4.fl4_dport = params->dport;

	if (flags & BPF_FIB_LOOKUP_DIRECT) {
		u32 tbid = l3mdev_fib_table_rcu(dev) ? : RT_TABLE_MAIN;
		struct fib_table *tb;

		tb = fib_get_table(net, tbid);
		if (unlikely(!tb))
			return BPF_FIB_LKUP_RET_NOT_FWDED;

		err = fib_table_lookup(tb, &fl4, &res, FIB_LOOKUP_NOREF);
	} else {
		fl4.flowi4_mark = 0;
		fl4.flowi4_secid = 0;
		fl4.flowi4_tun_key.tun_id = 0;
		fl4.flowi4_uid = sock_net_uid(net, NULL);

		err = fib_lookup(net, &fl4, &res, FIB_LOOKUP_NOREF);
	}

	if (err) {
		/* map fib lookup errors to RTN_ type */
		if (err == -EINVAL)
			return BPF_FIB_LKUP_RET_BLACKHOLE;
		if (err == -EHOSTUNREACH)
			return BPF_FIB_LKUP_RET_UNREACHABLE;
		if (err == -EACCES)
			return BPF_FIB_LKUP_RET_PROHIBIT;

		return BPF_FIB_LKUP_RET_NOT_FWDED;
	}

	if (res.type != RTN_UNICAST)
		return BPF_FIB_LKUP_RET_NOT_FWDED;

	if (res.fi->fib_nhs > 1)
		fib_select_path(net, &res, &fl4, NULL);

	if (check_mtu) {
		mtu = ip_mtu_from_fib_result(&res, params->ipv4_dst);
		if (params->tot_len > mtu)
			return BPF_FIB_LKUP_RET_FRAG_NEEDED;
	}

	nh = &res.fi->fib_nh[res.nh_sel];

	/* do not handle lwt encaps right now */
	if (nh->nh_lwtstate)
		return BPF_FIB_LKUP_RET_UNSUPP_LWT;

	dev = nh->nh_dev;
	if (nh->nh_gw)
		params->ipv4_dst = nh->nh_gw;

	params->rt_metric = res.fi->fib_priority;

	/* xdp and cls_bpf programs are run in RCU-bh so
	 * rcu_read_lock_bh is not needed here
	 */
	neigh = __ipv4_neigh_lookup_noref(dev, (__force u32)params->ipv4_dst);
	if (!neigh)
		return BPF_FIB_LKUP_RET_NO_NEIGH;

	return bpf_fib_set_fwd_params(params, neigh, dev);
}
#endif

#if IS_ENABLED(CONFIG_IPV6)
static int bpf_ipv6_fib_lookup(struct net *net, struct bpf_fib_lookup *params,
			       u32 flags, bool check_mtu)
{
	struct in6_addr *src = (struct in6_addr *) params->ipv6_src;
	struct in6_addr *dst = (struct in6_addr *) params->ipv6_dst;
	struct neighbour *neigh;
	struct net_device *dev;
	struct inet6_dev *idev;
	struct fib6_info *f6i;
	struct flowi6 fl6;
	int strict = 0;
	int oif;
	u32 mtu;

	/* link local addresses are never forwarded */
	if (rt6_need_strict(dst) || rt6_need_strict(src))
		return BPF_FIB_LKUP_RET_NOT_FWDED;

	dev = dev_get_by_index_rcu(net, params->ifindex);
	if (unlikely(!dev))
		return -ENODEV;

	idev = __in6_dev_get_safely(dev);
	if (unlikely(!idev || !net->ipv6.devconf_all->forwarding))
		return BPF_FIB_LKUP_RET_FWD_DISABLED;

	if (flags & BPF_FIB_LOOKUP_OUTPUT) {
		fl6.flowi6_iif = 1;
		oif = fl6.flowi6_oif = params->ifindex;
	} else {
		oif = fl6.flowi6_iif = params->ifindex;
		fl6.flowi6_oif = 0;
		strict = RT6_LOOKUP_F_HAS_SADDR;
	}
	fl6.flowlabel = params->flowinfo;
	fl6.flowi6_scope = 0;
	fl6.flowi6_flags = 0;
	fl6.mp_hash = 0;

	fl6.flowi6_proto = params->l4_protocol;
	fl6.daddr = *dst;
	fl6.saddr = *src;
	fl6.fl6_sport = params->sport;
	fl6.fl6_dport = params->dport;

	if (flags & BPF_FIB_LOOKUP_DIRECT) {
		u32 tbid = l3mdev_fib_table_rcu(dev) ? : RT_TABLE_MAIN;
		struct fib6_table *tb;

		tb = ipv6_stub->fib6_get_table(net, tbid);
		if (unlikely(!tb))
			return BPF_FIB_LKUP_RET_NOT_FWDED;

		f6i = ipv6_stub->fib6_table_lookup(net, tb, oif, &fl6, strict);
	} else {
		fl6.flowi6_mark = 0;
		fl6.flowi6_secid = 0;
		fl6.flowi6_tun_key.tun_id = 0;
		fl6.flowi6_uid = sock_net_uid(net, NULL);

		f6i = ipv6_stub->fib6_lookup(net, oif, &fl6, strict);
	}

	if (unlikely(IS_ERR_OR_NULL(f6i) || f6i == net->ipv6.fib6_null_entry))
		return BPF_FIB_LKUP_RET_NOT_FWDED;

	if (unlikely(f6i->fib6_flags & RTF_REJECT)) {
		switch (f6i->fib6_type) {
		case RTN_BLACKHOLE:
			return BPF_FIB_LKUP_RET_BLACKHOLE;
		case RTN_UNREACHABLE:
			return BPF_FIB_LKUP_RET_UNREACHABLE;
		case RTN_PROHIBIT:
			return BPF_FIB_LKUP_RET_PROHIBIT;
		default:
			return BPF_FIB_LKUP_RET_NOT_FWDED;
		}
	}

	if (f6i->fib6_type != RTN_UNICAST)
		return BPF_FIB_LKUP_RET_NOT_FWDED;

	if (f6i->fib6_nsiblings && fl6.flowi6_oif == 0)
		f6i = ipv6_stub->fib6_multipath_select(net, f6i, &fl6,
						       fl6.flowi6_oif, NULL,
						       strict);

	if (check_mtu) {
		mtu = ipv6_stub->ip6_mtu_from_fib6(f6i, dst, src);
		if (params->tot_len > mtu)
			return BPF_FIB_LKUP_RET_FRAG_NEEDED;
	}

	if (f6i->fib6_nh.nh_lwtstate)
		return BPF_FIB_LKUP_RET_UNSUPP_LWT;

	if (f6i->fib6_flags & RTF_GATEWAY)
		*dst = f6i->fib6_nh.nh_gw;

	dev = f6i->fib6_nh.nh_dev;
	params->rt_metric = f6i->fib6_metric;

	/* xdp and cls_bpf programs are run in RCU-bh so rcu_read_lock_bh is
	 * not needed here. Can not use __ipv6_neigh_lookup_noref here
	 * because we need to get nd_tbl via the stub
	 */
	neigh = ___neigh_lookup_noref(ipv6_stub->nd_tbl, neigh_key_eq128,
				      ndisc_hashfn, dst, dev);
	if (!neigh)
		return BPF_FIB_LKUP_RET_NO_NEIGH;

	return bpf_fib_set_fwd_params(params, neigh, dev);
}
#endif

BPF_CALL_4(bpf_xdp_fib_lookup, struct xdp_buff *, ctx,
	   struct bpf_fib_lookup *, params, int, plen, u32, flags)
{
	if (plen < sizeof(*params))
		return -EINVAL;

	if (flags & ~(BPF_FIB_LOOKUP_DIRECT | BPF_FIB_LOOKUP_OUTPUT))
		return -EINVAL;

	switch (params->family) {
#if IS_ENABLED(CONFIG_INET)
	case AF_INET:
		return bpf_ipv4_fib_lookup(dev_net(ctx->rxq->dev), params,
					   flags, true);
#endif
#if IS_ENABLED(CONFIG_IPV6)
	case AF_INET6:
		return bpf_ipv6_fib_lookup(dev_net(ctx->rxq->dev), params,
					   flags, true);
#endif
	}
	return -EAFNOSUPPORT;
}

static const struct bpf_func_proto bpf_xdp_fib_lookup_proto = {
	.func		= bpf_xdp_fib_lookup,
	.gpl_only	= true,
	.ret_type	= RET_INTEGER,
	.arg1_type      = ARG_PTR_TO_CTX,
	.arg2_type      = ARG_PTR_TO_MEM,
	.arg3_type      = ARG_CONST_SIZE,
	.arg4_type	= ARG_ANYTHING,
};

BPF_CALL_4(bpf_skb_fib_lookup, struct sk_buff *, skb,
	   struct bpf_fib_lookup *, params, int, plen, u32, flags)
{
	struct net *net = dev_net(skb->dev);
	int rc = -EAFNOSUPPORT;

	if (plen < sizeof(*params))
		return -EINVAL;

	if (flags & ~(BPF_FIB_LOOKUP_DIRECT | BPF_FIB_LOOKUP_OUTPUT))
		return -EINVAL;

	switch (params->family) {
#if IS_ENABLED(CONFIG_INET)
	case AF_INET:
		rc = bpf_ipv4_fib_lookup(net, params, flags, false);
		break;
#endif
#if IS_ENABLED(CONFIG_IPV6)
	case AF_INET6:
		rc = bpf_ipv6_fib_lookup(net, params, flags, false);
		break;
#endif
	}

	if (!rc) {
		struct net_device *dev;

		dev = dev_get_by_index_rcu(net, params->ifindex);
		if (!is_skb_forwardable(dev, skb))
			rc = BPF_FIB_LKUP_RET_FRAG_NEEDED;
	}

	return rc;
}

static const struct bpf_func_proto bpf_skb_fib_lookup_proto = {
	.func		= bpf_skb_fib_lookup,
	.gpl_only	= true,
	.ret_type	= RET_INTEGER,
	.arg1_type      = ARG_PTR_TO_CTX,
	.arg2_type      = ARG_PTR_TO_MEM,
	.arg3_type      = ARG_CONST_SIZE,
	.arg4_type	= ARG_ANYTHING,
};

#if IS_ENABLED(CONFIG_IPV6_SEG6_BPF)
static int bpf_push_seg6_encap(struct sk_buff *skb, u32 type, void *hdr, u32 len)
{
	int err;
	struct ipv6_sr_hdr *srh = (struct ipv6_sr_hdr *)hdr;

	if (!seg6_validate_srh(srh, len))
		return -EINVAL;

	switch (type) {
	case BPF_LWT_ENCAP_SEG6_INLINE:
		if (skb->protocol != htons(ETH_P_IPV6))
			return -EBADMSG;

		err = seg6_do_srh_inline(skb, srh);
		break;
	case BPF_LWT_ENCAP_SEG6:
		skb_reset_inner_headers(skb);
		skb->encapsulation = 1;
		err = seg6_do_srh_encap(skb, srh, IPPROTO_IPV6);
		break;
	default:
		return -EINVAL;
	}

	bpf_compute_data_pointers(skb);
	if (err)
		return err;

	ipv6_hdr(skb)->payload_len = htons(skb->len - sizeof(struct ipv6hdr));
	skb_set_transport_header(skb, sizeof(struct ipv6hdr));

	return seg6_lookup_nexthop(skb, NULL, 0);
}
#endif /* CONFIG_IPV6_SEG6_BPF */

BPF_CALL_4(bpf_lwt_push_encap, struct sk_buff *, skb, u32, type, void *, hdr,
	   u32, len)
{
	switch (type) {
#if IS_ENABLED(CONFIG_IPV6_SEG6_BPF)
	case BPF_LWT_ENCAP_SEG6:
	case BPF_LWT_ENCAP_SEG6_INLINE:
		return bpf_push_seg6_encap(skb, type, hdr, len);
#endif
	default:
		return -EINVAL;
	}
}

static const struct bpf_func_proto bpf_lwt_push_encap_proto = {
	.func		= bpf_lwt_push_encap,
	.gpl_only	= false,
	.ret_type	= RET_INTEGER,
	.arg1_type	= ARG_PTR_TO_CTX,
	.arg2_type	= ARG_ANYTHING,
	.arg3_type	= ARG_PTR_TO_MEM,
	.arg4_type	= ARG_CONST_SIZE
};

#if IS_ENABLED(CONFIG_IPV6_SEG6_BPF)
BPF_CALL_4(bpf_lwt_seg6_store_bytes, struct sk_buff *, skb, u32, offset,
	   const void *, from, u32, len)
{
	struct seg6_bpf_srh_state *srh_state =
		this_cpu_ptr(&seg6_bpf_srh_states);
	struct ipv6_sr_hdr *srh = srh_state->srh;
	void *srh_tlvs, *srh_end, *ptr;
	int srhoff = 0;

	if (srh == NULL)
		return -EINVAL;

	srh_tlvs = (void *)((char *)srh + ((srh->first_segment + 1) << 4));
	srh_end = (void *)((char *)srh + sizeof(*srh) + srh_state->hdrlen);

	ptr = skb->data + offset;
	if (ptr >= srh_tlvs && ptr + len <= srh_end)
		srh_state->valid = false;
	else if (ptr < (void *)&srh->flags ||
		 ptr + len > (void *)&srh->segments)
		return -EFAULT;

	if (unlikely(bpf_try_make_writable(skb, offset + len)))
		return -EFAULT;
	if (ipv6_find_hdr(skb, &srhoff, IPPROTO_ROUTING, NULL, NULL) < 0)
		return -EINVAL;
	srh_state->srh = (struct ipv6_sr_hdr *)(skb->data + srhoff);

	memcpy(skb->data + offset, from, len);
	return 0;
}

static const struct bpf_func_proto bpf_lwt_seg6_store_bytes_proto = {
	.func		= bpf_lwt_seg6_store_bytes,
	.gpl_only	= false,
	.ret_type	= RET_INTEGER,
	.arg1_type	= ARG_PTR_TO_CTX,
	.arg2_type	= ARG_ANYTHING,
	.arg3_type	= ARG_PTR_TO_MEM,
	.arg4_type	= ARG_CONST_SIZE
};

static void bpf_update_srh_state(struct sk_buff *skb)
{
	struct seg6_bpf_srh_state *srh_state =
		this_cpu_ptr(&seg6_bpf_srh_states);
	int srhoff = 0;

	if (ipv6_find_hdr(skb, &srhoff, IPPROTO_ROUTING, NULL, NULL) < 0) {
		srh_state->srh = NULL;
	} else {
		srh_state->srh = (struct ipv6_sr_hdr *)(skb->data + srhoff);
		srh_state->hdrlen = srh_state->srh->hdrlen << 3;
		srh_state->valid = true;
	}
}

BPF_CALL_4(bpf_lwt_seg6_action, struct sk_buff *, skb,
	   u32, action, void *, param, u32, param_len)
{
	struct seg6_bpf_srh_state *srh_state =
		this_cpu_ptr(&seg6_bpf_srh_states);
	int hdroff = 0;
	int err;

	switch (action) {
	case SEG6_LOCAL_ACTION_END_X:
		if (!seg6_bpf_has_valid_srh(skb))
			return -EBADMSG;
		if (param_len != sizeof(struct in6_addr))
			return -EINVAL;
		return seg6_lookup_nexthop(skb, (struct in6_addr *)param, 0);
	case SEG6_LOCAL_ACTION_END_T:
		if (!seg6_bpf_has_valid_srh(skb))
			return -EBADMSG;
		if (param_len != sizeof(int))
			return -EINVAL;
		return seg6_lookup_nexthop(skb, NULL, *(int *)param);
	case SEG6_LOCAL_ACTION_END_DT6:
		if (!seg6_bpf_has_valid_srh(skb))
			return -EBADMSG;
		if (param_len != sizeof(int))
			return -EINVAL;

		if (ipv6_find_hdr(skb, &hdroff, IPPROTO_IPV6, NULL, NULL) < 0)
			return -EBADMSG;
		if (!pskb_pull(skb, hdroff))
			return -EBADMSG;

		skb_postpull_rcsum(skb, skb_network_header(skb), hdroff);
		skb_reset_network_header(skb);
		skb_reset_transport_header(skb);
		skb->encapsulation = 0;

		bpf_compute_data_pointers(skb);
		bpf_update_srh_state(skb);
		return seg6_lookup_nexthop(skb, NULL, *(int *)param);
	case SEG6_LOCAL_ACTION_END_B6:
		if (srh_state->srh && !seg6_bpf_has_valid_srh(skb))
			return -EBADMSG;
		err = bpf_push_seg6_encap(skb, BPF_LWT_ENCAP_SEG6_INLINE,
					  param, param_len);
		if (!err)
			bpf_update_srh_state(skb);

		return err;
	case SEG6_LOCAL_ACTION_END_B6_ENCAP:
		if (srh_state->srh && !seg6_bpf_has_valid_srh(skb))
			return -EBADMSG;
		err = bpf_push_seg6_encap(skb, BPF_LWT_ENCAP_SEG6,
					  param, param_len);
		if (!err)
			bpf_update_srh_state(skb);

		return err;
	default:
		return -EINVAL;
	}
}

static const struct bpf_func_proto bpf_lwt_seg6_action_proto = {
	.func		= bpf_lwt_seg6_action,
	.gpl_only	= false,
	.ret_type	= RET_INTEGER,
	.arg1_type	= ARG_PTR_TO_CTX,
	.arg2_type	= ARG_ANYTHING,
	.arg3_type	= ARG_PTR_TO_MEM,
	.arg4_type	= ARG_CONST_SIZE
};

BPF_CALL_3(bpf_lwt_seg6_adjust_srh, struct sk_buff *, skb, u32, offset,
	   s32, len)
{
	struct seg6_bpf_srh_state *srh_state =
		this_cpu_ptr(&seg6_bpf_srh_states);
	struct ipv6_sr_hdr *srh = srh_state->srh;
	void *srh_end, *srh_tlvs, *ptr;
	struct ipv6hdr *hdr;
	int srhoff = 0;
	int ret;

	if (unlikely(srh == NULL))
		return -EINVAL;

	srh_tlvs = (void *)((unsigned char *)srh + sizeof(*srh) +
			((srh->first_segment + 1) << 4));
	srh_end = (void *)((unsigned char *)srh + sizeof(*srh) +
			srh_state->hdrlen);
	ptr = skb->data + offset;

	if (unlikely(ptr < srh_tlvs || ptr > srh_end))
		return -EFAULT;
	if (unlikely(len < 0 && (void *)((char *)ptr - len) > srh_end))
		return -EFAULT;

	if (len > 0) {
		ret = skb_cow_head(skb, len);
		if (unlikely(ret < 0))
			return ret;

		ret = bpf_skb_net_hdr_push(skb, offset, len);
	} else {
		ret = bpf_skb_net_hdr_pop(skb, offset, -1 * len);
	}

	bpf_compute_data_pointers(skb);
	if (unlikely(ret < 0))
		return ret;

	hdr = (struct ipv6hdr *)skb->data;
	hdr->payload_len = htons(skb->len - sizeof(struct ipv6hdr));

	if (ipv6_find_hdr(skb, &srhoff, IPPROTO_ROUTING, NULL, NULL) < 0)
		return -EINVAL;
	srh_state->srh = (struct ipv6_sr_hdr *)(skb->data + srhoff);
	srh_state->hdrlen += len;
	srh_state->valid = false;
	return 0;
}

static const struct bpf_func_proto bpf_lwt_seg6_adjust_srh_proto = {
	.func		= bpf_lwt_seg6_adjust_srh,
	.gpl_only	= false,
	.ret_type	= RET_INTEGER,
	.arg1_type	= ARG_PTR_TO_CTX,
	.arg2_type	= ARG_ANYTHING,
	.arg3_type	= ARG_ANYTHING,
};
#endif /* CONFIG_IPV6_SEG6_BPF */

#ifdef CONFIG_INET
static struct sock *sk_lookup(struct net *net, struct bpf_sock_tuple *tuple,
			      int dif, int sdif, u8 family, u8 proto)
{
	bool refcounted = false;
	struct sock *sk = NULL;

	if (family == AF_INET) {
		__be32 src4 = tuple->ipv4.saddr;
		__be32 dst4 = tuple->ipv4.daddr;

		if (proto == IPPROTO_TCP)
			sk = __inet_lookup(net, &tcp_hashinfo, NULL, 0,
					   src4, tuple->ipv4.sport,
					   dst4, tuple->ipv4.dport,
					   dif, sdif, &refcounted);
		else
			sk = __udp4_lib_lookup(net, src4, tuple->ipv4.sport,
					       dst4, tuple->ipv4.dport,
					       dif, sdif, &udp_table, NULL);
#if IS_ENABLED(CONFIG_IPV6)
	} else {
		struct in6_addr *src6 = (struct in6_addr *)&tuple->ipv6.saddr;
		struct in6_addr *dst6 = (struct in6_addr *)&tuple->ipv6.daddr;
<<<<<<< HEAD
		int sdif = inet6_sdif(skb);
=======
>>>>>>> 4afe60a9

		if (proto == IPPROTO_TCP)
			sk = __inet6_lookup(net, &tcp_hashinfo, NULL, 0,
					    src6, tuple->ipv6.sport,
					    dst6, ntohs(tuple->ipv6.dport),
					    dif, sdif, &refcounted);
		else if (likely(ipv6_bpf_stub))
			sk = ipv6_bpf_stub->udp6_lib_lookup(net,
							    src6, tuple->ipv6.sport,
							    dst6, tuple->ipv6.dport,
							    dif, sdif,
							    &udp_table, NULL);
#endif
	}

	if (unlikely(sk && !refcounted && !sock_flag(sk, SOCK_RCU_FREE))) {
		WARN_ONCE(1, "Found non-RCU, unreferenced socket!");
		sk = NULL;
	}
	return sk;
}

/* bpf_sk_lookup performs the core lookup for different types of sockets,
 * taking a reference on the socket if it doesn't have the flag SOCK_RCU_FREE.
 * Returns the socket as an 'unsigned long' to simplify the casting in the
 * callers to satisfy BPF_CALL declarations.
 */
static unsigned long
__bpf_sk_lookup(struct sk_buff *skb, struct bpf_sock_tuple *tuple, u32 len,
		struct net *caller_net, u32 ifindex, u8 proto, u64 netns_id,
		u64 flags)
{
	struct sock *sk = NULL;
	u8 family = AF_UNSPEC;
	struct net *net;
	int sdif;

	family = len == sizeof(tuple->ipv4) ? AF_INET : AF_INET6;
	if (unlikely(family == AF_UNSPEC || netns_id > U32_MAX || flags))
		goto out;

	if (family == AF_INET)
		sdif = inet_sdif(skb);
	else
		sdif = inet6_sdif(skb);

	if (netns_id) {
		net = get_net_ns_by_id(caller_net, netns_id);
		if (unlikely(!net))
			goto out;
		sk = sk_lookup(net, tuple, ifindex, sdif, family, proto);
		put_net(net);
	} else {
		net = caller_net;
		sk = sk_lookup(net, tuple, ifindex, sdif, family, proto);
	}

	if (sk)
		sk = sk_to_full_sk(sk);
out:
	return (unsigned long) sk;
}

static unsigned long
bpf_sk_lookup(struct sk_buff *skb, struct bpf_sock_tuple *tuple, u32 len,
	      u8 proto, u64 netns_id, u64 flags)
{
	struct net *caller_net;
	int ifindex;

	if (skb->dev) {
		caller_net = dev_net(skb->dev);
		ifindex = skb->dev->ifindex;
	} else {
		caller_net = sock_net(skb->sk);
		ifindex = 0;
	}

	return __bpf_sk_lookup(skb, tuple, len, caller_net, ifindex,
			      proto, netns_id, flags);
}

BPF_CALL_5(bpf_sk_lookup_tcp, struct sk_buff *, skb,
	   struct bpf_sock_tuple *, tuple, u32, len, u64, netns_id, u64, flags)
{
	return bpf_sk_lookup(skb, tuple, len, IPPROTO_TCP, netns_id, flags);
}

static const struct bpf_func_proto bpf_sk_lookup_tcp_proto = {
	.func		= bpf_sk_lookup_tcp,
	.gpl_only	= false,
	.pkt_access	= true,
	.ret_type	= RET_PTR_TO_SOCKET_OR_NULL,
	.arg1_type	= ARG_PTR_TO_CTX,
	.arg2_type	= ARG_PTR_TO_MEM,
	.arg3_type	= ARG_CONST_SIZE,
	.arg4_type	= ARG_ANYTHING,
	.arg5_type	= ARG_ANYTHING,
};

BPF_CALL_5(bpf_sk_lookup_udp, struct sk_buff *, skb,
	   struct bpf_sock_tuple *, tuple, u32, len, u64, netns_id, u64, flags)
{
	return bpf_sk_lookup(skb, tuple, len, IPPROTO_UDP, netns_id, flags);
}

static const struct bpf_func_proto bpf_sk_lookup_udp_proto = {
	.func		= bpf_sk_lookup_udp,
	.gpl_only	= false,
	.pkt_access	= true,
	.ret_type	= RET_PTR_TO_SOCKET_OR_NULL,
	.arg1_type	= ARG_PTR_TO_CTX,
	.arg2_type	= ARG_PTR_TO_MEM,
	.arg3_type	= ARG_CONST_SIZE,
	.arg4_type	= ARG_ANYTHING,
	.arg5_type	= ARG_ANYTHING,
};

BPF_CALL_1(bpf_sk_release, struct sock *, sk)
{
	if (!sock_flag(sk, SOCK_RCU_FREE))
		sock_gen_put(sk);
	return 0;
}

static const struct bpf_func_proto bpf_sk_release_proto = {
	.func		= bpf_sk_release,
	.gpl_only	= false,
	.ret_type	= RET_INTEGER,
	.arg1_type	= ARG_PTR_TO_SOCKET,
};

BPF_CALL_5(bpf_xdp_sk_lookup_udp, struct xdp_buff *, ctx,
	   struct bpf_sock_tuple *, tuple, u32, len, u32, netns_id, u64, flags)
{
	struct net *caller_net = dev_net(ctx->rxq->dev);
	int ifindex = ctx->rxq->dev->ifindex;

	return __bpf_sk_lookup(NULL, tuple, len, caller_net, ifindex,
			      IPPROTO_UDP, netns_id, flags);
}

static const struct bpf_func_proto bpf_xdp_sk_lookup_udp_proto = {
	.func           = bpf_xdp_sk_lookup_udp,
	.gpl_only       = false,
	.pkt_access     = true,
	.ret_type       = RET_PTR_TO_SOCKET_OR_NULL,
	.arg1_type      = ARG_PTR_TO_CTX,
	.arg2_type      = ARG_PTR_TO_MEM,
	.arg3_type      = ARG_CONST_SIZE,
	.arg4_type      = ARG_ANYTHING,
	.arg5_type      = ARG_ANYTHING,
};

BPF_CALL_5(bpf_xdp_sk_lookup_tcp, struct xdp_buff *, ctx,
	   struct bpf_sock_tuple *, tuple, u32, len, u32, netns_id, u64, flags)
{
	struct net *caller_net = dev_net(ctx->rxq->dev);
	int ifindex = ctx->rxq->dev->ifindex;

	return __bpf_sk_lookup(NULL, tuple, len, caller_net, ifindex,
			      IPPROTO_TCP, netns_id, flags);
}

static const struct bpf_func_proto bpf_xdp_sk_lookup_tcp_proto = {
	.func           = bpf_xdp_sk_lookup_tcp,
	.gpl_only       = false,
	.pkt_access     = true,
	.ret_type       = RET_PTR_TO_SOCKET_OR_NULL,
	.arg1_type      = ARG_PTR_TO_CTX,
	.arg2_type      = ARG_PTR_TO_MEM,
	.arg3_type      = ARG_CONST_SIZE,
	.arg4_type      = ARG_ANYTHING,
	.arg5_type      = ARG_ANYTHING,
};

BPF_CALL_5(bpf_sock_addr_sk_lookup_tcp, struct bpf_sock_addr_kern *, ctx,
	   struct bpf_sock_tuple *, tuple, u32, len, u64, netns_id, u64, flags)
{
	return __bpf_sk_lookup(NULL, tuple, len, sock_net(ctx->sk), 0,
			       IPPROTO_TCP, netns_id, flags);
}

static const struct bpf_func_proto bpf_sock_addr_sk_lookup_tcp_proto = {
	.func		= bpf_sock_addr_sk_lookup_tcp,
	.gpl_only	= false,
	.ret_type	= RET_PTR_TO_SOCKET_OR_NULL,
	.arg1_type	= ARG_PTR_TO_CTX,
	.arg2_type	= ARG_PTR_TO_MEM,
	.arg3_type	= ARG_CONST_SIZE,
	.arg4_type	= ARG_ANYTHING,
	.arg5_type	= ARG_ANYTHING,
};

BPF_CALL_5(bpf_sock_addr_sk_lookup_udp, struct bpf_sock_addr_kern *, ctx,
	   struct bpf_sock_tuple *, tuple, u32, len, u64, netns_id, u64, flags)
{
	return __bpf_sk_lookup(NULL, tuple, len, sock_net(ctx->sk), 0,
			       IPPROTO_UDP, netns_id, flags);
}

static const struct bpf_func_proto bpf_sock_addr_sk_lookup_udp_proto = {
	.func		= bpf_sock_addr_sk_lookup_udp,
	.gpl_only	= false,
	.ret_type	= RET_PTR_TO_SOCKET_OR_NULL,
	.arg1_type	= ARG_PTR_TO_CTX,
	.arg2_type	= ARG_PTR_TO_MEM,
	.arg3_type	= ARG_CONST_SIZE,
	.arg4_type	= ARG_ANYTHING,
	.arg5_type	= ARG_ANYTHING,
};

#endif /* CONFIG_INET */

bool bpf_helper_changes_pkt_data(void *func)
{
	if (func == bpf_skb_vlan_push ||
	    func == bpf_skb_vlan_pop ||
	    func == bpf_skb_store_bytes ||
	    func == bpf_skb_change_proto ||
	    func == bpf_skb_change_head ||
	    func == sk_skb_change_head ||
	    func == bpf_skb_change_tail ||
	    func == sk_skb_change_tail ||
	    func == bpf_skb_adjust_room ||
	    func == bpf_skb_pull_data ||
	    func == sk_skb_pull_data ||
	    func == bpf_clone_redirect ||
	    func == bpf_l3_csum_replace ||
	    func == bpf_l4_csum_replace ||
	    func == bpf_xdp_adjust_head ||
	    func == bpf_xdp_adjust_meta ||
	    func == bpf_msg_pull_data ||
	    func == bpf_msg_push_data ||
	    func == bpf_xdp_adjust_tail ||
#if IS_ENABLED(CONFIG_IPV6_SEG6_BPF)
	    func == bpf_lwt_seg6_store_bytes ||
	    func == bpf_lwt_seg6_adjust_srh ||
	    func == bpf_lwt_seg6_action ||
#endif
	    func == bpf_lwt_push_encap)
		return true;

	return false;
}

static const struct bpf_func_proto *
bpf_base_func_proto(enum bpf_func_id func_id)
{
	switch (func_id) {
	case BPF_FUNC_map_lookup_elem:
		return &bpf_map_lookup_elem_proto;
	case BPF_FUNC_map_update_elem:
		return &bpf_map_update_elem_proto;
	case BPF_FUNC_map_delete_elem:
		return &bpf_map_delete_elem_proto;
	case BPF_FUNC_map_push_elem:
		return &bpf_map_push_elem_proto;
	case BPF_FUNC_map_pop_elem:
		return &bpf_map_pop_elem_proto;
	case BPF_FUNC_map_peek_elem:
		return &bpf_map_peek_elem_proto;
	case BPF_FUNC_get_prandom_u32:
		return &bpf_get_prandom_u32_proto;
	case BPF_FUNC_get_smp_processor_id:
		return &bpf_get_raw_smp_processor_id_proto;
	case BPF_FUNC_get_numa_node_id:
		return &bpf_get_numa_node_id_proto;
	case BPF_FUNC_tail_call:
		return &bpf_tail_call_proto;
	case BPF_FUNC_ktime_get_ns:
		return &bpf_ktime_get_ns_proto;
	case BPF_FUNC_trace_printk:
		if (capable(CAP_SYS_ADMIN))
			return bpf_get_trace_printk_proto();
		/* else: fall through */
	default:
		return NULL;
	}
}

static const struct bpf_func_proto *
sock_filter_func_proto(enum bpf_func_id func_id, const struct bpf_prog *prog)
{
	switch (func_id) {
	/* inet and inet6 sockets are created in a process
	 * context so there is always a valid uid/gid
	 */
	case BPF_FUNC_get_current_uid_gid:
		return &bpf_get_current_uid_gid_proto;
	case BPF_FUNC_get_local_storage:
		return &bpf_get_local_storage_proto;
	default:
		return bpf_base_func_proto(func_id);
	}
}

static const struct bpf_func_proto *
sock_addr_func_proto(enum bpf_func_id func_id, const struct bpf_prog *prog)
{
	switch (func_id) {
	/* inet and inet6 sockets are created in a process
	 * context so there is always a valid uid/gid
	 */
	case BPF_FUNC_get_current_uid_gid:
		return &bpf_get_current_uid_gid_proto;
	case BPF_FUNC_bind:
		switch (prog->expected_attach_type) {
		case BPF_CGROUP_INET4_CONNECT:
		case BPF_CGROUP_INET6_CONNECT:
			return &bpf_bind_proto;
		default:
			return NULL;
		}
	case BPF_FUNC_get_socket_cookie:
		return &bpf_get_socket_cookie_sock_addr_proto;
	case BPF_FUNC_get_local_storage:
		return &bpf_get_local_storage_proto;
#ifdef CONFIG_INET
	case BPF_FUNC_sk_lookup_tcp:
		return &bpf_sock_addr_sk_lookup_tcp_proto;
	case BPF_FUNC_sk_lookup_udp:
		return &bpf_sock_addr_sk_lookup_udp_proto;
	case BPF_FUNC_sk_release:
		return &bpf_sk_release_proto;
#endif /* CONFIG_INET */
	default:
		return bpf_base_func_proto(func_id);
	}
}

static const struct bpf_func_proto *
sk_filter_func_proto(enum bpf_func_id func_id, const struct bpf_prog *prog)
{
	switch (func_id) {
	case BPF_FUNC_skb_load_bytes:
		return &bpf_skb_load_bytes_proto;
	case BPF_FUNC_skb_load_bytes_relative:
		return &bpf_skb_load_bytes_relative_proto;
	case BPF_FUNC_get_socket_cookie:
		return &bpf_get_socket_cookie_proto;
	case BPF_FUNC_get_socket_uid:
		return &bpf_get_socket_uid_proto;
	default:
		return bpf_base_func_proto(func_id);
	}
}

static const struct bpf_func_proto *
cg_skb_func_proto(enum bpf_func_id func_id, const struct bpf_prog *prog)
{
	switch (func_id) {
	case BPF_FUNC_get_local_storage:
		return &bpf_get_local_storage_proto;
	default:
		return sk_filter_func_proto(func_id, prog);
	}
}

static const struct bpf_func_proto *
tc_cls_act_func_proto(enum bpf_func_id func_id, const struct bpf_prog *prog)
{
	switch (func_id) {
	case BPF_FUNC_skb_store_bytes:
		return &bpf_skb_store_bytes_proto;
	case BPF_FUNC_skb_load_bytes:
		return &bpf_skb_load_bytes_proto;
	case BPF_FUNC_skb_load_bytes_relative:
		return &bpf_skb_load_bytes_relative_proto;
	case BPF_FUNC_skb_pull_data:
		return &bpf_skb_pull_data_proto;
	case BPF_FUNC_csum_diff:
		return &bpf_csum_diff_proto;
	case BPF_FUNC_csum_update:
		return &bpf_csum_update_proto;
	case BPF_FUNC_l3_csum_replace:
		return &bpf_l3_csum_replace_proto;
	case BPF_FUNC_l4_csum_replace:
		return &bpf_l4_csum_replace_proto;
	case BPF_FUNC_clone_redirect:
		return &bpf_clone_redirect_proto;
	case BPF_FUNC_get_cgroup_classid:
		return &bpf_get_cgroup_classid_proto;
	case BPF_FUNC_skb_vlan_push:
		return &bpf_skb_vlan_push_proto;
	case BPF_FUNC_skb_vlan_pop:
		return &bpf_skb_vlan_pop_proto;
	case BPF_FUNC_skb_change_proto:
		return &bpf_skb_change_proto_proto;
	case BPF_FUNC_skb_change_type:
		return &bpf_skb_change_type_proto;
	case BPF_FUNC_skb_adjust_room:
		return &bpf_skb_adjust_room_proto;
	case BPF_FUNC_skb_change_tail:
		return &bpf_skb_change_tail_proto;
	case BPF_FUNC_skb_get_tunnel_key:
		return &bpf_skb_get_tunnel_key_proto;
	case BPF_FUNC_skb_set_tunnel_key:
		return bpf_get_skb_set_tunnel_proto(func_id);
	case BPF_FUNC_skb_get_tunnel_opt:
		return &bpf_skb_get_tunnel_opt_proto;
	case BPF_FUNC_skb_set_tunnel_opt:
		return bpf_get_skb_set_tunnel_proto(func_id);
	case BPF_FUNC_redirect:
		return &bpf_redirect_proto;
	case BPF_FUNC_get_route_realm:
		return &bpf_get_route_realm_proto;
	case BPF_FUNC_get_hash_recalc:
		return &bpf_get_hash_recalc_proto;
	case BPF_FUNC_set_hash_invalid:
		return &bpf_set_hash_invalid_proto;
	case BPF_FUNC_set_hash:
		return &bpf_set_hash_proto;
	case BPF_FUNC_perf_event_output:
		return &bpf_skb_event_output_proto;
	case BPF_FUNC_get_smp_processor_id:
		return &bpf_get_smp_processor_id_proto;
	case BPF_FUNC_skb_under_cgroup:
		return &bpf_skb_under_cgroup_proto;
	case BPF_FUNC_get_socket_cookie:
		return &bpf_get_socket_cookie_proto;
	case BPF_FUNC_get_socket_uid:
		return &bpf_get_socket_uid_proto;
	case BPF_FUNC_fib_lookup:
		return &bpf_skb_fib_lookup_proto;
#ifdef CONFIG_XFRM
	case BPF_FUNC_skb_get_xfrm_state:
		return &bpf_skb_get_xfrm_state_proto;
#endif
#ifdef CONFIG_SOCK_CGROUP_DATA
	case BPF_FUNC_skb_cgroup_id:
		return &bpf_skb_cgroup_id_proto;
	case BPF_FUNC_skb_ancestor_cgroup_id:
		return &bpf_skb_ancestor_cgroup_id_proto;
#endif
#ifdef CONFIG_INET
	case BPF_FUNC_sk_lookup_tcp:
		return &bpf_sk_lookup_tcp_proto;
	case BPF_FUNC_sk_lookup_udp:
		return &bpf_sk_lookup_udp_proto;
	case BPF_FUNC_sk_release:
		return &bpf_sk_release_proto;
#endif
	default:
		return bpf_base_func_proto(func_id);
	}
}

static const struct bpf_func_proto *
xdp_func_proto(enum bpf_func_id func_id, const struct bpf_prog *prog)
{
	switch (func_id) {
	case BPF_FUNC_perf_event_output:
		return &bpf_xdp_event_output_proto;
	case BPF_FUNC_get_smp_processor_id:
		return &bpf_get_smp_processor_id_proto;
	case BPF_FUNC_csum_diff:
		return &bpf_csum_diff_proto;
	case BPF_FUNC_xdp_adjust_head:
		return &bpf_xdp_adjust_head_proto;
	case BPF_FUNC_xdp_adjust_meta:
		return &bpf_xdp_adjust_meta_proto;
	case BPF_FUNC_redirect:
		return &bpf_xdp_redirect_proto;
	case BPF_FUNC_redirect_map:
		return &bpf_xdp_redirect_map_proto;
	case BPF_FUNC_xdp_adjust_tail:
		return &bpf_xdp_adjust_tail_proto;
	case BPF_FUNC_fib_lookup:
		return &bpf_xdp_fib_lookup_proto;
#ifdef CONFIG_INET
	case BPF_FUNC_sk_lookup_udp:
		return &bpf_xdp_sk_lookup_udp_proto;
	case BPF_FUNC_sk_lookup_tcp:
		return &bpf_xdp_sk_lookup_tcp_proto;
	case BPF_FUNC_sk_release:
		return &bpf_sk_release_proto;
#endif
	default:
		return bpf_base_func_proto(func_id);
	}
}

const struct bpf_func_proto bpf_sock_map_update_proto __weak;
const struct bpf_func_proto bpf_sock_hash_update_proto __weak;

static const struct bpf_func_proto *
sock_ops_func_proto(enum bpf_func_id func_id, const struct bpf_prog *prog)
{
	switch (func_id) {
	case BPF_FUNC_setsockopt:
		return &bpf_setsockopt_proto;
	case BPF_FUNC_getsockopt:
		return &bpf_getsockopt_proto;
	case BPF_FUNC_sock_ops_cb_flags_set:
		return &bpf_sock_ops_cb_flags_set_proto;
	case BPF_FUNC_sock_map_update:
		return &bpf_sock_map_update_proto;
	case BPF_FUNC_sock_hash_update:
		return &bpf_sock_hash_update_proto;
	case BPF_FUNC_get_socket_cookie:
		return &bpf_get_socket_cookie_sock_ops_proto;
	case BPF_FUNC_get_local_storage:
		return &bpf_get_local_storage_proto;
	case BPF_FUNC_perf_event_output:
		return &bpf_sockopt_event_output_proto;
	default:
		return bpf_base_func_proto(func_id);
	}
}

const struct bpf_func_proto bpf_msg_redirect_map_proto __weak;
const struct bpf_func_proto bpf_msg_redirect_hash_proto __weak;

static const struct bpf_func_proto *
sk_msg_func_proto(enum bpf_func_id func_id, const struct bpf_prog *prog)
{
	switch (func_id) {
	case BPF_FUNC_msg_redirect_map:
		return &bpf_msg_redirect_map_proto;
	case BPF_FUNC_msg_redirect_hash:
		return &bpf_msg_redirect_hash_proto;
	case BPF_FUNC_msg_apply_bytes:
		return &bpf_msg_apply_bytes_proto;
	case BPF_FUNC_msg_cork_bytes:
		return &bpf_msg_cork_bytes_proto;
	case BPF_FUNC_msg_pull_data:
		return &bpf_msg_pull_data_proto;
	case BPF_FUNC_msg_push_data:
		return &bpf_msg_push_data_proto;
	default:
		return bpf_base_func_proto(func_id);
	}
}

const struct bpf_func_proto bpf_sk_redirect_map_proto __weak;
const struct bpf_func_proto bpf_sk_redirect_hash_proto __weak;

static const struct bpf_func_proto *
sk_skb_func_proto(enum bpf_func_id func_id, const struct bpf_prog *prog)
{
	switch (func_id) {
	case BPF_FUNC_skb_store_bytes:
		return &bpf_skb_store_bytes_proto;
	case BPF_FUNC_skb_load_bytes:
		return &bpf_skb_load_bytes_proto;
	case BPF_FUNC_skb_pull_data:
		return &sk_skb_pull_data_proto;
	case BPF_FUNC_skb_change_tail:
		return &sk_skb_change_tail_proto;
	case BPF_FUNC_skb_change_head:
		return &sk_skb_change_head_proto;
	case BPF_FUNC_get_socket_cookie:
		return &bpf_get_socket_cookie_proto;
	case BPF_FUNC_get_socket_uid:
		return &bpf_get_socket_uid_proto;
	case BPF_FUNC_sk_redirect_map:
		return &bpf_sk_redirect_map_proto;
	case BPF_FUNC_sk_redirect_hash:
		return &bpf_sk_redirect_hash_proto;
#ifdef CONFIG_INET
	case BPF_FUNC_sk_lookup_tcp:
		return &bpf_sk_lookup_tcp_proto;
	case BPF_FUNC_sk_lookup_udp:
		return &bpf_sk_lookup_udp_proto;
	case BPF_FUNC_sk_release:
		return &bpf_sk_release_proto;
#endif
	default:
		return bpf_base_func_proto(func_id);
	}
}

static const struct bpf_func_proto *
flow_dissector_func_proto(enum bpf_func_id func_id, const struct bpf_prog *prog)
{
	switch (func_id) {
	case BPF_FUNC_skb_load_bytes:
		return &bpf_skb_load_bytes_proto;
	default:
		return bpf_base_func_proto(func_id);
	}
}

static const struct bpf_func_proto *
lwt_out_func_proto(enum bpf_func_id func_id, const struct bpf_prog *prog)
{
	switch (func_id) {
	case BPF_FUNC_skb_load_bytes:
		return &bpf_skb_load_bytes_proto;
	case BPF_FUNC_skb_pull_data:
		return &bpf_skb_pull_data_proto;
	case BPF_FUNC_csum_diff:
		return &bpf_csum_diff_proto;
	case BPF_FUNC_get_cgroup_classid:
		return &bpf_get_cgroup_classid_proto;
	case BPF_FUNC_get_route_realm:
		return &bpf_get_route_realm_proto;
	case BPF_FUNC_get_hash_recalc:
		return &bpf_get_hash_recalc_proto;
	case BPF_FUNC_perf_event_output:
		return &bpf_skb_event_output_proto;
	case BPF_FUNC_get_smp_processor_id:
		return &bpf_get_smp_processor_id_proto;
	case BPF_FUNC_skb_under_cgroup:
		return &bpf_skb_under_cgroup_proto;
	default:
		return bpf_base_func_proto(func_id);
	}
}

static const struct bpf_func_proto *
lwt_in_func_proto(enum bpf_func_id func_id, const struct bpf_prog *prog)
{
	switch (func_id) {
	case BPF_FUNC_lwt_push_encap:
		return &bpf_lwt_push_encap_proto;
	default:
		return lwt_out_func_proto(func_id, prog);
	}
}

static const struct bpf_func_proto *
lwt_xmit_func_proto(enum bpf_func_id func_id, const struct bpf_prog *prog)
{
	switch (func_id) {
	case BPF_FUNC_skb_get_tunnel_key:
		return &bpf_skb_get_tunnel_key_proto;
	case BPF_FUNC_skb_set_tunnel_key:
		return bpf_get_skb_set_tunnel_proto(func_id);
	case BPF_FUNC_skb_get_tunnel_opt:
		return &bpf_skb_get_tunnel_opt_proto;
	case BPF_FUNC_skb_set_tunnel_opt:
		return bpf_get_skb_set_tunnel_proto(func_id);
	case BPF_FUNC_redirect:
		return &bpf_redirect_proto;
	case BPF_FUNC_clone_redirect:
		return &bpf_clone_redirect_proto;
	case BPF_FUNC_skb_change_tail:
		return &bpf_skb_change_tail_proto;
	case BPF_FUNC_skb_change_head:
		return &bpf_skb_change_head_proto;
	case BPF_FUNC_skb_store_bytes:
		return &bpf_skb_store_bytes_proto;
	case BPF_FUNC_csum_update:
		return &bpf_csum_update_proto;
	case BPF_FUNC_l3_csum_replace:
		return &bpf_l3_csum_replace_proto;
	case BPF_FUNC_l4_csum_replace:
		return &bpf_l4_csum_replace_proto;
	case BPF_FUNC_set_hash_invalid:
		return &bpf_set_hash_invalid_proto;
	default:
		return lwt_out_func_proto(func_id, prog);
	}
}

static const struct bpf_func_proto *
lwt_seg6local_func_proto(enum bpf_func_id func_id, const struct bpf_prog *prog)
{
	switch (func_id) {
#if IS_ENABLED(CONFIG_IPV6_SEG6_BPF)
	case BPF_FUNC_lwt_seg6_store_bytes:
		return &bpf_lwt_seg6_store_bytes_proto;
	case BPF_FUNC_lwt_seg6_action:
		return &bpf_lwt_seg6_action_proto;
	case BPF_FUNC_lwt_seg6_adjust_srh:
		return &bpf_lwt_seg6_adjust_srh_proto;
#endif
	default:
		return lwt_out_func_proto(func_id, prog);
	}
}

static bool bpf_skb_is_valid_access(int off, int size, enum bpf_access_type type,
				    const struct bpf_prog *prog,
				    struct bpf_insn_access_aux *info)
{
	const int size_default = sizeof(__u32);

	if (off < 0 || off >= sizeof(struct __sk_buff))
		return false;

	/* The verifier guarantees that size > 0. */
	if (off % size != 0)
		return false;

	switch (off) {
	case bpf_ctx_range_till(struct __sk_buff, cb[0], cb[4]):
		if (off + size > offsetofend(struct __sk_buff, cb[4]))
			return false;
		break;
	case bpf_ctx_range_till(struct __sk_buff, remote_ip6[0], remote_ip6[3]):
	case bpf_ctx_range_till(struct __sk_buff, local_ip6[0], local_ip6[3]):
	case bpf_ctx_range_till(struct __sk_buff, remote_ip4, remote_ip4):
	case bpf_ctx_range_till(struct __sk_buff, local_ip4, local_ip4):
	case bpf_ctx_range(struct __sk_buff, data):
	case bpf_ctx_range(struct __sk_buff, data_meta):
	case bpf_ctx_range(struct __sk_buff, data_end):
		if (size != size_default)
			return false;
		break;
	case bpf_ctx_range(struct __sk_buff, flow_keys):
		if (size != sizeof(struct bpf_flow_keys *))
			return false;
		break;
	case bpf_ctx_range(struct __sk_buff, tstamp):
		if (size != sizeof(__u64))
			return false;
		break;
	default:
		/* Only narrow read access allowed for now. */
		if (type == BPF_WRITE) {
			if (size != size_default)
				return false;
		} else {
			bpf_ctx_record_field_size(info, size_default);
			if (!bpf_ctx_narrow_access_ok(off, size, size_default))
				return false;
		}
	}

	return true;
}

static bool sk_filter_is_valid_access(int off, int size,
				      enum bpf_access_type type,
				      const struct bpf_prog *prog,
				      struct bpf_insn_access_aux *info)
{
	switch (off) {
	case bpf_ctx_range(struct __sk_buff, tc_classid):
	case bpf_ctx_range(struct __sk_buff, data):
	case bpf_ctx_range(struct __sk_buff, data_meta):
	case bpf_ctx_range(struct __sk_buff, data_end):
	case bpf_ctx_range(struct __sk_buff, flow_keys):
	case bpf_ctx_range_till(struct __sk_buff, family, local_port):
	case bpf_ctx_range(struct __sk_buff, tstamp):
		return false;
	}

	if (type == BPF_WRITE) {
		switch (off) {
		case bpf_ctx_range_till(struct __sk_buff, cb[0], cb[4]):
			break;
		default:
			return false;
		}
	}

	return bpf_skb_is_valid_access(off, size, type, prog, info);
}

static bool cg_skb_is_valid_access(int off, int size,
				   enum bpf_access_type type,
				   const struct bpf_prog *prog,
				   struct bpf_insn_access_aux *info)
{
	switch (off) {
	case bpf_ctx_range(struct __sk_buff, tc_classid):
	case bpf_ctx_range(struct __sk_buff, data_meta):
	case bpf_ctx_range(struct __sk_buff, flow_keys):
		return false;
	case bpf_ctx_range(struct __sk_buff, data):
	case bpf_ctx_range(struct __sk_buff, data_end):
		if (!capable(CAP_SYS_ADMIN))
			return false;
		break;
	}

	if (type == BPF_WRITE) {
		switch (off) {
		case bpf_ctx_range(struct __sk_buff, mark):
		case bpf_ctx_range(struct __sk_buff, priority):
		case bpf_ctx_range_till(struct __sk_buff, cb[0], cb[4]):
			break;
		case bpf_ctx_range(struct __sk_buff, tstamp):
			if (!capable(CAP_SYS_ADMIN))
				return false;
			break;
		default:
			return false;
		}
	}

	switch (off) {
	case bpf_ctx_range(struct __sk_buff, data):
		info->reg_type = PTR_TO_PACKET;
		break;
	case bpf_ctx_range(struct __sk_buff, data_end):
		info->reg_type = PTR_TO_PACKET_END;
		break;
	}

	return bpf_skb_is_valid_access(off, size, type, prog, info);
}

static bool lwt_is_valid_access(int off, int size,
				enum bpf_access_type type,
				const struct bpf_prog *prog,
				struct bpf_insn_access_aux *info)
{
	switch (off) {
	case bpf_ctx_range(struct __sk_buff, tc_classid):
	case bpf_ctx_range_till(struct __sk_buff, family, local_port):
	case bpf_ctx_range(struct __sk_buff, data_meta):
	case bpf_ctx_range(struct __sk_buff, flow_keys):
	case bpf_ctx_range(struct __sk_buff, tstamp):
		return false;
	}

	if (type == BPF_WRITE) {
		switch (off) {
		case bpf_ctx_range(struct __sk_buff, mark):
		case bpf_ctx_range(struct __sk_buff, priority):
		case bpf_ctx_range_till(struct __sk_buff, cb[0], cb[4]):
			break;
		default:
			return false;
		}
	}

	switch (off) {
	case bpf_ctx_range(struct __sk_buff, data):
		info->reg_type = PTR_TO_PACKET;
		break;
	case bpf_ctx_range(struct __sk_buff, data_end):
		info->reg_type = PTR_TO_PACKET_END;
		break;
	}

	return bpf_skb_is_valid_access(off, size, type, prog, info);
}

/* Attach type specific accesses */
static bool __sock_filter_check_attach_type(int off,
					    enum bpf_access_type access_type,
					    enum bpf_attach_type attach_type)
{
	switch (off) {
	case offsetof(struct bpf_sock, bound_dev_if):
	case offsetof(struct bpf_sock, mark):
	case offsetof(struct bpf_sock, priority):
		switch (attach_type) {
		case BPF_CGROUP_INET_SOCK_CREATE:
			goto full_access;
		default:
			return false;
		}
	case bpf_ctx_range(struct bpf_sock, src_ip4):
		switch (attach_type) {
		case BPF_CGROUP_INET4_POST_BIND:
			goto read_only;
		default:
			return false;
		}
	case bpf_ctx_range_till(struct bpf_sock, src_ip6[0], src_ip6[3]):
		switch (attach_type) {
		case BPF_CGROUP_INET6_POST_BIND:
			goto read_only;
		default:
			return false;
		}
	case bpf_ctx_range(struct bpf_sock, src_port):
		switch (attach_type) {
		case BPF_CGROUP_INET4_POST_BIND:
		case BPF_CGROUP_INET6_POST_BIND:
			goto read_only;
		default:
			return false;
		}
	}
read_only:
	return access_type == BPF_READ;
full_access:
	return true;
}

static bool __sock_filter_check_size(int off, int size,
				     struct bpf_insn_access_aux *info)
{
	const int size_default = sizeof(__u32);

	switch (off) {
	case bpf_ctx_range(struct bpf_sock, src_ip4):
	case bpf_ctx_range_till(struct bpf_sock, src_ip6[0], src_ip6[3]):
		bpf_ctx_record_field_size(info, size_default);
		return bpf_ctx_narrow_access_ok(off, size, size_default);
	}

	return size == size_default;
}

bool bpf_sock_is_valid_access(int off, int size, enum bpf_access_type type,
			      struct bpf_insn_access_aux *info)
{
	if (off < 0 || off >= sizeof(struct bpf_sock))
		return false;
	if (off % size != 0)
		return false;
	if (!__sock_filter_check_size(off, size, info))
		return false;
	return true;
}

static bool sock_filter_is_valid_access(int off, int size,
					enum bpf_access_type type,
					const struct bpf_prog *prog,
					struct bpf_insn_access_aux *info)
{
	if (!bpf_sock_is_valid_access(off, size, type, info))
		return false;
	return __sock_filter_check_attach_type(off, type,
					       prog->expected_attach_type);
}

static int bpf_noop_prologue(struct bpf_insn *insn_buf, bool direct_write,
			     const struct bpf_prog *prog)
{
	/* Neither direct read nor direct write requires any preliminary
	 * action.
	 */
	return 0;
}

static int bpf_unclone_prologue(struct bpf_insn *insn_buf, bool direct_write,
				const struct bpf_prog *prog, int drop_verdict)
{
	struct bpf_insn *insn = insn_buf;

	if (!direct_write)
		return 0;

	/* if (!skb->cloned)
	 *       goto start;
	 *
	 * (Fast-path, otherwise approximation that we might be
	 *  a clone, do the rest in helper.)
	 */
	*insn++ = BPF_LDX_MEM(BPF_B, BPF_REG_6, BPF_REG_1, CLONED_OFFSET());
	*insn++ = BPF_ALU32_IMM(BPF_AND, BPF_REG_6, CLONED_MASK);
	*insn++ = BPF_JMP_IMM(BPF_JEQ, BPF_REG_6, 0, 7);

	/* ret = bpf_skb_pull_data(skb, 0); */
	*insn++ = BPF_MOV64_REG(BPF_REG_6, BPF_REG_1);
	*insn++ = BPF_ALU64_REG(BPF_XOR, BPF_REG_2, BPF_REG_2);
	*insn++ = BPF_RAW_INSN(BPF_JMP | BPF_CALL, 0, 0, 0,
			       BPF_FUNC_skb_pull_data);
	/* if (!ret)
	 *      goto restore;
	 * return TC_ACT_SHOT;
	 */
	*insn++ = BPF_JMP_IMM(BPF_JEQ, BPF_REG_0, 0, 2);
	*insn++ = BPF_ALU32_IMM(BPF_MOV, BPF_REG_0, drop_verdict);
	*insn++ = BPF_EXIT_INSN();

	/* restore: */
	*insn++ = BPF_MOV64_REG(BPF_REG_1, BPF_REG_6);
	/* start: */
	*insn++ = prog->insnsi[0];

	return insn - insn_buf;
}

static int bpf_gen_ld_abs(const struct bpf_insn *orig,
			  struct bpf_insn *insn_buf)
{
	bool indirect = BPF_MODE(orig->code) == BPF_IND;
	struct bpf_insn *insn = insn_buf;

	/* We're guaranteed here that CTX is in R6. */
	*insn++ = BPF_MOV64_REG(BPF_REG_1, BPF_REG_CTX);
	if (!indirect) {
		*insn++ = BPF_MOV64_IMM(BPF_REG_2, orig->imm);
	} else {
		*insn++ = BPF_MOV64_REG(BPF_REG_2, orig->src_reg);
		if (orig->imm)
			*insn++ = BPF_ALU64_IMM(BPF_ADD, BPF_REG_2, orig->imm);
	}

	switch (BPF_SIZE(orig->code)) {
	case BPF_B:
		*insn++ = BPF_EMIT_CALL(bpf_skb_load_helper_8_no_cache);
		break;
	case BPF_H:
		*insn++ = BPF_EMIT_CALL(bpf_skb_load_helper_16_no_cache);
		break;
	case BPF_W:
		*insn++ = BPF_EMIT_CALL(bpf_skb_load_helper_32_no_cache);
		break;
	}

	*insn++ = BPF_JMP_IMM(BPF_JSGE, BPF_REG_0, 0, 2);
	*insn++ = BPF_ALU32_REG(BPF_XOR, BPF_REG_0, BPF_REG_0);
	*insn++ = BPF_EXIT_INSN();

	return insn - insn_buf;
}

static int tc_cls_act_prologue(struct bpf_insn *insn_buf, bool direct_write,
			       const struct bpf_prog *prog)
{
	return bpf_unclone_prologue(insn_buf, direct_write, prog, TC_ACT_SHOT);
}

static bool tc_cls_act_is_valid_access(int off, int size,
				       enum bpf_access_type type,
				       const struct bpf_prog *prog,
				       struct bpf_insn_access_aux *info)
{
	if (type == BPF_WRITE) {
		switch (off) {
		case bpf_ctx_range(struct __sk_buff, mark):
		case bpf_ctx_range(struct __sk_buff, tc_index):
		case bpf_ctx_range(struct __sk_buff, priority):
		case bpf_ctx_range(struct __sk_buff, tc_classid):
		case bpf_ctx_range_till(struct __sk_buff, cb[0], cb[4]):
		case bpf_ctx_range(struct __sk_buff, tstamp):
			break;
		default:
			return false;
		}
	}

	switch (off) {
	case bpf_ctx_range(struct __sk_buff, data):
		info->reg_type = PTR_TO_PACKET;
		break;
	case bpf_ctx_range(struct __sk_buff, data_meta):
		info->reg_type = PTR_TO_PACKET_META;
		break;
	case bpf_ctx_range(struct __sk_buff, data_end):
		info->reg_type = PTR_TO_PACKET_END;
		break;
	case bpf_ctx_range(struct __sk_buff, flow_keys):
	case bpf_ctx_range_till(struct __sk_buff, family, local_port):
		return false;
	}

	return bpf_skb_is_valid_access(off, size, type, prog, info);
}

static bool __is_valid_xdp_access(int off, int size)
{
	if (off < 0 || off >= sizeof(struct xdp_md))
		return false;
	if (off % size != 0)
		return false;
	if (size != sizeof(__u32))
		return false;

	return true;
}

static bool xdp_is_valid_access(int off, int size,
				enum bpf_access_type type,
				const struct bpf_prog *prog,
				struct bpf_insn_access_aux *info)
{
	if (type == BPF_WRITE) {
		if (bpf_prog_is_dev_bound(prog->aux)) {
			switch (off) {
			case offsetof(struct xdp_md, rx_queue_index):
				return __is_valid_xdp_access(off, size);
			}
		}
		return false;
	}

	switch (off) {
	case offsetof(struct xdp_md, data):
		info->reg_type = PTR_TO_PACKET;
		break;
	case offsetof(struct xdp_md, data_meta):
		info->reg_type = PTR_TO_PACKET_META;
		break;
	case offsetof(struct xdp_md, data_end):
		info->reg_type = PTR_TO_PACKET_END;
		break;
	}

	return __is_valid_xdp_access(off, size);
}

void bpf_warn_invalid_xdp_action(u32 act)
{
	const u32 act_max = XDP_REDIRECT;

	WARN_ONCE(1, "%s XDP return value %u, expect packet loss!\n",
		  act > act_max ? "Illegal" : "Driver unsupported",
		  act);
}
EXPORT_SYMBOL_GPL(bpf_warn_invalid_xdp_action);

static bool sock_addr_is_valid_access(int off, int size,
				      enum bpf_access_type type,
				      const struct bpf_prog *prog,
				      struct bpf_insn_access_aux *info)
{
	const int size_default = sizeof(__u32);

	if (off < 0 || off >= sizeof(struct bpf_sock_addr))
		return false;
	if (off % size != 0)
		return false;

	/* Disallow access to IPv6 fields from IPv4 contex and vise
	 * versa.
	 */
	switch (off) {
	case bpf_ctx_range(struct bpf_sock_addr, user_ip4):
		switch (prog->expected_attach_type) {
		case BPF_CGROUP_INET4_BIND:
		case BPF_CGROUP_INET4_CONNECT:
		case BPF_CGROUP_UDP4_SENDMSG:
			break;
		default:
			return false;
		}
		break;
	case bpf_ctx_range_till(struct bpf_sock_addr, user_ip6[0], user_ip6[3]):
		switch (prog->expected_attach_type) {
		case BPF_CGROUP_INET6_BIND:
		case BPF_CGROUP_INET6_CONNECT:
		case BPF_CGROUP_UDP6_SENDMSG:
			break;
		default:
			return false;
		}
		break;
	case bpf_ctx_range(struct bpf_sock_addr, msg_src_ip4):
		switch (prog->expected_attach_type) {
		case BPF_CGROUP_UDP4_SENDMSG:
			break;
		default:
			return false;
		}
		break;
	case bpf_ctx_range_till(struct bpf_sock_addr, msg_src_ip6[0],
				msg_src_ip6[3]):
		switch (prog->expected_attach_type) {
		case BPF_CGROUP_UDP6_SENDMSG:
			break;
		default:
			return false;
		}
		break;
	}

	switch (off) {
	case bpf_ctx_range(struct bpf_sock_addr, user_ip4):
	case bpf_ctx_range_till(struct bpf_sock_addr, user_ip6[0], user_ip6[3]):
	case bpf_ctx_range(struct bpf_sock_addr, msg_src_ip4):
	case bpf_ctx_range_till(struct bpf_sock_addr, msg_src_ip6[0],
				msg_src_ip6[3]):
		/* Only narrow read access allowed for now. */
		if (type == BPF_READ) {
			bpf_ctx_record_field_size(info, size_default);
			if (!bpf_ctx_narrow_access_ok(off, size, size_default))
				return false;
		} else {
			if (size != size_default)
				return false;
		}
		break;
	case bpf_ctx_range(struct bpf_sock_addr, user_port):
		if (size != size_default)
			return false;
		break;
	default:
		if (type == BPF_READ) {
			if (size != size_default)
				return false;
		} else {
			return false;
		}
	}

	return true;
}

static bool sock_ops_is_valid_access(int off, int size,
				     enum bpf_access_type type,
				     const struct bpf_prog *prog,
				     struct bpf_insn_access_aux *info)
{
	const int size_default = sizeof(__u32);

	if (off < 0 || off >= sizeof(struct bpf_sock_ops))
		return false;

	/* The verifier guarantees that size > 0. */
	if (off % size != 0)
		return false;

	if (type == BPF_WRITE) {
		switch (off) {
		case offsetof(struct bpf_sock_ops, reply):
		case offsetof(struct bpf_sock_ops, sk_txhash):
			if (size != size_default)
				return false;
			break;
		default:
			return false;
		}
	} else {
		switch (off) {
		case bpf_ctx_range_till(struct bpf_sock_ops, bytes_received,
					bytes_acked):
			if (size != sizeof(__u64))
				return false;
			break;
		default:
			if (size != size_default)
				return false;
			break;
		}
	}

	return true;
}

static int sk_skb_prologue(struct bpf_insn *insn_buf, bool direct_write,
			   const struct bpf_prog *prog)
{
	return bpf_unclone_prologue(insn_buf, direct_write, prog, SK_DROP);
}

static bool sk_skb_is_valid_access(int off, int size,
				   enum bpf_access_type type,
				   const struct bpf_prog *prog,
				   struct bpf_insn_access_aux *info)
{
	switch (off) {
	case bpf_ctx_range(struct __sk_buff, tc_classid):
	case bpf_ctx_range(struct __sk_buff, data_meta):
	case bpf_ctx_range(struct __sk_buff, flow_keys):
	case bpf_ctx_range(struct __sk_buff, tstamp):
		return false;
	}

	if (type == BPF_WRITE) {
		switch (off) {
		case bpf_ctx_range(struct __sk_buff, tc_index):
		case bpf_ctx_range(struct __sk_buff, priority):
			break;
		default:
			return false;
		}
	}

	switch (off) {
	case bpf_ctx_range(struct __sk_buff, mark):
		return false;
	case bpf_ctx_range(struct __sk_buff, data):
		info->reg_type = PTR_TO_PACKET;
		break;
	case bpf_ctx_range(struct __sk_buff, data_end):
		info->reg_type = PTR_TO_PACKET_END;
		break;
	}

	return bpf_skb_is_valid_access(off, size, type, prog, info);
}

static bool sk_msg_is_valid_access(int off, int size,
				   enum bpf_access_type type,
				   const struct bpf_prog *prog,
				   struct bpf_insn_access_aux *info)
{
	if (type == BPF_WRITE)
		return false;

	switch (off) {
	case offsetof(struct sk_msg_md, data):
		info->reg_type = PTR_TO_PACKET;
		if (size != sizeof(__u64))
			return false;
		break;
	case offsetof(struct sk_msg_md, data_end):
		info->reg_type = PTR_TO_PACKET_END;
		if (size != sizeof(__u64))
			return false;
		break;
	default:
		if (size != sizeof(__u32))
			return false;
	}

	if (off < 0 || off >= sizeof(struct sk_msg_md))
		return false;
	if (off % size != 0)
		return false;

	return true;
}

static bool flow_dissector_is_valid_access(int off, int size,
					   enum bpf_access_type type,
					   const struct bpf_prog *prog,
					   struct bpf_insn_access_aux *info)
{
	if (type == BPF_WRITE) {
		switch (off) {
		case bpf_ctx_range_till(struct __sk_buff, cb[0], cb[4]):
			break;
		default:
			return false;
		}
	}

	switch (off) {
	case bpf_ctx_range(struct __sk_buff, data):
		info->reg_type = PTR_TO_PACKET;
		break;
	case bpf_ctx_range(struct __sk_buff, data_end):
		info->reg_type = PTR_TO_PACKET_END;
		break;
	case bpf_ctx_range(struct __sk_buff, flow_keys):
		info->reg_type = PTR_TO_FLOW_KEYS;
		break;
	case bpf_ctx_range(struct __sk_buff, tc_classid):
	case bpf_ctx_range(struct __sk_buff, data_meta):
	case bpf_ctx_range_till(struct __sk_buff, family, local_port):
	case bpf_ctx_range(struct __sk_buff, tstamp):
		return false;
	}

	return bpf_skb_is_valid_access(off, size, type, prog, info);
}

static u32 bpf_convert_ctx_access(enum bpf_access_type type,
				  const struct bpf_insn *si,
				  struct bpf_insn *insn_buf,
				  struct bpf_prog *prog, u32 *target_size)
{
	struct bpf_insn *insn = insn_buf;
	int off;

	switch (si->off) {
	case offsetof(struct __sk_buff, len):
		*insn++ = BPF_LDX_MEM(BPF_W, si->dst_reg, si->src_reg,
				      bpf_target_off(struct sk_buff, len, 4,
						     target_size));
		break;

	case offsetof(struct __sk_buff, protocol):
		*insn++ = BPF_LDX_MEM(BPF_H, si->dst_reg, si->src_reg,
				      bpf_target_off(struct sk_buff, protocol, 2,
						     target_size));
		break;

	case offsetof(struct __sk_buff, vlan_proto):
		*insn++ = BPF_LDX_MEM(BPF_H, si->dst_reg, si->src_reg,
				      bpf_target_off(struct sk_buff, vlan_proto, 2,
						     target_size));
		break;

	case offsetof(struct __sk_buff, priority):
		if (type == BPF_WRITE)
			*insn++ = BPF_STX_MEM(BPF_W, si->dst_reg, si->src_reg,
					      bpf_target_off(struct sk_buff, priority, 4,
							     target_size));
		else
			*insn++ = BPF_LDX_MEM(BPF_W, si->dst_reg, si->src_reg,
					      bpf_target_off(struct sk_buff, priority, 4,
							     target_size));
		break;

	case offsetof(struct __sk_buff, ingress_ifindex):
		*insn++ = BPF_LDX_MEM(BPF_W, si->dst_reg, si->src_reg,
				      bpf_target_off(struct sk_buff, skb_iif, 4,
						     target_size));
		break;

	case offsetof(struct __sk_buff, ifindex):
		*insn++ = BPF_LDX_MEM(BPF_FIELD_SIZEOF(struct sk_buff, dev),
				      si->dst_reg, si->src_reg,
				      offsetof(struct sk_buff, dev));
		*insn++ = BPF_JMP_IMM(BPF_JEQ, si->dst_reg, 0, 1);
		*insn++ = BPF_LDX_MEM(BPF_W, si->dst_reg, si->dst_reg,
				      bpf_target_off(struct net_device, ifindex, 4,
						     target_size));
		break;

	case offsetof(struct __sk_buff, hash):
		*insn++ = BPF_LDX_MEM(BPF_W, si->dst_reg, si->src_reg,
				      bpf_target_off(struct sk_buff, hash, 4,
						     target_size));
		break;

	case offsetof(struct __sk_buff, mark):
		if (type == BPF_WRITE)
			*insn++ = BPF_STX_MEM(BPF_W, si->dst_reg, si->src_reg,
					      bpf_target_off(struct sk_buff, mark, 4,
							     target_size));
		else
			*insn++ = BPF_LDX_MEM(BPF_W, si->dst_reg, si->src_reg,
					      bpf_target_off(struct sk_buff, mark, 4,
							     target_size));
		break;

	case offsetof(struct __sk_buff, pkt_type):
		*target_size = 1;
		*insn++ = BPF_LDX_MEM(BPF_B, si->dst_reg, si->src_reg,
				      PKT_TYPE_OFFSET());
		*insn++ = BPF_ALU32_IMM(BPF_AND, si->dst_reg, PKT_TYPE_MAX);
#ifdef __BIG_ENDIAN_BITFIELD
		*insn++ = BPF_ALU32_IMM(BPF_RSH, si->dst_reg, 5);
#endif
		break;

	case offsetof(struct __sk_buff, queue_mapping):
		*insn++ = BPF_LDX_MEM(BPF_H, si->dst_reg, si->src_reg,
				      bpf_target_off(struct sk_buff, queue_mapping, 2,
						     target_size));
		break;

	case offsetof(struct __sk_buff, vlan_present):
		*target_size = 1;
		*insn++ = BPF_LDX_MEM(BPF_B, si->dst_reg, si->src_reg,
				      PKT_VLAN_PRESENT_OFFSET());
		if (PKT_VLAN_PRESENT_BIT)
			*insn++ = BPF_ALU32_IMM(BPF_RSH, si->dst_reg, PKT_VLAN_PRESENT_BIT);
		if (PKT_VLAN_PRESENT_BIT < 7)
			*insn++ = BPF_ALU32_IMM(BPF_AND, si->dst_reg, 1);
		break;

	case offsetof(struct __sk_buff, vlan_tci):
		*insn++ = BPF_LDX_MEM(BPF_H, si->dst_reg, si->src_reg,
				      bpf_target_off(struct sk_buff, vlan_tci, 2,
						     target_size));
		break;

	case offsetof(struct __sk_buff, cb[0]) ...
	     offsetofend(struct __sk_buff, cb[4]) - 1:
		BUILD_BUG_ON(FIELD_SIZEOF(struct qdisc_skb_cb, data) < 20);
		BUILD_BUG_ON((offsetof(struct sk_buff, cb) +
			      offsetof(struct qdisc_skb_cb, data)) %
			     sizeof(__u64));

		prog->cb_access = 1;
		off  = si->off;
		off -= offsetof(struct __sk_buff, cb[0]);
		off += offsetof(struct sk_buff, cb);
		off += offsetof(struct qdisc_skb_cb, data);
		if (type == BPF_WRITE)
			*insn++ = BPF_STX_MEM(BPF_SIZE(si->code), si->dst_reg,
					      si->src_reg, off);
		else
			*insn++ = BPF_LDX_MEM(BPF_SIZE(si->code), si->dst_reg,
					      si->src_reg, off);
		break;

	case offsetof(struct __sk_buff, tc_classid):
		BUILD_BUG_ON(FIELD_SIZEOF(struct qdisc_skb_cb, tc_classid) != 2);

		off  = si->off;
		off -= offsetof(struct __sk_buff, tc_classid);
		off += offsetof(struct sk_buff, cb);
		off += offsetof(struct qdisc_skb_cb, tc_classid);
		*target_size = 2;
		if (type == BPF_WRITE)
			*insn++ = BPF_STX_MEM(BPF_H, si->dst_reg,
					      si->src_reg, off);
		else
			*insn++ = BPF_LDX_MEM(BPF_H, si->dst_reg,
					      si->src_reg, off);
		break;

	case offsetof(struct __sk_buff, data):
		*insn++ = BPF_LDX_MEM(BPF_FIELD_SIZEOF(struct sk_buff, data),
				      si->dst_reg, si->src_reg,
				      offsetof(struct sk_buff, data));
		break;

	case offsetof(struct __sk_buff, data_meta):
		off  = si->off;
		off -= offsetof(struct __sk_buff, data_meta);
		off += offsetof(struct sk_buff, cb);
		off += offsetof(struct bpf_skb_data_end, data_meta);
		*insn++ = BPF_LDX_MEM(BPF_SIZEOF(void *), si->dst_reg,
				      si->src_reg, off);
		break;

	case offsetof(struct __sk_buff, data_end):
		off  = si->off;
		off -= offsetof(struct __sk_buff, data_end);
		off += offsetof(struct sk_buff, cb);
		off += offsetof(struct bpf_skb_data_end, data_end);
		*insn++ = BPF_LDX_MEM(BPF_SIZEOF(void *), si->dst_reg,
				      si->src_reg, off);
		break;

	case offsetof(struct __sk_buff, tc_index):
#ifdef CONFIG_NET_SCHED
		if (type == BPF_WRITE)
			*insn++ = BPF_STX_MEM(BPF_H, si->dst_reg, si->src_reg,
					      bpf_target_off(struct sk_buff, tc_index, 2,
							     target_size));
		else
			*insn++ = BPF_LDX_MEM(BPF_H, si->dst_reg, si->src_reg,
					      bpf_target_off(struct sk_buff, tc_index, 2,
							     target_size));
#else
		*target_size = 2;
		if (type == BPF_WRITE)
			*insn++ = BPF_MOV64_REG(si->dst_reg, si->dst_reg);
		else
			*insn++ = BPF_MOV64_IMM(si->dst_reg, 0);
#endif
		break;

	case offsetof(struct __sk_buff, napi_id):
#if defined(CONFIG_NET_RX_BUSY_POLL)
		*insn++ = BPF_LDX_MEM(BPF_W, si->dst_reg, si->src_reg,
				      bpf_target_off(struct sk_buff, napi_id, 4,
						     target_size));
		*insn++ = BPF_JMP_IMM(BPF_JGE, si->dst_reg, MIN_NAPI_ID, 1);
		*insn++ = BPF_MOV64_IMM(si->dst_reg, 0);
#else
		*target_size = 4;
		*insn++ = BPF_MOV64_IMM(si->dst_reg, 0);
#endif
		break;
	case offsetof(struct __sk_buff, family):
		BUILD_BUG_ON(FIELD_SIZEOF(struct sock_common, skc_family) != 2);

		*insn++ = BPF_LDX_MEM(BPF_FIELD_SIZEOF(struct sk_buff, sk),
				      si->dst_reg, si->src_reg,
				      offsetof(struct sk_buff, sk));
		*insn++ = BPF_LDX_MEM(BPF_H, si->dst_reg, si->dst_reg,
				      bpf_target_off(struct sock_common,
						     skc_family,
						     2, target_size));
		break;
	case offsetof(struct __sk_buff, remote_ip4):
		BUILD_BUG_ON(FIELD_SIZEOF(struct sock_common, skc_daddr) != 4);

		*insn++ = BPF_LDX_MEM(BPF_FIELD_SIZEOF(struct sk_buff, sk),
				      si->dst_reg, si->src_reg,
				      offsetof(struct sk_buff, sk));
		*insn++ = BPF_LDX_MEM(BPF_W, si->dst_reg, si->dst_reg,
				      bpf_target_off(struct sock_common,
						     skc_daddr,
						     4, target_size));
		break;
	case offsetof(struct __sk_buff, local_ip4):
		BUILD_BUG_ON(FIELD_SIZEOF(struct sock_common,
					  skc_rcv_saddr) != 4);

		*insn++ = BPF_LDX_MEM(BPF_FIELD_SIZEOF(struct sk_buff, sk),
				      si->dst_reg, si->src_reg,
				      offsetof(struct sk_buff, sk));
		*insn++ = BPF_LDX_MEM(BPF_W, si->dst_reg, si->dst_reg,
				      bpf_target_off(struct sock_common,
						     skc_rcv_saddr,
						     4, target_size));
		break;
	case offsetof(struct __sk_buff, remote_ip6[0]) ...
	     offsetof(struct __sk_buff, remote_ip6[3]):
#if IS_ENABLED(CONFIG_IPV6)
		BUILD_BUG_ON(FIELD_SIZEOF(struct sock_common,
					  skc_v6_daddr.s6_addr32[0]) != 4);

		off = si->off;
		off -= offsetof(struct __sk_buff, remote_ip6[0]);

		*insn++ = BPF_LDX_MEM(BPF_FIELD_SIZEOF(struct sk_buff, sk),
				      si->dst_reg, si->src_reg,
				      offsetof(struct sk_buff, sk));
		*insn++ = BPF_LDX_MEM(BPF_W, si->dst_reg, si->dst_reg,
				      offsetof(struct sock_common,
					       skc_v6_daddr.s6_addr32[0]) +
				      off);
#else
		*insn++ = BPF_MOV32_IMM(si->dst_reg, 0);
#endif
		break;
	case offsetof(struct __sk_buff, local_ip6[0]) ...
	     offsetof(struct __sk_buff, local_ip6[3]):
#if IS_ENABLED(CONFIG_IPV6)
		BUILD_BUG_ON(FIELD_SIZEOF(struct sock_common,
					  skc_v6_rcv_saddr.s6_addr32[0]) != 4);

		off = si->off;
		off -= offsetof(struct __sk_buff, local_ip6[0]);

		*insn++ = BPF_LDX_MEM(BPF_FIELD_SIZEOF(struct sk_buff, sk),
				      si->dst_reg, si->src_reg,
				      offsetof(struct sk_buff, sk));
		*insn++ = BPF_LDX_MEM(BPF_W, si->dst_reg, si->dst_reg,
				      offsetof(struct sock_common,
					       skc_v6_rcv_saddr.s6_addr32[0]) +
				      off);
#else
		*insn++ = BPF_MOV32_IMM(si->dst_reg, 0);
#endif
		break;

	case offsetof(struct __sk_buff, remote_port):
		BUILD_BUG_ON(FIELD_SIZEOF(struct sock_common, skc_dport) != 2);

		*insn++ = BPF_LDX_MEM(BPF_FIELD_SIZEOF(struct sk_buff, sk),
				      si->dst_reg, si->src_reg,
				      offsetof(struct sk_buff, sk));
		*insn++ = BPF_LDX_MEM(BPF_H, si->dst_reg, si->dst_reg,
				      bpf_target_off(struct sock_common,
						     skc_dport,
						     2, target_size));
#ifndef __BIG_ENDIAN_BITFIELD
		*insn++ = BPF_ALU32_IMM(BPF_LSH, si->dst_reg, 16);
#endif
		break;

	case offsetof(struct __sk_buff, local_port):
		BUILD_BUG_ON(FIELD_SIZEOF(struct sock_common, skc_num) != 2);

		*insn++ = BPF_LDX_MEM(BPF_FIELD_SIZEOF(struct sk_buff, sk),
				      si->dst_reg, si->src_reg,
				      offsetof(struct sk_buff, sk));
		*insn++ = BPF_LDX_MEM(BPF_H, si->dst_reg, si->dst_reg,
				      bpf_target_off(struct sock_common,
						     skc_num, 2, target_size));
		break;

	case offsetof(struct __sk_buff, flow_keys):
		off  = si->off;
		off -= offsetof(struct __sk_buff, flow_keys);
		off += offsetof(struct sk_buff, cb);
		off += offsetof(struct qdisc_skb_cb, flow_keys);
		*insn++ = BPF_LDX_MEM(BPF_SIZEOF(void *), si->dst_reg,
				      si->src_reg, off);
		break;

	case offsetof(struct __sk_buff, tstamp):
		BUILD_BUG_ON(FIELD_SIZEOF(struct sk_buff, tstamp) != 8);

		if (type == BPF_WRITE)
			*insn++ = BPF_STX_MEM(BPF_DW,
					      si->dst_reg, si->src_reg,
					      bpf_target_off(struct sk_buff,
							     tstamp, 8,
							     target_size));
		else
			*insn++ = BPF_LDX_MEM(BPF_DW,
					      si->dst_reg, si->src_reg,
					      bpf_target_off(struct sk_buff,
							     tstamp, 8,
							     target_size));
	}

	return insn - insn_buf;
}

u32 bpf_sock_convert_ctx_access(enum bpf_access_type type,
				const struct bpf_insn *si,
				struct bpf_insn *insn_buf,
				struct bpf_prog *prog, u32 *target_size)
{
	struct bpf_insn *insn = insn_buf;
	int off;

	switch (si->off) {
	case offsetof(struct bpf_sock, bound_dev_if):
		BUILD_BUG_ON(FIELD_SIZEOF(struct sock, sk_bound_dev_if) != 4);

		if (type == BPF_WRITE)
			*insn++ = BPF_STX_MEM(BPF_W, si->dst_reg, si->src_reg,
					offsetof(struct sock, sk_bound_dev_if));
		else
			*insn++ = BPF_LDX_MEM(BPF_W, si->dst_reg, si->src_reg,
				      offsetof(struct sock, sk_bound_dev_if));
		break;

	case offsetof(struct bpf_sock, mark):
		BUILD_BUG_ON(FIELD_SIZEOF(struct sock, sk_mark) != 4);

		if (type == BPF_WRITE)
			*insn++ = BPF_STX_MEM(BPF_W, si->dst_reg, si->src_reg,
					offsetof(struct sock, sk_mark));
		else
			*insn++ = BPF_LDX_MEM(BPF_W, si->dst_reg, si->src_reg,
				      offsetof(struct sock, sk_mark));
		break;

	case offsetof(struct bpf_sock, priority):
		BUILD_BUG_ON(FIELD_SIZEOF(struct sock, sk_priority) != 4);

		if (type == BPF_WRITE)
			*insn++ = BPF_STX_MEM(BPF_W, si->dst_reg, si->src_reg,
					offsetof(struct sock, sk_priority));
		else
			*insn++ = BPF_LDX_MEM(BPF_W, si->dst_reg, si->src_reg,
				      offsetof(struct sock, sk_priority));
		break;

	case offsetof(struct bpf_sock, family):
		BUILD_BUG_ON(FIELD_SIZEOF(struct sock, sk_family) != 2);

		*insn++ = BPF_LDX_MEM(BPF_H, si->dst_reg, si->src_reg,
				      offsetof(struct sock, sk_family));
		break;

	case offsetof(struct bpf_sock, type):
		*insn++ = BPF_LDX_MEM(BPF_W, si->dst_reg, si->src_reg,
				      offsetof(struct sock, __sk_flags_offset));
		*insn++ = BPF_ALU32_IMM(BPF_AND, si->dst_reg, SK_FL_TYPE_MASK);
		*insn++ = BPF_ALU32_IMM(BPF_RSH, si->dst_reg, SK_FL_TYPE_SHIFT);
		break;

	case offsetof(struct bpf_sock, protocol):
		*insn++ = BPF_LDX_MEM(BPF_W, si->dst_reg, si->src_reg,
				      offsetof(struct sock, __sk_flags_offset));
		*insn++ = BPF_ALU32_IMM(BPF_AND, si->dst_reg, SK_FL_PROTO_MASK);
		*insn++ = BPF_ALU32_IMM(BPF_RSH, si->dst_reg, SK_FL_PROTO_SHIFT);
		break;

	case offsetof(struct bpf_sock, src_ip4):
		*insn++ = BPF_LDX_MEM(
			BPF_SIZE(si->code), si->dst_reg, si->src_reg,
			bpf_target_off(struct sock_common, skc_rcv_saddr,
				       FIELD_SIZEOF(struct sock_common,
						    skc_rcv_saddr),
				       target_size));
		break;

	case bpf_ctx_range_till(struct bpf_sock, src_ip6[0], src_ip6[3]):
#if IS_ENABLED(CONFIG_IPV6)
		off = si->off;
		off -= offsetof(struct bpf_sock, src_ip6[0]);
		*insn++ = BPF_LDX_MEM(
			BPF_SIZE(si->code), si->dst_reg, si->src_reg,
			bpf_target_off(
				struct sock_common,
				skc_v6_rcv_saddr.s6_addr32[0],
				FIELD_SIZEOF(struct sock_common,
					     skc_v6_rcv_saddr.s6_addr32[0]),
				target_size) + off);
#else
		(void)off;
		*insn++ = BPF_MOV32_IMM(si->dst_reg, 0);
#endif
		break;

	case offsetof(struct bpf_sock, src_port):
		*insn++ = BPF_LDX_MEM(
			BPF_FIELD_SIZEOF(struct sock_common, skc_num),
			si->dst_reg, si->src_reg,
			bpf_target_off(struct sock_common, skc_num,
				       FIELD_SIZEOF(struct sock_common,
						    skc_num),
				       target_size));
		break;
	}

	return insn - insn_buf;
}

static u32 tc_cls_act_convert_ctx_access(enum bpf_access_type type,
					 const struct bpf_insn *si,
					 struct bpf_insn *insn_buf,
					 struct bpf_prog *prog, u32 *target_size)
{
	struct bpf_insn *insn = insn_buf;

	switch (si->off) {
	case offsetof(struct __sk_buff, ifindex):
		*insn++ = BPF_LDX_MEM(BPF_FIELD_SIZEOF(struct sk_buff, dev),
				      si->dst_reg, si->src_reg,
				      offsetof(struct sk_buff, dev));
		*insn++ = BPF_LDX_MEM(BPF_W, si->dst_reg, si->dst_reg,
				      bpf_target_off(struct net_device, ifindex, 4,
						     target_size));
		break;
	default:
		return bpf_convert_ctx_access(type, si, insn_buf, prog,
					      target_size);
	}

	return insn - insn_buf;
}

static u32 xdp_convert_ctx_access(enum bpf_access_type type,
				  const struct bpf_insn *si,
				  struct bpf_insn *insn_buf,
				  struct bpf_prog *prog, u32 *target_size)
{
	struct bpf_insn *insn = insn_buf;

	switch (si->off) {
	case offsetof(struct xdp_md, data):
		*insn++ = BPF_LDX_MEM(BPF_FIELD_SIZEOF(struct xdp_buff, data),
				      si->dst_reg, si->src_reg,
				      offsetof(struct xdp_buff, data));
		break;
	case offsetof(struct xdp_md, data_meta):
		*insn++ = BPF_LDX_MEM(BPF_FIELD_SIZEOF(struct xdp_buff, data_meta),
				      si->dst_reg, si->src_reg,
				      offsetof(struct xdp_buff, data_meta));
		break;
	case offsetof(struct xdp_md, data_end):
		*insn++ = BPF_LDX_MEM(BPF_FIELD_SIZEOF(struct xdp_buff, data_end),
				      si->dst_reg, si->src_reg,
				      offsetof(struct xdp_buff, data_end));
		break;
	case offsetof(struct xdp_md, ingress_ifindex):
		*insn++ = BPF_LDX_MEM(BPF_FIELD_SIZEOF(struct xdp_buff, rxq),
				      si->dst_reg, si->src_reg,
				      offsetof(struct xdp_buff, rxq));
		*insn++ = BPF_LDX_MEM(BPF_FIELD_SIZEOF(struct xdp_rxq_info, dev),
				      si->dst_reg, si->dst_reg,
				      offsetof(struct xdp_rxq_info, dev));
		*insn++ = BPF_LDX_MEM(BPF_W, si->dst_reg, si->dst_reg,
				      offsetof(struct net_device, ifindex));
		break;
	case offsetof(struct xdp_md, rx_queue_index):
		*insn++ = BPF_LDX_MEM(BPF_FIELD_SIZEOF(struct xdp_buff, rxq),
				      si->dst_reg, si->src_reg,
				      offsetof(struct xdp_buff, rxq));
		*insn++ = BPF_LDX_MEM(BPF_W, si->dst_reg, si->dst_reg,
				      offsetof(struct xdp_rxq_info,
					       queue_index));
		break;
	}

	return insn - insn_buf;
}

/* SOCK_ADDR_LOAD_NESTED_FIELD() loads Nested Field S.F.NF where S is type of
 * context Structure, F is Field in context structure that contains a pointer
 * to Nested Structure of type NS that has the field NF.
 *
 * SIZE encodes the load size (BPF_B, BPF_H, etc). It's up to caller to make
 * sure that SIZE is not greater than actual size of S.F.NF.
 *
 * If offset OFF is provided, the load happens from that offset relative to
 * offset of NF.
 */
#define SOCK_ADDR_LOAD_NESTED_FIELD_SIZE_OFF(S, NS, F, NF, SIZE, OFF)	       \
	do {								       \
		*insn++ = BPF_LDX_MEM(BPF_FIELD_SIZEOF(S, F), si->dst_reg,     \
				      si->src_reg, offsetof(S, F));	       \
		*insn++ = BPF_LDX_MEM(					       \
			SIZE, si->dst_reg, si->dst_reg,			       \
			bpf_target_off(NS, NF, FIELD_SIZEOF(NS, NF),	       \
				       target_size)			       \
				+ OFF);					       \
	} while (0)

#define SOCK_ADDR_LOAD_NESTED_FIELD(S, NS, F, NF)			       \
	SOCK_ADDR_LOAD_NESTED_FIELD_SIZE_OFF(S, NS, F, NF,		       \
					     BPF_FIELD_SIZEOF(NS, NF), 0)

/* SOCK_ADDR_STORE_NESTED_FIELD_OFF() has semantic similar to
 * SOCK_ADDR_LOAD_NESTED_FIELD_SIZE_OFF() but for store operation.
 *
 * It doesn't support SIZE argument though since narrow stores are not
 * supported for now.
 *
 * In addition it uses Temporary Field TF (member of struct S) as the 3rd
 * "register" since two registers available in convert_ctx_access are not
 * enough: we can't override neither SRC, since it contains value to store, nor
 * DST since it contains pointer to context that may be used by later
 * instructions. But we need a temporary place to save pointer to nested
 * structure whose field we want to store to.
 */
#define SOCK_ADDR_STORE_NESTED_FIELD_OFF(S, NS, F, NF, OFF, TF)		       \
	do {								       \
		int tmp_reg = BPF_REG_9;				       \
		if (si->src_reg == tmp_reg || si->dst_reg == tmp_reg)	       \
			--tmp_reg;					       \
		if (si->src_reg == tmp_reg || si->dst_reg == tmp_reg)	       \
			--tmp_reg;					       \
		*insn++ = BPF_STX_MEM(BPF_DW, si->dst_reg, tmp_reg,	       \
				      offsetof(S, TF));			       \
		*insn++ = BPF_LDX_MEM(BPF_FIELD_SIZEOF(S, F), tmp_reg,	       \
				      si->dst_reg, offsetof(S, F));	       \
		*insn++ = BPF_STX_MEM(					       \
			BPF_FIELD_SIZEOF(NS, NF), tmp_reg, si->src_reg,	       \
			bpf_target_off(NS, NF, FIELD_SIZEOF(NS, NF),	       \
				       target_size)			       \
				+ OFF);					       \
		*insn++ = BPF_LDX_MEM(BPF_DW, tmp_reg, si->dst_reg,	       \
				      offsetof(S, TF));			       \
	} while (0)

#define SOCK_ADDR_LOAD_OR_STORE_NESTED_FIELD_SIZE_OFF(S, NS, F, NF, SIZE, OFF, \
						      TF)		       \
	do {								       \
		if (type == BPF_WRITE) {				       \
			SOCK_ADDR_STORE_NESTED_FIELD_OFF(S, NS, F, NF, OFF,    \
							 TF);		       \
		} else {						       \
			SOCK_ADDR_LOAD_NESTED_FIELD_SIZE_OFF(		       \
				S, NS, F, NF, SIZE, OFF);  \
		}							       \
	} while (0)

#define SOCK_ADDR_LOAD_OR_STORE_NESTED_FIELD(S, NS, F, NF, TF)		       \
	SOCK_ADDR_LOAD_OR_STORE_NESTED_FIELD_SIZE_OFF(			       \
		S, NS, F, NF, BPF_FIELD_SIZEOF(NS, NF), 0, TF)

static u32 sock_addr_convert_ctx_access(enum bpf_access_type type,
					const struct bpf_insn *si,
					struct bpf_insn *insn_buf,
					struct bpf_prog *prog, u32 *target_size)
{
	struct bpf_insn *insn = insn_buf;
	int off;

	switch (si->off) {
	case offsetof(struct bpf_sock_addr, user_family):
		SOCK_ADDR_LOAD_NESTED_FIELD(struct bpf_sock_addr_kern,
					    struct sockaddr, uaddr, sa_family);
		break;

	case offsetof(struct bpf_sock_addr, user_ip4):
		SOCK_ADDR_LOAD_OR_STORE_NESTED_FIELD_SIZE_OFF(
			struct bpf_sock_addr_kern, struct sockaddr_in, uaddr,
			sin_addr, BPF_SIZE(si->code), 0, tmp_reg);
		break;

	case bpf_ctx_range_till(struct bpf_sock_addr, user_ip6[0], user_ip6[3]):
		off = si->off;
		off -= offsetof(struct bpf_sock_addr, user_ip6[0]);
		SOCK_ADDR_LOAD_OR_STORE_NESTED_FIELD_SIZE_OFF(
			struct bpf_sock_addr_kern, struct sockaddr_in6, uaddr,
			sin6_addr.s6_addr32[0], BPF_SIZE(si->code), off,
			tmp_reg);
		break;

	case offsetof(struct bpf_sock_addr, user_port):
		/* To get port we need to know sa_family first and then treat
		 * sockaddr as either sockaddr_in or sockaddr_in6.
		 * Though we can simplify since port field has same offset and
		 * size in both structures.
		 * Here we check this invariant and use just one of the
		 * structures if it's true.
		 */
		BUILD_BUG_ON(offsetof(struct sockaddr_in, sin_port) !=
			     offsetof(struct sockaddr_in6, sin6_port));
		BUILD_BUG_ON(FIELD_SIZEOF(struct sockaddr_in, sin_port) !=
			     FIELD_SIZEOF(struct sockaddr_in6, sin6_port));
		SOCK_ADDR_LOAD_OR_STORE_NESTED_FIELD(struct bpf_sock_addr_kern,
						     struct sockaddr_in6, uaddr,
						     sin6_port, tmp_reg);
		break;

	case offsetof(struct bpf_sock_addr, family):
		SOCK_ADDR_LOAD_NESTED_FIELD(struct bpf_sock_addr_kern,
					    struct sock, sk, sk_family);
		break;

	case offsetof(struct bpf_sock_addr, type):
		SOCK_ADDR_LOAD_NESTED_FIELD_SIZE_OFF(
			struct bpf_sock_addr_kern, struct sock, sk,
			__sk_flags_offset, BPF_W, 0);
		*insn++ = BPF_ALU32_IMM(BPF_AND, si->dst_reg, SK_FL_TYPE_MASK);
		*insn++ = BPF_ALU32_IMM(BPF_RSH, si->dst_reg, SK_FL_TYPE_SHIFT);
		break;

	case offsetof(struct bpf_sock_addr, protocol):
		SOCK_ADDR_LOAD_NESTED_FIELD_SIZE_OFF(
			struct bpf_sock_addr_kern, struct sock, sk,
			__sk_flags_offset, BPF_W, 0);
		*insn++ = BPF_ALU32_IMM(BPF_AND, si->dst_reg, SK_FL_PROTO_MASK);
		*insn++ = BPF_ALU32_IMM(BPF_RSH, si->dst_reg,
					SK_FL_PROTO_SHIFT);
		break;

	case offsetof(struct bpf_sock_addr, msg_src_ip4):
		/* Treat t_ctx as struct in_addr for msg_src_ip4. */
		SOCK_ADDR_LOAD_OR_STORE_NESTED_FIELD_SIZE_OFF(
			struct bpf_sock_addr_kern, struct in_addr, t_ctx,
			s_addr, BPF_SIZE(si->code), 0, tmp_reg);
		break;

	case bpf_ctx_range_till(struct bpf_sock_addr, msg_src_ip6[0],
				msg_src_ip6[3]):
		off = si->off;
		off -= offsetof(struct bpf_sock_addr, msg_src_ip6[0]);
		/* Treat t_ctx as struct in6_addr for msg_src_ip6. */
		SOCK_ADDR_LOAD_OR_STORE_NESTED_FIELD_SIZE_OFF(
			struct bpf_sock_addr_kern, struct in6_addr, t_ctx,
			s6_addr32[0], BPF_SIZE(si->code), off, tmp_reg);
		break;
	}

	return insn - insn_buf;
}

static u32 sock_ops_convert_ctx_access(enum bpf_access_type type,
				       const struct bpf_insn *si,
				       struct bpf_insn *insn_buf,
				       struct bpf_prog *prog,
				       u32 *target_size)
{
	struct bpf_insn *insn = insn_buf;
	int off;

	switch (si->off) {
	case offsetof(struct bpf_sock_ops, op) ...
	     offsetof(struct bpf_sock_ops, replylong[3]):
		BUILD_BUG_ON(FIELD_SIZEOF(struct bpf_sock_ops, op) !=
			     FIELD_SIZEOF(struct bpf_sock_ops_kern, op));
		BUILD_BUG_ON(FIELD_SIZEOF(struct bpf_sock_ops, reply) !=
			     FIELD_SIZEOF(struct bpf_sock_ops_kern, reply));
		BUILD_BUG_ON(FIELD_SIZEOF(struct bpf_sock_ops, replylong) !=
			     FIELD_SIZEOF(struct bpf_sock_ops_kern, replylong));
		off = si->off;
		off -= offsetof(struct bpf_sock_ops, op);
		off += offsetof(struct bpf_sock_ops_kern, op);
		if (type == BPF_WRITE)
			*insn++ = BPF_STX_MEM(BPF_W, si->dst_reg, si->src_reg,
					      off);
		else
			*insn++ = BPF_LDX_MEM(BPF_W, si->dst_reg, si->src_reg,
					      off);
		break;

	case offsetof(struct bpf_sock_ops, family):
		BUILD_BUG_ON(FIELD_SIZEOF(struct sock_common, skc_family) != 2);

		*insn++ = BPF_LDX_MEM(BPF_FIELD_SIZEOF(
					      struct bpf_sock_ops_kern, sk),
				      si->dst_reg, si->src_reg,
				      offsetof(struct bpf_sock_ops_kern, sk));
		*insn++ = BPF_LDX_MEM(BPF_H, si->dst_reg, si->dst_reg,
				      offsetof(struct sock_common, skc_family));
		break;

	case offsetof(struct bpf_sock_ops, remote_ip4):
		BUILD_BUG_ON(FIELD_SIZEOF(struct sock_common, skc_daddr) != 4);

		*insn++ = BPF_LDX_MEM(BPF_FIELD_SIZEOF(
						struct bpf_sock_ops_kern, sk),
				      si->dst_reg, si->src_reg,
				      offsetof(struct bpf_sock_ops_kern, sk));
		*insn++ = BPF_LDX_MEM(BPF_W, si->dst_reg, si->dst_reg,
				      offsetof(struct sock_common, skc_daddr));
		break;

	case offsetof(struct bpf_sock_ops, local_ip4):
		BUILD_BUG_ON(FIELD_SIZEOF(struct sock_common,
					  skc_rcv_saddr) != 4);

		*insn++ = BPF_LDX_MEM(BPF_FIELD_SIZEOF(
					      struct bpf_sock_ops_kern, sk),
				      si->dst_reg, si->src_reg,
				      offsetof(struct bpf_sock_ops_kern, sk));
		*insn++ = BPF_LDX_MEM(BPF_W, si->dst_reg, si->dst_reg,
				      offsetof(struct sock_common,
					       skc_rcv_saddr));
		break;

	case offsetof(struct bpf_sock_ops, remote_ip6[0]) ...
	     offsetof(struct bpf_sock_ops, remote_ip6[3]):
#if IS_ENABLED(CONFIG_IPV6)
		BUILD_BUG_ON(FIELD_SIZEOF(struct sock_common,
					  skc_v6_daddr.s6_addr32[0]) != 4);

		off = si->off;
		off -= offsetof(struct bpf_sock_ops, remote_ip6[0]);
		*insn++ = BPF_LDX_MEM(BPF_FIELD_SIZEOF(
						struct bpf_sock_ops_kern, sk),
				      si->dst_reg, si->src_reg,
				      offsetof(struct bpf_sock_ops_kern, sk));
		*insn++ = BPF_LDX_MEM(BPF_W, si->dst_reg, si->dst_reg,
				      offsetof(struct sock_common,
					       skc_v6_daddr.s6_addr32[0]) +
				      off);
#else
		*insn++ = BPF_MOV32_IMM(si->dst_reg, 0);
#endif
		break;

	case offsetof(struct bpf_sock_ops, local_ip6[0]) ...
	     offsetof(struct bpf_sock_ops, local_ip6[3]):
#if IS_ENABLED(CONFIG_IPV6)
		BUILD_BUG_ON(FIELD_SIZEOF(struct sock_common,
					  skc_v6_rcv_saddr.s6_addr32[0]) != 4);

		off = si->off;
		off -= offsetof(struct bpf_sock_ops, local_ip6[0]);
		*insn++ = BPF_LDX_MEM(BPF_FIELD_SIZEOF(
						struct bpf_sock_ops_kern, sk),
				      si->dst_reg, si->src_reg,
				      offsetof(struct bpf_sock_ops_kern, sk));
		*insn++ = BPF_LDX_MEM(BPF_W, si->dst_reg, si->dst_reg,
				      offsetof(struct sock_common,
					       skc_v6_rcv_saddr.s6_addr32[0]) +
				      off);
#else
		*insn++ = BPF_MOV32_IMM(si->dst_reg, 0);
#endif
		break;

	case offsetof(struct bpf_sock_ops, remote_port):
		BUILD_BUG_ON(FIELD_SIZEOF(struct sock_common, skc_dport) != 2);

		*insn++ = BPF_LDX_MEM(BPF_FIELD_SIZEOF(
						struct bpf_sock_ops_kern, sk),
				      si->dst_reg, si->src_reg,
				      offsetof(struct bpf_sock_ops_kern, sk));
		*insn++ = BPF_LDX_MEM(BPF_H, si->dst_reg, si->dst_reg,
				      offsetof(struct sock_common, skc_dport));
#ifndef __BIG_ENDIAN_BITFIELD
		*insn++ = BPF_ALU32_IMM(BPF_LSH, si->dst_reg, 16);
#endif
		break;

	case offsetof(struct bpf_sock_ops, local_port):
		BUILD_BUG_ON(FIELD_SIZEOF(struct sock_common, skc_num) != 2);

		*insn++ = BPF_LDX_MEM(BPF_FIELD_SIZEOF(
						struct bpf_sock_ops_kern, sk),
				      si->dst_reg, si->src_reg,
				      offsetof(struct bpf_sock_ops_kern, sk));
		*insn++ = BPF_LDX_MEM(BPF_H, si->dst_reg, si->dst_reg,
				      offsetof(struct sock_common, skc_num));
		break;

	case offsetof(struct bpf_sock_ops, is_fullsock):
		*insn++ = BPF_LDX_MEM(BPF_FIELD_SIZEOF(
						struct bpf_sock_ops_kern,
						is_fullsock),
				      si->dst_reg, si->src_reg,
				      offsetof(struct bpf_sock_ops_kern,
					       is_fullsock));
		break;

	case offsetof(struct bpf_sock_ops, state):
		BUILD_BUG_ON(FIELD_SIZEOF(struct sock_common, skc_state) != 1);

		*insn++ = BPF_LDX_MEM(BPF_FIELD_SIZEOF(
						struct bpf_sock_ops_kern, sk),
				      si->dst_reg, si->src_reg,
				      offsetof(struct bpf_sock_ops_kern, sk));
		*insn++ = BPF_LDX_MEM(BPF_B, si->dst_reg, si->dst_reg,
				      offsetof(struct sock_common, skc_state));
		break;

	case offsetof(struct bpf_sock_ops, rtt_min):
		BUILD_BUG_ON(FIELD_SIZEOF(struct tcp_sock, rtt_min) !=
			     sizeof(struct minmax));
		BUILD_BUG_ON(sizeof(struct minmax) <
			     sizeof(struct minmax_sample));

		*insn++ = BPF_LDX_MEM(BPF_FIELD_SIZEOF(
						struct bpf_sock_ops_kern, sk),
				      si->dst_reg, si->src_reg,
				      offsetof(struct bpf_sock_ops_kern, sk));
		*insn++ = BPF_LDX_MEM(BPF_W, si->dst_reg, si->dst_reg,
				      offsetof(struct tcp_sock, rtt_min) +
				      FIELD_SIZEOF(struct minmax_sample, t));
		break;

/* Helper macro for adding read access to tcp_sock or sock fields. */
#define SOCK_OPS_GET_FIELD(BPF_FIELD, OBJ_FIELD, OBJ)			      \
	do {								      \
		BUILD_BUG_ON(FIELD_SIZEOF(OBJ, OBJ_FIELD) >		      \
			     FIELD_SIZEOF(struct bpf_sock_ops, BPF_FIELD));   \
		*insn++ = BPF_LDX_MEM(BPF_FIELD_SIZEOF(			      \
						struct bpf_sock_ops_kern,     \
						is_fullsock),		      \
				      si->dst_reg, si->src_reg,		      \
				      offsetof(struct bpf_sock_ops_kern,      \
					       is_fullsock));		      \
		*insn++ = BPF_JMP_IMM(BPF_JEQ, si->dst_reg, 0, 2);	      \
		*insn++ = BPF_LDX_MEM(BPF_FIELD_SIZEOF(			      \
						struct bpf_sock_ops_kern, sk),\
				      si->dst_reg, si->src_reg,		      \
				      offsetof(struct bpf_sock_ops_kern, sk));\
		*insn++ = BPF_LDX_MEM(BPF_FIELD_SIZEOF(OBJ,		      \
						       OBJ_FIELD),	      \
				      si->dst_reg, si->dst_reg,		      \
				      offsetof(OBJ, OBJ_FIELD));	      \
	} while (0)

/* Helper macro for adding write access to tcp_sock or sock fields.
 * The macro is called with two registers, dst_reg which contains a pointer
 * to ctx (context) and src_reg which contains the value that should be
 * stored. However, we need an additional register since we cannot overwrite
 * dst_reg because it may be used later in the program.
 * Instead we "borrow" one of the other register. We first save its value
 * into a new (temp) field in bpf_sock_ops_kern, use it, and then restore
 * it at the end of the macro.
 */
#define SOCK_OPS_SET_FIELD(BPF_FIELD, OBJ_FIELD, OBJ)			      \
	do {								      \
		int reg = BPF_REG_9;					      \
		BUILD_BUG_ON(FIELD_SIZEOF(OBJ, OBJ_FIELD) >		      \
			     FIELD_SIZEOF(struct bpf_sock_ops, BPF_FIELD));   \
		if (si->dst_reg == reg || si->src_reg == reg)		      \
			reg--;						      \
		if (si->dst_reg == reg || si->src_reg == reg)		      \
			reg--;						      \
		*insn++ = BPF_STX_MEM(BPF_DW, si->dst_reg, reg,		      \
				      offsetof(struct bpf_sock_ops_kern,      \
					       temp));			      \
		*insn++ = BPF_LDX_MEM(BPF_FIELD_SIZEOF(			      \
						struct bpf_sock_ops_kern,     \
						is_fullsock),		      \
				      reg, si->dst_reg,			      \
				      offsetof(struct bpf_sock_ops_kern,      \
					       is_fullsock));		      \
		*insn++ = BPF_JMP_IMM(BPF_JEQ, reg, 0, 2);		      \
		*insn++ = BPF_LDX_MEM(BPF_FIELD_SIZEOF(			      \
						struct bpf_sock_ops_kern, sk),\
				      reg, si->dst_reg,			      \
				      offsetof(struct bpf_sock_ops_kern, sk));\
		*insn++ = BPF_STX_MEM(BPF_FIELD_SIZEOF(OBJ, OBJ_FIELD),	      \
				      reg, si->src_reg,			      \
				      offsetof(OBJ, OBJ_FIELD));	      \
		*insn++ = BPF_LDX_MEM(BPF_DW, reg, si->dst_reg,		      \
				      offsetof(struct bpf_sock_ops_kern,      \
					       temp));			      \
	} while (0)

#define SOCK_OPS_GET_OR_SET_FIELD(BPF_FIELD, OBJ_FIELD, OBJ, TYPE)	      \
	do {								      \
		if (TYPE == BPF_WRITE)					      \
			SOCK_OPS_SET_FIELD(BPF_FIELD, OBJ_FIELD, OBJ);	      \
		else							      \
			SOCK_OPS_GET_FIELD(BPF_FIELD, OBJ_FIELD, OBJ);	      \
	} while (0)

	case offsetof(struct bpf_sock_ops, snd_cwnd):
		SOCK_OPS_GET_FIELD(snd_cwnd, snd_cwnd, struct tcp_sock);
		break;

	case offsetof(struct bpf_sock_ops, srtt_us):
		SOCK_OPS_GET_FIELD(srtt_us, srtt_us, struct tcp_sock);
		break;

	case offsetof(struct bpf_sock_ops, bpf_sock_ops_cb_flags):
		SOCK_OPS_GET_FIELD(bpf_sock_ops_cb_flags, bpf_sock_ops_cb_flags,
				   struct tcp_sock);
		break;

	case offsetof(struct bpf_sock_ops, snd_ssthresh):
		SOCK_OPS_GET_FIELD(snd_ssthresh, snd_ssthresh, struct tcp_sock);
		break;

	case offsetof(struct bpf_sock_ops, rcv_nxt):
		SOCK_OPS_GET_FIELD(rcv_nxt, rcv_nxt, struct tcp_sock);
		break;

	case offsetof(struct bpf_sock_ops, snd_nxt):
		SOCK_OPS_GET_FIELD(snd_nxt, snd_nxt, struct tcp_sock);
		break;

	case offsetof(struct bpf_sock_ops, snd_una):
		SOCK_OPS_GET_FIELD(snd_una, snd_una, struct tcp_sock);
		break;

	case offsetof(struct bpf_sock_ops, mss_cache):
		SOCK_OPS_GET_FIELD(mss_cache, mss_cache, struct tcp_sock);
		break;

	case offsetof(struct bpf_sock_ops, ecn_flags):
		SOCK_OPS_GET_FIELD(ecn_flags, ecn_flags, struct tcp_sock);
		break;

	case offsetof(struct bpf_sock_ops, rate_delivered):
		SOCK_OPS_GET_FIELD(rate_delivered, rate_delivered,
				   struct tcp_sock);
		break;

	case offsetof(struct bpf_sock_ops, rate_interval_us):
		SOCK_OPS_GET_FIELD(rate_interval_us, rate_interval_us,
				   struct tcp_sock);
		break;

	case offsetof(struct bpf_sock_ops, packets_out):
		SOCK_OPS_GET_FIELD(packets_out, packets_out, struct tcp_sock);
		break;

	case offsetof(struct bpf_sock_ops, retrans_out):
		SOCK_OPS_GET_FIELD(retrans_out, retrans_out, struct tcp_sock);
		break;

	case offsetof(struct bpf_sock_ops, total_retrans):
		SOCK_OPS_GET_FIELD(total_retrans, total_retrans,
				   struct tcp_sock);
		break;

	case offsetof(struct bpf_sock_ops, segs_in):
		SOCK_OPS_GET_FIELD(segs_in, segs_in, struct tcp_sock);
		break;

	case offsetof(struct bpf_sock_ops, data_segs_in):
		SOCK_OPS_GET_FIELD(data_segs_in, data_segs_in, struct tcp_sock);
		break;

	case offsetof(struct bpf_sock_ops, segs_out):
		SOCK_OPS_GET_FIELD(segs_out, segs_out, struct tcp_sock);
		break;

	case offsetof(struct bpf_sock_ops, data_segs_out):
		SOCK_OPS_GET_FIELD(data_segs_out, data_segs_out,
				   struct tcp_sock);
		break;

	case offsetof(struct bpf_sock_ops, lost_out):
		SOCK_OPS_GET_FIELD(lost_out, lost_out, struct tcp_sock);
		break;

	case offsetof(struct bpf_sock_ops, sacked_out):
		SOCK_OPS_GET_FIELD(sacked_out, sacked_out, struct tcp_sock);
		break;

	case offsetof(struct bpf_sock_ops, sk_txhash):
		SOCK_OPS_GET_OR_SET_FIELD(sk_txhash, sk_txhash,
					  struct sock, type);
		break;

	case offsetof(struct bpf_sock_ops, bytes_received):
		SOCK_OPS_GET_FIELD(bytes_received, bytes_received,
				   struct tcp_sock);
		break;

	case offsetof(struct bpf_sock_ops, bytes_acked):
		SOCK_OPS_GET_FIELD(bytes_acked, bytes_acked, struct tcp_sock);
		break;

	}
	return insn - insn_buf;
}

static u32 sk_skb_convert_ctx_access(enum bpf_access_type type,
				     const struct bpf_insn *si,
				     struct bpf_insn *insn_buf,
				     struct bpf_prog *prog, u32 *target_size)
{
	struct bpf_insn *insn = insn_buf;
	int off;

	switch (si->off) {
	case offsetof(struct __sk_buff, data_end):
		off  = si->off;
		off -= offsetof(struct __sk_buff, data_end);
		off += offsetof(struct sk_buff, cb);
		off += offsetof(struct tcp_skb_cb, bpf.data_end);
		*insn++ = BPF_LDX_MEM(BPF_SIZEOF(void *), si->dst_reg,
				      si->src_reg, off);
		break;
	default:
		return bpf_convert_ctx_access(type, si, insn_buf, prog,
					      target_size);
	}

	return insn - insn_buf;
}

static u32 sk_msg_convert_ctx_access(enum bpf_access_type type,
				     const struct bpf_insn *si,
				     struct bpf_insn *insn_buf,
				     struct bpf_prog *prog, u32 *target_size)
{
	struct bpf_insn *insn = insn_buf;
#if IS_ENABLED(CONFIG_IPV6)
	int off;
#endif

	switch (si->off) {
	case offsetof(struct sk_msg_md, data):
		*insn++ = BPF_LDX_MEM(BPF_FIELD_SIZEOF(struct sk_msg, data),
				      si->dst_reg, si->src_reg,
				      offsetof(struct sk_msg, data));
		break;
	case offsetof(struct sk_msg_md, data_end):
		*insn++ = BPF_LDX_MEM(BPF_FIELD_SIZEOF(struct sk_msg, data_end),
				      si->dst_reg, si->src_reg,
				      offsetof(struct sk_msg, data_end));
		break;
	case offsetof(struct sk_msg_md, family):
		BUILD_BUG_ON(FIELD_SIZEOF(struct sock_common, skc_family) != 2);

		*insn++ = BPF_LDX_MEM(BPF_FIELD_SIZEOF(
					      struct sk_msg, sk),
				      si->dst_reg, si->src_reg,
				      offsetof(struct sk_msg, sk));
		*insn++ = BPF_LDX_MEM(BPF_H, si->dst_reg, si->dst_reg,
				      offsetof(struct sock_common, skc_family));
		break;

	case offsetof(struct sk_msg_md, remote_ip4):
		BUILD_BUG_ON(FIELD_SIZEOF(struct sock_common, skc_daddr) != 4);

		*insn++ = BPF_LDX_MEM(BPF_FIELD_SIZEOF(
						struct sk_msg, sk),
				      si->dst_reg, si->src_reg,
				      offsetof(struct sk_msg, sk));
		*insn++ = BPF_LDX_MEM(BPF_W, si->dst_reg, si->dst_reg,
				      offsetof(struct sock_common, skc_daddr));
		break;

	case offsetof(struct sk_msg_md, local_ip4):
		BUILD_BUG_ON(FIELD_SIZEOF(struct sock_common,
					  skc_rcv_saddr) != 4);

		*insn++ = BPF_LDX_MEM(BPF_FIELD_SIZEOF(
					      struct sk_msg, sk),
				      si->dst_reg, si->src_reg,
				      offsetof(struct sk_msg, sk));
		*insn++ = BPF_LDX_MEM(BPF_W, si->dst_reg, si->dst_reg,
				      offsetof(struct sock_common,
					       skc_rcv_saddr));
		break;

	case offsetof(struct sk_msg_md, remote_ip6[0]) ...
	     offsetof(struct sk_msg_md, remote_ip6[3]):
#if IS_ENABLED(CONFIG_IPV6)
		BUILD_BUG_ON(FIELD_SIZEOF(struct sock_common,
					  skc_v6_daddr.s6_addr32[0]) != 4);

		off = si->off;
		off -= offsetof(struct sk_msg_md, remote_ip6[0]);
		*insn++ = BPF_LDX_MEM(BPF_FIELD_SIZEOF(
						struct sk_msg, sk),
				      si->dst_reg, si->src_reg,
				      offsetof(struct sk_msg, sk));
		*insn++ = BPF_LDX_MEM(BPF_W, si->dst_reg, si->dst_reg,
				      offsetof(struct sock_common,
					       skc_v6_daddr.s6_addr32[0]) +
				      off);
#else
		*insn++ = BPF_MOV32_IMM(si->dst_reg, 0);
#endif
		break;

	case offsetof(struct sk_msg_md, local_ip6[0]) ...
	     offsetof(struct sk_msg_md, local_ip6[3]):
#if IS_ENABLED(CONFIG_IPV6)
		BUILD_BUG_ON(FIELD_SIZEOF(struct sock_common,
					  skc_v6_rcv_saddr.s6_addr32[0]) != 4);

		off = si->off;
		off -= offsetof(struct sk_msg_md, local_ip6[0]);
		*insn++ = BPF_LDX_MEM(BPF_FIELD_SIZEOF(
						struct sk_msg, sk),
				      si->dst_reg, si->src_reg,
				      offsetof(struct sk_msg, sk));
		*insn++ = BPF_LDX_MEM(BPF_W, si->dst_reg, si->dst_reg,
				      offsetof(struct sock_common,
					       skc_v6_rcv_saddr.s6_addr32[0]) +
				      off);
#else
		*insn++ = BPF_MOV32_IMM(si->dst_reg, 0);
#endif
		break;

	case offsetof(struct sk_msg_md, remote_port):
		BUILD_BUG_ON(FIELD_SIZEOF(struct sock_common, skc_dport) != 2);

		*insn++ = BPF_LDX_MEM(BPF_FIELD_SIZEOF(
						struct sk_msg, sk),
				      si->dst_reg, si->src_reg,
				      offsetof(struct sk_msg, sk));
		*insn++ = BPF_LDX_MEM(BPF_H, si->dst_reg, si->dst_reg,
				      offsetof(struct sock_common, skc_dport));
#ifndef __BIG_ENDIAN_BITFIELD
		*insn++ = BPF_ALU32_IMM(BPF_LSH, si->dst_reg, 16);
#endif
		break;

	case offsetof(struct sk_msg_md, local_port):
		BUILD_BUG_ON(FIELD_SIZEOF(struct sock_common, skc_num) != 2);

		*insn++ = BPF_LDX_MEM(BPF_FIELD_SIZEOF(
						struct sk_msg, sk),
				      si->dst_reg, si->src_reg,
				      offsetof(struct sk_msg, sk));
		*insn++ = BPF_LDX_MEM(BPF_H, si->dst_reg, si->dst_reg,
				      offsetof(struct sock_common, skc_num));
		break;
	}

	return insn - insn_buf;
}

const struct bpf_verifier_ops sk_filter_verifier_ops = {
	.get_func_proto		= sk_filter_func_proto,
	.is_valid_access	= sk_filter_is_valid_access,
	.convert_ctx_access	= bpf_convert_ctx_access,
	.gen_ld_abs		= bpf_gen_ld_abs,
};

const struct bpf_prog_ops sk_filter_prog_ops = {
	.test_run		= bpf_prog_test_run_skb,
};

const struct bpf_verifier_ops tc_cls_act_verifier_ops = {
	.get_func_proto		= tc_cls_act_func_proto,
	.is_valid_access	= tc_cls_act_is_valid_access,
	.convert_ctx_access	= tc_cls_act_convert_ctx_access,
	.gen_prologue		= tc_cls_act_prologue,
	.gen_ld_abs		= bpf_gen_ld_abs,
};

const struct bpf_prog_ops tc_cls_act_prog_ops = {
	.test_run		= bpf_prog_test_run_skb,
};

const struct bpf_verifier_ops xdp_verifier_ops = {
	.get_func_proto		= xdp_func_proto,
	.is_valid_access	= xdp_is_valid_access,
	.convert_ctx_access	= xdp_convert_ctx_access,
	.gen_prologue		= bpf_noop_prologue,
};

const struct bpf_prog_ops xdp_prog_ops = {
	.test_run		= bpf_prog_test_run_xdp,
};

const struct bpf_verifier_ops cg_skb_verifier_ops = {
	.get_func_proto		= cg_skb_func_proto,
	.is_valid_access	= cg_skb_is_valid_access,
	.convert_ctx_access	= bpf_convert_ctx_access,
};

const struct bpf_prog_ops cg_skb_prog_ops = {
	.test_run		= bpf_prog_test_run_skb,
};

const struct bpf_verifier_ops lwt_in_verifier_ops = {
	.get_func_proto		= lwt_in_func_proto,
	.is_valid_access	= lwt_is_valid_access,
	.convert_ctx_access	= bpf_convert_ctx_access,
};

const struct bpf_prog_ops lwt_in_prog_ops = {
	.test_run		= bpf_prog_test_run_skb,
};

const struct bpf_verifier_ops lwt_out_verifier_ops = {
	.get_func_proto		= lwt_out_func_proto,
	.is_valid_access	= lwt_is_valid_access,
	.convert_ctx_access	= bpf_convert_ctx_access,
};

const struct bpf_prog_ops lwt_out_prog_ops = {
	.test_run		= bpf_prog_test_run_skb,
};

const struct bpf_verifier_ops lwt_xmit_verifier_ops = {
	.get_func_proto		= lwt_xmit_func_proto,
	.is_valid_access	= lwt_is_valid_access,
	.convert_ctx_access	= bpf_convert_ctx_access,
	.gen_prologue		= tc_cls_act_prologue,
};

const struct bpf_prog_ops lwt_xmit_prog_ops = {
	.test_run		= bpf_prog_test_run_skb,
};

const struct bpf_verifier_ops lwt_seg6local_verifier_ops = {
	.get_func_proto		= lwt_seg6local_func_proto,
	.is_valid_access	= lwt_is_valid_access,
	.convert_ctx_access	= bpf_convert_ctx_access,
};

const struct bpf_prog_ops lwt_seg6local_prog_ops = {
	.test_run		= bpf_prog_test_run_skb,
};

const struct bpf_verifier_ops cg_sock_verifier_ops = {
	.get_func_proto		= sock_filter_func_proto,
	.is_valid_access	= sock_filter_is_valid_access,
	.convert_ctx_access	= bpf_sock_convert_ctx_access,
};

const struct bpf_prog_ops cg_sock_prog_ops = {
};

const struct bpf_verifier_ops cg_sock_addr_verifier_ops = {
	.get_func_proto		= sock_addr_func_proto,
	.is_valid_access	= sock_addr_is_valid_access,
	.convert_ctx_access	= sock_addr_convert_ctx_access,
};

const struct bpf_prog_ops cg_sock_addr_prog_ops = {
};

const struct bpf_verifier_ops sock_ops_verifier_ops = {
	.get_func_proto		= sock_ops_func_proto,
	.is_valid_access	= sock_ops_is_valid_access,
	.convert_ctx_access	= sock_ops_convert_ctx_access,
};

const struct bpf_prog_ops sock_ops_prog_ops = {
};

const struct bpf_verifier_ops sk_skb_verifier_ops = {
	.get_func_proto		= sk_skb_func_proto,
	.is_valid_access	= sk_skb_is_valid_access,
	.convert_ctx_access	= sk_skb_convert_ctx_access,
	.gen_prologue		= sk_skb_prologue,
};

const struct bpf_prog_ops sk_skb_prog_ops = {
};

const struct bpf_verifier_ops sk_msg_verifier_ops = {
	.get_func_proto		= sk_msg_func_proto,
	.is_valid_access	= sk_msg_is_valid_access,
	.convert_ctx_access	= sk_msg_convert_ctx_access,
	.gen_prologue		= bpf_noop_prologue,
};

const struct bpf_prog_ops sk_msg_prog_ops = {
};

const struct bpf_verifier_ops flow_dissector_verifier_ops = {
	.get_func_proto		= flow_dissector_func_proto,
	.is_valid_access	= flow_dissector_is_valid_access,
	.convert_ctx_access	= bpf_convert_ctx_access,
};

const struct bpf_prog_ops flow_dissector_prog_ops = {
};

int sk_detach_filter(struct sock *sk)
{
	int ret = -ENOENT;
	struct sk_filter *filter;

	if (sock_flag(sk, SOCK_FILTER_LOCKED))
		return -EPERM;

	filter = rcu_dereference_protected(sk->sk_filter,
					   lockdep_sock_is_held(sk));
	if (filter) {
		RCU_INIT_POINTER(sk->sk_filter, NULL);
		sk_filter_uncharge(sk, filter);
		ret = 0;
	}

	return ret;
}
EXPORT_SYMBOL_GPL(sk_detach_filter);

int sk_get_filter(struct sock *sk, struct sock_filter __user *ubuf,
		  unsigned int len)
{
	struct sock_fprog_kern *fprog;
	struct sk_filter *filter;
	int ret = 0;

	lock_sock(sk);
	filter = rcu_dereference_protected(sk->sk_filter,
					   lockdep_sock_is_held(sk));
	if (!filter)
		goto out;

	/* We're copying the filter that has been originally attached,
	 * so no conversion/decode needed anymore. eBPF programs that
	 * have no original program cannot be dumped through this.
	 */
	ret = -EACCES;
	fprog = filter->prog->orig_prog;
	if (!fprog)
		goto out;

	ret = fprog->len;
	if (!len)
		/* User space only enquires number of filter blocks. */
		goto out;

	ret = -EINVAL;
	if (len < fprog->len)
		goto out;

	ret = -EFAULT;
	if (copy_to_user(ubuf, fprog->filter, bpf_classic_proglen(fprog)))
		goto out;

	/* Instead of bytes, the API requests to return the number
	 * of filter blocks.
	 */
	ret = fprog->len;
out:
	release_sock(sk);
	return ret;
}

#ifdef CONFIG_INET
struct sk_reuseport_kern {
	struct sk_buff *skb;
	struct sock *sk;
	struct sock *selected_sk;
	void *data_end;
	u32 hash;
	u32 reuseport_id;
	bool bind_inany;
};

static void bpf_init_reuseport_kern(struct sk_reuseport_kern *reuse_kern,
				    struct sock_reuseport *reuse,
				    struct sock *sk, struct sk_buff *skb,
				    u32 hash)
{
	reuse_kern->skb = skb;
	reuse_kern->sk = sk;
	reuse_kern->selected_sk = NULL;
	reuse_kern->data_end = skb->data + skb_headlen(skb);
	reuse_kern->hash = hash;
	reuse_kern->reuseport_id = reuse->reuseport_id;
	reuse_kern->bind_inany = reuse->bind_inany;
}

struct sock *bpf_run_sk_reuseport(struct sock_reuseport *reuse, struct sock *sk,
				  struct bpf_prog *prog, struct sk_buff *skb,
				  u32 hash)
{
	struct sk_reuseport_kern reuse_kern;
	enum sk_action action;

	bpf_init_reuseport_kern(&reuse_kern, reuse, sk, skb, hash);
	action = BPF_PROG_RUN(prog, &reuse_kern);

	if (action == SK_PASS)
		return reuse_kern.selected_sk;
	else
		return ERR_PTR(-ECONNREFUSED);
}

BPF_CALL_4(sk_select_reuseport, struct sk_reuseport_kern *, reuse_kern,
	   struct bpf_map *, map, void *, key, u32, flags)
{
	struct sock_reuseport *reuse;
	struct sock *selected_sk;

	selected_sk = map->ops->map_lookup_elem(map, key);
	if (!selected_sk)
		return -ENOENT;

	reuse = rcu_dereference(selected_sk->sk_reuseport_cb);
	if (!reuse)
		/* selected_sk is unhashed (e.g. by close()) after the
		 * above map_lookup_elem().  Treat selected_sk has already
		 * been removed from the map.
		 */
		return -ENOENT;

	if (unlikely(reuse->reuseport_id != reuse_kern->reuseport_id)) {
		struct sock *sk;

		if (unlikely(!reuse_kern->reuseport_id))
			/* There is a small race between adding the
			 * sk to the map and setting the
			 * reuse_kern->reuseport_id.
			 * Treat it as the sk has not been added to
			 * the bpf map yet.
			 */
			return -ENOENT;

		sk = reuse_kern->sk;
		if (sk->sk_protocol != selected_sk->sk_protocol)
			return -EPROTOTYPE;
		else if (sk->sk_family != selected_sk->sk_family)
			return -EAFNOSUPPORT;

		/* Catch all. Likely bound to a different sockaddr. */
		return -EBADFD;
	}

	reuse_kern->selected_sk = selected_sk;

	return 0;
}

static const struct bpf_func_proto sk_select_reuseport_proto = {
	.func           = sk_select_reuseport,
	.gpl_only       = false,
	.ret_type       = RET_INTEGER,
	.arg1_type	= ARG_PTR_TO_CTX,
	.arg2_type      = ARG_CONST_MAP_PTR,
	.arg3_type      = ARG_PTR_TO_MAP_KEY,
	.arg4_type	= ARG_ANYTHING,
};

BPF_CALL_4(sk_reuseport_load_bytes,
	   const struct sk_reuseport_kern *, reuse_kern, u32, offset,
	   void *, to, u32, len)
{
	return ____bpf_skb_load_bytes(reuse_kern->skb, offset, to, len);
}

static const struct bpf_func_proto sk_reuseport_load_bytes_proto = {
	.func		= sk_reuseport_load_bytes,
	.gpl_only	= false,
	.ret_type	= RET_INTEGER,
	.arg1_type	= ARG_PTR_TO_CTX,
	.arg2_type	= ARG_ANYTHING,
	.arg3_type	= ARG_PTR_TO_UNINIT_MEM,
	.arg4_type	= ARG_CONST_SIZE,
};

BPF_CALL_5(sk_reuseport_load_bytes_relative,
	   const struct sk_reuseport_kern *, reuse_kern, u32, offset,
	   void *, to, u32, len, u32, start_header)
{
	return ____bpf_skb_load_bytes_relative(reuse_kern->skb, offset, to,
					       len, start_header);
}

static const struct bpf_func_proto sk_reuseport_load_bytes_relative_proto = {
	.func		= sk_reuseport_load_bytes_relative,
	.gpl_only	= false,
	.ret_type	= RET_INTEGER,
	.arg1_type	= ARG_PTR_TO_CTX,
	.arg2_type	= ARG_ANYTHING,
	.arg3_type	= ARG_PTR_TO_UNINIT_MEM,
	.arg4_type	= ARG_CONST_SIZE,
	.arg5_type	= ARG_ANYTHING,
};

static const struct bpf_func_proto *
sk_reuseport_func_proto(enum bpf_func_id func_id,
			const struct bpf_prog *prog)
{
	switch (func_id) {
	case BPF_FUNC_sk_select_reuseport:
		return &sk_select_reuseport_proto;
	case BPF_FUNC_skb_load_bytes:
		return &sk_reuseport_load_bytes_proto;
	case BPF_FUNC_skb_load_bytes_relative:
		return &sk_reuseport_load_bytes_relative_proto;
	default:
		return bpf_base_func_proto(func_id);
	}
}

static bool
sk_reuseport_is_valid_access(int off, int size,
			     enum bpf_access_type type,
			     const struct bpf_prog *prog,
			     struct bpf_insn_access_aux *info)
{
	const u32 size_default = sizeof(__u32);

	if (off < 0 || off >= sizeof(struct sk_reuseport_md) ||
	    off % size || type != BPF_READ)
		return false;

	switch (off) {
	case offsetof(struct sk_reuseport_md, data):
		info->reg_type = PTR_TO_PACKET;
		return size == sizeof(__u64);

	case offsetof(struct sk_reuseport_md, data_end):
		info->reg_type = PTR_TO_PACKET_END;
		return size == sizeof(__u64);

	case offsetof(struct sk_reuseport_md, hash):
		return size == size_default;

	/* Fields that allow narrowing */
	case offsetof(struct sk_reuseport_md, eth_protocol):
		if (size < FIELD_SIZEOF(struct sk_buff, protocol))
			return false;
		/* fall through */
	case offsetof(struct sk_reuseport_md, ip_protocol):
	case offsetof(struct sk_reuseport_md, bind_inany):
	case offsetof(struct sk_reuseport_md, len):
		bpf_ctx_record_field_size(info, size_default);
		return bpf_ctx_narrow_access_ok(off, size, size_default);

	default:
		return false;
	}
}

#define SK_REUSEPORT_LOAD_FIELD(F) ({					\
	*insn++ = BPF_LDX_MEM(BPF_FIELD_SIZEOF(struct sk_reuseport_kern, F), \
			      si->dst_reg, si->src_reg,			\
			      bpf_target_off(struct sk_reuseport_kern, F, \
					     FIELD_SIZEOF(struct sk_reuseport_kern, F), \
					     target_size));		\
	})

#define SK_REUSEPORT_LOAD_SKB_FIELD(SKB_FIELD)				\
	SOCK_ADDR_LOAD_NESTED_FIELD(struct sk_reuseport_kern,		\
				    struct sk_buff,			\
				    skb,				\
				    SKB_FIELD)

#define SK_REUSEPORT_LOAD_SK_FIELD_SIZE_OFF(SK_FIELD, BPF_SIZE, EXTRA_OFF) \
	SOCK_ADDR_LOAD_NESTED_FIELD_SIZE_OFF(struct sk_reuseport_kern,	\
					     struct sock,		\
					     sk,			\
					     SK_FIELD, BPF_SIZE, EXTRA_OFF)

static u32 sk_reuseport_convert_ctx_access(enum bpf_access_type type,
					   const struct bpf_insn *si,
					   struct bpf_insn *insn_buf,
					   struct bpf_prog *prog,
					   u32 *target_size)
{
	struct bpf_insn *insn = insn_buf;

	switch (si->off) {
	case offsetof(struct sk_reuseport_md, data):
		SK_REUSEPORT_LOAD_SKB_FIELD(data);
		break;

	case offsetof(struct sk_reuseport_md, len):
		SK_REUSEPORT_LOAD_SKB_FIELD(len);
		break;

	case offsetof(struct sk_reuseport_md, eth_protocol):
		SK_REUSEPORT_LOAD_SKB_FIELD(protocol);
		break;

	case offsetof(struct sk_reuseport_md, ip_protocol):
		BUILD_BUG_ON(HWEIGHT32(SK_FL_PROTO_MASK) != BITS_PER_BYTE);
		SK_REUSEPORT_LOAD_SK_FIELD_SIZE_OFF(__sk_flags_offset,
						    BPF_W, 0);
		*insn++ = BPF_ALU32_IMM(BPF_AND, si->dst_reg, SK_FL_PROTO_MASK);
		*insn++ = BPF_ALU32_IMM(BPF_RSH, si->dst_reg,
					SK_FL_PROTO_SHIFT);
		/* SK_FL_PROTO_MASK and SK_FL_PROTO_SHIFT are endian
		 * aware.  No further narrowing or masking is needed.
		 */
		*target_size = 1;
		break;

	case offsetof(struct sk_reuseport_md, data_end):
		SK_REUSEPORT_LOAD_FIELD(data_end);
		break;

	case offsetof(struct sk_reuseport_md, hash):
		SK_REUSEPORT_LOAD_FIELD(hash);
		break;

	case offsetof(struct sk_reuseport_md, bind_inany):
		SK_REUSEPORT_LOAD_FIELD(bind_inany);
		break;
	}

	return insn - insn_buf;
}

const struct bpf_verifier_ops sk_reuseport_verifier_ops = {
	.get_func_proto		= sk_reuseport_func_proto,
	.is_valid_access	= sk_reuseport_is_valid_access,
	.convert_ctx_access	= sk_reuseport_convert_ctx_access,
};

const struct bpf_prog_ops sk_reuseport_prog_ops = {
};
#endif /* CONFIG_INET */<|MERGE_RESOLUTION|>--- conflicted
+++ resolved
@@ -4863,10 +4863,6 @@
 	} else {
 		struct in6_addr *src6 = (struct in6_addr *)&tuple->ipv6.saddr;
 		struct in6_addr *dst6 = (struct in6_addr *)&tuple->ipv6.daddr;
-<<<<<<< HEAD
-		int sdif = inet6_sdif(skb);
-=======
->>>>>>> 4afe60a9
 
 		if (proto == IPPROTO_TCP)
 			sk = __inet6_lookup(net, &tcp_hashinfo, NULL, 0,
