--- conflicted
+++ resolved
@@ -53,11 +53,7 @@
 
 	__asm__ __volatile__("mov %0=ar.itc" : "=r"(result) :: "memory");
 #ifdef CONFIG_ITANIUM
-<<<<<<< HEAD
-	while (unlikely ((__s32) result == -1)
-=======
 	while (unlikely((__s32) result == -1))
->>>>>>> cb1a895f
 		__asm__ __volatile__("mov %0=ar.itc" : "=r"(result) :: "memory");
 #endif
 	return result;
