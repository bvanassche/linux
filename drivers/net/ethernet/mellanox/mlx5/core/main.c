/*
 * Copyright (c) 2013-2015, Mellanox Technologies. All rights reserved.
 *
 * This software is available to you under a choice of one of two
 * licenses.  You may choose to be licensed under the terms of the GNU
 * General Public License (GPL) Version 2, available from the file
 * COPYING in the main directory of this source tree, or the
 * OpenIB.org BSD license below:
 *
 *     Redistribution and use in source and binary forms, with or
 *     without modification, are permitted provided that the following
 *     conditions are met:
 *
 *      - Redistributions of source code must retain the above
 *        copyright notice, this list of conditions and the following
 *        disclaimer.
 *
 *      - Redistributions in binary form must reproduce the above
 *        copyright notice, this list of conditions and the following
 *        disclaimer in the documentation and/or other materials
 *        provided with the distribution.
 *
 * THE SOFTWARE IS PROVIDED "AS IS", WITHOUT WARRANTY OF ANY KIND,
 * EXPRESS OR IMPLIED, INCLUDING BUT NOT LIMITED TO THE WARRANTIES OF
 * MERCHANTABILITY, FITNESS FOR A PARTICULAR PURPOSE AND
 * NONINFRINGEMENT. IN NO EVENT SHALL THE AUTHORS OR COPYRIGHT HOLDERS
 * BE LIABLE FOR ANY CLAIM, DAMAGES OR OTHER LIABILITY, WHETHER IN AN
 * ACTION OF CONTRACT, TORT OR OTHERWISE, ARISING FROM, OUT OF OR IN
 * CONNECTION WITH THE SOFTWARE OR THE USE OR OTHER DEALINGS IN THE
 * SOFTWARE.
 */

#include <linux/highmem.h>
#include <linux/module.h>
#include <linux/init.h>
#include <linux/errno.h>
#include <linux/pci.h>
#include <linux/dma-mapping.h>
#include <linux/slab.h>
#include <linux/io-mapping.h>
#include <linux/interrupt.h>
#include <linux/delay.h>
#include <linux/mlx5/driver.h>
#include <linux/mlx5/cq.h>
#include <linux/mlx5/qp.h>
#include <linux/debugfs.h>
#include <linux/kmod.h>
#include <linux/mlx5/mlx5_ifc.h>
#include <linux/mlx5/vport.h>
#ifdef CONFIG_RFS_ACCEL
#include <linux/cpu_rmap.h>
#endif
#include <net/devlink.h>
#include "mlx5_core.h"
#include "lib/eq.h"
#include "fs_core.h"
#include "lib/mpfs.h"
#include "eswitch.h"
#include "lib/mlx5.h"
#include "fpga/core.h"
#include "fpga/ipsec.h"
#include "accel/ipsec.h"
#include "accel/tls.h"
#include "lib/clock.h"
#include "lib/vxlan.h"
#include "lib/devcom.h"
#include "diag/fw_tracer.h"

MODULE_AUTHOR("Eli Cohen <eli@mellanox.com>");
MODULE_DESCRIPTION("Mellanox 5th generation network adapters (ConnectX series) core driver");
MODULE_LICENSE("Dual BSD/GPL");
MODULE_VERSION(DRIVER_VERSION);

unsigned int mlx5_core_debug_mask;
module_param_named(debug_mask, mlx5_core_debug_mask, uint, 0644);
MODULE_PARM_DESC(debug_mask, "debug mask: 1 = dump cmd data, 2 = dump cmd exec time, 3 = both. Default=0");

#define MLX5_DEFAULT_PROF	2
static unsigned int prof_sel = MLX5_DEFAULT_PROF;
module_param_named(prof_sel, prof_sel, uint, 0444);
MODULE_PARM_DESC(prof_sel, "profile selector. Valid range 0 - 2");

static u32 sw_owner_id[4];

enum {
	MLX5_ATOMIC_REQ_MODE_BE = 0x0,
	MLX5_ATOMIC_REQ_MODE_HOST_ENDIANNESS = 0x1,
};

static struct mlx5_profile profile[] = {
	[0] = {
		.mask           = 0,
	},
	[1] = {
		.mask		= MLX5_PROF_MASK_QP_SIZE,
		.log_max_qp	= 12,
	},
	[2] = {
		.mask		= MLX5_PROF_MASK_QP_SIZE |
				  MLX5_PROF_MASK_MR_CACHE,
		.log_max_qp	= 18,
		.mr_cache[0]	= {
			.size	= 500,
			.limit	= 250
		},
		.mr_cache[1]	= {
			.size	= 500,
			.limit	= 250
		},
		.mr_cache[2]	= {
			.size	= 500,
			.limit	= 250
		},
		.mr_cache[3]	= {
			.size	= 500,
			.limit	= 250
		},
		.mr_cache[4]	= {
			.size	= 500,
			.limit	= 250
		},
		.mr_cache[5]	= {
			.size	= 500,
			.limit	= 250
		},
		.mr_cache[6]	= {
			.size	= 500,
			.limit	= 250
		},
		.mr_cache[7]	= {
			.size	= 500,
			.limit	= 250
		},
		.mr_cache[8]	= {
			.size	= 500,
			.limit	= 250
		},
		.mr_cache[9]	= {
			.size	= 500,
			.limit	= 250
		},
		.mr_cache[10]	= {
			.size	= 500,
			.limit	= 250
		},
		.mr_cache[11]	= {
			.size	= 500,
			.limit	= 250
		},
		.mr_cache[12]	= {
			.size	= 64,
			.limit	= 32
		},
		.mr_cache[13]	= {
			.size	= 32,
			.limit	= 16
		},
		.mr_cache[14]	= {
			.size	= 16,
			.limit	= 8
		},
		.mr_cache[15]	= {
			.size	= 8,
			.limit	= 4
		},
		.mr_cache[16]	= {
			.size	= 8,
			.limit	= 4
		},
		.mr_cache[17]	= {
			.size	= 8,
			.limit	= 4
		},
		.mr_cache[18]	= {
			.size	= 8,
			.limit	= 4
		},
		.mr_cache[19]	= {
			.size	= 4,
			.limit	= 2
		},
		.mr_cache[20]	= {
			.size	= 4,
			.limit	= 2
		},
	},
};

#define FW_INIT_TIMEOUT_MILI		2000
#define FW_INIT_WAIT_MS			2
#define FW_PRE_INIT_TIMEOUT_MILI	10000

static int wait_fw_init(struct mlx5_core_dev *dev, u32 max_wait_mili)
{
	unsigned long end = jiffies + msecs_to_jiffies(max_wait_mili);
	int err = 0;

	while (fw_initializing(dev)) {
		if (time_after(jiffies, end)) {
			err = -EBUSY;
			break;
		}
		msleep(FW_INIT_WAIT_MS);
	}

	return err;
}

static void mlx5_set_driver_version(struct mlx5_core_dev *dev)
{
	int driver_ver_sz = MLX5_FLD_SZ_BYTES(set_driver_version_in,
					      driver_version);
	u8 in[MLX5_ST_SZ_BYTES(set_driver_version_in)] = {0};
	u8 out[MLX5_ST_SZ_BYTES(set_driver_version_out)] = {0};
	int remaining_size = driver_ver_sz;
	char *string;

	if (!MLX5_CAP_GEN(dev, driver_version))
		return;

	string = MLX5_ADDR_OF(set_driver_version_in, in, driver_version);

	strncpy(string, "Linux", remaining_size);

	remaining_size = max_t(int, 0, driver_ver_sz - strlen(string));
	strncat(string, ",", remaining_size);

	remaining_size = max_t(int, 0, driver_ver_sz - strlen(string));
	strncat(string, DRIVER_NAME, remaining_size);

	remaining_size = max_t(int, 0, driver_ver_sz - strlen(string));
	strncat(string, ",", remaining_size);

	remaining_size = max_t(int, 0, driver_ver_sz - strlen(string));
	strncat(string, DRIVER_VERSION, remaining_size);

	/*Send the command*/
	MLX5_SET(set_driver_version_in, in, opcode,
		 MLX5_CMD_OP_SET_DRIVER_VERSION);

	mlx5_cmd_exec(dev, in, sizeof(in), out, sizeof(out));
}

static int set_dma_caps(struct pci_dev *pdev)
{
	int err;

	err = pci_set_dma_mask(pdev, DMA_BIT_MASK(64));
	if (err) {
		dev_warn(&pdev->dev, "Warning: couldn't set 64-bit PCI DMA mask\n");
		err = pci_set_dma_mask(pdev, DMA_BIT_MASK(32));
		if (err) {
			dev_err(&pdev->dev, "Can't set PCI DMA mask, aborting\n");
			return err;
		}
	}

	err = pci_set_consistent_dma_mask(pdev, DMA_BIT_MASK(64));
	if (err) {
		dev_warn(&pdev->dev,
			 "Warning: couldn't set 64-bit consistent PCI DMA mask\n");
		err = pci_set_consistent_dma_mask(pdev, DMA_BIT_MASK(32));
		if (err) {
			dev_err(&pdev->dev,
				"Can't set consistent PCI DMA mask, aborting\n");
			return err;
		}
	}

	dma_set_max_seg_size(&pdev->dev, 2u * 1024 * 1024 * 1024);
	return err;
}

static int mlx5_pci_enable_device(struct mlx5_core_dev *dev)
{
	struct pci_dev *pdev = dev->pdev;
	int err = 0;

	mutex_lock(&dev->pci_status_mutex);
	if (dev->pci_status == MLX5_PCI_STATUS_DISABLED) {
		err = pci_enable_device(pdev);
		if (!err)
			dev->pci_status = MLX5_PCI_STATUS_ENABLED;
	}
	mutex_unlock(&dev->pci_status_mutex);

	return err;
}

static void mlx5_pci_disable_device(struct mlx5_core_dev *dev)
{
	struct pci_dev *pdev = dev->pdev;

	mutex_lock(&dev->pci_status_mutex);
	if (dev->pci_status == MLX5_PCI_STATUS_ENABLED) {
		pci_disable_device(pdev);
		dev->pci_status = MLX5_PCI_STATUS_DISABLED;
	}
	mutex_unlock(&dev->pci_status_mutex);
}

static int request_bar(struct pci_dev *pdev)
{
	int err = 0;

	if (!(pci_resource_flags(pdev, 0) & IORESOURCE_MEM)) {
		dev_err(&pdev->dev, "Missing registers BAR, aborting\n");
		return -ENODEV;
	}

	err = pci_request_regions(pdev, DRIVER_NAME);
	if (err)
		dev_err(&pdev->dev, "Couldn't get PCI resources, aborting\n");

	return err;
}

static void release_bar(struct pci_dev *pdev)
{
	pci_release_regions(pdev);
}

struct mlx5_reg_host_endianness {
	u8	he;
	u8      rsvd[15];
};

#define CAP_MASK(pos, size) ((u64)((1 << (size)) - 1) << (pos))

enum {
	MLX5_CAP_BITS_RW_MASK = CAP_MASK(MLX5_CAP_OFF_CMDIF_CSUM, 2) |
				MLX5_DEV_CAP_FLAG_DCT,
};

static u16 to_fw_pkey_sz(struct mlx5_core_dev *dev, u32 size)
{
	switch (size) {
	case 128:
		return 0;
	case 256:
		return 1;
	case 512:
		return 2;
	case 1024:
		return 3;
	case 2048:
		return 4;
	case 4096:
		return 5;
	default:
		mlx5_core_warn(dev, "invalid pkey table size %d\n", size);
		return 0;
	}
}

static int mlx5_core_get_caps_mode(struct mlx5_core_dev *dev,
				   enum mlx5_cap_type cap_type,
				   enum mlx5_cap_mode cap_mode)
{
	u8 in[MLX5_ST_SZ_BYTES(query_hca_cap_in)];
	int out_sz = MLX5_ST_SZ_BYTES(query_hca_cap_out);
	void *out, *hca_caps;
	u16 opmod = (cap_type << 1) | (cap_mode & 0x01);
	int err;

	memset(in, 0, sizeof(in));
	out = kzalloc(out_sz, GFP_KERNEL);
	if (!out)
		return -ENOMEM;

	MLX5_SET(query_hca_cap_in, in, opcode, MLX5_CMD_OP_QUERY_HCA_CAP);
	MLX5_SET(query_hca_cap_in, in, op_mod, opmod);
	err = mlx5_cmd_exec(dev, in, sizeof(in), out, out_sz);
	if (err) {
		mlx5_core_warn(dev,
			       "QUERY_HCA_CAP : type(%x) opmode(%x) Failed(%d)\n",
			       cap_type, cap_mode, err);
		goto query_ex;
	}

	hca_caps =  MLX5_ADDR_OF(query_hca_cap_out, out, capability);

	switch (cap_mode) {
	case HCA_CAP_OPMOD_GET_MAX:
		memcpy(dev->caps.hca_max[cap_type], hca_caps,
		       MLX5_UN_SZ_BYTES(hca_cap_union));
		break;
	case HCA_CAP_OPMOD_GET_CUR:
		memcpy(dev->caps.hca_cur[cap_type], hca_caps,
		       MLX5_UN_SZ_BYTES(hca_cap_union));
		break;
	default:
		mlx5_core_warn(dev,
			       "Tried to query dev cap type(%x) with wrong opmode(%x)\n",
			       cap_type, cap_mode);
		err = -EINVAL;
		break;
	}
query_ex:
	kfree(out);
	return err;
}

int mlx5_core_get_caps(struct mlx5_core_dev *dev, enum mlx5_cap_type cap_type)
{
	int ret;

	ret = mlx5_core_get_caps_mode(dev, cap_type, HCA_CAP_OPMOD_GET_CUR);
	if (ret)
		return ret;
	return mlx5_core_get_caps_mode(dev, cap_type, HCA_CAP_OPMOD_GET_MAX);
}

static int set_caps(struct mlx5_core_dev *dev, void *in, int in_sz, int opmod)
{
	u32 out[MLX5_ST_SZ_DW(set_hca_cap_out)] = {0};

	MLX5_SET(set_hca_cap_in, in, opcode, MLX5_CMD_OP_SET_HCA_CAP);
	MLX5_SET(set_hca_cap_in, in, op_mod, opmod << 1);
	return mlx5_cmd_exec(dev, in, in_sz, out, sizeof(out));
}

static int handle_hca_cap_atomic(struct mlx5_core_dev *dev)
{
	void *set_ctx;
	void *set_hca_cap;
	int set_sz = MLX5_ST_SZ_BYTES(set_hca_cap_in);
	int req_endianness;
	int err;

	if (MLX5_CAP_GEN(dev, atomic)) {
		err = mlx5_core_get_caps(dev, MLX5_CAP_ATOMIC);
		if (err)
			return err;
	} else {
		return 0;
	}

	req_endianness =
		MLX5_CAP_ATOMIC(dev,
				supported_atomic_req_8B_endianness_mode_1);

	if (req_endianness != MLX5_ATOMIC_REQ_MODE_HOST_ENDIANNESS)
		return 0;

	set_ctx = kzalloc(set_sz, GFP_KERNEL);
	if (!set_ctx)
		return -ENOMEM;

	set_hca_cap = MLX5_ADDR_OF(set_hca_cap_in, set_ctx, capability);

	/* Set requestor to host endianness */
	MLX5_SET(atomic_caps, set_hca_cap, atomic_req_8B_endianness_mode,
		 MLX5_ATOMIC_REQ_MODE_HOST_ENDIANNESS);

	err = set_caps(dev, set_ctx, set_sz, MLX5_SET_HCA_CAP_OP_MOD_ATOMIC);

	kfree(set_ctx);
	return err;
}

static int handle_hca_cap(struct mlx5_core_dev *dev)
{
	void *set_ctx = NULL;
	struct mlx5_profile *prof = dev->profile;
	int err = -ENOMEM;
	int set_sz = MLX5_ST_SZ_BYTES(set_hca_cap_in);
	void *set_hca_cap;

	set_ctx = kzalloc(set_sz, GFP_KERNEL);
	if (!set_ctx)
		goto query_ex;

	err = mlx5_core_get_caps(dev, MLX5_CAP_GENERAL);
	if (err)
		goto query_ex;

	set_hca_cap = MLX5_ADDR_OF(set_hca_cap_in, set_ctx,
				   capability);
	memcpy(set_hca_cap, dev->caps.hca_cur[MLX5_CAP_GENERAL],
	       MLX5_ST_SZ_BYTES(cmd_hca_cap));

	mlx5_core_dbg(dev, "Current Pkey table size %d Setting new size %d\n",
		      mlx5_to_sw_pkey_sz(MLX5_CAP_GEN(dev, pkey_table_size)),
		      128);
	/* we limit the size of the pkey table to 128 entries for now */
	MLX5_SET(cmd_hca_cap, set_hca_cap, pkey_table_size,
		 to_fw_pkey_sz(dev, 128));

	/* Check log_max_qp from HCA caps to set in current profile */
	if (MLX5_CAP_GEN_MAX(dev, log_max_qp) < profile[prof_sel].log_max_qp) {
		mlx5_core_warn(dev, "log_max_qp value in current profile is %d, changing it to HCA capability limit (%d)\n",
			       profile[prof_sel].log_max_qp,
			       MLX5_CAP_GEN_MAX(dev, log_max_qp));
		profile[prof_sel].log_max_qp = MLX5_CAP_GEN_MAX(dev, log_max_qp);
	}
	if (prof->mask & MLX5_PROF_MASK_QP_SIZE)
		MLX5_SET(cmd_hca_cap, set_hca_cap, log_max_qp,
			 prof->log_max_qp);

	/* disable cmdif checksum */
	MLX5_SET(cmd_hca_cap, set_hca_cap, cmdif_checksum, 0);

	/* Enable 4K UAR only when HCA supports it and page size is bigger
	 * than 4K.
	 */
	if (MLX5_CAP_GEN_MAX(dev, uar_4k) && PAGE_SIZE > 4096)
		MLX5_SET(cmd_hca_cap, set_hca_cap, uar_4k, 1);

	MLX5_SET(cmd_hca_cap, set_hca_cap, log_uar_page_sz, PAGE_SHIFT - 12);

	if (MLX5_CAP_GEN_MAX(dev, cache_line_128byte))
		MLX5_SET(cmd_hca_cap,
			 set_hca_cap,
			 cache_line_128byte,
			 cache_line_size() >= 128 ? 1 : 0);

	if (MLX5_CAP_GEN_MAX(dev, dct))
		MLX5_SET(cmd_hca_cap, set_hca_cap, dct, 1);

	if (MLX5_CAP_GEN_MAX(dev, num_vhca_ports))
		MLX5_SET(cmd_hca_cap,
			 set_hca_cap,
			 num_vhca_ports,
			 MLX5_CAP_GEN_MAX(dev, num_vhca_ports));

	err = set_caps(dev, set_ctx, set_sz,
		       MLX5_SET_HCA_CAP_OP_MOD_GENERAL_DEVICE);

query_ex:
	kfree(set_ctx);
	return err;
}

static int set_hca_ctrl(struct mlx5_core_dev *dev)
{
	struct mlx5_reg_host_endianness he_in;
	struct mlx5_reg_host_endianness he_out;
	int err;

	if (!mlx5_core_is_pf(dev))
		return 0;

	memset(&he_in, 0, sizeof(he_in));
	he_in.he = MLX5_SET_HOST_ENDIANNESS;
	err = mlx5_core_access_reg(dev, &he_in,  sizeof(he_in),
					&he_out, sizeof(he_out),
					MLX5_REG_HOST_ENDIANNESS, 0, 1);
	return err;
}

static int mlx5_core_set_hca_defaults(struct mlx5_core_dev *dev)
{
	int ret = 0;

	/* Disable local_lb by default */
	if (MLX5_CAP_GEN(dev, port_type) == MLX5_CAP_PORT_TYPE_ETH)
		ret = mlx5_nic_vport_update_local_lb(dev, false);

	return ret;
}

int mlx5_core_enable_hca(struct mlx5_core_dev *dev, u16 func_id)
{
	u32 out[MLX5_ST_SZ_DW(enable_hca_out)] = {0};
	u32 in[MLX5_ST_SZ_DW(enable_hca_in)]   = {0};

	MLX5_SET(enable_hca_in, in, opcode, MLX5_CMD_OP_ENABLE_HCA);
	MLX5_SET(enable_hca_in, in, function_id, func_id);
	return mlx5_cmd_exec(dev, &in, sizeof(in), &out, sizeof(out));
}

int mlx5_core_disable_hca(struct mlx5_core_dev *dev, u16 func_id)
{
	u32 out[MLX5_ST_SZ_DW(disable_hca_out)] = {0};
	u32 in[MLX5_ST_SZ_DW(disable_hca_in)]   = {0};

	MLX5_SET(disable_hca_in, in, opcode, MLX5_CMD_OP_DISABLE_HCA);
	MLX5_SET(disable_hca_in, in, function_id, func_id);
	return mlx5_cmd_exec(dev, in, sizeof(in), out, sizeof(out));
}

u64 mlx5_read_internal_timer(struct mlx5_core_dev *dev)
{
	u32 timer_h, timer_h1, timer_l;

	timer_h = ioread32be(&dev->iseg->internal_timer_h);
	timer_l = ioread32be(&dev->iseg->internal_timer_l);
	timer_h1 = ioread32be(&dev->iseg->internal_timer_h);
	if (timer_h != timer_h1) /* wrap around */
		timer_l = ioread32be(&dev->iseg->internal_timer_l);

	return (u64)timer_l | (u64)timer_h1 << 32;
}

static int mlx5_core_set_issi(struct mlx5_core_dev *dev)
{
	u32 query_in[MLX5_ST_SZ_DW(query_issi_in)]   = {0};
	u32 query_out[MLX5_ST_SZ_DW(query_issi_out)] = {0};
	u32 sup_issi;
	int err;

	MLX5_SET(query_issi_in, query_in, opcode, MLX5_CMD_OP_QUERY_ISSI);
	err = mlx5_cmd_exec(dev, query_in, sizeof(query_in),
			    query_out, sizeof(query_out));
	if (err) {
		u32 syndrome;
		u8 status;

		mlx5_cmd_mbox_status(query_out, &status, &syndrome);
		if (!status || syndrome == MLX5_DRIVER_SYND) {
			mlx5_core_err(dev, "Failed to query ISSI err(%d) status(%d) synd(%d)\n",
				      err, status, syndrome);
			return err;
		}

		mlx5_core_warn(dev, "Query ISSI is not supported by FW, ISSI is 0\n");
		dev->issi = 0;
		return 0;
	}

	sup_issi = MLX5_GET(query_issi_out, query_out, supported_issi_dw0);

	if (sup_issi & (1 << 1)) {
		u32 set_in[MLX5_ST_SZ_DW(set_issi_in)]   = {0};
		u32 set_out[MLX5_ST_SZ_DW(set_issi_out)] = {0};

		MLX5_SET(set_issi_in, set_in, opcode, MLX5_CMD_OP_SET_ISSI);
		MLX5_SET(set_issi_in, set_in, current_issi, 1);
		err = mlx5_cmd_exec(dev, set_in, sizeof(set_in),
				    set_out, sizeof(set_out));
		if (err) {
			mlx5_core_err(dev, "Failed to set ISSI to 1 err(%d)\n",
				      err);
			return err;
		}

		dev->issi = 1;

		return 0;
	} else if (sup_issi & (1 << 0) || !sup_issi) {
		return 0;
	}

	return -EOPNOTSUPP;
}

static int mlx5_pci_init(struct mlx5_core_dev *dev, struct mlx5_priv *priv)
{
	struct pci_dev *pdev = dev->pdev;
	int err = 0;

	pci_set_drvdata(dev->pdev, dev);
	strncpy(priv->name, dev_name(&pdev->dev), MLX5_MAX_NAME_LEN);
	priv->name[MLX5_MAX_NAME_LEN - 1] = 0;

	mutex_init(&priv->pgdir_mutex);
	INIT_LIST_HEAD(&priv->pgdir_list);
	spin_lock_init(&priv->mkey_lock);

	mutex_init(&priv->alloc_mutex);

	priv->numa_node = dev_to_node(&dev->pdev->dev);

	priv->dbg_root = debugfs_create_dir(dev_name(&pdev->dev), mlx5_debugfs_root);
	if (!priv->dbg_root) {
		dev_err(&pdev->dev, "Cannot create debugfs dir, aborting\n");
		return -ENOMEM;
	}

	err = mlx5_pci_enable_device(dev);
	if (err) {
		dev_err(&pdev->dev, "Cannot enable PCI device, aborting\n");
		goto err_dbg;
	}

	err = request_bar(pdev);
	if (err) {
		dev_err(&pdev->dev, "error requesting BARs, aborting\n");
		goto err_disable;
	}

	pci_set_master(pdev);

	err = set_dma_caps(pdev);
	if (err) {
		dev_err(&pdev->dev, "Failed setting DMA capabilities mask, aborting\n");
		goto err_clr_master;
	}

	dev->iseg_base = pci_resource_start(dev->pdev, 0);
	dev->iseg = ioremap(dev->iseg_base, sizeof(*dev->iseg));
	if (!dev->iseg) {
		err = -ENOMEM;
		dev_err(&pdev->dev, "Failed mapping initialization segment, aborting\n");
		goto err_clr_master;
	}

	return 0;

err_clr_master:
	pci_clear_master(dev->pdev);
	release_bar(dev->pdev);
err_disable:
	mlx5_pci_disable_device(dev);

err_dbg:
	debugfs_remove(priv->dbg_root);
	return err;
}

static void mlx5_pci_close(struct mlx5_core_dev *dev, struct mlx5_priv *priv)
{
	iounmap(dev->iseg);
	pci_clear_master(dev->pdev);
	release_bar(dev->pdev);
	mlx5_pci_disable_device(dev);
	debugfs_remove_recursive(priv->dbg_root);
}

static int mlx5_init_once(struct mlx5_core_dev *dev, struct mlx5_priv *priv)
{
	struct pci_dev *pdev = dev->pdev;
	int err;

	priv->devcom = mlx5_devcom_register_device(dev);
	if (IS_ERR(priv->devcom))
		dev_err(&pdev->dev, "failed to register with devcom (0x%p)\n",
			priv->devcom);

	err = mlx5_query_board_id(dev);
	if (err) {
		dev_err(&pdev->dev, "query board id failed\n");
		goto err_devcom;
	}

	err = mlx5_eq_table_init(dev);
	if (err) {
		dev_err(&pdev->dev, "failed to initialize eq\n");
		goto err_devcom;
	}

	err = mlx5_events_init(dev);
	if (err) {
		dev_err(&pdev->dev, "failed to initialize events\n");
		goto err_eq_cleanup;
	}

	err = mlx5_events_init(dev);
	if (err) {
		dev_err(&pdev->dev, "failed to initialize events\n");
		goto err_eq_cleanup;
	}

	err = mlx5_cq_debugfs_init(dev);
	if (err) {
		dev_err(&pdev->dev, "failed to initialize cq debugfs\n");
		goto err_events_cleanup;
	}

	mlx5_init_qp_table(dev);

	mlx5_init_mkey_table(dev);

	mlx5_init_reserved_gids(dev);

	mlx5_init_clock(dev);

	dev->vxlan = mlx5_vxlan_create(dev);

	err = mlx5_init_rl_table(dev);
	if (err) {
		dev_err(&pdev->dev, "Failed to init rate limiting\n");
		goto err_tables_cleanup;
	}

	err = mlx5_mpfs_init(dev);
	if (err) {
		dev_err(&pdev->dev, "Failed to init l2 table %d\n", err);
		goto err_rl_cleanup;
	}

	err = mlx5_eswitch_init(dev);
	if (err) {
		dev_err(&pdev->dev, "Failed to init eswitch %d\n", err);
		goto err_mpfs_cleanup;
	}

	err = mlx5_sriov_init(dev);
	if (err) {
		dev_err(&pdev->dev, "Failed to init sriov %d\n", err);
		goto err_eswitch_cleanup;
	}

	err = mlx5_fpga_init(dev);
	if (err) {
		dev_err(&pdev->dev, "Failed to init fpga device %d\n", err);
		goto err_sriov_cleanup;
	}

	dev->tracer = mlx5_fw_tracer_create(dev);

	return 0;

err_sriov_cleanup:
	mlx5_sriov_cleanup(dev);
err_eswitch_cleanup:
	mlx5_eswitch_cleanup(dev->priv.eswitch);
err_mpfs_cleanup:
	mlx5_mpfs_cleanup(dev);
err_rl_cleanup:
	mlx5_cleanup_rl_table(dev);
err_tables_cleanup:
	mlx5_vxlan_destroy(dev->vxlan);
	mlx5_cleanup_mkey_table(dev);
	mlx5_cleanup_qp_table(dev);
	mlx5_cq_debugfs_cleanup(dev);
err_events_cleanup:
	mlx5_events_cleanup(dev);
err_eq_cleanup:
	mlx5_eq_table_cleanup(dev);
<<<<<<< HEAD
=======
err_devcom:
	mlx5_devcom_unregister_device(dev->priv.devcom);
>>>>>>> 9c7f37e5

	return err;
}

static void mlx5_cleanup_once(struct mlx5_core_dev *dev)
{
	mlx5_fw_tracer_destroy(dev->tracer);
	mlx5_fpga_cleanup(dev);
	mlx5_sriov_cleanup(dev);
	mlx5_eswitch_cleanup(dev->priv.eswitch);
	mlx5_mpfs_cleanup(dev);
	mlx5_cleanup_rl_table(dev);
	mlx5_vxlan_destroy(dev->vxlan);
	mlx5_cleanup_clock(dev);
	mlx5_cleanup_reserved_gids(dev);
	mlx5_cleanup_mkey_table(dev);
	mlx5_cleanup_qp_table(dev);
	mlx5_cq_debugfs_cleanup(dev);
	mlx5_events_cleanup(dev);
	mlx5_eq_table_cleanup(dev);
<<<<<<< HEAD
=======
	mlx5_devcom_unregister_device(dev->priv.devcom);
>>>>>>> 9c7f37e5
}

static int mlx5_load_one(struct mlx5_core_dev *dev, struct mlx5_priv *priv,
			 bool boot)
{
	struct pci_dev *pdev = dev->pdev;
	int err;

	mutex_lock(&dev->intf_state_mutex);
	if (test_bit(MLX5_INTERFACE_STATE_UP, &dev->intf_state)) {
		dev_warn(&dev->pdev->dev, "%s: interface is up, NOP\n",
			 __func__);
		goto out;
	}

	dev_info(&pdev->dev, "firmware version: %d.%d.%d\n", fw_rev_maj(dev),
		 fw_rev_min(dev), fw_rev_sub(dev));

	/* Only PFs hold the relevant PCIe information for this query */
	if (mlx5_core_is_pf(dev))
		pcie_print_link_status(dev->pdev);

	/* on load removing any previous indication of internal error, device is
	 * up
	 */
	dev->state = MLX5_DEVICE_STATE_UP;

	/* wait for firmware to accept initialization segments configurations
	 */
	err = wait_fw_init(dev, FW_PRE_INIT_TIMEOUT_MILI);
	if (err) {
		dev_err(&dev->pdev->dev, "Firmware over %d MS in pre-initializing state, aborting\n",
			FW_PRE_INIT_TIMEOUT_MILI);
		goto out_err;
	}

	err = mlx5_cmd_init(dev);
	if (err) {
		dev_err(&pdev->dev, "Failed initializing command interface, aborting\n");
		goto out_err;
	}

	err = wait_fw_init(dev, FW_INIT_TIMEOUT_MILI);
	if (err) {
		dev_err(&dev->pdev->dev, "Firmware over %d MS in initializing state, aborting\n",
			FW_INIT_TIMEOUT_MILI);
		goto err_cmd_cleanup;
	}

	err = mlx5_core_enable_hca(dev, 0);
	if (err) {
		dev_err(&pdev->dev, "enable hca failed\n");
		goto err_cmd_cleanup;
	}

	err = mlx5_core_set_issi(dev);
	if (err) {
		dev_err(&pdev->dev, "failed to set issi\n");
		goto err_disable_hca;
	}

	err = mlx5_satisfy_startup_pages(dev, 1);
	if (err) {
		dev_err(&pdev->dev, "failed to allocate boot pages\n");
		goto err_disable_hca;
	}

	err = set_hca_ctrl(dev);
	if (err) {
		dev_err(&pdev->dev, "set_hca_ctrl failed\n");
		goto reclaim_boot_pages;
	}

	err = handle_hca_cap(dev);
	if (err) {
		dev_err(&pdev->dev, "handle_hca_cap failed\n");
		goto reclaim_boot_pages;
	}

	err = handle_hca_cap_atomic(dev);
	if (err) {
		dev_err(&pdev->dev, "handle_hca_cap_atomic failed\n");
		goto reclaim_boot_pages;
	}

	err = mlx5_satisfy_startup_pages(dev, 0);
	if (err) {
		dev_err(&pdev->dev, "failed to allocate init pages\n");
		goto reclaim_boot_pages;
	}

	err = mlx5_cmd_init_hca(dev, sw_owner_id);
	if (err) {
		dev_err(&pdev->dev, "init hca failed\n");
		goto reclaim_boot_pages;
	}

	mlx5_set_driver_version(dev);

	mlx5_start_health_poll(dev);

	err = mlx5_query_hca_caps(dev);
	if (err) {
		dev_err(&pdev->dev, "query hca failed\n");
		goto err_stop_poll;
	}

	if (boot) {
		err = mlx5_init_once(dev, priv);
		if (err) {
			dev_err(&pdev->dev, "sw objs init failed\n");
			goto err_stop_poll;
		}
	}

	dev->priv.uar = mlx5_get_uars_page(dev);
	if (IS_ERR(dev->priv.uar)) {
		dev_err(&pdev->dev, "Failed allocating uar, aborting\n");
		err = PTR_ERR(dev->priv.uar);
		goto err_get_uars;
	}

	mlx5_events_start(dev);
	mlx5_pagealloc_start(dev);

	err = mlx5_eq_table_create(dev);
	if (err) {
		dev_err(&pdev->dev, "Failed to create EQs\n");
		goto err_eq_table;
	}

	err = mlx5_fw_tracer_init(dev->tracer);
	if (err) {
		dev_err(&pdev->dev, "Failed to init FW tracer\n");
		goto err_fw_tracer;
	}

	err = mlx5_fpga_device_start(dev);
	if (err) {
		dev_err(&pdev->dev, "fpga device start failed %d\n", err);
		goto err_fpga_start;
	}

	err = mlx5_accel_ipsec_init(dev);
	if (err) {
		dev_err(&pdev->dev, "IPSec device start failed %d\n", err);
		goto err_ipsec_start;
	}

	err = mlx5_accel_tls_init(dev);
	if (err) {
		dev_err(&pdev->dev, "TLS device start failed %d\n", err);
		goto err_tls_start;
	}

	err = mlx5_init_fs(dev);
	if (err) {
		dev_err(&pdev->dev, "Failed to init flow steering\n");
		goto err_fs;
	}

	err = mlx5_core_set_hca_defaults(dev);
	if (err) {
		dev_err(&pdev->dev, "Failed to set hca defaults\n");
		goto err_fs;
	}

	err = mlx5_sriov_attach(dev);
	if (err) {
		dev_err(&pdev->dev, "sriov init failed %d\n", err);
		goto err_sriov;
	}

	if (mlx5_device_registered(dev)) {
		mlx5_attach_device(dev);
	} else {
		err = mlx5_register_device(dev);
		if (err) {
			dev_err(&pdev->dev, "mlx5_register_device failed %d\n", err);
			goto err_reg_dev;
		}
	}

	set_bit(MLX5_INTERFACE_STATE_UP, &dev->intf_state);
out:
	mutex_unlock(&dev->intf_state_mutex);

	return 0;

err_reg_dev:
	mlx5_sriov_detach(dev);

err_sriov:
	mlx5_cleanup_fs(dev);

err_fs:
	mlx5_accel_tls_cleanup(dev);

err_tls_start:
	mlx5_accel_ipsec_cleanup(dev);

err_ipsec_start:
	mlx5_fpga_device_stop(dev);

err_fpga_start:
	mlx5_fw_tracer_cleanup(dev->tracer);

err_fw_tracer:
	mlx5_eq_table_destroy(dev);

err_eq_table:
	mlx5_pagealloc_stop(dev);
	mlx5_events_stop(dev);
	mlx5_put_uars_page(dev, priv->uar);

err_get_uars:
	if (boot)
		mlx5_cleanup_once(dev);

err_stop_poll:
	mlx5_stop_health_poll(dev, boot);
	if (mlx5_cmd_teardown_hca(dev)) {
		dev_err(&dev->pdev->dev, "tear_down_hca failed, skip cleanup\n");
		goto out_err;
	}

reclaim_boot_pages:
	mlx5_reclaim_startup_pages(dev);

err_disable_hca:
	mlx5_core_disable_hca(dev, 0);

err_cmd_cleanup:
	mlx5_cmd_cleanup(dev);

out_err:
	dev->state = MLX5_DEVICE_STATE_INTERNAL_ERROR;
	mutex_unlock(&dev->intf_state_mutex);

	return err;
}

static int mlx5_unload_one(struct mlx5_core_dev *dev, struct mlx5_priv *priv,
			   bool cleanup)
{
	int err = 0;

	if (cleanup)
		mlx5_drain_health_recovery(dev);

	mutex_lock(&dev->intf_state_mutex);
	if (!test_bit(MLX5_INTERFACE_STATE_UP, &dev->intf_state)) {
		dev_warn(&dev->pdev->dev, "%s: interface is down, NOP\n",
			 __func__);
		if (cleanup)
			mlx5_cleanup_once(dev);
		goto out;
	}

	clear_bit(MLX5_INTERFACE_STATE_UP, &dev->intf_state);

	if (mlx5_device_registered(dev))
		mlx5_detach_device(dev);

	mlx5_sriov_detach(dev);
	mlx5_cleanup_fs(dev);
	mlx5_accel_ipsec_cleanup(dev);
	mlx5_accel_tls_cleanup(dev);
	mlx5_fpga_device_stop(dev);
	mlx5_fw_tracer_cleanup(dev->tracer);
	mlx5_eq_table_destroy(dev);
	mlx5_pagealloc_stop(dev);
	mlx5_events_stop(dev);
	mlx5_put_uars_page(dev, priv->uar);
	if (cleanup)
		mlx5_cleanup_once(dev);
	mlx5_stop_health_poll(dev, cleanup);

	err = mlx5_cmd_teardown_hca(dev);
	if (err) {
		dev_err(&dev->pdev->dev, "tear_down_hca failed, skip cleanup\n");
		goto out;
	}
	mlx5_reclaim_startup_pages(dev);
	mlx5_core_disable_hca(dev, 0);
	mlx5_cmd_cleanup(dev);

out:
	mutex_unlock(&dev->intf_state_mutex);
	return err;
}

static const struct devlink_ops mlx5_devlink_ops = {
#ifdef CONFIG_MLX5_ESWITCH
	.eswitch_mode_set = mlx5_devlink_eswitch_mode_set,
	.eswitch_mode_get = mlx5_devlink_eswitch_mode_get,
	.eswitch_inline_mode_set = mlx5_devlink_eswitch_inline_mode_set,
	.eswitch_inline_mode_get = mlx5_devlink_eswitch_inline_mode_get,
	.eswitch_encap_mode_set = mlx5_devlink_eswitch_encap_mode_set,
	.eswitch_encap_mode_get = mlx5_devlink_eswitch_encap_mode_get,
#endif
};

#define MLX5_IB_MOD "mlx5_ib"
static int init_one(struct pci_dev *pdev,
		    const struct pci_device_id *id)
{
	struct mlx5_core_dev *dev;
	struct devlink *devlink;
	struct mlx5_priv *priv;
	int err;

	devlink = devlink_alloc(&mlx5_devlink_ops, sizeof(*dev));
	if (!devlink) {
		dev_err(&pdev->dev, "kzalloc failed\n");
		return -ENOMEM;
	}

	dev = devlink_priv(devlink);
	priv = &dev->priv;
	priv->pci_dev_data = id->driver_data;

	pci_set_drvdata(pdev, dev);

	dev->pdev = pdev;
	dev->profile = &profile[prof_sel];

	INIT_LIST_HEAD(&priv->ctx_list);
	spin_lock_init(&priv->ctx_lock);
	mutex_init(&dev->pci_status_mutex);
	mutex_init(&dev->intf_state_mutex);

	mutex_init(&priv->bfregs.reg_head.lock);
	mutex_init(&priv->bfregs.wc_head.lock);
	INIT_LIST_HEAD(&priv->bfregs.reg_head.list);
	INIT_LIST_HEAD(&priv->bfregs.wc_head.list);

	err = mlx5_pci_init(dev, priv);
	if (err) {
		dev_err(&pdev->dev, "mlx5_pci_init failed with error code %d\n", err);
		goto clean_dev;
	}

	err = mlx5_health_init(dev);
	if (err) {
		dev_err(&pdev->dev, "mlx5_health_init failed with error code %d\n", err);
		goto close_pci;
	}

	err = mlx5_pagealloc_init(dev);
	if (err)
		goto err_pagealloc_init;

	err = mlx5_load_one(dev, priv, true);
	if (err) {
		dev_err(&pdev->dev, "mlx5_load_one failed with error code %d\n", err);
		goto err_load_one;
	}

	request_module_nowait(MLX5_IB_MOD);

	err = devlink_register(devlink, &pdev->dev);
	if (err)
		goto clean_load;

	pci_save_state(pdev);
	return 0;

clean_load:
	mlx5_unload_one(dev, priv, true);
err_load_one:
	mlx5_pagealloc_cleanup(dev);
err_pagealloc_init:
	mlx5_health_cleanup(dev);
close_pci:
	mlx5_pci_close(dev, priv);
clean_dev:
	devlink_free(devlink);

	return err;
}

static void remove_one(struct pci_dev *pdev)
{
	struct mlx5_core_dev *dev  = pci_get_drvdata(pdev);
	struct devlink *devlink = priv_to_devlink(dev);
	struct mlx5_priv *priv = &dev->priv;

	devlink_unregister(devlink);
	mlx5_unregister_device(dev);

	if (mlx5_unload_one(dev, priv, true)) {
		dev_err(&dev->pdev->dev, "mlx5_unload_one failed\n");
		mlx5_health_cleanup(dev);
		return;
	}

	mlx5_pagealloc_cleanup(dev);
	mlx5_health_cleanup(dev);
	mlx5_pci_close(dev, priv);
	devlink_free(devlink);
}

static pci_ers_result_t mlx5_pci_err_detected(struct pci_dev *pdev,
					      pci_channel_state_t state)
{
	struct mlx5_core_dev *dev = pci_get_drvdata(pdev);
	struct mlx5_priv *priv = &dev->priv;

	dev_info(&pdev->dev, "%s was called\n", __func__);

	mlx5_enter_error_state(dev, false);
	mlx5_unload_one(dev, priv, false);
	/* In case of kernel call drain the health wq */
	if (state) {
		mlx5_drain_health_wq(dev);
		mlx5_pci_disable_device(dev);
	}

	return state == pci_channel_io_perm_failure ?
		PCI_ERS_RESULT_DISCONNECT : PCI_ERS_RESULT_NEED_RESET;
}

/* wait for the device to show vital signs by waiting
 * for the health counter to start counting.
 */
static int wait_vital(struct pci_dev *pdev)
{
	struct mlx5_core_dev *dev = pci_get_drvdata(pdev);
	struct mlx5_core_health *health = &dev->priv.health;
	const int niter = 100;
	u32 last_count = 0;
	u32 count;
	int i;

	for (i = 0; i < niter; i++) {
		count = ioread32be(health->health_counter);
		if (count && count != 0xffffffff) {
			if (last_count && last_count != count) {
				dev_info(&pdev->dev, "Counter value 0x%x after %d iterations\n", count, i);
				return 0;
			}
			last_count = count;
		}
		msleep(50);
	}

	return -ETIMEDOUT;
}

static pci_ers_result_t mlx5_pci_slot_reset(struct pci_dev *pdev)
{
	struct mlx5_core_dev *dev = pci_get_drvdata(pdev);
	int err;

	dev_info(&pdev->dev, "%s was called\n", __func__);

	err = mlx5_pci_enable_device(dev);
	if (err) {
		dev_err(&pdev->dev, "%s: mlx5_pci_enable_device failed with error code: %d\n"
			, __func__, err);
		return PCI_ERS_RESULT_DISCONNECT;
	}

	pci_set_master(pdev);
	pci_restore_state(pdev);
	pci_save_state(pdev);

	if (wait_vital(pdev)) {
		dev_err(&pdev->dev, "%s: wait_vital timed out\n", __func__);
		return PCI_ERS_RESULT_DISCONNECT;
	}

	return PCI_ERS_RESULT_RECOVERED;
}

static void mlx5_pci_resume(struct pci_dev *pdev)
{
	struct mlx5_core_dev *dev = pci_get_drvdata(pdev);
	struct mlx5_priv *priv = &dev->priv;
	int err;

	dev_info(&pdev->dev, "%s was called\n", __func__);

	err = mlx5_load_one(dev, priv, false);
	if (err)
		dev_err(&pdev->dev, "%s: mlx5_load_one failed with error code: %d\n"
			, __func__, err);
	else
		dev_info(&pdev->dev, "%s: device recovered\n", __func__);
}

static const struct pci_error_handlers mlx5_err_handler = {
	.error_detected = mlx5_pci_err_detected,
	.slot_reset	= mlx5_pci_slot_reset,
	.resume		= mlx5_pci_resume
};

static int mlx5_try_fast_unload(struct mlx5_core_dev *dev)
{
	bool fast_teardown = false, force_teardown = false;
	int ret = 1;

	fast_teardown = MLX5_CAP_GEN(dev, fast_teardown);
	force_teardown = MLX5_CAP_GEN(dev, force_teardown);

	mlx5_core_dbg(dev, "force teardown firmware support=%d\n", force_teardown);
	mlx5_core_dbg(dev, "fast teardown firmware support=%d\n", fast_teardown);

	if (!fast_teardown && !force_teardown)
		return -EOPNOTSUPP;

	if (dev->state == MLX5_DEVICE_STATE_INTERNAL_ERROR) {
		mlx5_core_dbg(dev, "Device in internal error state, giving up\n");
		return -EAGAIN;
	}

	/* Panic tear down fw command will stop the PCI bus communication
	 * with the HCA, so the health polll is no longer needed.
	 */
	mlx5_drain_health_wq(dev);
	mlx5_stop_health_poll(dev, false);

	ret = mlx5_cmd_fast_teardown_hca(dev);
	if (!ret)
		goto succeed;

	ret = mlx5_cmd_force_teardown_hca(dev);
	if (!ret)
		goto succeed;

	mlx5_core_dbg(dev, "Firmware couldn't do fast unload error: %d\n", ret);
	mlx5_start_health_poll(dev);
	return ret;

succeed:
	mlx5_enter_error_state(dev, true);

	/* Some platforms requiring freeing the IRQ's in the shutdown
	 * flow. If they aren't freed they can't be allocated after
	 * kexec. There is no need to cleanup the mlx5_core software
	 * contexts.
	 */
	mlx5_core_eq_free_irqs(dev);

	return 0;
}

static void shutdown(struct pci_dev *pdev)
{
	struct mlx5_core_dev *dev  = pci_get_drvdata(pdev);
	struct mlx5_priv *priv = &dev->priv;
	int err;

	dev_info(&pdev->dev, "Shutdown was called\n");
	err = mlx5_try_fast_unload(dev);
	if (err)
		mlx5_unload_one(dev, priv, false);
	mlx5_pci_disable_device(dev);
}

static const struct pci_device_id mlx5_core_pci_table[] = {
	{ PCI_VDEVICE(MELLANOX, PCI_DEVICE_ID_MELLANOX_CONNECTIB) },
	{ PCI_VDEVICE(MELLANOX, 0x1012), MLX5_PCI_DEV_IS_VF},	/* Connect-IB VF */
	{ PCI_VDEVICE(MELLANOX, PCI_DEVICE_ID_MELLANOX_CONNECTX4) },
	{ PCI_VDEVICE(MELLANOX, 0x1014), MLX5_PCI_DEV_IS_VF},	/* ConnectX-4 VF */
	{ PCI_VDEVICE(MELLANOX, PCI_DEVICE_ID_MELLANOX_CONNECTX4_LX) },
	{ PCI_VDEVICE(MELLANOX, 0x1016), MLX5_PCI_DEV_IS_VF},	/* ConnectX-4LX VF */
	{ PCI_VDEVICE(MELLANOX, 0x1017) },			/* ConnectX-5, PCIe 3.0 */
	{ PCI_VDEVICE(MELLANOX, 0x1018), MLX5_PCI_DEV_IS_VF},	/* ConnectX-5 VF */
	{ PCI_VDEVICE(MELLANOX, 0x1019) },			/* ConnectX-5 Ex */
	{ PCI_VDEVICE(MELLANOX, 0x101a), MLX5_PCI_DEV_IS_VF},	/* ConnectX-5 Ex VF */
	{ PCI_VDEVICE(MELLANOX, 0x101b) },			/* ConnectX-6 */
	{ PCI_VDEVICE(MELLANOX, 0x101c), MLX5_PCI_DEV_IS_VF},	/* ConnectX-6 VF */
	{ PCI_VDEVICE(MELLANOX, 0xa2d2) },			/* BlueField integrated ConnectX-5 network controller */
	{ PCI_VDEVICE(MELLANOX, 0xa2d3), MLX5_PCI_DEV_IS_VF},	/* BlueField integrated ConnectX-5 network controller VF */
	{ 0, }
};

MODULE_DEVICE_TABLE(pci, mlx5_core_pci_table);

void mlx5_disable_device(struct mlx5_core_dev *dev)
{
	mlx5_pci_err_detected(dev->pdev, 0);
}

void mlx5_recover_device(struct mlx5_core_dev *dev)
{
	mlx5_pci_disable_device(dev);
	if (mlx5_pci_slot_reset(dev->pdev) == PCI_ERS_RESULT_RECOVERED)
		mlx5_pci_resume(dev->pdev);
}

static struct pci_driver mlx5_core_driver = {
	.name           = DRIVER_NAME,
	.id_table       = mlx5_core_pci_table,
	.probe          = init_one,
	.remove         = remove_one,
	.shutdown	= shutdown,
	.err_handler	= &mlx5_err_handler,
	.sriov_configure   = mlx5_core_sriov_configure,
};

static void mlx5_core_verify_params(void)
{
	if (prof_sel >= ARRAY_SIZE(profile)) {
		pr_warn("mlx5_core: WARNING: Invalid module parameter prof_sel %d, valid range 0-%zu, changing back to default(%d)\n",
			prof_sel,
			ARRAY_SIZE(profile) - 1,
			MLX5_DEFAULT_PROF);
		prof_sel = MLX5_DEFAULT_PROF;
	}
}

static int __init init(void)
{
	int err;

	get_random_bytes(&sw_owner_id, sizeof(sw_owner_id));

	mlx5_core_verify_params();
	mlx5_fpga_ipsec_build_fs_cmds();
	mlx5_register_debugfs();

	err = pci_register_driver(&mlx5_core_driver);
	if (err)
		goto err_debug;

#ifdef CONFIG_MLX5_CORE_EN
	mlx5e_init();
#endif

	return 0;

err_debug:
	mlx5_unregister_debugfs();
	return err;
}

static void __exit cleanup(void)
{
#ifdef CONFIG_MLX5_CORE_EN
	mlx5e_cleanup();
#endif
	pci_unregister_driver(&mlx5_core_driver);
	mlx5_unregister_debugfs();
}

module_init(init);
module_exit(cleanup);<|MERGE_RESOLUTION|>--- conflicted
+++ resolved
@@ -746,12 +746,6 @@
 		goto err_eq_cleanup;
 	}
 
-	err = mlx5_events_init(dev);
-	if (err) {
-		dev_err(&pdev->dev, "failed to initialize events\n");
-		goto err_eq_cleanup;
-	}
-
 	err = mlx5_cq_debugfs_init(dev);
 	if (err) {
 		dev_err(&pdev->dev, "failed to initialize cq debugfs\n");
@@ -819,11 +813,8 @@
 	mlx5_events_cleanup(dev);
 err_eq_cleanup:
 	mlx5_eq_table_cleanup(dev);
-<<<<<<< HEAD
-=======
 err_devcom:
 	mlx5_devcom_unregister_device(dev->priv.devcom);
->>>>>>> 9c7f37e5
 
 	return err;
 }
@@ -844,10 +835,7 @@
 	mlx5_cq_debugfs_cleanup(dev);
 	mlx5_events_cleanup(dev);
 	mlx5_eq_table_cleanup(dev);
-<<<<<<< HEAD
-=======
 	mlx5_devcom_unregister_device(dev->priv.devcom);
->>>>>>> 9c7f37e5
 }
 
 static int mlx5_load_one(struct mlx5_core_dev *dev, struct mlx5_priv *priv,
