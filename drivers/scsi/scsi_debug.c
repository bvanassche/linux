/* 
 *  linux/kernel/scsi_debug.c
 *
 *  Copyright (C) 1992  Eric Youngdale
 *  Simulate a host adapter with 2 disks attached.  Do a lot of checking
 *  to make sure that we are not getting blocks mixed up, and PANIC if
 *  anything out of the ordinary is seen.
 *
 *  This version is more generic, simulating a variable number of disk 
 *  (or disk like devices) sharing a common amount of RAM (default 8 MB
 *  but can be set at driver/module load time).
 *
 *  For documentation see http://www.torque.net/sg/sdebug.html
 *
 *   D. Gilbert (dpg) work for Magneto-Optical device test [20010421]
 *   dpg: work for devfs large number of disks [20010809]
 *        forked for lk 2.5 series [20011216, 20020101]
 *        use vmalloc() more inquiry+mode_sense [20020302]
 *        add timers for delayed responses [20020721]
 *   Patrick Mansfield <patmans@us.ibm.com> max_luns+scsi_level [20021031]
 */

#include <linux/config.h>
#include <linux/module.h>

#include <linux/kernel.h>
#include <linux/sched.h>
#include <linux/errno.h>
#include <linux/timer.h>
#include <linux/types.h>
#include <linux/string.h>
#include <linux/genhd.h>
#include <linux/fs.h>
#include <linux/init.h>
#include <linux/proc_fs.h>
#include <linux/smp_lock.h>
#include <linux/vmalloc.h>

#include <asm/io.h>

#include <linux/blk.h>
#include "scsi.h"
#include "hosts.h"

#include <linux/stat.h>

#ifndef LINUX_VERSION_CODE
#include <linux/version.h>
#endif

#include "scsi_debug.h"

<<<<<<< HEAD
static const char * scsi_debug_version_str = "Version: 1.63 (20021031)";
=======
static const char * scsi_debug_version_str = "Version: 1.63 (20021103)";
>>>>>>> 5964e112

#define DRIVERFS_SUPPORT 1	/* comment out whole line to disable */


#ifndef SCSI_CMD_READ_16
#define SCSI_CMD_READ_16 0x88
#endif
#ifndef SCSI_CMD_WRITE_16
#define SCSI_CMD_WRITE_16 0x8a
#endif
<<<<<<< HEAD
=======

#define SDEBUG_TAGGED_QUEUING 0 /* 0 | MSG_SIMPLE_TAG | MSG_ORDERED_TAG */
>>>>>>> 5964e112

/* A few options that we want selected */
#define DEF_NR_FAKE_DEVS   1
#define DEF_DEV_SIZE_MB   8
#define DEF_FAKE_BLK0   0
#define DEF_EVERY_NTH   100
#define DEF_DELAY   1
#define DEF_MAX_LUNS   2
#define DEF_SCSI_LEVEL   3

#define DEF_OPTS   0
#define SCSI_DEBUG_OPT_NOISE   1
#define SCSI_DEBUG_OPT_MEDIUM_ERR   2
#define SCSI_DEBUG_OPT_EVERY_NTH   4

#define OPT_MEDIUM_ERR_ADDR   0x1234

static int scsi_debug_num_devs = DEF_NR_FAKE_DEVS;
static int scsi_debug_opts = DEF_OPTS;
static int scsi_debug_every_nth = DEF_EVERY_NTH;
static int scsi_debug_cmnd_count = 0;
static int scsi_debug_delay = DEF_DELAY;
static int scsi_debug_max_luns = DEF_MAX_LUNS;
static int scsi_debug_scsi_level = DEF_SCSI_LEVEL;

#define NR_HOSTS_PRESENT (((scsi_debug_num_devs - 1) / 7) + 1)
	/* This assumes one lun used per allocated target id */
#define N_HEAD          8
#define N_SECTOR        32
#define DEV_READONLY(TGT)      (0)
#define DEV_REMOVEABLE(TGT)    (0)
#define PERIPH_DEVICE_TYPE(TGT) (TYPE_DISK);

static int scsi_debug_dev_size_mb = DEF_DEV_SIZE_MB;
#define STORE_SIZE (scsi_debug_dev_size_mb * 1024 * 1024)

/* default sector size is 512 bytes, 2**9 bytes */
#define POW2_SECT_SIZE 9
#define SECT_SIZE (1 << POW2_SECT_SIZE)

#define N_CYLINDER (STORE_SIZE / (SECT_SIZE * N_SECTOR * N_HEAD))

/* Time to wait before completing a command */
#define CAPACITY (N_HEAD * N_SECTOR * N_CYLINDER)
#define SECT_SIZE_PER(TGT) SECT_SIZE


#define SDEBUG_SENSE_LEN 32

struct sdebug_dev_info {
	unsigned char sense_buff[SDEBUG_SENSE_LEN];	/* weak nexus */
	unsigned int channel;
	unsigned int target;
	unsigned int lun;
	struct Scsi_Host *host;
	char reset;
	char used;
};
static struct sdebug_dev_info * devInfop;

typedef void (* done_funct_t) (struct scsi_cmnd *);

struct sdebug_queued_cmd {
	int in_use;
	struct timer_list cmnd_timer;
	done_funct_t done_funct;
	struct scsi_cmnd * a_cmnd;
	int scsi_result;
};
static struct sdebug_queued_cmd queued_arr[SCSI_DEBUG_CANQUEUE];

static unsigned char * fake_storep;	/* ramdisk storage */

static unsigned char spare_buff[SDEBUG_SENSE_LEN];

static int num_aborts = 0;
static int num_dev_resets = 0;
static int num_bus_resets = 0;
static int num_host_resets = 0;

static spinlock_t queued_arr_lock = SPIN_LOCK_UNLOCKED;
static rwlock_t atomic_rw = RW_LOCK_UNLOCKED;

#ifdef DRIVERFS_SUPPORT
static struct device_driver sdebug_driverfs_driver;
#endif

/* function declarations */
static int resp_inquiry(unsigned char * cmd, int target, unsigned char * buff,
			int bufflen, struct sdebug_dev_info * devip);
static int resp_mode_sense(unsigned char * cmd, int target,
			   unsigned char * buff, int bufflen,
			   struct sdebug_dev_info * devip);
static int resp_read(struct scsi_cmnd * SCpnt, int upper_blk, int block, 
		     int num, struct sdebug_dev_info * devip);
static int resp_write(struct scsi_cmnd * SCpnt, int upper_blk, int block,
		      int num, struct sdebug_dev_info * devip);
static int resp_report_luns(unsigned char * cmd, unsigned char * buff,
			    int bufflen, struct sdebug_dev_info * devip);
static void timer_intr_handler(unsigned long);
static struct sdebug_dev_info * devInfoReg(struct scsi_cmnd *scmd);
static void mk_sense_buffer(struct sdebug_dev_info * devip, int key, 
			    int asc, int asq, int inbandLen);
static int check_reset(struct scsi_cmnd * SCpnt, 
		       struct sdebug_dev_info * devip);
static int schedule_resp(struct scsi_cmnd * cmnd, 
			 struct sdebug_dev_info * devip, 
			 done_funct_t done, int scsi_result, int delta_jiff);
static void init_all_queued(void);
static void stop_all_queued(void);
static int stop_queued_cmnd(struct scsi_cmnd * cmnd);
static int inquiry_evpd_83(unsigned char * arr, int dev_id_num,
                           const char * dev_id_str, int dev_id_str_len);
#ifdef DRIVERFS_SUPPORT
static void do_create_driverfs_files(void);
static void do_remove_driverfs_files(void);
#endif


static unsigned char * scatg2virt(const struct scatterlist * sclp)
{
	if (NULL == sclp)
		return NULL;
	else if (sclp->page)
		return (unsigned char *)page_address(sclp->page) + 
		       sclp->offset;
	else
		return NULL;
}

static
int scsi_debug_queuecommand(struct scsi_cmnd * SCpnt, done_funct_t done)
{
	unsigned char *cmd = (unsigned char *) SCpnt->cmnd;
	int block;
	int upper_blk;
	unsigned char *buff;
	int errsts = 0;
	int target = SCpnt->target;
	int bufflen = SCpnt->request_bufflen;
	int num, capac;
	struct sdebug_dev_info * devip = NULL;
	unsigned char * sbuff;

	if (done == NULL)
		return 0;	/* assume mid level reprocessing command */

	if (SCpnt->use_sg) { /* just use first element */
		struct scatterlist *sgpnt = (struct scatterlist *)
						SCpnt->request_buffer;

		buff = scatg2virt(&sgpnt[0]);
		bufflen = sgpnt[0].length;
		/* READ and WRITE process scatterlist themselves */
	}
	else 
		buff = (unsigned char *) SCpnt->request_buffer;
	if (NULL == buff) {
		buff = spare_buff;	/* assume cmd moves no data */
		bufflen = SDEBUG_SENSE_LEN;
	}

        if(target == driver_template.this_id) {
                printk(KERN_WARNING 
		       "scsi_debug: initiator's id used as target!\n");
		return schedule_resp(SCpnt, NULL, done, 0, 0);
        }

	if (SCpnt->lun >= scsi_debug_max_luns)
		return schedule_resp(SCpnt, NULL, done, 
				     DID_NO_CONNECT << 16, 0);
#if 0
	printk(KERN_INFO "sdebug:qc: host_no=%u, id=%u, sdp=%p, cmd=0x%x\n",
	       (int)SCpnt->device->host->host_no, (int)SCpnt->device->id,
	       SCpnt->device, (int)*cmd);
#endif
	devip = devInfoReg(SCpnt);
	if (NULL == devip)
		return schedule_resp(SCpnt, NULL, done, 
				     DID_NO_CONNECT << 16, 0);

        if ((SCSI_DEBUG_OPT_EVERY_NTH & scsi_debug_opts) &&
            (scsi_debug_every_nth > 0) &&
            (++scsi_debug_cmnd_count >= scsi_debug_every_nth)) {
                scsi_debug_cmnd_count =0;
                return 0; /* ignore command causing timeout */
        }

	switch (*cmd) {
	case INQUIRY:     /* mandatory */
		errsts = resp_inquiry(cmd, target, buff, bufflen, devip);
		break;
	case REQUEST_SENSE:	/* mandatory */
		/* Since this driver indicates autosense by placing the
		 * sense buffer in the scsi_cmnd structure in the response
		 * (when CHECK_CONDITION is set), the mid level shouldn't
		 * need to call REQUEST_SENSE */
		if (devip) {
			sbuff = devip->sense_buff;
			memcpy(buff, sbuff, (bufflen < SDEBUG_SENSE_LEN) ? 
					     bufflen : SDEBUG_SENSE_LEN);
			mk_sense_buffer(devip, 0, 0x0, 0, 7);
		} else {
			memset(buff, 0, bufflen);
			buff[0] = 0x70;
		}
		break;
	case START_STOP:
		errsts = check_reset(SCpnt, devip);
		break;
	case ALLOW_MEDIUM_REMOVAL:
		if ((errsts = check_reset(SCpnt, devip)))
			break;
		if (SCSI_DEBUG_OPT_NOISE & scsi_debug_opts)
			printk("\tMedium removal %s\n",
			       cmd[4] ? "inhibited" : "enabled");
		break;
	case SEND_DIAGNOSTIC:     /* mandatory */
		memset(buff, 0, bufflen);
		break;
	case TEST_UNIT_READY:     /* mandatory */
		memset(buff, 0, bufflen);
		break;
        case RESERVE:
		errsts = check_reset(SCpnt, devip);
		memset(buff, 0, bufflen);
                break;
        case RESERVE_10:
		errsts = check_reset(SCpnt, devip);
		memset(buff, 0, bufflen);
                break;
        case RELEASE:
		errsts = check_reset(SCpnt, devip);
		memset(buff, 0, bufflen);
                break;
        case RELEASE_10:
		errsts = check_reset(SCpnt, devip);
		memset(buff, 0, bufflen);
                break;
	case READ_CAPACITY:
		errsts = check_reset(SCpnt, devip);
		memset(buff, 0, bufflen);
		if (bufflen > 7) {
			capac = CAPACITY - 1;
			buff[0] = (capac >> 24);
			buff[1] = (capac >> 16) & 0xff;
			buff[2] = (capac >> 8) & 0xff;
			buff[3] = capac & 0xff;
			buff[6] = (SECT_SIZE_PER(target) >> 8) & 0xff;
			buff[7] = SECT_SIZE_PER(target) & 0xff;
		}
		break;
	case SCSI_CMD_READ_16:	/* SBC-2 */
	case READ_12:
	case READ_10:
	case READ_6:
		if ((errsts = check_reset(SCpnt, devip)))
			break;
		upper_blk = 0;
		if ((*cmd) == SCSI_CMD_READ_16) {
			upper_blk = cmd[5] + (cmd[4] << 8) + 
				    (cmd[3] << 16) + (cmd[2] << 24);
			block = cmd[9] + (cmd[8] << 8) + 
				(cmd[7] << 16) + (cmd[6] << 24);
			num = cmd[13] + (cmd[12] << 8) + 
				(cmd[11] << 16) + (cmd[10] << 24);
		} else if ((*cmd) == READ_12) {
			block = cmd[5] + (cmd[4] << 8) + 
				(cmd[3] << 16) + (cmd[2] << 24);
			num = cmd[9] + (cmd[8] << 8) + 
				(cmd[7] << 16) + (cmd[6] << 24);
		} else if ((*cmd) == READ_10) {
			block = cmd[5] + (cmd[4] << 8) + 
				(cmd[3] << 16) + (cmd[2] << 24);
			num = cmd[8] + (cmd[7] << 8);
		} else {
			block = cmd[3] + (cmd[2] << 8) + 
				((cmd[1] & 0x1f) << 16);
			num = cmd[4];
		}
		errsts = resp_read(SCpnt, upper_blk, block, num, devip);
		break;
	case REPORT_LUNS:
		errsts = resp_report_luns(cmd, buff, bufflen, devip);
		break;
	case SCSI_CMD_WRITE_16:	/* SBC-2 */
	case WRITE_12:
	case WRITE_10:
	case WRITE_6:
		if ((errsts = check_reset(SCpnt, devip)))
			break;
		upper_blk = 0;
		if ((*cmd) == SCSI_CMD_WRITE_16) {
			upper_blk = cmd[5] + (cmd[4] << 8) + 
				    (cmd[3] << 16) + (cmd[2] << 24);
			block = cmd[9] + (cmd[8] << 8) + 
				(cmd[7] << 16) + (cmd[6] << 24);
			num = cmd[13] + (cmd[12] << 8) + 
				(cmd[11] << 16) + (cmd[10] << 24);
		} else if ((*cmd) == WRITE_12) {
			block = cmd[5] + (cmd[4] << 8) + 
				(cmd[3] << 16) + (cmd[2] << 24);
			num = cmd[9] + (cmd[8] << 8) + 
				(cmd[7] << 16) + (cmd[6] << 24);
		} else if ((*cmd) == WRITE_10) {
			block = cmd[5] + (cmd[4] << 8) + 
				(cmd[3] << 16) + (cmd[2] << 24);
			num = cmd[8] + (cmd[7] << 8);
		} else {
			block = cmd[3] + (cmd[2] << 8) + 
				((cmd[1] & 0x1f) << 16);
			num = cmd[4];
		}
		errsts = resp_write(SCpnt, upper_blk, block, num, devip);
		break;
	case MODE_SENSE:
	case MODE_SENSE_10:
		errsts = resp_mode_sense(cmd, target, buff, bufflen, devip);
		break;
	case SYNCHRONIZE_CACHE:
		memset(buff, 0, bufflen);
		break;
	default:
#if 0
		printk(KERN_INFO "scsi_debug: Unsupported command, "
		       "opcode=0x%x\n", (int)cmd[0]);
#endif
		if ((errsts = check_reset(SCpnt, devip)))
			break;
		mk_sense_buffer(devip, ILLEGAL_REQUEST, 0x20, 0, 14);
		errsts = (COMMAND_COMPLETE << 8) | (CHECK_CONDITION << 1);
		break;
	}
	return schedule_resp(SCpnt, devip, done, errsts, scsi_debug_delay);
}

static int scsi_debug_ioctl(struct scsi_device *dev, int cmd, void *arg)
{
	if (SCSI_DEBUG_OPT_NOISE & scsi_debug_opts) {
		printk(KERN_INFO "scsi_debug: ioctl: cmd=0x%x\n", cmd);
	}
	return -EINVAL;
	/* return -ENOTTY; // correct return but upsets fdisk */
}

static int check_reset(struct scsi_cmnd * SCpnt, struct sdebug_dev_info * devip)
{
	if (devip->reset) {
		devip->reset = 0;
		mk_sense_buffer(devip, UNIT_ATTENTION, 0x29, 0, 14);
		return (COMMAND_COMPLETE << 8) | (CHECK_CONDITION << 1);
	}
	return 0;
}

#define SDEBUG_LONG_INQ_SZ 58
#define SDEBUG_MAX_INQ_ARR_SZ 128

static const char * vendor_id = "Linux   ";
static const char * product_id = "scsi_debug      ";
static const char * product_rev = "0004";

static int inquiry_evpd_83(unsigned char * arr, int dev_id_num, 
			   const char * dev_id_str, int dev_id_str_len)
{
	int num;

	/* Two identification descriptors: */
	/* T10 vendor identifier field format (faked) */
	arr[0] = 0x2;	/* ASCII */
	arr[1] = 0x1;
	arr[2] = 0x0;
	memcpy(&arr[4], vendor_id, 8);
	memcpy(&arr[12], product_id, 16);
	memcpy(&arr[28], dev_id_str, dev_id_str_len);
	num = 8 + 16 + dev_id_str_len;
	arr[3] = num;
	num += 4;
	/* NAA IEEE registered identifier (faked) */
	arr[num] = 0x1;	/* binary */
	arr[num + 1] = 0x3;
	arr[num + 2] = 0x0;
	arr[num + 3] = 0x8;
	arr[num + 4] = 0x51;	/* ieee company id=0x123456 (faked) */
	arr[num + 5] = 0x23;
	arr[num + 6] = 0x45;
	arr[num + 7] = 0x60;
	arr[num + 8] = (dev_id_num >> 24);
	arr[num + 9] = (dev_id_num >> 16) & 0xff;
	arr[num + 10] = (dev_id_num >> 8) & 0xff;
	arr[num + 11] = dev_id_num & 0xff;
	return num + 12;
}

static int resp_inquiry(unsigned char * cmd, int target, unsigned char * buff,
			int bufflen, struct sdebug_dev_info * devip)
{
	unsigned char pq_pdt;
	unsigned char arr[SDEBUG_MAX_INQ_ARR_SZ];
	int min_len = bufflen > SDEBUG_MAX_INQ_ARR_SZ ? 
			SDEBUG_MAX_INQ_ARR_SZ : bufflen;

	if (bufflen < cmd[4])
		printk(KERN_INFO "scsi_debug: inquiry: bufflen=%d "
		       "< alloc_length=%d\n", bufflen, (int)cmd[4]);
	memset(buff, 0, bufflen);
	memset(arr, 0, SDEBUG_MAX_INQ_ARR_SZ);
	pq_pdt = PERIPH_DEVICE_TYPE(target);
	arr[0] = pq_pdt;
	if (0x2 & cmd[1]) {  /* CMDDT bit set */
		mk_sense_buffer(devip, ILLEGAL_REQUEST, 0x24, 0, 14);
		return (COMMAND_COMPLETE << 8) | (CHECK_CONDITION << 1);
	} else if (0x1 & cmd[1]) {  /* EVPD bit set */
		int dev_id_num, len;
		char dev_id_str[6];
		
		dev_id_num = ((devip->host->host_no + 1) * 2000) +
			     (devip->target * 1000) + devip->lun;
		len = snprintf(dev_id_str, 6, "%d", dev_id_num);
		len = (len > 6) ? 6 : len;
		if (0 == cmd[2]) { /* supported vital product data pages */
			arr[3] = 3;
			arr[4] = 0x0; /* this page */
			arr[5] = 0x80; /* unit serial number */
			arr[6] = 0x83; /* device identification */
		} else if (0x80 == cmd[2]) { /* unit serial number */
			arr[1] = 0x80;
			arr[3] = len;
			memcpy(&arr[4], dev_id_str, len);
		} else if (0x83 == cmd[2]) { /* device identification */
			arr[1] = 0x83;
			arr[3] = inquiry_evpd_83(&arr[4], dev_id_num,
						 dev_id_str, len);
		} else {
			/* Illegal request, invalid field in cdb */
			mk_sense_buffer(devip, ILLEGAL_REQUEST, 0x24, 0, 14);
			return (COMMAND_COMPLETE << 8) | (CHECK_CONDITION << 1);
		}
		memcpy(buff, arr, min_len); 
		return 0;
	}
	/* drops through here for a standard inquiry */
	arr[1] = DEV_REMOVEABLE(target) ? 0x80 : 0;	/* Removable disk */
	arr[2] = scsi_debug_scsi_level;
	arr[4] = SDEBUG_LONG_INQ_SZ - 5;
	arr[7] = 0x3a; /* claim: WBUS16, SYNC, LINKED + CMDQUE */
	memcpy(&arr[8], vendor_id, 8);
	memcpy(&arr[16], product_id, 16);
	memcpy(&arr[32], product_rev, 4);
	memcpy(buff, arr, min_len);
	return 0;
}

/* <<Following mode page info copied from ST318451LW>> */ 

static int resp_err_recov_pg(unsigned char * p, int pcontrol, int target)
{	/* Read-Write Error Recovery page for mode_sense */
	unsigned char err_recov_pg[] = {0x1, 0xa, 0xc0, 11, 240, 0, 0, 0, 
					5, 0, 0xff, 0xff};

	memcpy(p, err_recov_pg, sizeof(err_recov_pg));
	if (1 == pcontrol)
		memset(p + 2, 0, sizeof(err_recov_pg) - 2);
	return sizeof(err_recov_pg);
}

static int resp_disconnect_pg(unsigned char * p, int pcontrol, int target)
{ 	/* Disconnect-Reconnect page for mode_sense */
	unsigned char disconnect_pg[] = {0x2, 0xe, 128, 128, 0, 10, 0, 0, 
					 0, 0, 0, 0, 0, 0, 0, 0};

	memcpy(p, disconnect_pg, sizeof(disconnect_pg));
	if (1 == pcontrol)
		memset(p + 2, 0, sizeof(disconnect_pg) - 2);
	return sizeof(disconnect_pg);
}

static int resp_format_pg(unsigned char * p, int pcontrol, int target)
{       /* Format device page for mode_sense */
        unsigned char format_pg[] = {0x3, 0x16, 0, 0, 0, 0, 0, 0,
                                     0, 0, 0, 0, 0, 0, 0, 0,
                                     0, 0, 0, 0, 0x40, 0, 0, 0};

        memcpy(p, format_pg, sizeof(format_pg));
        p[10] = (N_SECTOR >> 8) & 0xff;
        p[11] = N_SECTOR & 0xff;
        p[12] = (SECT_SIZE >> 8) & 0xff;
        p[13] = SECT_SIZE & 0xff;
        if (DEV_REMOVEABLE(target))
                p[20] |= 0x20; /* should agree with INQUIRY */
        if (1 == pcontrol)
                memset(p + 2, 0, sizeof(format_pg) - 2);
        return sizeof(format_pg);
}

static int resp_caching_pg(unsigned char * p, int pcontrol, int target)
{ 	/* Caching page for mode_sense */
	unsigned char caching_pg[] = {0x8, 18, 0x14, 0, 0xff, 0xff, 0, 0, 
		0xff, 0xff, 0xff, 0xff, 0x80, 0x14, 0, 0,     0, 0, 0, 0};

	memcpy(p, caching_pg, sizeof(caching_pg));
	if (1 == pcontrol)
		memset(p + 2, 0, sizeof(caching_pg) - 2);
	return sizeof(caching_pg);
}

static int resp_ctrl_m_pg(unsigned char * p, int pcontrol, int target)
{ 	/* Control mode page for mode_sense */
	unsigned char ctrl_m_pg[] = {0xa, 10, 2, 0, 0, 0, 0, 0,
				     0, 0, 0x2, 0x4b};

	memcpy(p, ctrl_m_pg, sizeof(ctrl_m_pg));
	if (1 == pcontrol)
		memset(p + 2, 0, sizeof(ctrl_m_pg) - 2);
	return sizeof(ctrl_m_pg);
}


#define SDEBUG_MAX_MSENSE_SZ 256

static int resp_mode_sense(unsigned char * cmd, int target,
			   unsigned char * buff, int bufflen,
			   struct sdebug_dev_info * devip)
{
	unsigned char dbd;
	int pcontrol, pcode;
	unsigned char dev_spec;
	int alloc_len, msense_6, offset, len;
	unsigned char * ap;
	unsigned char arr[SDEBUG_MAX_MSENSE_SZ];
	int min_len = bufflen > SDEBUG_MAX_MSENSE_SZ ? 
			SDEBUG_MAX_MSENSE_SZ : bufflen;

	SCSI_LOG_LLQUEUE(3, printk("Mode sense ...(%p %d)\n", buff, bufflen));
	dbd = cmd[1] & 0x8;
	pcontrol = (cmd[2] & 0xc0) >> 6;
	pcode = cmd[2] & 0x3f;
	msense_6 = (MODE_SENSE == cmd[0]);
	alloc_len = msense_6 ? cmd[4] : ((cmd[7] << 8) | cmd[6]);
	/* printk(KERN_INFO "msense: dbd=%d pcontrol=%d pcode=%d "
		"msense_6=%d alloc_len=%d\n", dbd, pcontrol, pcode, "
		"msense_6, alloc_len); */
	if (bufflen < alloc_len)
		printk(KERN_INFO "scsi_debug: mode_sense: bufflen=%d "
		       "< alloc_length=%d\n", bufflen, alloc_len);
	memset(buff, 0, bufflen);
	memset(arr, 0, SDEBUG_MAX_MSENSE_SZ);
	if (0x3 == pcontrol) {  /* Saving values not supported */
		mk_sense_buffer(devip, ILLEGAL_REQUEST, 0x39, 0, 14);
		return (COMMAND_COMPLETE << 8) | (CHECK_CONDITION << 1);
	}
	dev_spec = DEV_READONLY(target) ? 0x80 : 0x0;
	if (msense_6) {
		arr[2] = dev_spec;
		offset = 4;
	} else {
		arr[3] = dev_spec;
		offset = 8;
	}
	ap = arr + offset;

	switch (pcode) {
	case 0x1:	/* Read-Write error recovery page, direct access */
		len = resp_err_recov_pg(ap, pcontrol, target);
		offset += len;
		break;
	case 0x2:	/* Disconnect-Reconnect page, all devices */
		len = resp_disconnect_pg(ap, pcontrol, target);
		offset += len;
		break;
        case 0x3:       /* Format device page, direct access */
                len = resp_format_pg(ap, pcontrol, target);
                offset += len;
                break;
	case 0x8:	/* Caching page, direct access */
		len = resp_caching_pg(ap, pcontrol, target);
		offset += len;
		break;
	case 0xa:	/* Control Mode page, all devices */
		len = resp_ctrl_m_pg(ap, pcontrol, target);
		offset += len;
		break;
	case 0x3f:	/* Read all Mode pages */
		len = resp_err_recov_pg(ap, pcontrol, target);
		len += resp_disconnect_pg(ap + len, pcontrol, target);
		len += resp_format_pg(ap + len, pcontrol, target);
		len += resp_caching_pg(ap + len, pcontrol, target);
		len += resp_ctrl_m_pg(ap + len, pcontrol, target);
		offset += len;
		break;
	default:
		mk_sense_buffer(devip, ILLEGAL_REQUEST, 0x24, 0, 14);
		return (COMMAND_COMPLETE << 8) | (CHECK_CONDITION << 1);
	}
	if (msense_6)
		arr[0] = offset - 1;
	else {
		offset -= 2;
		arr[0] = (offset >> 8) & 0xff; 
		arr[1] = offset & 0xff; 
	}
	memcpy(buff, arr, min_len);
	return 0;
}

static int resp_read(struct scsi_cmnd * SCpnt, int upper_blk, int block, 
		     int num, struct sdebug_dev_info * devip)
{
        unsigned char *buff = (unsigned char *) SCpnt->request_buffer;
        int nbytes, sgcount;
        struct scatterlist *sgpnt = NULL;
        int bufflen = SCpnt->request_bufflen;
	unsigned long iflags;

	if (upper_blk || (block + num > CAPACITY)) {
		mk_sense_buffer(devip, ILLEGAL_REQUEST, 0x21, 0, 14);
		return (COMMAND_COMPLETE << 8) | (CHECK_CONDITION << 1);
	}
	if ((SCSI_DEBUG_OPT_MEDIUM_ERR & scsi_debug_opts) &&
	    (block >= OPT_MEDIUM_ERR_ADDR) && 
	    (block < (OPT_MEDIUM_ERR_ADDR + num))) {
		mk_sense_buffer(devip, MEDIUM_ERROR, 0x11, 0, 14);
		/* claim unrecoverable read error */
		return (COMMAND_COMPLETE << 8) | (CHECK_CONDITION << 1);
	}
	read_lock_irqsave(&atomic_rw, iflags);
        sgcount = 0;
	nbytes = bufflen;
	/* printk(KERN_INFO "scsi_debug_read: block=%d, tot_bufflen=%d\n", 
	       block, bufflen); */
	if (SCpnt->use_sg) {
		sgcount = 0;
		sgpnt = (struct scatterlist *) buff;
		buff = scatg2virt(&sgpnt[sgcount]);
		bufflen = sgpnt[sgcount].length;
	}
	do {
		memcpy(buff, fake_storep + (block * SECT_SIZE), bufflen);
		nbytes -= bufflen;
		if (SCpnt->use_sg) {
			block += bufflen >> POW2_SECT_SIZE;
			sgcount++;
			if (nbytes) {
				buff = scatg2virt(&sgpnt[sgcount]);
				bufflen = sgpnt[sgcount].length;
			}
		} else if (nbytes > 0)
			printk(KERN_WARNING "scsi_debug:resp_read: unexpected "
			       "nbytes=%d\n", nbytes);
	} while (nbytes);
	read_unlock_irqrestore(&atomic_rw, iflags);
	return 0;
}

static int resp_write(struct scsi_cmnd * SCpnt, int upper_blk, int block,
		      int num, struct sdebug_dev_info * devip)
{
        unsigned char *buff = (unsigned char *) SCpnt->request_buffer;
        int nbytes, sgcount;
        struct scatterlist *sgpnt = NULL;
        int bufflen = SCpnt->request_bufflen;
	unsigned long iflags;

	if (upper_blk || (block + num > CAPACITY)) {
		mk_sense_buffer(devip, ILLEGAL_REQUEST, 0x21, 0, 14);
		return (COMMAND_COMPLETE << 8) | (CHECK_CONDITION << 1);
	}

	write_lock_irqsave(&atomic_rw, iflags);
        sgcount = 0;
	nbytes = bufflen;
	if (SCpnt->use_sg) {
		sgcount = 0;
		sgpnt = (struct scatterlist *) buff;
		buff = scatg2virt(&sgpnt[sgcount]);
		bufflen = sgpnt[sgcount].length;
	}
	do {
		memcpy(fake_storep + (block * SECT_SIZE), buff, bufflen);

		nbytes -= bufflen;
		if (SCpnt->use_sg) {
			block += bufflen >> POW2_SECT_SIZE;
			sgcount++;
			if (nbytes) {
				buff = scatg2virt(&sgpnt[sgcount]);
				bufflen = sgpnt[sgcount].length;
			}
		} else if (nbytes > 0)
			printk(KERN_WARNING "scsi_debug:resp_write: "
			       "unexpected nbytes=%d\n", nbytes);
	} while (nbytes);
	write_unlock_irqrestore(&atomic_rw, iflags);
	return 0;
}

static int resp_report_luns(unsigned char * cmd, unsigned char * buff,
			    int bufflen, struct sdebug_dev_info * devip)
{
	unsigned int alloc_len, lun_cnt, i;
	int select_report = (int)cmd[2];
	ScsiLun *one_lun;

	alloc_len = cmd[9] + (cmd[8] << 8) + (cmd[7] << 16) + (cmd[6] << 24);
	if ((alloc_len < 16) || (select_report > 2)) {
		mk_sense_buffer(devip, ILLEGAL_REQUEST, 0x24, 0, 14);
		return (COMMAND_COMPLETE << 8) | (CHECK_CONDITION << 1);
	}
	if (bufflen > 3) {
		lun_cnt = min((int)(bufflen / sizeof(ScsiLun)),
			      (int)scsi_debug_max_luns);
		memset(buff, 0, bufflen);
		buff[3] = 8 * lun_cnt;
		one_lun = (ScsiLun*) &buff[0];
		for (i = 0; i < lun_cnt; i++)
			one_lun[i].scsi_lun[1] = i;
	}
	return 0;
}

/* When timer goes off this function is called. */
static void timer_intr_handler(unsigned long indx)
{
	struct sdebug_queued_cmd * sqcp;
	unsigned int iflags;

	if (indx >= SCSI_DEBUG_CANQUEUE) {
		printk(KERN_ERR "scsi_debug:timer_intr_handler: indx too "
		       "large\n");
		return;
	}
	spin_lock_irqsave(&queued_arr_lock, iflags);
	sqcp = &queued_arr[(int)indx];
	if (! sqcp->in_use) {
		printk(KERN_ERR "scsi_debug:timer_intr_handler: Unexpected "
		       "interrupt\n");
		spin_unlock_irqrestore(&queued_arr_lock, iflags);
		return;
	}
	sqcp->in_use = 0;
	if (sqcp->done_funct)
		sqcp->done_funct(sqcp->a_cmnd); /* callback to mid level */
	sqcp->done_funct = NULL;
	spin_unlock_irqrestore(&queued_arr_lock, iflags);
}

static int initialized = 0;
static int num_hosts_present = 0;
static const char * sdebug_proc_name = "scsi_debug";

static int scsi_debug_detect(struct SHT * tpnt)
{
	int k, sz;
	struct Scsi_Host * hpnt;

	if (SCSI_DEBUG_OPT_NOISE & scsi_debug_opts)
		printk(KERN_INFO "scsi_debug: detect\n");
	if (0 == initialized) {
		++initialized;
		sz = sizeof(struct sdebug_dev_info) * scsi_debug_num_devs;
		devInfop = vmalloc(sz);
		if (NULL == devInfop) {
			printk(KERN_ERR "scsi_debug_detect: out of "
			       "memory\n");
			return 0;
		}
		memset(devInfop, 0, sz);
		sz = STORE_SIZE;
		fake_storep = vmalloc(sz);
		if (NULL == fake_storep) {
			printk(KERN_ERR "scsi_debug_detect: out of memory"
			       ", 1\n");
			return 0;
		}
		memset(fake_storep, 0, sz);
		init_all_queued();
#ifdef DRIVERFS_SUPPORT
		sdebug_driverfs_driver.name = (char *)sdebug_proc_name;
		sdebug_driverfs_driver.bus = &scsi_driverfs_bus_type;
		driver_register(&sdebug_driverfs_driver);
		do_create_driverfs_files();
#endif
		tpnt->proc_name = (char *)sdebug_proc_name;
<<<<<<< HEAD
		for (num_present = 0, k = 0; k < NR_HOSTS_PRESENT; k++) {
=======
		for (num_hosts_present = 0, k = 0; k < NR_HOSTS_PRESENT; k++) {
>>>>>>> 5964e112
			if ((hpnt = scsi_register(tpnt, 0)) == NULL)
				printk(KERN_ERR "scsi_debug_detect: "
					"scsi_register failed k=%d\n", k);
			else {
				hpnt->max_lun = scsi_debug_max_luns;
<<<<<<< HEAD
				++num_present;
			}
		}
#ifdef DRIVERFS_SUPPORT
		if (num_present) {
			sdebug_driverfs_driver.name = (char *)sdebug_proc_name;
			sdebug_driverfs_driver.bus = &scsi_driverfs_bus_type;
			driver_register(&sdebug_driverfs_driver);
			do_create_driverfs_files();
=======
				++num_hosts_present;
			}
>>>>>>> 5964e112
		}
		if (SCSI_DEBUG_OPT_NOISE & scsi_debug_opts)
			printk(KERN_INFO "scsi_debug: ... built %d host(s)\n",
			       num_hosts_present);
		return num_hosts_present;
	} else {
		printk(KERN_WARNING "scsi_debug_detect: called again\n");
		return 0;
	}
}


static int num_releases = 0;

static int scsi_debug_release(struct Scsi_Host * hpnt)
{
	int host_no = hpnt->host_no;

	if (++num_releases == num_hosts_present) {
		if (SCSI_DEBUG_OPT_NOISE & scsi_debug_opts)
			printk(KERN_INFO "scsi_debug: [last] release, "
			       "host_no=%u\n", host_no);
		num_releases = 0;
		initialized = 0;
		stop_all_queued();
#ifdef DRIVERFS_SUPPORT
		do_remove_driverfs_files();
		driver_unregister(&sdebug_driverfs_driver);
#endif
		vfree(fake_storep);
		vfree(devInfop);
	}
	else {
		if (SCSI_DEBUG_OPT_NOISE & scsi_debug_opts)
			printk(KERN_INFO "scsi_debug: release, host_no=%u\n",
			       host_no);
	}
	scsi_unregister(hpnt);
	return 0;
}

static int scsi_debug_slave_attach(struct scsi_device * sdp)
{
	int k;
	struct sdebug_dev_info * devip; 

	if (SCSI_DEBUG_OPT_NOISE & scsi_debug_opts)
		printk(KERN_INFO "scsi_debug: slave_attach <%u %u %u %u>\n",
		       sdp->host->host_no, sdp->channel, sdp->id, sdp->lun);
	if (sdp->host->max_cmd_len != SCSI_DEBUG_MAX_CMD_LEN)
		sdp->host->max_cmd_len = SCSI_DEBUG_MAX_CMD_LEN;
	for (k = 0; k < scsi_debug_num_devs; ++k) {
		devip = &devInfop[k];
		if ((devip->channel == sdp->channel) &&
		    (devip->target == sdp->id) &&
		    (devip->lun == sdp->lun) &&
		    (devip->host == sdp->host)) {
			sdp->hostdata = devip;
			break;
		}
	}
	if (sdp->host->cmd_per_lun)
		scsi_adjust_queue_depth(sdp, SDEBUG_TAGGED_QUEUING, 
					sdp->host->cmd_per_lun);
	return 0;
}

static void scsi_debug_slave_detach(struct scsi_device * sdp)
{
	struct sdebug_dev_info * devip = 
				(struct sdebug_dev_info *)sdp->hostdata;

	if (SCSI_DEBUG_OPT_NOISE & scsi_debug_opts)
		printk(KERN_INFO "scsi_debug: slave_detach <%u %u %u %u>\n",
		       sdp->host->host_no, sdp->channel, sdp->id, sdp->lun);
	if (devip) {
		/* make this slot avaliable for re-use */
		memset(devip, 0, sizeof(struct sdebug_dev_info));
		sdp->hostdata = NULL;
	}
}

static struct sdebug_dev_info * devInfoReg(struct scsi_cmnd *scmd)
{
	int k;
	struct scsi_device * sdp = scmd->device;
	struct sdebug_dev_info * devip =
			(struct sdebug_dev_info *)sdp->hostdata;

	if (devip)
		return devip;
	for (k = 0; k < scsi_debug_num_devs; ++k) {
		devip = &devInfop[k];
		if ((devip->channel == scmd->channel) &&
		    (devip->target == scmd->target) &&
		    (devip->lun == scmd->lun) &&
		    (devip->host == scmd->host))
			return devip;
	}
	for (k = 0; k < scsi_debug_num_devs; ++k) {
		devip = &devInfop[k];
		if (!devip->used) {
			devip->channel = scmd->channel;
			devip->target = scmd->target;
			devip->lun = scmd->lun;
			devip->host = scmd->host;
			devip->reset = 1;
			devip->used = 1;
			memset(devip->sense_buff, 0, SDEBUG_SENSE_LEN);
			devip->sense_buff[0] = 0x70;
			return devip;
		}
	}
	return NULL;
}

static void mk_sense_buffer(struct sdebug_dev_info * devip, int key, 
			    int asc, int asq, int inbandLen)
{
	unsigned char * sbuff;

	sbuff = devip->sense_buff;
	memset(sbuff, 0, SDEBUG_SENSE_LEN);
	if (inbandLen > SDEBUG_SENSE_LEN)
		inbandLen = SDEBUG_SENSE_LEN;
	sbuff[0] = 0x70;
	sbuff[2] = key;
	sbuff[7] = (inbandLen > 7) ? (inbandLen - 8) : 0;
	sbuff[12] = asc;
	sbuff[13] = asq;
}

static int scsi_debug_abort(struct scsi_cmnd * SCpnt)
{
	if (SCSI_DEBUG_OPT_NOISE & scsi_debug_opts)
		printk(KERN_INFO "scsi_debug: abort\n");
	++num_aborts;
	stop_queued_cmnd(SCpnt);
	return SUCCESS;
}

static int scsi_debug_biosparam(struct scsi_device *sdev,
		struct block_device * bdev, sector_t capacity, int *info)
{
	if (SCSI_DEBUG_OPT_NOISE & scsi_debug_opts)
		printk(KERN_INFO "scsi_debug: biosparam\n");
	/* int size = capacity; */
	info[0] = N_HEAD;
	info[1] = N_SECTOR;
	info[2] = N_CYLINDER;
	if (info[2] >= 1024)
		info[2] = 1024;
	return 0;
}

static int scsi_debug_device_reset(struct scsi_cmnd * SCpnt)
{
	struct sdebug_dev_info * devip;

	if (SCSI_DEBUG_OPT_NOISE & scsi_debug_opts)
		printk(KERN_INFO "scsi_debug: device_reset\n");
	++num_dev_resets;
	if (SCpnt) {
		devip = devInfoReg(SCpnt);
		if (devip)
			devip->reset = 1;
	}
	return SUCCESS;
}

static int scsi_debug_bus_reset(struct scsi_cmnd * SCpnt)
{
	struct scsi_device * sdp;
	struct Scsi_Host * hp;
	int k;

	if (SCSI_DEBUG_OPT_NOISE & scsi_debug_opts)
		printk(KERN_INFO "scsi_debug: bus_reset\n");
	++num_bus_resets;
	if (SCpnt && ((sdp = SCpnt->device)) && ((hp = SCpnt->host))) {
		for (k = 0; k < scsi_debug_num_devs; ++k) {
			if (hp == devInfop[k].host)
				devInfop[k].reset = 1;
		}
	}
	return SUCCESS;
}

static int scsi_debug_host_reset(struct scsi_cmnd * SCpnt)
{
	int k;

	if (SCSI_DEBUG_OPT_NOISE & scsi_debug_opts)
		printk(KERN_INFO "scsi_debug: host_reset\n");
	++num_host_resets;
	for (k = 0; k < scsi_debug_num_devs; ++k)
		devInfop[k].reset = 1;
	stop_all_queued();

	return SUCCESS;
}

/* Returns 1 if found 'cmnd' and deleted its timer. else returns 0 */
static int stop_queued_cmnd(struct scsi_cmnd * cmnd)
{
	unsigned long iflags;
	int k;
	struct sdebug_queued_cmd * sqcp;

	spin_lock_irqsave(&queued_arr_lock, iflags);
	for (k = 0; k < SCSI_DEBUG_CANQUEUE; ++k) {
		sqcp = &queued_arr[k];
		if (sqcp->in_use && (cmnd == sqcp->a_cmnd)) {
			del_timer_sync(&sqcp->cmnd_timer);
			sqcp->in_use = 0;
			sqcp->a_cmnd = NULL;
			break;
		}
	}
	spin_unlock_irqrestore(&queued_arr_lock, iflags);
	return (k < SCSI_DEBUG_CANQUEUE) ? 1 : 0;
}

/* Deletes (stops) timers of all queued commands */
static void stop_all_queued(void)
{
	unsigned long iflags;
	int k;
	struct sdebug_queued_cmd * sqcp;

	spin_lock_irqsave(&queued_arr_lock, iflags);
	for (k = 0; k < SCSI_DEBUG_CANQUEUE; ++k) {
		sqcp = &queued_arr[k];
		if (sqcp->in_use && sqcp->a_cmnd) {
			del_timer_sync(&sqcp->cmnd_timer);
			sqcp->in_use = 0;
			sqcp->a_cmnd = NULL;
		}
	}
	spin_unlock_irqrestore(&queued_arr_lock, iflags);
}

/* Initializes timers in queued array */
static void init_all_queued(void)
{
	unsigned long iflags;
	int k;
	struct sdebug_queued_cmd * sqcp;

	spin_lock_irqsave(&queued_arr_lock, iflags);
	for (k = 0; k < SCSI_DEBUG_CANQUEUE; ++k) {
		sqcp = &queued_arr[k];
		init_timer(&sqcp->cmnd_timer);
		sqcp->in_use = 0;
		sqcp->a_cmnd = NULL;
	}
	spin_unlock_irqrestore(&queued_arr_lock, iflags);
}

static int schedule_resp(struct scsi_cmnd * cmnd, 
			 struct sdebug_dev_info * devip,
			 done_funct_t done, int scsi_result, int delta_jiff)
{
	int k, num; 

	if ((SCSI_DEBUG_OPT_NOISE & scsi_debug_opts) && cmnd) {
		printk(KERN_INFO "scsi_debug: cmd ");
		for (k = 0, num = cmnd->cmd_len; k < num; ++k)
	            printk("%02x ", (int)cmnd->cmnd[k]);
		printk("\n");
		if (scsi_result) {
			struct scsi_device * sdp = cmnd->device;

			printk(KERN_INFO "scsi_debug: ... <%u %u %u %u> "
			       "non-zero result=0x%x\n", sdp->host->host_no,
			       sdp->channel, sdp->id, sdp->lun, scsi_result);
		}
	}
	if (cmnd && devip) {
		/* simulate autosense by this driver */
		if (CHECK_CONDITION == status_byte(scsi_result))
			memcpy(cmnd->sense_buffer, devip->sense_buff, 
			       (SCSI_SENSE_BUFFERSIZE > SDEBUG_SENSE_LEN) ?
			       SDEBUG_SENSE_LEN : SCSI_SENSE_BUFFERSIZE);
	}
	if (delta_jiff <= 0) {
		if (cmnd)
			cmnd->result = scsi_result;
		if (done)
			done(cmnd);
		return 0;
	} else {
		unsigned long iflags;
		int k;
		struct sdebug_queued_cmd * sqcp = NULL;

		spin_lock_irqsave(&queued_arr_lock, iflags);
		for (k = 0; k < SCSI_DEBUG_CANQUEUE; ++k) {
			sqcp = &queued_arr[k];
			if (! sqcp->in_use)
				break;
		}
		if (k >= SCSI_DEBUG_CANQUEUE) {
			spin_unlock_irqrestore(&queued_arr_lock, iflags);
			printk(KERN_WARNING "scsi_debug: can_queue exceeded\n");
			return 1;	/* report busy to mid level */
		}
		sqcp->in_use = 1;
		sqcp->a_cmnd = cmnd;
		sqcp->scsi_result = scsi_result;
		sqcp->done_funct = done;
		sqcp->cmnd_timer.function = timer_intr_handler;
		sqcp->cmnd_timer.data = k;
		sqcp->cmnd_timer.expires = jiffies + delta_jiff;
		add_timer(&sqcp->cmnd_timer);
		spin_unlock_irqrestore(&queued_arr_lock, iflags);
		return 0;
	}
}

#ifndef MODULE
static int __init num_devs_setup(char *str)
{   
    int tmp; 
    
    if (get_option(&str, &tmp) == 1) {
        if (tmp > 0)
            scsi_debug_num_devs = tmp;
        return 1;
    } else {
        printk(KERN_INFO "scsi_debug_num_devs: usage scsi_debug_num_devs=<n> "
               "(<n> can be from 1 to around 2000)\n");
        return 0;
    }
}
__setup("scsi_debug_num_devs=", num_devs_setup);

static int __init max_luns_setup(char *str)
{   
    int tmp; 
    
    if (get_option(&str, &tmp) == 1) {
        if (tmp > 0)
            scsi_debug_max_luns = tmp;
        return 1;
    } else {
        printk(KERN_INFO "scsi_debug_max_luns: usage scsi_debug_max_luns=<n> "
               "(<n> is a postive integer (def=2))\n");
        return 0;
    }
}
__setup("scsi_debug_max_luns=", max_luns_setup);

static int __init scsi_level_setup(char *str)
{   
    int tmp; 
    
    if (get_option(&str, &tmp) == 1) {
        if (tmp > 0)
            scsi_debug_scsi_level = tmp;
        return 1;
    } else {
        printk(KERN_INFO "scsi_debug_scsi_level: usage "
	"scsi_debug_scsi_level=<n> (<n> is 1..4 (def=3))\n");
        return 0;
    }
}
__setup("scsi_debug_scsi_level=", scsi_level_setup);

static int __init dev_size_mb_setup(char *str)
{   
    int tmp; 
    
    if (get_option(&str, &tmp) == 1) {
        if (tmp > 0)
            scsi_debug_dev_size_mb = tmp;
        return 1;
    } else {
        printk(KERN_INFO "scsi_debug_dev_size_mb: usage "
	       "scsi_debug_dev_size_mb=<n>\n"
               "    (<n> is number of MB ram shared by all devs\n");
        return 0;
    }
}
__setup("scsi_debug_dev_size_mb=", dev_size_mb_setup);

static int __init opts_setup(char *str)
{   
    int tmp; 
    
    if (get_option(&str, &tmp) == 1) {
        if (tmp > 0)
            scsi_debug_opts = tmp;
        return 1;
    } else {
        printk(KERN_INFO "scsi_debug_opts: usage "
	       "scsi_debug_opts=<n>\n"
               "    (1->noise, 2->medium_error, 4->... (can be or-ed)\n");
        return 0;
    }
}
__setup("scsi_debug_opts=", opts_setup);

static int __init every_nth_setup(char *str)
{
    int tmp;

    if (get_option(&str, &tmp) == 1) {
        if (tmp > 0)
            scsi_debug_every_nth = tmp;
        return 1;
    } else {
        printk(KERN_INFO "scsi_debug_every_nth: usage "
               "scsi_debug_every_nth=<n>\n"
               "    timeout every nth command (when ...)\n");
        return 0;
    }
}
__setup("scsi_debug_every_nth=", every_nth_setup);

static int __init delay_setup(char *str)
{
    int tmp;

    if (get_option(&str, &tmp) == 1) {
	scsi_debug_delay = tmp;
        return 1;
    } else {
        printk(KERN_INFO "scsi_debug_delay: usage "
               "scsi_debug_delay=<n>\n"
               "    delay response <n> jiffies\n");
        return 0;
    }
}
__setup("scsi_debug_delay=", delay_setup);

#endif

MODULE_AUTHOR("Eric Youngdale + Douglas Gilbert");
MODULE_DESCRIPTION("SCSI debug adapter driver");
MODULE_PARM(scsi_debug_num_devs, "i");
MODULE_PARM_DESC(scsi_debug_num_devs, "number of SCSI devices to simulate");
MODULE_PARM(scsi_debug_max_luns, "i");
MODULE_PARM_DESC(scsi_debug_max_luns, "number of SCSI LUNs per target to simulate");
MODULE_PARM(scsi_debug_scsi_level, "i");
MODULE_PARM_DESC(scsi_debug_scsi_level, "SCSI level to simulate");
MODULE_PARM(scsi_debug_dev_size_mb, "i");
MODULE_PARM_DESC(scsi_debug_dev_size_mb, "size in MB of ram shared by devs");
MODULE_PARM(scsi_debug_opts, "i");
MODULE_PARM_DESC(scsi_debug_opts, "1->noise, 2->medium_error, 4->...");
MODULE_PARM(scsi_debug_every_nth, "i");
MODULE_PARM_DESC(scsi_debug_every_nth, "timeout every nth command(def=100)");
MODULE_PARM(scsi_debug_delay, "i");
MODULE_PARM_DESC(scsi_debug_delay, "# of jiffies to delay response(def=1)");
MODULE_LICENSE("GPL");

static char sdebug_info[256];

static const char * scsi_debug_info(struct Scsi_Host * shp)
{
	sprintf(sdebug_info, "scsi_debug, %s, num_devs=%d, "
		"dev_size_mb=%d, opts=0x%x", scsi_debug_version_str,
		scsi_debug_num_devs, scsi_debug_dev_size_mb,
		scsi_debug_opts);
	return sdebug_info;
}

/* scsi_debug_proc_info
 * Used if the driver currently has no own support for /proc/scsi
 */
static int scsi_debug_proc_info(char *buffer, char **start, off_t offset,
				int length, int inode, int inout)
{
	int len, pos, begin;
	int orig_length;

	orig_length = length;

	if (inout == 1) {
		char arr[16];
		int minLen = length > 15 ? 15 : length;

		if (!capable(CAP_SYS_ADMIN) || !capable(CAP_SYS_RAWIO))
			return -EACCES;
		memcpy(arr, buffer, minLen);
		arr[minLen] = '\0';
		if (1 != sscanf(arr, "%d", &pos))
			return -EINVAL;
		scsi_debug_opts = pos;
		if (SCSI_DEBUG_OPT_EVERY_NTH & scsi_debug_opts)
                        scsi_debug_cmnd_count = 0;
		return length;
	}
	begin = 0;
	pos = len = sprintf(buffer, "scsi_debug adapter driver, %s\n"
	    "num_devs=%d, shared (ram) size=%d MB, opts=0x%x, "
	    "every_nth=%d(curr:%d)\n"
	    "delay=%d, max_luns=%d, scsi_level=%d\n"
	    "sector_size=%d bytes, cylinders=%d, heads=%d, sectors=%d\n"
	    "number of aborts=%d, device_reset=%d, bus_resets=%d, " 
	    "host_resets=%d\n",
	    scsi_debug_version_str, scsi_debug_num_devs, 
	    scsi_debug_dev_size_mb, scsi_debug_opts, scsi_debug_every_nth,
	    scsi_debug_cmnd_count, scsi_debug_delay,
	    scsi_debug_max_luns, scsi_debug_scsi_level,
	    SECT_SIZE, N_CYLINDER, N_HEAD, N_SECTOR,
	    num_aborts, num_dev_resets, num_bus_resets, num_host_resets);
	if (pos < offset) {
		len = 0;
		begin = pos;
	}
	*start = buffer + (offset - begin);	/* Start of wanted data */
	len -= (offset - begin);
	if (len > length)
		len = length;
	return len;
}

#ifdef DRIVERFS_SUPPORT
static ssize_t sdebug_delay_read(struct device_driver * ddp, char * buf, 
				 size_t count, loff_t off)
{
        return off ? 0 : snprintf(buf, count, "%d\n", scsi_debug_delay);
}

static ssize_t sdebug_delay_write(struct device_driver * ddp, 
				  const char * buf, size_t count, loff_t off)
{
        int delay;
	char work[20];

        if (off)
                return 0;
        if (1 == sscanf(buf, "%10s", work)) {
		if ((1 == sscanf(work, "%d", &delay)) && (delay >= 0)) {
			scsi_debug_delay = delay;
			return count;
		}
	}
	return -EINVAL;
}
DRIVER_ATTR(delay, S_IRUGO | S_IWUSR, sdebug_delay_read, 
	    sdebug_delay_write)

static ssize_t sdebug_opts_read(struct device_driver * ddp, char * buf, 
				size_t count, loff_t off)
{
        return off ? 0 : snprintf(buf, count, "0x%x\n", scsi_debug_opts);
}

static ssize_t sdebug_opts_write(struct device_driver * ddp, 
				 const char * buf, size_t count, loff_t off)
{
        int opts;
	char work[20];

        if (off)
                return 0;
        if (1 == sscanf(buf, "%10s", work)) {
		if (0 == strnicmp(work,"0x", 2)) {
			if (1 == sscanf(&work[2], "%x", &opts))
				goto opts_done;
		} else {
			if (1 == sscanf(work, "%d", &opts))
				goto opts_done;
		}
	}
	return -EINVAL;
opts_done:
	scsi_debug_opts = opts;
	return count;
}
DRIVER_ATTR(opts, S_IRUGO | S_IWUSR, sdebug_opts_read, 
	    sdebug_opts_write)

static ssize_t sdebug_num_devs_read(struct device_driver * ddp, char * buf, 
				    size_t count, loff_t off)
{
        return off ? 0 : snprintf(buf, count, "%d\n", scsi_debug_num_devs);
}
DRIVER_ATTR(num_devs, S_IRUGO, sdebug_num_devs_read, NULL) 

static ssize_t sdebug_dev_size_mb_read(struct device_driver * ddp, char * buf, 
				       size_t count, loff_t off)
{
        return off ? 0 : snprintf(buf, count, "%d\n", scsi_debug_dev_size_mb);
}
DRIVER_ATTR(dev_size_mb, S_IRUGO, sdebug_dev_size_mb_read, NULL) 

static ssize_t sdebug_every_nth_read(struct device_driver * ddp, char * buf, 
				     size_t count, loff_t off)
{
        return off ? 0 : snprintf(buf, count, "%d\n", scsi_debug_every_nth);
}
DRIVER_ATTR(every_nth, S_IRUGO, sdebug_every_nth_read, NULL) 

static ssize_t sdebug_max_luns_read(struct device_driver * ddp, char * buf, 
				    size_t count, loff_t off)
{
        return off ? 0 : snprintf(buf, count, "%d\n", scsi_debug_max_luns);
}
DRIVER_ATTR(max_luns, S_IRUGO, sdebug_max_luns_read, NULL) 

static ssize_t sdebug_scsi_level_read(struct device_driver * ddp, char * buf, 
				      size_t count, loff_t off)
{
        return off ? 0 : snprintf(buf, count, "%d\n", scsi_debug_scsi_level);
}
DRIVER_ATTR(scsi_level, S_IRUGO, sdebug_scsi_level_read, NULL) 

static void do_create_driverfs_files()
{
	driver_create_file(&sdebug_driverfs_driver, &driver_attr_delay);
	driver_create_file(&sdebug_driverfs_driver, &driver_attr_opts);
	driver_create_file(&sdebug_driverfs_driver, &driver_attr_num_devs);
	driver_create_file(&sdebug_driverfs_driver, &driver_attr_dev_size_mb);
	driver_create_file(&sdebug_driverfs_driver, &driver_attr_every_nth);
	driver_create_file(&sdebug_driverfs_driver, &driver_attr_max_luns);
	driver_create_file(&sdebug_driverfs_driver, &driver_attr_scsi_level);
}

static void do_remove_driverfs_files()
{
	driver_remove_file(&sdebug_driverfs_driver, &driver_attr_scsi_level);
	driver_remove_file(&sdebug_driverfs_driver, &driver_attr_max_luns);
	driver_remove_file(&sdebug_driverfs_driver, &driver_attr_every_nth);
	driver_remove_file(&sdebug_driverfs_driver, &driver_attr_dev_size_mb);
	driver_remove_file(&sdebug_driverfs_driver, &driver_attr_num_devs);
	driver_remove_file(&sdebug_driverfs_driver, &driver_attr_opts);
	driver_remove_file(&sdebug_driverfs_driver, &driver_attr_delay);
}
#endif

#include "scsi_module.c"<|MERGE_RESOLUTION|>--- conflicted
+++ resolved
@@ -50,11 +50,7 @@
 
 #include "scsi_debug.h"
 
-<<<<<<< HEAD
-static const char * scsi_debug_version_str = "Version: 1.63 (20021031)";
-=======
 static const char * scsi_debug_version_str = "Version: 1.63 (20021103)";
->>>>>>> 5964e112
 
 #define DRIVERFS_SUPPORT 1	/* comment out whole line to disable */
 
@@ -65,11 +61,8 @@
 #ifndef SCSI_CMD_WRITE_16
 #define SCSI_CMD_WRITE_16 0x8a
 #endif
-<<<<<<< HEAD
-=======
 
 #define SDEBUG_TAGGED_QUEUING 0 /* 0 | MSG_SIMPLE_TAG | MSG_ORDERED_TAG */
->>>>>>> 5964e112
 
 /* A few options that we want selected */
 #define DEF_NR_FAKE_DEVS   1
@@ -853,30 +846,14 @@
 		do_create_driverfs_files();
 #endif
 		tpnt->proc_name = (char *)sdebug_proc_name;
-<<<<<<< HEAD
-		for (num_present = 0, k = 0; k < NR_HOSTS_PRESENT; k++) {
-=======
 		for (num_hosts_present = 0, k = 0; k < NR_HOSTS_PRESENT; k++) {
->>>>>>> 5964e112
 			if ((hpnt = scsi_register(tpnt, 0)) == NULL)
 				printk(KERN_ERR "scsi_debug_detect: "
 					"scsi_register failed k=%d\n", k);
 			else {
 				hpnt->max_lun = scsi_debug_max_luns;
-<<<<<<< HEAD
-				++num_present;
-			}
-		}
-#ifdef DRIVERFS_SUPPORT
-		if (num_present) {
-			sdebug_driverfs_driver.name = (char *)sdebug_proc_name;
-			sdebug_driverfs_driver.bus = &scsi_driverfs_bus_type;
-			driver_register(&sdebug_driverfs_driver);
-			do_create_driverfs_files();
-=======
 				++num_hosts_present;
 			}
->>>>>>> 5964e112
 		}
 		if (SCSI_DEBUG_OPT_NOISE & scsi_debug_opts)
 			printk(KERN_INFO "scsi_debug: ... built %d host(s)\n",
