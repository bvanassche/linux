--- conflicted
+++ resolved
@@ -142,15 +142,9 @@
  */
 static inline bool css_tryget_online(struct cgroup_subsys_state *css)
 {
-<<<<<<< HEAD
-	if (css->flags & CSS_ROOT)
-		return true;
-	return percpu_ref_tryget_live(&css->refcnt);
-=======
 	if (!(css->flags & CSS_NO_REF))
 		return percpu_ref_tryget_live(&css->refcnt);
 	return true;
->>>>>>> c731ae1d
 }
 
 /**
