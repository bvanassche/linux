--- conflicted
+++ resolved
@@ -332,17 +332,10 @@
 		DRM_ERROR("invalid size.\n");
 		return ERR_PTR(-EINVAL);
 	}
-<<<<<<< HEAD
 
 	size = roundup_gem_size(size, flags);
 	DRM_DEBUG_KMS("%s\n", __FILE__);
 
-=======
-
-	size = roundup_gem_size(size, flags);
-	DRM_DEBUG_KMS("%s\n", __FILE__);
-
->>>>>>> 4fd1ffaa
 	ret = check_gem_flags(flags);
 	if (ret)
 		return ERR_PTR(ret);
