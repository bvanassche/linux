--- conflicted
+++ resolved
@@ -30,17 +30,6 @@
 	bool
 	default y
 
-<<<<<<< HEAD
-config MODE_TT
-	bool
-	default y
-
-config MODE_SKAS
-	bool
-	default y
-
-=======
->>>>>>> 7d3b09a2
 menu "Code maturity level options"
 
 config EXPERIMENTAL
@@ -265,13 +254,10 @@
 
         If you're truly short on disk space or don't expect to report any
         bugs back to the UML developers, say N, otherwise say Y.
-<<<<<<< HEAD
-=======
 
 config FRAME_POINTER
 	bool
 	default y if DEBUGSYM
->>>>>>> 7d3b09a2
 
 config PT_PROXY
 	bool "Enable ptrace proxy"
