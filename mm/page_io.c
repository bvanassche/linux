--- conflicted
+++ resolved
@@ -412,13 +412,8 @@
 		if (!READ_ONCE(bio->bi_private))
 			break;
 
-<<<<<<< HEAD
 		if (!blk_poll(disk->queue, qc, true))
-			break;
-=======
-		if (!blk_poll(disk->queue, qc))
 			io_schedule();
->>>>>>> 78d626e0
 	}
 	__set_current_state(TASK_RUNNING);
 	bio_put(bio);
