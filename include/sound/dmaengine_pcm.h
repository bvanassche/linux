/*
 *  Copyright (C) 2012, Analog Devices Inc.
 *	Author: Lars-Peter Clausen <lars@metafoo.de>
 *
 *  This program is free software; you can redistribute it and/or modify it
 *  under  the terms of the GNU General  Public License as published by the
 *  Free Software Foundation;  either version 2 of the License, or (at your
 *  option) any later version.
 *
 *  You should have received a copy of the GNU General Public License along
 *  with this program; if not, write to the Free Software Foundation, Inc.,
 *  675 Mass Ave, Cambridge, MA 02139, USA.
 *
 */
#ifndef __SOUND_DMAENGINE_PCM_H__
#define __SOUND_DMAENGINE_PCM_H__

#include <sound/pcm.h>
#include <sound/soc.h>
#include <linux/dmaengine.h>

/**
 * snd_pcm_substream_to_dma_direction - Get dma_transfer_direction for a PCM
 *   substream
 * @substream: PCM substream
 */
static inline enum dma_transfer_direction
snd_pcm_substream_to_dma_direction(const struct snd_pcm_substream *substream)
{
	if (substream->stream == SNDRV_PCM_STREAM_PLAYBACK)
		return DMA_MEM_TO_DEV;
	else
		return DMA_DEV_TO_MEM;
}

int snd_hwparams_to_dma_slave_config(const struct snd_pcm_substream *substream,
	const struct snd_pcm_hw_params *params, struct dma_slave_config *slave_config);
int snd_dmaengine_pcm_trigger(struct snd_pcm_substream *substream, int cmd);
snd_pcm_uframes_t snd_dmaengine_pcm_pointer(struct snd_pcm_substream *substream);
snd_pcm_uframes_t snd_dmaengine_pcm_pointer_no_residue(struct snd_pcm_substream *substream);

int snd_dmaengine_pcm_open(struct snd_pcm_substream *substream,
	struct dma_chan *chan);
int snd_dmaengine_pcm_close(struct snd_pcm_substream *substream);

int snd_dmaengine_pcm_open_request_chan(struct snd_pcm_substream *substream,
	dma_filter_fn filter_fn, void *filter_data);
int snd_dmaengine_pcm_close_release_chan(struct snd_pcm_substream *substream);

struct dma_chan *snd_dmaengine_pcm_request_channel(dma_filter_fn filter_fn,
	void *filter_data);
struct dma_chan *snd_dmaengine_pcm_get_chan(struct snd_pcm_substream *substream);

/**
 * struct snd_dmaengine_dai_dma_data - DAI DMA configuration data
 * @addr: Address of the DAI data source or destination register.
 * @addr_width: Width of the DAI data source or destination register.
 * @maxburst: Maximum number of words(note: words, as in units of the
 * src_addr_width member, not bytes) that can be send to or received from the
 * DAI in one burst.
 * @slave_id: Slave requester id for the DMA channel.
 * @filter_data: Custom DMA channel filter data, this will usually be used when
 * requesting the DMA channel.
 */
struct snd_dmaengine_dai_dma_data {
	dma_addr_t addr;
	enum dma_slave_buswidth addr_width;
	u32 maxburst;
	unsigned int slave_id;
	void *filter_data;
};

void snd_dmaengine_pcm_set_config_from_dai_data(
	const struct snd_pcm_substream *substream,
	const struct snd_dmaengine_dai_dma_data *dma_data,
	struct dma_slave_config *config);

<<<<<<< HEAD
=======

/*
 * Try to request the DMA channel using compat_request_channel or
 * compat_filter_fn if it couldn't be requested through devicetree.
 */
#define SND_DMAENGINE_PCM_FLAG_COMPAT BIT(0)
/*
 * Don't try to request the DMA channels through devicetree. This flag only
 * makes sense if SND_DMAENGINE_PCM_FLAG_COMPAT is set as well.
 */
#define SND_DMAENGINE_PCM_FLAG_NO_DT BIT(1)
/*
 * The platforms dmaengine driver does not support reporting the amount of
 * bytes that are still left to transfer.
 */
#define SND_DMAENGINE_PCM_FLAG_NO_RESIDUE BIT(2)

/**
 * struct snd_dmaengine_pcm_config - Configuration data for dmaengine based PCM
 * @prepare_slave_config: Callback used to fill in the DMA slave_config for a
 *   PCM substream. Will be called from the PCM drivers hwparams callback.
 * @compat_request_channel: Callback to request a DMA channel for platforms
 *   which do not use devicetree.
 * @compat_filter_fn: Will be used as the filter function when requesting a
 *  channel for platforms which do not use devicetree. The filter parameter
 *  will be the DAI's DMA data.
 * @pcm_hardware: snd_pcm_hardware struct to be used for the PCM.
 * @prealloc_buffer_size: Size of the preallocated audio buffer.
 *
 * Note: If both compat_request_channel and compat_filter_fn are set
 * compat_request_channel will be used to request the channel and
 * compat_filter_fn will be ignored. Otherwise the channel will be requested
 * using dma_request_channel with compat_filter_fn as the filter function.
 */
struct snd_dmaengine_pcm_config {
	int (*prepare_slave_config)(struct snd_pcm_substream *substream,
			struct snd_pcm_hw_params *params,
			struct dma_slave_config *slave_config);
	struct dma_chan *(*compat_request_channel)(
			struct snd_soc_pcm_runtime *rtd,
			struct snd_pcm_substream *substream);
	dma_filter_fn compat_filter_fn;

	const struct snd_pcm_hardware *pcm_hardware;
	unsigned int prealloc_buffer_size;
};

int snd_dmaengine_pcm_register(struct device *dev,
	const struct snd_dmaengine_pcm_config *config,
	unsigned int flags);
void snd_dmaengine_pcm_unregister(struct device *dev);

int snd_dmaengine_pcm_prepare_slave_config(struct snd_pcm_substream *substream,
	struct snd_pcm_hw_params *params,
	struct dma_slave_config *slave_config);

>>>>>>> 24568ea4
#endif<|MERGE_RESOLUTION|>--- conflicted
+++ resolved
@@ -75,8 +75,6 @@
 	const struct snd_dmaengine_dai_dma_data *dma_data,
 	struct dma_slave_config *config);
 
-<<<<<<< HEAD
-=======
 
 /*
  * Try to request the DMA channel using compat_request_channel or
@@ -133,5 +131,4 @@
 	struct snd_pcm_hw_params *params,
 	struct dma_slave_config *slave_config);
 
->>>>>>> 24568ea4
 #endif