config ARCH_TEGRA
	bool "NVIDIA Tegra" if ARCH_MULTI_V7
	select ARCH_HAS_CPUFREQ
	select ARCH_REQUIRE_GPIOLIB
	select ARM_GIC
	select CLKSRC_MMIO
	select CLKSRC_OF
	select COMMON_CLK
	select CPU_V7
	select GENERIC_CLOCKEVENTS
	select HAVE_ARM_SCU if SMP
	select HAVE_ARM_TWD if SMP
	select HAVE_SMP
	select MIGHT_HAVE_CACHE_L2X0
	select MIGHT_HAVE_PCI
	select PINCTRL
	select SOC_BUS
	select SPARSE_IRQ
	select USB_ARCH_HAS_EHCI if USB_SUPPORT
	select USB_ULPI if USB_PHY
	select USB_ULPI_VIEWPORT if USB_PHY
	select USE_OF
	help
	  This enables support for NVIDIA Tegra based systems.

menu "NVIDIA Tegra options"
	depends on ARCH_TEGRA

config ARCH_TEGRA_2x_SOC
	bool "Enable support for Tegra20 family"
	select ARCH_NEEDS_CPU_IDLE_COUPLED if SMP
	select ARM_ERRATA_720789
	select ARM_ERRATA_754327 if SMP
	select ARM_ERRATA_764369 if SMP
	select PINCTRL_TEGRA20
	select PL310_ERRATA_727915 if CACHE_L2X0
	select PL310_ERRATA_769419 if CACHE_L2X0
	help
	  Support for NVIDIA Tegra AP20 and T20 processors, based on the
	  ARM CortexA9MP CPU and the ARM PL310 L2 cache controller

config ARCH_TEGRA_3x_SOC
	bool "Enable support for Tegra30 family"
	select ARM_ERRATA_754322
	select ARM_ERRATA_764369 if SMP
	select PINCTRL_TEGRA30
	select PL310_ERRATA_769419 if CACHE_L2X0
	help
	  Support for NVIDIA Tegra T30 processor family, based on the
	  ARM CortexA9MP CPU and the ARM PL310 L2 cache controller

config ARCH_TEGRA_114_SOC
	bool "Enable support for Tegra114 family"
<<<<<<< HEAD
	select ARM_ERRATA_798181
=======
	select HAVE_ARM_ARCH_TIMER
	select ARM_ERRATA_798181 if SMP
>>>>>>> 42cbe827
	select ARM_L1_CACHE_SHIFT_6
	select HAVE_ARM_ARCH_TIMER
	select PINCTRL_TEGRA114
	help
	  Support for NVIDIA Tegra T114 processor family, based on the
	  ARM CortexA15MP CPU

config ARCH_TEGRA_124_SOC
	bool "Enable support for Tegra124 family"
	select ARM_L1_CACHE_SHIFT_6
	select HAVE_ARM_ARCH_TIMER
	help
	  Support for NVIDIA Tegra T124 processor family, based on the
	  ARM CortexA15MP CPU

config TEGRA_AHB
	bool "Enable AHB driver for NVIDIA Tegra SoCs"
	default y
	help
	  Adds AHB configuration functionality for NVIDIA Tegra SoCs,
	  which controls AHB bus master arbitration and some
	  performance parameters(priority, prefech size).

config TEGRA_EMC_SCALING_ENABLE
	bool "Enable scaling the memory frequency"

endmenu<|MERGE_RESOLUTION|>--- conflicted
+++ resolved
@@ -51,12 +51,7 @@
 
 config ARCH_TEGRA_114_SOC
 	bool "Enable support for Tegra114 family"
-<<<<<<< HEAD
-	select ARM_ERRATA_798181
-=======
-	select HAVE_ARM_ARCH_TIMER
 	select ARM_ERRATA_798181 if SMP
->>>>>>> 42cbe827
 	select ARM_L1_CACHE_SHIFT_6
 	select HAVE_ARM_ARCH_TIMER
 	select PINCTRL_TEGRA114
