// SPDX-License-Identifier: GPL-2.0
/*
 * Copyright (C) 2007 Oracle.  All rights reserved.
 */

#include <linux/fs.h>
#include <linux/blkdev.h>
#include <linux/radix-tree.h>
#include <linux/writeback.h>
#include <linux/workqueue.h>
#include <linux/kthread.h>
#include <linux/slab.h>
#include <linux/migrate.h>
#include <linux/ratelimit.h>
#include <linux/uuid.h>
#include <linux/semaphore.h>
#include <linux/error-injection.h>
#include <linux/crc32c.h>
#include <linux/sched/mm.h>
#include <asm/unaligned.h>
#include <crypto/hash.h>
#include "ctree.h"
#include "disk-io.h"
#include "transaction.h"
#include "btrfs_inode.h"
#include "bio.h"
#include "print-tree.h"
#include "locking.h"
#include "tree-log.h"
#include "free-space-cache.h"
#include "free-space-tree.h"
#include "dev-replace.h"
#include "raid56.h"
#include "sysfs.h"
#include "qgroup.h"
#include "compression.h"
#include "tree-checker.h"
#include "ref-verify.h"
#include "block-group.h"
#include "discard.h"
#include "space-info.h"
#include "zoned.h"
#include "subpage.h"
#include "fs.h"
#include "accessors.h"
#include "extent-tree.h"
#include "root-tree.h"
#include "defrag.h"
#include "uuid-tree.h"
#include "relocation.h"
#include "scrub.h"
#include "super.h"

#define BTRFS_SUPER_FLAG_SUPP	(BTRFS_HEADER_FLAG_WRITTEN |\
				 BTRFS_HEADER_FLAG_RELOC |\
				 BTRFS_SUPER_FLAG_ERROR |\
				 BTRFS_SUPER_FLAG_SEEDING |\
				 BTRFS_SUPER_FLAG_METADUMP |\
				 BTRFS_SUPER_FLAG_METADUMP_V2)

static int btrfs_cleanup_transaction(struct btrfs_fs_info *fs_info);
static void btrfs_error_commit_super(struct btrfs_fs_info *fs_info);

static void btrfs_free_csum_hash(struct btrfs_fs_info *fs_info)
{
	if (fs_info->csum_shash)
		crypto_free_shash(fs_info->csum_shash);
}

/*
 * Compute the csum of a btree block and store the result to provided buffer.
 */
static void csum_tree_block(struct extent_buffer *buf, u8 *result)
{
	struct btrfs_fs_info *fs_info = buf->fs_info;
	int num_pages;
	u32 first_page_part;
	SHASH_DESC_ON_STACK(shash, fs_info->csum_shash);
	char *kaddr;
	int i;

	shash->tfm = fs_info->csum_shash;
	crypto_shash_init(shash);

	if (buf->addr) {
		/* Pages are contiguous, handle them as a big one. */
		kaddr = buf->addr;
		first_page_part = fs_info->nodesize;
		num_pages = 1;
	} else {
		kaddr = folio_address(buf->folios[0]);
		first_page_part = min_t(u32, PAGE_SIZE, fs_info->nodesize);
		num_pages = num_extent_pages(buf);
	}

	crypto_shash_update(shash, kaddr + BTRFS_CSUM_SIZE,
			    first_page_part - BTRFS_CSUM_SIZE);

	/*
	 * Multiple single-page folios case would reach here.
	 *
	 * nodesize <= PAGE_SIZE and large folio all handled by above
	 * crypto_shash_update() already.
	 */
	for (i = 1; i < num_pages && INLINE_EXTENT_BUFFER_PAGES > 1; i++) {
		kaddr = folio_address(buf->folios[i]);
		crypto_shash_update(shash, kaddr, PAGE_SIZE);
	}
	memset(result, 0, BTRFS_CSUM_SIZE);
	crypto_shash_final(shash, result);
}

/*
 * we can't consider a given block up to date unless the transid of the
 * block matches the transid in the parent node's pointer.  This is how we
 * detect blocks that either didn't get written at all or got written
 * in the wrong place.
 */
int btrfs_buffer_uptodate(struct extent_buffer *eb, u64 parent_transid, int atomic)
{
	if (!extent_buffer_uptodate(eb))
		return 0;

	if (!parent_transid || btrfs_header_generation(eb) == parent_transid)
		return 1;

	if (atomic)
		return -EAGAIN;

	if (!extent_buffer_uptodate(eb) ||
	    btrfs_header_generation(eb) != parent_transid) {
		btrfs_err_rl(eb->fs_info,
"parent transid verify failed on logical %llu mirror %u wanted %llu found %llu",
			eb->start, eb->read_mirror,
			parent_transid, btrfs_header_generation(eb));
		clear_extent_buffer_uptodate(eb);
		return 0;
	}
	return 1;
}

static bool btrfs_supported_super_csum(u16 csum_type)
{
	switch (csum_type) {
	case BTRFS_CSUM_TYPE_CRC32:
	case BTRFS_CSUM_TYPE_XXHASH:
	case BTRFS_CSUM_TYPE_SHA256:
	case BTRFS_CSUM_TYPE_BLAKE2:
		return true;
	default:
		return false;
	}
}

/*
 * Return 0 if the superblock checksum type matches the checksum value of that
 * algorithm. Pass the raw disk superblock data.
 */
int btrfs_check_super_csum(struct btrfs_fs_info *fs_info,
			   const struct btrfs_super_block *disk_sb)
{
	char result[BTRFS_CSUM_SIZE];
	SHASH_DESC_ON_STACK(shash, fs_info->csum_shash);

	shash->tfm = fs_info->csum_shash;

	/*
	 * The super_block structure does not span the whole
	 * BTRFS_SUPER_INFO_SIZE range, we expect that the unused space is
	 * filled with zeros and is included in the checksum.
	 */
	crypto_shash_digest(shash, (const u8 *)disk_sb + BTRFS_CSUM_SIZE,
			    BTRFS_SUPER_INFO_SIZE - BTRFS_CSUM_SIZE, result);

	if (memcmp(disk_sb->csum, result, fs_info->csum_size))
		return 1;

	return 0;
}

static int btrfs_repair_eb_io_failure(const struct extent_buffer *eb,
				      int mirror_num)
{
	struct btrfs_fs_info *fs_info = eb->fs_info;
	int num_folios = num_extent_folios(eb);
	int ret = 0;

	if (sb_rdonly(fs_info->sb))
		return -EROFS;

	for (int i = 0; i < num_folios; i++) {
		struct folio *folio = eb->folios[i];
		u64 start = max_t(u64, eb->start, folio_pos(folio));
		u64 end = min_t(u64, eb->start + eb->len,
				folio_pos(folio) + eb->folio_size);
		u32 len = end - start;

		ret = btrfs_repair_io_failure(fs_info, 0, start, len,
					      start, folio, offset_in_folio(folio, start),
					      mirror_num);
		if (ret)
			break;
	}

	return ret;
}

/*
 * helper to read a given tree block, doing retries as required when
 * the checksums don't match and we have alternate mirrors to try.
 *
 * @check:		expected tree parentness check, see the comments of the
 *			structure for details.
 */
int btrfs_read_extent_buffer(struct extent_buffer *eb,
			     struct btrfs_tree_parent_check *check)
{
	struct btrfs_fs_info *fs_info = eb->fs_info;
	int failed = 0;
	int ret;
	int num_copies = 0;
	int mirror_num = 0;
	int failed_mirror = 0;

	ASSERT(check);

	while (1) {
		clear_bit(EXTENT_BUFFER_CORRUPT, &eb->bflags);
		ret = read_extent_buffer_pages(eb, WAIT_COMPLETE, mirror_num, check);
		if (!ret)
			break;

		num_copies = btrfs_num_copies(fs_info,
					      eb->start, eb->len);
		if (num_copies == 1)
			break;

		if (!failed_mirror) {
			failed = 1;
			failed_mirror = eb->read_mirror;
		}

		mirror_num++;
		if (mirror_num == failed_mirror)
			mirror_num++;

		if (mirror_num > num_copies)
			break;
	}

	if (failed && !ret && failed_mirror)
		btrfs_repair_eb_io_failure(eb, failed_mirror);

	return ret;
}

/*
 * Checksum a dirty tree block before IO.
 */
blk_status_t btree_csum_one_bio(struct btrfs_bio *bbio)
{
	struct extent_buffer *eb = bbio->private;
	struct btrfs_fs_info *fs_info = eb->fs_info;
	u64 found_start = btrfs_header_bytenr(eb);
	u64 last_trans;
	u8 result[BTRFS_CSUM_SIZE];
	int ret;

	/* Btree blocks are always contiguous on disk. */
	if (WARN_ON_ONCE(bbio->file_offset != eb->start))
		return BLK_STS_IOERR;
	if (WARN_ON_ONCE(bbio->bio.bi_iter.bi_size != eb->len))
		return BLK_STS_IOERR;

	/*
	 * If an extent_buffer is marked as EXTENT_BUFFER_ZONED_ZEROOUT, don't
	 * checksum it but zero-out its content. This is done to preserve
	 * ordering of I/O without unnecessarily writing out data.
	 */
	if (test_bit(EXTENT_BUFFER_ZONED_ZEROOUT, &eb->bflags)) {
		memzero_extent_buffer(eb, 0, eb->len);
		return BLK_STS_OK;
	}

	if (WARN_ON_ONCE(found_start != eb->start))
		return BLK_STS_IOERR;
	if (WARN_ON(!btrfs_folio_test_uptodate(fs_info, eb->folios[0],
					       eb->start, eb->len)))
		return BLK_STS_IOERR;

	ASSERT(memcmp_extent_buffer(eb, fs_info->fs_devices->metadata_uuid,
				    offsetof(struct btrfs_header, fsid),
				    BTRFS_FSID_SIZE) == 0);
	csum_tree_block(eb, result);

	if (btrfs_header_level(eb))
		ret = btrfs_check_node(eb);
	else
		ret = btrfs_check_leaf(eb);

	if (ret < 0)
		goto error;

	/*
	 * Also check the generation, the eb reached here must be newer than
	 * last committed. Or something seriously wrong happened.
	 */
	last_trans = btrfs_get_last_trans_committed(fs_info);
	if (unlikely(btrfs_header_generation(eb) <= last_trans)) {
		ret = -EUCLEAN;
		btrfs_err(fs_info,
			"block=%llu bad generation, have %llu expect > %llu",
			  eb->start, btrfs_header_generation(eb), last_trans);
		goto error;
	}
	write_extent_buffer(eb, result, 0, fs_info->csum_size);
	return BLK_STS_OK;

error:
	btrfs_print_tree(eb, 0);
	btrfs_err(fs_info, "block=%llu write time tree block corruption detected",
		  eb->start);
	/*
	 * Be noisy if this is an extent buffer from a log tree. We don't abort
	 * a transaction in case there's a bad log tree extent buffer, we just
	 * fallback to a transaction commit. Still we want to know when there is
	 * a bad log tree extent buffer, as that may signal a bug somewhere.
	 */
	WARN_ON(IS_ENABLED(CONFIG_BTRFS_DEBUG) ||
		btrfs_header_owner(eb) == BTRFS_TREE_LOG_OBJECTID);
	return errno_to_blk_status(ret);
}

static bool check_tree_block_fsid(struct extent_buffer *eb)
{
	struct btrfs_fs_info *fs_info = eb->fs_info;
	struct btrfs_fs_devices *fs_devices = fs_info->fs_devices, *seed_devs;
	u8 fsid[BTRFS_FSID_SIZE];

	read_extent_buffer(eb, fsid, offsetof(struct btrfs_header, fsid),
			   BTRFS_FSID_SIZE);

	/*
	 * alloc_fsid_devices() copies the fsid into fs_devices::metadata_uuid.
	 * This is then overwritten by metadata_uuid if it is present in the
	 * device_list_add(). The same true for a seed device as well. So use of
	 * fs_devices::metadata_uuid is appropriate here.
	 */
	if (memcmp(fsid, fs_info->fs_devices->metadata_uuid, BTRFS_FSID_SIZE) == 0)
		return false;

	list_for_each_entry(seed_devs, &fs_devices->seed_list, seed_list)
		if (!memcmp(fsid, seed_devs->fsid, BTRFS_FSID_SIZE))
			return false;

	return true;
}

/* Do basic extent buffer checks at read time */
int btrfs_validate_extent_buffer(struct extent_buffer *eb,
				 struct btrfs_tree_parent_check *check)
{
	struct btrfs_fs_info *fs_info = eb->fs_info;
	u64 found_start;
	const u32 csum_size = fs_info->csum_size;
	u8 found_level;
	u8 result[BTRFS_CSUM_SIZE];
	const u8 *header_csum;
	int ret = 0;

	ASSERT(check);

	found_start = btrfs_header_bytenr(eb);
	if (found_start != eb->start) {
		btrfs_err_rl(fs_info,
			"bad tree block start, mirror %u want %llu have %llu",
			     eb->read_mirror, eb->start, found_start);
		ret = -EIO;
		goto out;
	}
	if (check_tree_block_fsid(eb)) {
		btrfs_err_rl(fs_info, "bad fsid on logical %llu mirror %u",
			     eb->start, eb->read_mirror);
		ret = -EIO;
		goto out;
	}
	found_level = btrfs_header_level(eb);
	if (found_level >= BTRFS_MAX_LEVEL) {
		btrfs_err(fs_info,
			"bad tree block level, mirror %u level %d on logical %llu",
			eb->read_mirror, btrfs_header_level(eb), eb->start);
		ret = -EIO;
		goto out;
	}

	csum_tree_block(eb, result);
	header_csum = folio_address(eb->folios[0]) +
		get_eb_offset_in_folio(eb, offsetof(struct btrfs_header, csum));

	if (memcmp(result, header_csum, csum_size) != 0) {
		btrfs_warn_rl(fs_info,
"checksum verify failed on logical %llu mirror %u wanted " CSUM_FMT " found " CSUM_FMT " level %d",
			      eb->start, eb->read_mirror,
			      CSUM_FMT_VALUE(csum_size, header_csum),
			      CSUM_FMT_VALUE(csum_size, result),
			      btrfs_header_level(eb));
		ret = -EUCLEAN;
		goto out;
	}

	if (found_level != check->level) {
		btrfs_err(fs_info,
		"level verify failed on logical %llu mirror %u wanted %u found %u",
			  eb->start, eb->read_mirror, check->level, found_level);
		ret = -EIO;
		goto out;
	}
	if (unlikely(check->transid &&
		     btrfs_header_generation(eb) != check->transid)) {
		btrfs_err_rl(eb->fs_info,
"parent transid verify failed on logical %llu mirror %u wanted %llu found %llu",
				eb->start, eb->read_mirror, check->transid,
				btrfs_header_generation(eb));
		ret = -EIO;
		goto out;
	}
	if (check->has_first_key) {
		struct btrfs_key *expect_key = &check->first_key;
		struct btrfs_key found_key;

		if (found_level)
			btrfs_node_key_to_cpu(eb, &found_key, 0);
		else
			btrfs_item_key_to_cpu(eb, &found_key, 0);
		if (unlikely(btrfs_comp_cpu_keys(expect_key, &found_key))) {
			btrfs_err(fs_info,
"tree first key mismatch detected, bytenr=%llu parent_transid=%llu key expected=(%llu,%u,%llu) has=(%llu,%u,%llu)",
				  eb->start, check->transid,
				  expect_key->objectid,
				  expect_key->type, expect_key->offset,
				  found_key.objectid, found_key.type,
				  found_key.offset);
			ret = -EUCLEAN;
			goto out;
		}
	}
	if (check->owner_root) {
		ret = btrfs_check_eb_owner(eb, check->owner_root);
		if (ret < 0)
			goto out;
	}

	/*
	 * If this is a leaf block and it is corrupt, set the corrupt bit so
	 * that we don't try and read the other copies of this block, just
	 * return -EIO.
	 */
	if (found_level == 0 && btrfs_check_leaf(eb)) {
		set_bit(EXTENT_BUFFER_CORRUPT, &eb->bflags);
		ret = -EIO;
	}

	if (found_level > 0 && btrfs_check_node(eb))
		ret = -EIO;

	if (ret)
		btrfs_err(fs_info,
		"read time tree block corruption detected on logical %llu mirror %u",
			  eb->start, eb->read_mirror);
out:
	return ret;
}

#ifdef CONFIG_MIGRATION
static int btree_migrate_folio(struct address_space *mapping,
		struct folio *dst, struct folio *src, enum migrate_mode mode)
{
	/*
	 * we can't safely write a btree page from here,
	 * we haven't done the locking hook
	 */
	if (folio_test_dirty(src))
		return -EAGAIN;
	/*
	 * Buffers may be managed in a filesystem specific way.
	 * We must have no buffers or drop them.
	 */
	if (folio_get_private(src) &&
	    !filemap_release_folio(src, GFP_KERNEL))
		return -EAGAIN;
	return migrate_folio(mapping, dst, src, mode);
}
#else
#define btree_migrate_folio NULL
#endif

static int btree_writepages(struct address_space *mapping,
			    struct writeback_control *wbc)
{
	int ret;

	if (wbc->sync_mode == WB_SYNC_NONE) {
		struct btrfs_fs_info *fs_info;

		if (wbc->for_kupdate)
			return 0;

		fs_info = inode_to_fs_info(mapping->host);
		/* this is a bit racy, but that's ok */
		ret = __percpu_counter_compare(&fs_info->dirty_metadata_bytes,
					     BTRFS_DIRTY_METADATA_THRESH,
					     fs_info->dirty_metadata_batch);
		if (ret < 0)
			return 0;
	}
	return btree_write_cache_pages(mapping, wbc);
}

static bool btree_release_folio(struct folio *folio, gfp_t gfp_flags)
{
	if (folio_test_writeback(folio) || folio_test_dirty(folio))
		return false;

	return try_release_extent_buffer(&folio->page);
}

static void btree_invalidate_folio(struct folio *folio, size_t offset,
				 size_t length)
{
	struct extent_io_tree *tree;

	tree = &folio_to_inode(folio)->io_tree;
	extent_invalidate_folio(tree, folio, offset);
	btree_release_folio(folio, GFP_NOFS);
	if (folio_get_private(folio)) {
		btrfs_warn(folio_to_fs_info(folio),
			   "folio private not zero on folio %llu",
			   (unsigned long long)folio_pos(folio));
		folio_detach_private(folio);
	}
}

#ifdef DEBUG
static bool btree_dirty_folio(struct address_space *mapping,
		struct folio *folio)
{
	struct btrfs_fs_info *fs_info = inode_to_fs_info(mapping->host);
	struct btrfs_subpage_info *spi = fs_info->subpage_info;
	struct btrfs_subpage *subpage;
	struct extent_buffer *eb;
	int cur_bit = 0;
	u64 page_start = folio_pos(folio);

	if (fs_info->sectorsize == PAGE_SIZE) {
		eb = folio_get_private(folio);
		BUG_ON(!eb);
		BUG_ON(!test_bit(EXTENT_BUFFER_DIRTY, &eb->bflags));
		BUG_ON(!atomic_read(&eb->refs));
		btrfs_assert_tree_write_locked(eb);
		return filemap_dirty_folio(mapping, folio);
	}

	ASSERT(spi);
	subpage = folio_get_private(folio);

	for (cur_bit = spi->dirty_offset;
	     cur_bit < spi->dirty_offset + spi->bitmap_nr_bits;
	     cur_bit++) {
		unsigned long flags;
		u64 cur;

		spin_lock_irqsave(&subpage->lock, flags);
		if (!test_bit(cur_bit, subpage->bitmaps)) {
			spin_unlock_irqrestore(&subpage->lock, flags);
			continue;
		}
		spin_unlock_irqrestore(&subpage->lock, flags);
		cur = page_start + cur_bit * fs_info->sectorsize;

		eb = find_extent_buffer(fs_info, cur);
		ASSERT(eb);
		ASSERT(test_bit(EXTENT_BUFFER_DIRTY, &eb->bflags));
		ASSERT(atomic_read(&eb->refs));
		btrfs_assert_tree_write_locked(eb);
		free_extent_buffer(eb);

		cur_bit += (fs_info->nodesize >> fs_info->sectorsize_bits) - 1;
	}
	return filemap_dirty_folio(mapping, folio);
}
#else
#define btree_dirty_folio filemap_dirty_folio
#endif

static const struct address_space_operations btree_aops = {
	.writepages	= btree_writepages,
	.release_folio	= btree_release_folio,
	.invalidate_folio = btree_invalidate_folio,
	.migrate_folio	= btree_migrate_folio,
	.dirty_folio	= btree_dirty_folio,
};

struct extent_buffer *btrfs_find_create_tree_block(
						struct btrfs_fs_info *fs_info,
						u64 bytenr, u64 owner_root,
						int level)
{
	if (btrfs_is_testing(fs_info))
		return alloc_test_extent_buffer(fs_info, bytenr);
	return alloc_extent_buffer(fs_info, bytenr, owner_root, level);
}

/*
 * Read tree block at logical address @bytenr and do variant basic but critical
 * verification.
 *
 * @check:		expected tree parentness check, see comments of the
 *			structure for details.
 */
struct extent_buffer *read_tree_block(struct btrfs_fs_info *fs_info, u64 bytenr,
				      struct btrfs_tree_parent_check *check)
{
	struct extent_buffer *buf = NULL;
	int ret;

	ASSERT(check);

	buf = btrfs_find_create_tree_block(fs_info, bytenr, check->owner_root,
					   check->level);
	if (IS_ERR(buf))
		return buf;

	ret = btrfs_read_extent_buffer(buf, check);
	if (ret) {
		free_extent_buffer_stale(buf);
		return ERR_PTR(ret);
	}
	if (btrfs_check_eb_owner(buf, check->owner_root)) {
		free_extent_buffer_stale(buf);
		return ERR_PTR(-EUCLEAN);
	}
	return buf;

}

static void __setup_root(struct btrfs_root *root, struct btrfs_fs_info *fs_info,
			 u64 objectid)
{
	bool dummy = btrfs_is_testing(fs_info);

	memset(&root->root_key, 0, sizeof(root->root_key));
	memset(&root->root_item, 0, sizeof(root->root_item));
	memset(&root->defrag_progress, 0, sizeof(root->defrag_progress));
	root->fs_info = fs_info;
	root->root_key.objectid = objectid;
	root->node = NULL;
	root->commit_root = NULL;
	root->state = 0;
	RB_CLEAR_NODE(&root->rb_node);

	root->last_trans = 0;
	root->free_objectid = 0;
	root->nr_delalloc_inodes = 0;
	root->nr_ordered_extents = 0;
	root->inode_tree = RB_ROOT;
<<<<<<< HEAD
	/* GFP flags are compatible with XA_FLAGS_*. */
	xa_init_flags(&root->delayed_nodes, GFP_ATOMIC);
=======
	xa_init(&root->delayed_nodes);
>>>>>>> 0c383648

	btrfs_init_root_block_rsv(root);

	INIT_LIST_HEAD(&root->dirty_list);
	INIT_LIST_HEAD(&root->root_list);
	INIT_LIST_HEAD(&root->delalloc_inodes);
	INIT_LIST_HEAD(&root->delalloc_root);
	INIT_LIST_HEAD(&root->ordered_extents);
	INIT_LIST_HEAD(&root->ordered_root);
	INIT_LIST_HEAD(&root->reloc_dirty_list);
	spin_lock_init(&root->inode_lock);
	spin_lock_init(&root->delalloc_lock);
	spin_lock_init(&root->ordered_extent_lock);
	spin_lock_init(&root->accounting_lock);
	spin_lock_init(&root->qgroup_meta_rsv_lock);
	mutex_init(&root->objectid_mutex);
	mutex_init(&root->log_mutex);
	mutex_init(&root->ordered_extent_mutex);
	mutex_init(&root->delalloc_mutex);
	init_waitqueue_head(&root->qgroup_flush_wait);
	init_waitqueue_head(&root->log_writer_wait);
	init_waitqueue_head(&root->log_commit_wait[0]);
	init_waitqueue_head(&root->log_commit_wait[1]);
	INIT_LIST_HEAD(&root->log_ctxs[0]);
	INIT_LIST_HEAD(&root->log_ctxs[1]);
	atomic_set(&root->log_commit[0], 0);
	atomic_set(&root->log_commit[1], 0);
	atomic_set(&root->log_writers, 0);
	atomic_set(&root->log_batch, 0);
	refcount_set(&root->refs, 1);
	atomic_set(&root->snapshot_force_cow, 0);
	atomic_set(&root->nr_swapfiles, 0);
	btrfs_set_root_log_transid(root, 0);
	root->log_transid_committed = -1;
	btrfs_set_root_last_log_commit(root, 0);
	root->anon_dev = 0;
	if (!dummy) {
		extent_io_tree_init(fs_info, &root->dirty_log_pages,
				    IO_TREE_ROOT_DIRTY_LOG_PAGES);
		extent_io_tree_init(fs_info, &root->log_csum_range,
				    IO_TREE_LOG_CSUM_RANGE);
	}

	spin_lock_init(&root->root_item_lock);
	btrfs_qgroup_init_swapped_blocks(&root->swapped_blocks);
#ifdef CONFIG_BTRFS_DEBUG
	INIT_LIST_HEAD(&root->leak_list);
	spin_lock(&fs_info->fs_roots_radix_lock);
	list_add_tail(&root->leak_list, &fs_info->allocated_roots);
	spin_unlock(&fs_info->fs_roots_radix_lock);
#endif
}

static struct btrfs_root *btrfs_alloc_root(struct btrfs_fs_info *fs_info,
					   u64 objectid, gfp_t flags)
{
	struct btrfs_root *root = kzalloc(sizeof(*root), flags);
	if (root)
		__setup_root(root, fs_info, objectid);
	return root;
}

#ifdef CONFIG_BTRFS_FS_RUN_SANITY_TESTS
/* Should only be used by the testing infrastructure */
struct btrfs_root *btrfs_alloc_dummy_root(struct btrfs_fs_info *fs_info)
{
	struct btrfs_root *root;

	if (!fs_info)
		return ERR_PTR(-EINVAL);

	root = btrfs_alloc_root(fs_info, BTRFS_ROOT_TREE_OBJECTID, GFP_KERNEL);
	if (!root)
		return ERR_PTR(-ENOMEM);

	/* We don't use the stripesize in selftest, set it as sectorsize */
	root->alloc_bytenr = 0;

	return root;
}
#endif

static int global_root_cmp(struct rb_node *a_node, const struct rb_node *b_node)
{
	const struct btrfs_root *a = rb_entry(a_node, struct btrfs_root, rb_node);
	const struct btrfs_root *b = rb_entry(b_node, struct btrfs_root, rb_node);

	return btrfs_comp_cpu_keys(&a->root_key, &b->root_key);
}

static int global_root_key_cmp(const void *k, const struct rb_node *node)
{
	const struct btrfs_key *key = k;
	const struct btrfs_root *root = rb_entry(node, struct btrfs_root, rb_node);

	return btrfs_comp_cpu_keys(key, &root->root_key);
}

int btrfs_global_root_insert(struct btrfs_root *root)
{
	struct btrfs_fs_info *fs_info = root->fs_info;
	struct rb_node *tmp;
	int ret = 0;

	write_lock(&fs_info->global_root_lock);
	tmp = rb_find_add(&root->rb_node, &fs_info->global_root_tree, global_root_cmp);
	write_unlock(&fs_info->global_root_lock);

	if (tmp) {
		ret = -EEXIST;
		btrfs_warn(fs_info, "global root %llu %llu already exists",
			   btrfs_root_id(root), root->root_key.offset);
	}
	return ret;
}

void btrfs_global_root_delete(struct btrfs_root *root)
{
	struct btrfs_fs_info *fs_info = root->fs_info;

	write_lock(&fs_info->global_root_lock);
	rb_erase(&root->rb_node, &fs_info->global_root_tree);
	write_unlock(&fs_info->global_root_lock);
}

struct btrfs_root *btrfs_global_root(struct btrfs_fs_info *fs_info,
				     struct btrfs_key *key)
{
	struct rb_node *node;
	struct btrfs_root *root = NULL;

	read_lock(&fs_info->global_root_lock);
	node = rb_find(key, &fs_info->global_root_tree, global_root_key_cmp);
	if (node)
		root = container_of(node, struct btrfs_root, rb_node);
	read_unlock(&fs_info->global_root_lock);

	return root;
}

static u64 btrfs_global_root_id(struct btrfs_fs_info *fs_info, u64 bytenr)
{
	struct btrfs_block_group *block_group;
	u64 ret;

	if (!btrfs_fs_incompat(fs_info, EXTENT_TREE_V2))
		return 0;

	if (bytenr)
		block_group = btrfs_lookup_block_group(fs_info, bytenr);
	else
		block_group = btrfs_lookup_first_block_group(fs_info, bytenr);
	ASSERT(block_group);
	if (!block_group)
		return 0;
	ret = block_group->global_root_id;
	btrfs_put_block_group(block_group);

	return ret;
}

struct btrfs_root *btrfs_csum_root(struct btrfs_fs_info *fs_info, u64 bytenr)
{
	struct btrfs_key key = {
		.objectid = BTRFS_CSUM_TREE_OBJECTID,
		.type = BTRFS_ROOT_ITEM_KEY,
		.offset = btrfs_global_root_id(fs_info, bytenr),
	};

	return btrfs_global_root(fs_info, &key);
}

struct btrfs_root *btrfs_extent_root(struct btrfs_fs_info *fs_info, u64 bytenr)
{
	struct btrfs_key key = {
		.objectid = BTRFS_EXTENT_TREE_OBJECTID,
		.type = BTRFS_ROOT_ITEM_KEY,
		.offset = btrfs_global_root_id(fs_info, bytenr),
	};

	return btrfs_global_root(fs_info, &key);
}

struct btrfs_root *btrfs_block_group_root(struct btrfs_fs_info *fs_info)
{
	if (btrfs_fs_compat_ro(fs_info, BLOCK_GROUP_TREE))
		return fs_info->block_group_root;
	return btrfs_extent_root(fs_info, 0);
}

struct btrfs_root *btrfs_create_tree(struct btrfs_trans_handle *trans,
				     u64 objectid)
{
	struct btrfs_fs_info *fs_info = trans->fs_info;
	struct extent_buffer *leaf;
	struct btrfs_root *tree_root = fs_info->tree_root;
	struct btrfs_root *root;
	struct btrfs_key key;
	unsigned int nofs_flag;
	int ret = 0;

	/*
	 * We're holding a transaction handle, so use a NOFS memory allocation
	 * context to avoid deadlock if reclaim happens.
	 */
	nofs_flag = memalloc_nofs_save();
	root = btrfs_alloc_root(fs_info, objectid, GFP_KERNEL);
	memalloc_nofs_restore(nofs_flag);
	if (!root)
		return ERR_PTR(-ENOMEM);

	root->root_key.objectid = objectid;
	root->root_key.type = BTRFS_ROOT_ITEM_KEY;
	root->root_key.offset = 0;

	leaf = btrfs_alloc_tree_block(trans, root, 0, objectid, NULL, 0, 0, 0,
				      0, BTRFS_NESTING_NORMAL);
	if (IS_ERR(leaf)) {
		ret = PTR_ERR(leaf);
		leaf = NULL;
		goto fail;
	}

	root->node = leaf;
	btrfs_mark_buffer_dirty(trans, leaf);

	root->commit_root = btrfs_root_node(root);
	set_bit(BTRFS_ROOT_TRACK_DIRTY, &root->state);

	btrfs_set_root_flags(&root->root_item, 0);
	btrfs_set_root_limit(&root->root_item, 0);
	btrfs_set_root_bytenr(&root->root_item, leaf->start);
	btrfs_set_root_generation(&root->root_item, trans->transid);
	btrfs_set_root_level(&root->root_item, 0);
	btrfs_set_root_refs(&root->root_item, 1);
	btrfs_set_root_used(&root->root_item, leaf->len);
	btrfs_set_root_last_snapshot(&root->root_item, 0);
	btrfs_set_root_dirid(&root->root_item, 0);
	if (is_fstree(objectid))
		generate_random_guid(root->root_item.uuid);
	else
		export_guid(root->root_item.uuid, &guid_null);
	btrfs_set_root_drop_level(&root->root_item, 0);

	btrfs_tree_unlock(leaf);

	key.objectid = objectid;
	key.type = BTRFS_ROOT_ITEM_KEY;
	key.offset = 0;
	ret = btrfs_insert_root(trans, tree_root, &key, &root->root_item);
	if (ret)
		goto fail;

	return root;

fail:
	btrfs_put_root(root);

	return ERR_PTR(ret);
}

static struct btrfs_root *alloc_log_tree(struct btrfs_trans_handle *trans,
					 struct btrfs_fs_info *fs_info)
{
	struct btrfs_root *root;

	root = btrfs_alloc_root(fs_info, BTRFS_TREE_LOG_OBJECTID, GFP_NOFS);
	if (!root)
		return ERR_PTR(-ENOMEM);

	root->root_key.objectid = BTRFS_TREE_LOG_OBJECTID;
	root->root_key.type = BTRFS_ROOT_ITEM_KEY;
	root->root_key.offset = BTRFS_TREE_LOG_OBJECTID;

	return root;
}

int btrfs_alloc_log_tree_node(struct btrfs_trans_handle *trans,
			      struct btrfs_root *root)
{
	struct extent_buffer *leaf;

	/*
	 * DON'T set SHAREABLE bit for log trees.
	 *
	 * Log trees are not exposed to user space thus can't be snapshotted,
	 * and they go away before a real commit is actually done.
	 *
	 * They do store pointers to file data extents, and those reference
	 * counts still get updated (along with back refs to the log tree).
	 */

	leaf = btrfs_alloc_tree_block(trans, root, 0, BTRFS_TREE_LOG_OBJECTID,
			NULL, 0, 0, 0, 0, BTRFS_NESTING_NORMAL);
	if (IS_ERR(leaf))
		return PTR_ERR(leaf);

	root->node = leaf;

	btrfs_mark_buffer_dirty(trans, root->node);
	btrfs_tree_unlock(root->node);

	return 0;
}

int btrfs_init_log_root_tree(struct btrfs_trans_handle *trans,
			     struct btrfs_fs_info *fs_info)
{
	struct btrfs_root *log_root;

	log_root = alloc_log_tree(trans, fs_info);
	if (IS_ERR(log_root))
		return PTR_ERR(log_root);

	if (!btrfs_is_zoned(fs_info)) {
		int ret = btrfs_alloc_log_tree_node(trans, log_root);

		if (ret) {
			btrfs_put_root(log_root);
			return ret;
		}
	}

	WARN_ON(fs_info->log_root_tree);
	fs_info->log_root_tree = log_root;
	return 0;
}

int btrfs_add_log_tree(struct btrfs_trans_handle *trans,
		       struct btrfs_root *root)
{
	struct btrfs_fs_info *fs_info = root->fs_info;
	struct btrfs_root *log_root;
	struct btrfs_inode_item *inode_item;
	int ret;

	log_root = alloc_log_tree(trans, fs_info);
	if (IS_ERR(log_root))
		return PTR_ERR(log_root);

	ret = btrfs_alloc_log_tree_node(trans, log_root);
	if (ret) {
		btrfs_put_root(log_root);
		return ret;
	}

	log_root->last_trans = trans->transid;
	log_root->root_key.offset = btrfs_root_id(root);

	inode_item = &log_root->root_item.inode;
	btrfs_set_stack_inode_generation(inode_item, 1);
	btrfs_set_stack_inode_size(inode_item, 3);
	btrfs_set_stack_inode_nlink(inode_item, 1);
	btrfs_set_stack_inode_nbytes(inode_item,
				     fs_info->nodesize);
	btrfs_set_stack_inode_mode(inode_item, S_IFDIR | 0755);

	btrfs_set_root_node(&log_root->root_item, log_root->node);

	WARN_ON(root->log_root);
	root->log_root = log_root;
	btrfs_set_root_log_transid(root, 0);
	root->log_transid_committed = -1;
	btrfs_set_root_last_log_commit(root, 0);
	return 0;
}

static struct btrfs_root *read_tree_root_path(struct btrfs_root *tree_root,
					      struct btrfs_path *path,
					      struct btrfs_key *key)
{
	struct btrfs_root *root;
	struct btrfs_tree_parent_check check = { 0 };
	struct btrfs_fs_info *fs_info = tree_root->fs_info;
	u64 generation;
	int ret;
	int level;

	root = btrfs_alloc_root(fs_info, key->objectid, GFP_NOFS);
	if (!root)
		return ERR_PTR(-ENOMEM);

	ret = btrfs_find_root(tree_root, key, path,
			      &root->root_item, &root->root_key);
	if (ret) {
		if (ret > 0)
			ret = -ENOENT;
		goto fail;
	}

	generation = btrfs_root_generation(&root->root_item);
	level = btrfs_root_level(&root->root_item);
	check.level = level;
	check.transid = generation;
	check.owner_root = key->objectid;
	root->node = read_tree_block(fs_info, btrfs_root_bytenr(&root->root_item),
				     &check);
	if (IS_ERR(root->node)) {
		ret = PTR_ERR(root->node);
		root->node = NULL;
		goto fail;
	}
	if (!btrfs_buffer_uptodate(root->node, generation, 0)) {
		ret = -EIO;
		goto fail;
	}

	/*
	 * For real fs, and not log/reloc trees, root owner must
	 * match its root node owner
	 */
	if (!btrfs_is_testing(fs_info) &&
	    btrfs_root_id(root) != BTRFS_TREE_LOG_OBJECTID &&
	    btrfs_root_id(root) != BTRFS_TREE_RELOC_OBJECTID &&
	    btrfs_root_id(root) != btrfs_header_owner(root->node)) {
		btrfs_crit(fs_info,
"root=%llu block=%llu, tree root owner mismatch, have %llu expect %llu",
			   btrfs_root_id(root), root->node->start,
			   btrfs_header_owner(root->node),
			   btrfs_root_id(root));
		ret = -EUCLEAN;
		goto fail;
	}
	root->commit_root = btrfs_root_node(root);
	return root;
fail:
	btrfs_put_root(root);
	return ERR_PTR(ret);
}

struct btrfs_root *btrfs_read_tree_root(struct btrfs_root *tree_root,
					struct btrfs_key *key)
{
	struct btrfs_root *root;
	struct btrfs_path *path;

	path = btrfs_alloc_path();
	if (!path)
		return ERR_PTR(-ENOMEM);
	root = read_tree_root_path(tree_root, path, key);
	btrfs_free_path(path);

	return root;
}

/*
 * Initialize subvolume root in-memory structure
 *
 * @anon_dev:	anonymous device to attach to the root, if zero, allocate new
 */
static int btrfs_init_fs_root(struct btrfs_root *root, dev_t anon_dev)
{
	int ret;

	btrfs_drew_lock_init(&root->snapshot_lock);

	if (btrfs_root_id(root) != BTRFS_TREE_LOG_OBJECTID &&
	    !btrfs_is_data_reloc_root(root) &&
	    is_fstree(btrfs_root_id(root))) {
		set_bit(BTRFS_ROOT_SHAREABLE, &root->state);
		btrfs_check_and_init_root_item(&root->root_item);
	}

	/*
	 * Don't assign anonymous block device to roots that are not exposed to
	 * userspace, the id pool is limited to 1M
	 */
	if (is_fstree(btrfs_root_id(root)) &&
	    btrfs_root_refs(&root->root_item) > 0) {
		if (!anon_dev) {
			ret = get_anon_bdev(&root->anon_dev);
			if (ret)
				goto fail;
		} else {
			root->anon_dev = anon_dev;
		}
	}

	mutex_lock(&root->objectid_mutex);
	ret = btrfs_init_root_free_objectid(root);
	if (ret) {
		mutex_unlock(&root->objectid_mutex);
		goto fail;
	}

	ASSERT(root->free_objectid <= BTRFS_LAST_FREE_OBJECTID);

	mutex_unlock(&root->objectid_mutex);

	return 0;
fail:
	/* The caller is responsible to call btrfs_free_fs_root */
	return ret;
}

static struct btrfs_root *btrfs_lookup_fs_root(struct btrfs_fs_info *fs_info,
					       u64 root_id)
{
	struct btrfs_root *root;

	spin_lock(&fs_info->fs_roots_radix_lock);
	root = radix_tree_lookup(&fs_info->fs_roots_radix,
				 (unsigned long)root_id);
	root = btrfs_grab_root(root);
	spin_unlock(&fs_info->fs_roots_radix_lock);
	return root;
}

static struct btrfs_root *btrfs_get_global_root(struct btrfs_fs_info *fs_info,
						u64 objectid)
{
	struct btrfs_key key = {
		.objectid = objectid,
		.type = BTRFS_ROOT_ITEM_KEY,
		.offset = 0,
	};

	switch (objectid) {
	case BTRFS_ROOT_TREE_OBJECTID:
		return btrfs_grab_root(fs_info->tree_root);
	case BTRFS_EXTENT_TREE_OBJECTID:
		return btrfs_grab_root(btrfs_global_root(fs_info, &key));
	case BTRFS_CHUNK_TREE_OBJECTID:
		return btrfs_grab_root(fs_info->chunk_root);
	case BTRFS_DEV_TREE_OBJECTID:
		return btrfs_grab_root(fs_info->dev_root);
	case BTRFS_CSUM_TREE_OBJECTID:
		return btrfs_grab_root(btrfs_global_root(fs_info, &key));
	case BTRFS_QUOTA_TREE_OBJECTID:
		return btrfs_grab_root(fs_info->quota_root);
	case BTRFS_UUID_TREE_OBJECTID:
		return btrfs_grab_root(fs_info->uuid_root);
	case BTRFS_BLOCK_GROUP_TREE_OBJECTID:
		return btrfs_grab_root(fs_info->block_group_root);
	case BTRFS_FREE_SPACE_TREE_OBJECTID:
		return btrfs_grab_root(btrfs_global_root(fs_info, &key));
	case BTRFS_RAID_STRIPE_TREE_OBJECTID:
		return btrfs_grab_root(fs_info->stripe_root);
	default:
		return NULL;
	}
}

int btrfs_insert_fs_root(struct btrfs_fs_info *fs_info,
			 struct btrfs_root *root)
{
	int ret;

	ret = radix_tree_preload(GFP_NOFS);
	if (ret)
		return ret;

	spin_lock(&fs_info->fs_roots_radix_lock);
	ret = radix_tree_insert(&fs_info->fs_roots_radix,
				(unsigned long)btrfs_root_id(root),
				root);
	if (ret == 0) {
		btrfs_grab_root(root);
		set_bit(BTRFS_ROOT_IN_RADIX, &root->state);
	}
	spin_unlock(&fs_info->fs_roots_radix_lock);
	radix_tree_preload_end();

	return ret;
}

void btrfs_check_leaked_roots(struct btrfs_fs_info *fs_info)
{
#ifdef CONFIG_BTRFS_DEBUG
	struct btrfs_root *root;

	while (!list_empty(&fs_info->allocated_roots)) {
		char buf[BTRFS_ROOT_NAME_BUF_LEN];

		root = list_first_entry(&fs_info->allocated_roots,
					struct btrfs_root, leak_list);
		btrfs_err(fs_info, "leaked root %s refcount %d",
			  btrfs_root_name(&root->root_key, buf),
			  refcount_read(&root->refs));
		WARN_ON_ONCE(1);
		while (refcount_read(&root->refs) > 1)
			btrfs_put_root(root);
		btrfs_put_root(root);
	}
#endif
}

static void free_global_roots(struct btrfs_fs_info *fs_info)
{
	struct btrfs_root *root;
	struct rb_node *node;

	while ((node = rb_first_postorder(&fs_info->global_root_tree)) != NULL) {
		root = rb_entry(node, struct btrfs_root, rb_node);
		rb_erase(&root->rb_node, &fs_info->global_root_tree);
		btrfs_put_root(root);
	}
}

void btrfs_free_fs_info(struct btrfs_fs_info *fs_info)
{
	struct percpu_counter *em_counter = &fs_info->evictable_extent_maps;

	percpu_counter_destroy(&fs_info->dirty_metadata_bytes);
	percpu_counter_destroy(&fs_info->delalloc_bytes);
	percpu_counter_destroy(&fs_info->ordered_bytes);
	if (percpu_counter_initialized(em_counter))
		ASSERT(percpu_counter_sum_positive(em_counter) == 0);
	percpu_counter_destroy(em_counter);
	percpu_counter_destroy(&fs_info->dev_replace.bio_counter);
	btrfs_free_csum_hash(fs_info);
	btrfs_free_stripe_hash_table(fs_info);
	btrfs_free_ref_cache(fs_info);
	kfree(fs_info->balance_ctl);
	kfree(fs_info->delayed_root);
	free_global_roots(fs_info);
	btrfs_put_root(fs_info->tree_root);
	btrfs_put_root(fs_info->chunk_root);
	btrfs_put_root(fs_info->dev_root);
	btrfs_put_root(fs_info->quota_root);
	btrfs_put_root(fs_info->uuid_root);
	btrfs_put_root(fs_info->fs_root);
	btrfs_put_root(fs_info->data_reloc_root);
	btrfs_put_root(fs_info->block_group_root);
	btrfs_put_root(fs_info->stripe_root);
	btrfs_check_leaked_roots(fs_info);
	btrfs_extent_buffer_leak_debug_check(fs_info);
	kfree(fs_info->super_copy);
	kfree(fs_info->super_for_commit);
	kfree(fs_info->subpage_info);
	kvfree(fs_info);
}


/*
 * Get an in-memory reference of a root structure.
 *
 * For essential trees like root/extent tree, we grab it from fs_info directly.
 * For subvolume trees, we check the cached filesystem roots first. If not
 * found, then read it from disk and add it to cached fs roots.
 *
 * Caller should release the root by calling btrfs_put_root() after the usage.
 *
 * NOTE: Reloc and log trees can't be read by this function as they share the
 *	 same root objectid.
 *
 * @objectid:	root id
 * @anon_dev:	preallocated anonymous block device number for new roots,
 *		pass NULL for a new allocation.
 * @check_ref:	whether to check root item references, If true, return -ENOENT
 *		for orphan roots
 */
static struct btrfs_root *btrfs_get_root_ref(struct btrfs_fs_info *fs_info,
					     u64 objectid, dev_t *anon_dev,
					     bool check_ref)
{
	struct btrfs_root *root;
	struct btrfs_path *path;
	struct btrfs_key key;
	int ret;

	root = btrfs_get_global_root(fs_info, objectid);
	if (root)
		return root;

	/*
	 * If we're called for non-subvolume trees, and above function didn't
	 * find one, do not try to read it from disk.
	 *
	 * This is namely for free-space-tree and quota tree, which can change
	 * at runtime and should only be grabbed from fs_info.
	 */
	if (!is_fstree(objectid) && objectid != BTRFS_DATA_RELOC_TREE_OBJECTID)
		return ERR_PTR(-ENOENT);
again:
	root = btrfs_lookup_fs_root(fs_info, objectid);
	if (root) {
		/*
		 * Some other caller may have read out the newly inserted
		 * subvolume already (for things like backref walk etc).  Not
		 * that common but still possible.  In that case, we just need
		 * to free the anon_dev.
		 */
		if (unlikely(anon_dev && *anon_dev)) {
			free_anon_bdev(*anon_dev);
			*anon_dev = 0;
		}

		if (check_ref && btrfs_root_refs(&root->root_item) == 0) {
			btrfs_put_root(root);
			return ERR_PTR(-ENOENT);
		}
		return root;
	}

	key.objectid = objectid;
	key.type = BTRFS_ROOT_ITEM_KEY;
	key.offset = (u64)-1;
	root = btrfs_read_tree_root(fs_info->tree_root, &key);
	if (IS_ERR(root))
		return root;

	if (check_ref && btrfs_root_refs(&root->root_item) == 0) {
		ret = -ENOENT;
		goto fail;
	}

	ret = btrfs_init_fs_root(root, anon_dev ? *anon_dev : 0);
	if (ret)
		goto fail;

	path = btrfs_alloc_path();
	if (!path) {
		ret = -ENOMEM;
		goto fail;
	}
	key.objectid = BTRFS_ORPHAN_OBJECTID;
	key.type = BTRFS_ORPHAN_ITEM_KEY;
	key.offset = objectid;

	ret = btrfs_search_slot(NULL, fs_info->tree_root, &key, path, 0, 0);
	btrfs_free_path(path);
	if (ret < 0)
		goto fail;
	if (ret == 0)
		set_bit(BTRFS_ROOT_ORPHAN_ITEM_INSERTED, &root->state);

	ret = btrfs_insert_fs_root(fs_info, root);
	if (ret) {
		if (ret == -EEXIST) {
			btrfs_put_root(root);
			goto again;
		}
		goto fail;
	}
	return root;
fail:
	/*
	 * If our caller provided us an anonymous device, then it's his
	 * responsibility to free it in case we fail. So we have to set our
	 * root's anon_dev to 0 to avoid a double free, once by btrfs_put_root()
	 * and once again by our caller.
	 */
	if (anon_dev && *anon_dev)
		root->anon_dev = 0;
	btrfs_put_root(root);
	return ERR_PTR(ret);
}

/*
 * Get in-memory reference of a root structure
 *
 * @objectid:	tree objectid
 * @check_ref:	if set, verify that the tree exists and the item has at least
 *		one reference
 */
struct btrfs_root *btrfs_get_fs_root(struct btrfs_fs_info *fs_info,
				     u64 objectid, bool check_ref)
{
	return btrfs_get_root_ref(fs_info, objectid, NULL, check_ref);
}

/*
 * Get in-memory reference of a root structure, created as new, optionally pass
 * the anonymous block device id
 *
 * @objectid:	tree objectid
 * @anon_dev:	if NULL, allocate a new anonymous block device or use the
 *		parameter value if not NULL
 */
struct btrfs_root *btrfs_get_new_fs_root(struct btrfs_fs_info *fs_info,
					 u64 objectid, dev_t *anon_dev)
{
	return btrfs_get_root_ref(fs_info, objectid, anon_dev, true);
}

/*
 * Return a root for the given objectid.
 *
 * @fs_info:	the fs_info
 * @objectid:	the objectid we need to lookup
 *
 * This is exclusively used for backref walking, and exists specifically because
 * of how qgroups does lookups.  Qgroups will do a backref lookup at delayed ref
 * creation time, which means we may have to read the tree_root in order to look
 * up a fs root that is not in memory.  If the root is not in memory we will
 * read the tree root commit root and look up the fs root from there.  This is a
 * temporary root, it will not be inserted into the radix tree as it doesn't
 * have the most uptodate information, it'll simply be discarded once the
 * backref code is finished using the root.
 */
struct btrfs_root *btrfs_get_fs_root_commit_root(struct btrfs_fs_info *fs_info,
						 struct btrfs_path *path,
						 u64 objectid)
{
	struct btrfs_root *root;
	struct btrfs_key key;

	ASSERT(path->search_commit_root && path->skip_locking);

	/*
	 * This can return -ENOENT if we ask for a root that doesn't exist, but
	 * since this is called via the backref walking code we won't be looking
	 * up a root that doesn't exist, unless there's corruption.  So if root
	 * != NULL just return it.
	 */
	root = btrfs_get_global_root(fs_info, objectid);
	if (root)
		return root;

	root = btrfs_lookup_fs_root(fs_info, objectid);
	if (root)
		return root;

	key.objectid = objectid;
	key.type = BTRFS_ROOT_ITEM_KEY;
	key.offset = (u64)-1;
	root = read_tree_root_path(fs_info->tree_root, path, &key);
	btrfs_release_path(path);

	return root;
}

static int cleaner_kthread(void *arg)
{
	struct btrfs_fs_info *fs_info = arg;
	int again;

	while (1) {
		again = 0;

		set_bit(BTRFS_FS_CLEANER_RUNNING, &fs_info->flags);

		/* Make the cleaner go to sleep early. */
		if (btrfs_need_cleaner_sleep(fs_info))
			goto sleep;

		/*
		 * Do not do anything if we might cause open_ctree() to block
		 * before we have finished mounting the filesystem.
		 */
		if (!test_bit(BTRFS_FS_OPEN, &fs_info->flags))
			goto sleep;

		if (!mutex_trylock(&fs_info->cleaner_mutex))
			goto sleep;

		/*
		 * Avoid the problem that we change the status of the fs
		 * during the above check and trylock.
		 */
		if (btrfs_need_cleaner_sleep(fs_info)) {
			mutex_unlock(&fs_info->cleaner_mutex);
			goto sleep;
		}

		if (test_and_clear_bit(BTRFS_FS_FEATURE_CHANGED, &fs_info->flags))
			btrfs_sysfs_feature_update(fs_info);

		btrfs_run_delayed_iputs(fs_info);

		again = btrfs_clean_one_deleted_snapshot(fs_info);
		mutex_unlock(&fs_info->cleaner_mutex);

		/*
		 * The defragger has dealt with the R/O remount and umount,
		 * needn't do anything special here.
		 */
		btrfs_run_defrag_inodes(fs_info);

		/*
		 * Acquires fs_info->reclaim_bgs_lock to avoid racing
		 * with relocation (btrfs_relocate_chunk) and relocation
		 * acquires fs_info->cleaner_mutex (btrfs_relocate_block_group)
		 * after acquiring fs_info->reclaim_bgs_lock. So we
		 * can't hold, nor need to, fs_info->cleaner_mutex when deleting
		 * unused block groups.
		 */
		btrfs_delete_unused_bgs(fs_info);

		/*
		 * Reclaim block groups in the reclaim_bgs list after we deleted
		 * all unused block_groups. This possibly gives us some more free
		 * space.
		 */
		btrfs_reclaim_bgs(fs_info);
sleep:
		clear_and_wake_up_bit(BTRFS_FS_CLEANER_RUNNING, &fs_info->flags);
		if (kthread_should_park())
			kthread_parkme();
		if (kthread_should_stop())
			return 0;
		if (!again) {
			set_current_state(TASK_INTERRUPTIBLE);
			schedule();
			__set_current_state(TASK_RUNNING);
		}
	}
}

static int transaction_kthread(void *arg)
{
	struct btrfs_root *root = arg;
	struct btrfs_fs_info *fs_info = root->fs_info;
	struct btrfs_trans_handle *trans;
	struct btrfs_transaction *cur;
	u64 transid;
	time64_t delta;
	unsigned long delay;
	bool cannot_commit;

	do {
		cannot_commit = false;
		delay = msecs_to_jiffies(fs_info->commit_interval * 1000);
		mutex_lock(&fs_info->transaction_kthread_mutex);

		spin_lock(&fs_info->trans_lock);
		cur = fs_info->running_transaction;
		if (!cur) {
			spin_unlock(&fs_info->trans_lock);
			goto sleep;
		}

		delta = ktime_get_seconds() - cur->start_time;
		if (!test_and_clear_bit(BTRFS_FS_COMMIT_TRANS, &fs_info->flags) &&
		    cur->state < TRANS_STATE_COMMIT_PREP &&
		    delta < fs_info->commit_interval) {
			spin_unlock(&fs_info->trans_lock);
			delay -= msecs_to_jiffies((delta - 1) * 1000);
			delay = min(delay,
				    msecs_to_jiffies(fs_info->commit_interval * 1000));
			goto sleep;
		}
		transid = cur->transid;
		spin_unlock(&fs_info->trans_lock);

		/* If the file system is aborted, this will always fail. */
		trans = btrfs_attach_transaction(root);
		if (IS_ERR(trans)) {
			if (PTR_ERR(trans) != -ENOENT)
				cannot_commit = true;
			goto sleep;
		}
		if (transid == trans->transid) {
			btrfs_commit_transaction(trans);
		} else {
			btrfs_end_transaction(trans);
		}
sleep:
		wake_up_process(fs_info->cleaner_kthread);
		mutex_unlock(&fs_info->transaction_kthread_mutex);

		if (BTRFS_FS_ERROR(fs_info))
			btrfs_cleanup_transaction(fs_info);
		if (!kthread_should_stop() &&
				(!btrfs_transaction_blocked(fs_info) ||
				 cannot_commit))
			schedule_timeout_interruptible(delay);
	} while (!kthread_should_stop());
	return 0;
}

/*
 * This will find the highest generation in the array of root backups.  The
 * index of the highest array is returned, or -EINVAL if we can't find
 * anything.
 *
 * We check to make sure the array is valid by comparing the
 * generation of the latest  root in the array with the generation
 * in the super block.  If they don't match we pitch it.
 */
static int find_newest_super_backup(struct btrfs_fs_info *info)
{
	const u64 newest_gen = btrfs_super_generation(info->super_copy);
	u64 cur;
	struct btrfs_root_backup *root_backup;
	int i;

	for (i = 0; i < BTRFS_NUM_BACKUP_ROOTS; i++) {
		root_backup = info->super_copy->super_roots + i;
		cur = btrfs_backup_tree_root_gen(root_backup);
		if (cur == newest_gen)
			return i;
	}

	return -EINVAL;
}

/*
 * copy all the root pointers into the super backup array.
 * this will bump the backup pointer by one when it is
 * done
 */
static void backup_super_roots(struct btrfs_fs_info *info)
{
	const int next_backup = info->backup_root_index;
	struct btrfs_root_backup *root_backup;

	root_backup = info->super_for_commit->super_roots + next_backup;

	/*
	 * make sure all of our padding and empty slots get zero filled
	 * regardless of which ones we use today
	 */
	memset(root_backup, 0, sizeof(*root_backup));

	info->backup_root_index = (next_backup + 1) % BTRFS_NUM_BACKUP_ROOTS;

	btrfs_set_backup_tree_root(root_backup, info->tree_root->node->start);
	btrfs_set_backup_tree_root_gen(root_backup,
			       btrfs_header_generation(info->tree_root->node));

	btrfs_set_backup_tree_root_level(root_backup,
			       btrfs_header_level(info->tree_root->node));

	btrfs_set_backup_chunk_root(root_backup, info->chunk_root->node->start);
	btrfs_set_backup_chunk_root_gen(root_backup,
			       btrfs_header_generation(info->chunk_root->node));
	btrfs_set_backup_chunk_root_level(root_backup,
			       btrfs_header_level(info->chunk_root->node));

	if (!btrfs_fs_compat_ro(info, BLOCK_GROUP_TREE)) {
		struct btrfs_root *extent_root = btrfs_extent_root(info, 0);
		struct btrfs_root *csum_root = btrfs_csum_root(info, 0);

		btrfs_set_backup_extent_root(root_backup,
					     extent_root->node->start);
		btrfs_set_backup_extent_root_gen(root_backup,
				btrfs_header_generation(extent_root->node));
		btrfs_set_backup_extent_root_level(root_backup,
					btrfs_header_level(extent_root->node));

		btrfs_set_backup_csum_root(root_backup, csum_root->node->start);
		btrfs_set_backup_csum_root_gen(root_backup,
					       btrfs_header_generation(csum_root->node));
		btrfs_set_backup_csum_root_level(root_backup,
						 btrfs_header_level(csum_root->node));
	}

	/*
	 * we might commit during log recovery, which happens before we set
	 * the fs_root.  Make sure it is valid before we fill it in.
	 */
	if (info->fs_root && info->fs_root->node) {
		btrfs_set_backup_fs_root(root_backup,
					 info->fs_root->node->start);
		btrfs_set_backup_fs_root_gen(root_backup,
			       btrfs_header_generation(info->fs_root->node));
		btrfs_set_backup_fs_root_level(root_backup,
			       btrfs_header_level(info->fs_root->node));
	}

	btrfs_set_backup_dev_root(root_backup, info->dev_root->node->start);
	btrfs_set_backup_dev_root_gen(root_backup,
			       btrfs_header_generation(info->dev_root->node));
	btrfs_set_backup_dev_root_level(root_backup,
				       btrfs_header_level(info->dev_root->node));

	btrfs_set_backup_total_bytes(root_backup,
			     btrfs_super_total_bytes(info->super_copy));
	btrfs_set_backup_bytes_used(root_backup,
			     btrfs_super_bytes_used(info->super_copy));
	btrfs_set_backup_num_devices(root_backup,
			     btrfs_super_num_devices(info->super_copy));

	/*
	 * if we don't copy this out to the super_copy, it won't get remembered
	 * for the next commit
	 */
	memcpy(&info->super_copy->super_roots,
	       &info->super_for_commit->super_roots,
	       sizeof(*root_backup) * BTRFS_NUM_BACKUP_ROOTS);
}

/*
 * Reads a backup root based on the passed priority. Prio 0 is the newest, prio
 * 1/2/3 are 2nd newest/3rd newest/4th (oldest) backup roots
 *
 * @fs_info:  filesystem whose backup roots need to be read
 * @priority: priority of backup root required
 *
 * Returns backup root index on success and -EINVAL otherwise.
 */
static int read_backup_root(struct btrfs_fs_info *fs_info, u8 priority)
{
	int backup_index = find_newest_super_backup(fs_info);
	struct btrfs_super_block *super = fs_info->super_copy;
	struct btrfs_root_backup *root_backup;

	if (priority < BTRFS_NUM_BACKUP_ROOTS && backup_index >= 0) {
		if (priority == 0)
			return backup_index;

		backup_index = backup_index + BTRFS_NUM_BACKUP_ROOTS - priority;
		backup_index %= BTRFS_NUM_BACKUP_ROOTS;
	} else {
		return -EINVAL;
	}

	root_backup = super->super_roots + backup_index;

	btrfs_set_super_generation(super,
				   btrfs_backup_tree_root_gen(root_backup));
	btrfs_set_super_root(super, btrfs_backup_tree_root(root_backup));
	btrfs_set_super_root_level(super,
				   btrfs_backup_tree_root_level(root_backup));
	btrfs_set_super_bytes_used(super, btrfs_backup_bytes_used(root_backup));

	/*
	 * Fixme: the total bytes and num_devices need to match or we should
	 * need a fsck
	 */
	btrfs_set_super_total_bytes(super, btrfs_backup_total_bytes(root_backup));
	btrfs_set_super_num_devices(super, btrfs_backup_num_devices(root_backup));

	return backup_index;
}

/* helper to cleanup workers */
static void btrfs_stop_all_workers(struct btrfs_fs_info *fs_info)
{
	btrfs_destroy_workqueue(fs_info->fixup_workers);
	btrfs_destroy_workqueue(fs_info->delalloc_workers);
	btrfs_destroy_workqueue(fs_info->workers);
	if (fs_info->endio_workers)
		destroy_workqueue(fs_info->endio_workers);
	if (fs_info->rmw_workers)
		destroy_workqueue(fs_info->rmw_workers);
	if (fs_info->compressed_write_workers)
		destroy_workqueue(fs_info->compressed_write_workers);
	btrfs_destroy_workqueue(fs_info->endio_write_workers);
	btrfs_destroy_workqueue(fs_info->endio_freespace_worker);
	btrfs_destroy_workqueue(fs_info->delayed_workers);
	btrfs_destroy_workqueue(fs_info->caching_workers);
	btrfs_destroy_workqueue(fs_info->flush_workers);
	btrfs_destroy_workqueue(fs_info->qgroup_rescan_workers);
	if (fs_info->discard_ctl.discard_workers)
		destroy_workqueue(fs_info->discard_ctl.discard_workers);
	/*
	 * Now that all other work queues are destroyed, we can safely destroy
	 * the queues used for metadata I/O, since tasks from those other work
	 * queues can do metadata I/O operations.
	 */
	if (fs_info->endio_meta_workers)
		destroy_workqueue(fs_info->endio_meta_workers);
}

static void free_root_extent_buffers(struct btrfs_root *root)
{
	if (root) {
		free_extent_buffer(root->node);
		free_extent_buffer(root->commit_root);
		root->node = NULL;
		root->commit_root = NULL;
	}
}

static void free_global_root_pointers(struct btrfs_fs_info *fs_info)
{
	struct btrfs_root *root, *tmp;

	rbtree_postorder_for_each_entry_safe(root, tmp,
					     &fs_info->global_root_tree,
					     rb_node)
		free_root_extent_buffers(root);
}

/* helper to cleanup tree roots */
static void free_root_pointers(struct btrfs_fs_info *info, bool free_chunk_root)
{
	free_root_extent_buffers(info->tree_root);

	free_global_root_pointers(info);
	free_root_extent_buffers(info->dev_root);
	free_root_extent_buffers(info->quota_root);
	free_root_extent_buffers(info->uuid_root);
	free_root_extent_buffers(info->fs_root);
	free_root_extent_buffers(info->data_reloc_root);
	free_root_extent_buffers(info->block_group_root);
	free_root_extent_buffers(info->stripe_root);
	if (free_chunk_root)
		free_root_extent_buffers(info->chunk_root);
}

void btrfs_put_root(struct btrfs_root *root)
{
	if (!root)
		return;

	if (refcount_dec_and_test(&root->refs)) {
		WARN_ON(!RB_EMPTY_ROOT(&root->inode_tree));
		WARN_ON(test_bit(BTRFS_ROOT_DEAD_RELOC_TREE, &root->state));
		if (root->anon_dev)
			free_anon_bdev(root->anon_dev);
		free_root_extent_buffers(root);
#ifdef CONFIG_BTRFS_DEBUG
		spin_lock(&root->fs_info->fs_roots_radix_lock);
		list_del_init(&root->leak_list);
		spin_unlock(&root->fs_info->fs_roots_radix_lock);
#endif
		kfree(root);
	}
}

void btrfs_free_fs_roots(struct btrfs_fs_info *fs_info)
{
	int ret;
	struct btrfs_root *gang[8];
	int i;

	while (!list_empty(&fs_info->dead_roots)) {
		gang[0] = list_entry(fs_info->dead_roots.next,
				     struct btrfs_root, root_list);
		list_del(&gang[0]->root_list);

		if (test_bit(BTRFS_ROOT_IN_RADIX, &gang[0]->state))
			btrfs_drop_and_free_fs_root(fs_info, gang[0]);
		btrfs_put_root(gang[0]);
	}

	while (1) {
		ret = radix_tree_gang_lookup(&fs_info->fs_roots_radix,
					     (void **)gang, 0,
					     ARRAY_SIZE(gang));
		if (!ret)
			break;
		for (i = 0; i < ret; i++)
			btrfs_drop_and_free_fs_root(fs_info, gang[i]);
	}
}

static void btrfs_init_scrub(struct btrfs_fs_info *fs_info)
{
	mutex_init(&fs_info->scrub_lock);
	atomic_set(&fs_info->scrubs_running, 0);
	atomic_set(&fs_info->scrub_pause_req, 0);
	atomic_set(&fs_info->scrubs_paused, 0);
	atomic_set(&fs_info->scrub_cancel_req, 0);
	init_waitqueue_head(&fs_info->scrub_pause_wait);
	refcount_set(&fs_info->scrub_workers_refcnt, 0);
}

static void btrfs_init_balance(struct btrfs_fs_info *fs_info)
{
	spin_lock_init(&fs_info->balance_lock);
	mutex_init(&fs_info->balance_mutex);
	atomic_set(&fs_info->balance_pause_req, 0);
	atomic_set(&fs_info->balance_cancel_req, 0);
	fs_info->balance_ctl = NULL;
	init_waitqueue_head(&fs_info->balance_wait_q);
	atomic_set(&fs_info->reloc_cancel_req, 0);
}

static int btrfs_init_btree_inode(struct super_block *sb)
{
	struct btrfs_fs_info *fs_info = btrfs_sb(sb);
	unsigned long hash = btrfs_inode_hash(BTRFS_BTREE_INODE_OBJECTID,
					      fs_info->tree_root);
	struct inode *inode;

	inode = new_inode(sb);
	if (!inode)
		return -ENOMEM;

	inode->i_ino = BTRFS_BTREE_INODE_OBJECTID;
	set_nlink(inode, 1);
	/*
	 * we set the i_size on the btree inode to the max possible int.
	 * the real end of the address space is determined by all of
	 * the devices in the system
	 */
	inode->i_size = OFFSET_MAX;
	inode->i_mapping->a_ops = &btree_aops;
	mapping_set_gfp_mask(inode->i_mapping, GFP_NOFS);

	RB_CLEAR_NODE(&BTRFS_I(inode)->rb_node);
	extent_io_tree_init(fs_info, &BTRFS_I(inode)->io_tree,
			    IO_TREE_BTREE_INODE_IO);
	extent_map_tree_init(&BTRFS_I(inode)->extent_tree);

	BTRFS_I(inode)->root = btrfs_grab_root(fs_info->tree_root);
	BTRFS_I(inode)->location.objectid = BTRFS_BTREE_INODE_OBJECTID;
	BTRFS_I(inode)->location.type = 0;
	BTRFS_I(inode)->location.offset = 0;
	set_bit(BTRFS_INODE_DUMMY, &BTRFS_I(inode)->runtime_flags);
	__insert_inode_hash(inode, hash);
	fs_info->btree_inode = inode;

	return 0;
}

static void btrfs_init_dev_replace_locks(struct btrfs_fs_info *fs_info)
{
	mutex_init(&fs_info->dev_replace.lock_finishing_cancel_unmount);
	init_rwsem(&fs_info->dev_replace.rwsem);
	init_waitqueue_head(&fs_info->dev_replace.replace_wait);
}

static void btrfs_init_qgroup(struct btrfs_fs_info *fs_info)
{
	spin_lock_init(&fs_info->qgroup_lock);
	mutex_init(&fs_info->qgroup_ioctl_lock);
	fs_info->qgroup_tree = RB_ROOT;
	INIT_LIST_HEAD(&fs_info->dirty_qgroups);
	fs_info->qgroup_seq = 1;
	fs_info->qgroup_ulist = NULL;
	fs_info->qgroup_rescan_running = false;
	fs_info->qgroup_drop_subtree_thres = BTRFS_MAX_LEVEL;
	mutex_init(&fs_info->qgroup_rescan_lock);
}

static int btrfs_init_workqueues(struct btrfs_fs_info *fs_info)
{
	u32 max_active = fs_info->thread_pool_size;
	unsigned int flags = WQ_MEM_RECLAIM | WQ_FREEZABLE | WQ_UNBOUND;
	unsigned int ordered_flags = WQ_MEM_RECLAIM | WQ_FREEZABLE;

	fs_info->workers =
		btrfs_alloc_workqueue(fs_info, "worker", flags, max_active, 16);

	fs_info->delalloc_workers =
		btrfs_alloc_workqueue(fs_info, "delalloc",
				      flags, max_active, 2);

	fs_info->flush_workers =
		btrfs_alloc_workqueue(fs_info, "flush_delalloc",
				      flags, max_active, 0);

	fs_info->caching_workers =
		btrfs_alloc_workqueue(fs_info, "cache", flags, max_active, 0);

	fs_info->fixup_workers =
		btrfs_alloc_ordered_workqueue(fs_info, "fixup", ordered_flags);

	fs_info->endio_workers =
		alloc_workqueue("btrfs-endio", flags, max_active);
	fs_info->endio_meta_workers =
		alloc_workqueue("btrfs-endio-meta", flags, max_active);
	fs_info->rmw_workers = alloc_workqueue("btrfs-rmw", flags, max_active);
	fs_info->endio_write_workers =
		btrfs_alloc_workqueue(fs_info, "endio-write", flags,
				      max_active, 2);
	fs_info->compressed_write_workers =
		alloc_workqueue("btrfs-compressed-write", flags, max_active);
	fs_info->endio_freespace_worker =
		btrfs_alloc_workqueue(fs_info, "freespace-write", flags,
				      max_active, 0);
	fs_info->delayed_workers =
		btrfs_alloc_workqueue(fs_info, "delayed-meta", flags,
				      max_active, 0);
	fs_info->qgroup_rescan_workers =
		btrfs_alloc_ordered_workqueue(fs_info, "qgroup-rescan",
					      ordered_flags);
	fs_info->discard_ctl.discard_workers =
		alloc_ordered_workqueue("btrfs_discard", WQ_FREEZABLE);

	if (!(fs_info->workers &&
	      fs_info->delalloc_workers && fs_info->flush_workers &&
	      fs_info->endio_workers && fs_info->endio_meta_workers &&
	      fs_info->compressed_write_workers &&
	      fs_info->endio_write_workers &&
	      fs_info->endio_freespace_worker && fs_info->rmw_workers &&
	      fs_info->caching_workers && fs_info->fixup_workers &&
	      fs_info->delayed_workers && fs_info->qgroup_rescan_workers &&
	      fs_info->discard_ctl.discard_workers)) {
		return -ENOMEM;
	}

	return 0;
}

static int btrfs_init_csum_hash(struct btrfs_fs_info *fs_info, u16 csum_type)
{
	struct crypto_shash *csum_shash;
	const char *csum_driver = btrfs_super_csum_driver(csum_type);

	csum_shash = crypto_alloc_shash(csum_driver, 0, 0);

	if (IS_ERR(csum_shash)) {
		btrfs_err(fs_info, "error allocating %s hash for checksum",
			  csum_driver);
		return PTR_ERR(csum_shash);
	}

	fs_info->csum_shash = csum_shash;

	/*
	 * Check if the checksum implementation is a fast accelerated one.
	 * As-is this is a bit of a hack and should be replaced once the csum
	 * implementations provide that information themselves.
	 */
	switch (csum_type) {
	case BTRFS_CSUM_TYPE_CRC32:
		if (!strstr(crypto_shash_driver_name(csum_shash), "generic"))
			set_bit(BTRFS_FS_CSUM_IMPL_FAST, &fs_info->flags);
		break;
	case BTRFS_CSUM_TYPE_XXHASH:
		set_bit(BTRFS_FS_CSUM_IMPL_FAST, &fs_info->flags);
		break;
	default:
		break;
	}

	btrfs_info(fs_info, "using %s (%s) checksum algorithm",
			btrfs_super_csum_name(csum_type),
			crypto_shash_driver_name(csum_shash));
	return 0;
}

static int btrfs_replay_log(struct btrfs_fs_info *fs_info,
			    struct btrfs_fs_devices *fs_devices)
{
	int ret;
	struct btrfs_tree_parent_check check = { 0 };
	struct btrfs_root *log_tree_root;
	struct btrfs_super_block *disk_super = fs_info->super_copy;
	u64 bytenr = btrfs_super_log_root(disk_super);
	int level = btrfs_super_log_root_level(disk_super);

	if (fs_devices->rw_devices == 0) {
		btrfs_warn(fs_info, "log replay required on RO media");
		return -EIO;
	}

	log_tree_root = btrfs_alloc_root(fs_info, BTRFS_TREE_LOG_OBJECTID,
					 GFP_KERNEL);
	if (!log_tree_root)
		return -ENOMEM;

	check.level = level;
	check.transid = fs_info->generation + 1;
	check.owner_root = BTRFS_TREE_LOG_OBJECTID;
	log_tree_root->node = read_tree_block(fs_info, bytenr, &check);
	if (IS_ERR(log_tree_root->node)) {
		btrfs_warn(fs_info, "failed to read log tree");
		ret = PTR_ERR(log_tree_root->node);
		log_tree_root->node = NULL;
		btrfs_put_root(log_tree_root);
		return ret;
	}
	if (!extent_buffer_uptodate(log_tree_root->node)) {
		btrfs_err(fs_info, "failed to read log tree");
		btrfs_put_root(log_tree_root);
		return -EIO;
	}

	/* returns with log_tree_root freed on success */
	ret = btrfs_recover_log_trees(log_tree_root);
	if (ret) {
		btrfs_handle_fs_error(fs_info, ret,
				      "Failed to recover log tree");
		btrfs_put_root(log_tree_root);
		return ret;
	}

	if (sb_rdonly(fs_info->sb)) {
		ret = btrfs_commit_super(fs_info);
		if (ret)
			return ret;
	}

	return 0;
}

static int load_global_roots_objectid(struct btrfs_root *tree_root,
				      struct btrfs_path *path, u64 objectid,
				      const char *name)
{
	struct btrfs_fs_info *fs_info = tree_root->fs_info;
	struct btrfs_root *root;
	u64 max_global_id = 0;
	int ret;
	struct btrfs_key key = {
		.objectid = objectid,
		.type = BTRFS_ROOT_ITEM_KEY,
		.offset = 0,
	};
	bool found = false;

	/* If we have IGNOREDATACSUMS skip loading these roots. */
	if (objectid == BTRFS_CSUM_TREE_OBJECTID &&
	    btrfs_test_opt(fs_info, IGNOREDATACSUMS)) {
		set_bit(BTRFS_FS_STATE_NO_CSUMS, &fs_info->fs_state);
		return 0;
	}

	while (1) {
		ret = btrfs_search_slot(NULL, tree_root, &key, path, 0, 0);
		if (ret < 0)
			break;

		if (path->slots[0] >= btrfs_header_nritems(path->nodes[0])) {
			ret = btrfs_next_leaf(tree_root, path);
			if (ret) {
				if (ret > 0)
					ret = 0;
				break;
			}
		}
		ret = 0;

		btrfs_item_key_to_cpu(path->nodes[0], &key, path->slots[0]);
		if (key.objectid != objectid)
			break;
		btrfs_release_path(path);

		/*
		 * Just worry about this for extent tree, it'll be the same for
		 * everybody.
		 */
		if (objectid == BTRFS_EXTENT_TREE_OBJECTID)
			max_global_id = max(max_global_id, key.offset);

		found = true;
		root = read_tree_root_path(tree_root, path, &key);
		if (IS_ERR(root)) {
			if (!btrfs_test_opt(fs_info, IGNOREBADROOTS))
				ret = PTR_ERR(root);
			break;
		}
		set_bit(BTRFS_ROOT_TRACK_DIRTY, &root->state);
		ret = btrfs_global_root_insert(root);
		if (ret) {
			btrfs_put_root(root);
			break;
		}
		key.offset++;
	}
	btrfs_release_path(path);

	if (objectid == BTRFS_EXTENT_TREE_OBJECTID)
		fs_info->nr_global_roots = max_global_id + 1;

	if (!found || ret) {
		if (objectid == BTRFS_CSUM_TREE_OBJECTID)
			set_bit(BTRFS_FS_STATE_NO_CSUMS, &fs_info->fs_state);

		if (!btrfs_test_opt(fs_info, IGNOREBADROOTS))
			ret = ret ? ret : -ENOENT;
		else
			ret = 0;
		btrfs_err(fs_info, "failed to load root %s", name);
	}
	return ret;
}

static int load_global_roots(struct btrfs_root *tree_root)
{
	struct btrfs_path *path;
	int ret = 0;

	path = btrfs_alloc_path();
	if (!path)
		return -ENOMEM;

	ret = load_global_roots_objectid(tree_root, path,
					 BTRFS_EXTENT_TREE_OBJECTID, "extent");
	if (ret)
		goto out;
	ret = load_global_roots_objectid(tree_root, path,
					 BTRFS_CSUM_TREE_OBJECTID, "csum");
	if (ret)
		goto out;
	if (!btrfs_fs_compat_ro(tree_root->fs_info, FREE_SPACE_TREE))
		goto out;
	ret = load_global_roots_objectid(tree_root, path,
					 BTRFS_FREE_SPACE_TREE_OBJECTID,
					 "free space");
out:
	btrfs_free_path(path);
	return ret;
}

static int btrfs_read_roots(struct btrfs_fs_info *fs_info)
{
	struct btrfs_root *tree_root = fs_info->tree_root;
	struct btrfs_root *root;
	struct btrfs_key location;
	int ret;

	ASSERT(fs_info->tree_root);

	ret = load_global_roots(tree_root);
	if (ret)
		return ret;

	location.type = BTRFS_ROOT_ITEM_KEY;
	location.offset = 0;

	if (btrfs_fs_compat_ro(fs_info, BLOCK_GROUP_TREE)) {
		location.objectid = BTRFS_BLOCK_GROUP_TREE_OBJECTID;
		root = btrfs_read_tree_root(tree_root, &location);
		if (IS_ERR(root)) {
			if (!btrfs_test_opt(fs_info, IGNOREBADROOTS)) {
				ret = PTR_ERR(root);
				goto out;
			}
		} else {
			set_bit(BTRFS_ROOT_TRACK_DIRTY, &root->state);
			fs_info->block_group_root = root;
		}
	}

	location.objectid = BTRFS_DEV_TREE_OBJECTID;
	root = btrfs_read_tree_root(tree_root, &location);
	if (IS_ERR(root)) {
		if (!btrfs_test_opt(fs_info, IGNOREBADROOTS)) {
			ret = PTR_ERR(root);
			goto out;
		}
	} else {
		set_bit(BTRFS_ROOT_TRACK_DIRTY, &root->state);
		fs_info->dev_root = root;
	}
	/* Initialize fs_info for all devices in any case */
	ret = btrfs_init_devices_late(fs_info);
	if (ret)
		goto out;

	/*
	 * This tree can share blocks with some other fs tree during relocation
	 * and we need a proper setup by btrfs_get_fs_root
	 */
	root = btrfs_get_fs_root(tree_root->fs_info,
				 BTRFS_DATA_RELOC_TREE_OBJECTID, true);
	if (IS_ERR(root)) {
		if (!btrfs_test_opt(fs_info, IGNOREBADROOTS)) {
			ret = PTR_ERR(root);
			goto out;
		}
	} else {
		set_bit(BTRFS_ROOT_TRACK_DIRTY, &root->state);
		fs_info->data_reloc_root = root;
	}

	location.objectid = BTRFS_QUOTA_TREE_OBJECTID;
	root = btrfs_read_tree_root(tree_root, &location);
	if (!IS_ERR(root)) {
		set_bit(BTRFS_ROOT_TRACK_DIRTY, &root->state);
		fs_info->quota_root = root;
	}

	location.objectid = BTRFS_UUID_TREE_OBJECTID;
	root = btrfs_read_tree_root(tree_root, &location);
	if (IS_ERR(root)) {
		if (!btrfs_test_opt(fs_info, IGNOREBADROOTS)) {
			ret = PTR_ERR(root);
			if (ret != -ENOENT)
				goto out;
		}
	} else {
		set_bit(BTRFS_ROOT_TRACK_DIRTY, &root->state);
		fs_info->uuid_root = root;
	}

	if (btrfs_fs_incompat(fs_info, RAID_STRIPE_TREE)) {
		location.objectid = BTRFS_RAID_STRIPE_TREE_OBJECTID;
		root = btrfs_read_tree_root(tree_root, &location);
		if (IS_ERR(root)) {
			if (!btrfs_test_opt(fs_info, IGNOREBADROOTS)) {
				ret = PTR_ERR(root);
				goto out;
			}
		} else {
			set_bit(BTRFS_ROOT_TRACK_DIRTY, &root->state);
			fs_info->stripe_root = root;
		}
	}

	return 0;
out:
	btrfs_warn(fs_info, "failed to read root (objectid=%llu): %d",
		   location.objectid, ret);
	return ret;
}

/*
 * Real super block validation
 * NOTE: super csum type and incompat features will not be checked here.
 *
 * @sb:		super block to check
 * @mirror_num:	the super block number to check its bytenr:
 * 		0	the primary (1st) sb
 * 		1, 2	2nd and 3rd backup copy
 * 	       -1	skip bytenr check
 */
int btrfs_validate_super(struct btrfs_fs_info *fs_info,
			 struct btrfs_super_block *sb, int mirror_num)
{
	u64 nodesize = btrfs_super_nodesize(sb);
	u64 sectorsize = btrfs_super_sectorsize(sb);
	int ret = 0;

	if (btrfs_super_magic(sb) != BTRFS_MAGIC) {
		btrfs_err(fs_info, "no valid FS found");
		ret = -EINVAL;
	}
	if (btrfs_super_flags(sb) & ~BTRFS_SUPER_FLAG_SUPP) {
		btrfs_err(fs_info, "unrecognized or unsupported super flag: %llu",
				btrfs_super_flags(sb) & ~BTRFS_SUPER_FLAG_SUPP);
		ret = -EINVAL;
	}
	if (btrfs_super_root_level(sb) >= BTRFS_MAX_LEVEL) {
		btrfs_err(fs_info, "tree_root level too big: %d >= %d",
				btrfs_super_root_level(sb), BTRFS_MAX_LEVEL);
		ret = -EINVAL;
	}
	if (btrfs_super_chunk_root_level(sb) >= BTRFS_MAX_LEVEL) {
		btrfs_err(fs_info, "chunk_root level too big: %d >= %d",
				btrfs_super_chunk_root_level(sb), BTRFS_MAX_LEVEL);
		ret = -EINVAL;
	}
	if (btrfs_super_log_root_level(sb) >= BTRFS_MAX_LEVEL) {
		btrfs_err(fs_info, "log_root level too big: %d >= %d",
				btrfs_super_log_root_level(sb), BTRFS_MAX_LEVEL);
		ret = -EINVAL;
	}

	/*
	 * Check sectorsize and nodesize first, other check will need it.
	 * Check all possible sectorsize(4K, 8K, 16K, 32K, 64K) here.
	 */
	if (!is_power_of_2(sectorsize) || sectorsize < 4096 ||
	    sectorsize > BTRFS_MAX_METADATA_BLOCKSIZE) {
		btrfs_err(fs_info, "invalid sectorsize %llu", sectorsize);
		ret = -EINVAL;
	}

	/*
	 * We only support at most two sectorsizes: 4K and PAGE_SIZE.
	 *
	 * We can support 16K sectorsize with 64K page size without problem,
	 * but such sectorsize/pagesize combination doesn't make much sense.
	 * 4K will be our future standard, PAGE_SIZE is supported from the very
	 * beginning.
	 */
	if (sectorsize > PAGE_SIZE || (sectorsize != SZ_4K && sectorsize != PAGE_SIZE)) {
		btrfs_err(fs_info,
			"sectorsize %llu not yet supported for page size %lu",
			sectorsize, PAGE_SIZE);
		ret = -EINVAL;
	}

	if (!is_power_of_2(nodesize) || nodesize < sectorsize ||
	    nodesize > BTRFS_MAX_METADATA_BLOCKSIZE) {
		btrfs_err(fs_info, "invalid nodesize %llu", nodesize);
		ret = -EINVAL;
	}
	if (nodesize != le32_to_cpu(sb->__unused_leafsize)) {
		btrfs_err(fs_info, "invalid leafsize %u, should be %llu",
			  le32_to_cpu(sb->__unused_leafsize), nodesize);
		ret = -EINVAL;
	}

	/* Root alignment check */
	if (!IS_ALIGNED(btrfs_super_root(sb), sectorsize)) {
		btrfs_warn(fs_info, "tree_root block unaligned: %llu",
			   btrfs_super_root(sb));
		ret = -EINVAL;
	}
	if (!IS_ALIGNED(btrfs_super_chunk_root(sb), sectorsize)) {
		btrfs_warn(fs_info, "chunk_root block unaligned: %llu",
			   btrfs_super_chunk_root(sb));
		ret = -EINVAL;
	}
	if (!IS_ALIGNED(btrfs_super_log_root(sb), sectorsize)) {
		btrfs_warn(fs_info, "log_root block unaligned: %llu",
			   btrfs_super_log_root(sb));
		ret = -EINVAL;
	}

	if (!fs_info->fs_devices->temp_fsid &&
	    memcmp(fs_info->fs_devices->fsid, sb->fsid, BTRFS_FSID_SIZE) != 0) {
		btrfs_err(fs_info,
		"superblock fsid doesn't match fsid of fs_devices: %pU != %pU",
			  sb->fsid, fs_info->fs_devices->fsid);
		ret = -EINVAL;
	}

	if (memcmp(fs_info->fs_devices->metadata_uuid, btrfs_sb_fsid_ptr(sb),
		   BTRFS_FSID_SIZE) != 0) {
		btrfs_err(fs_info,
"superblock metadata_uuid doesn't match metadata uuid of fs_devices: %pU != %pU",
			  btrfs_sb_fsid_ptr(sb), fs_info->fs_devices->metadata_uuid);
		ret = -EINVAL;
	}

	if (memcmp(fs_info->fs_devices->metadata_uuid, sb->dev_item.fsid,
		   BTRFS_FSID_SIZE) != 0) {
		btrfs_err(fs_info,
			"dev_item UUID does not match metadata fsid: %pU != %pU",
			fs_info->fs_devices->metadata_uuid, sb->dev_item.fsid);
		ret = -EINVAL;
	}

	/*
	 * Artificial requirement for block-group-tree to force newer features
	 * (free-space-tree, no-holes) so the test matrix is smaller.
	 */
	if (btrfs_fs_compat_ro(fs_info, BLOCK_GROUP_TREE) &&
	    (!btrfs_fs_compat_ro(fs_info, FREE_SPACE_TREE_VALID) ||
	     !btrfs_fs_incompat(fs_info, NO_HOLES))) {
		btrfs_err(fs_info,
		"block-group-tree feature requires fres-space-tree and no-holes");
		ret = -EINVAL;
	}

	/*
	 * Hint to catch really bogus numbers, bitflips or so, more exact checks are
	 * done later
	 */
	if (btrfs_super_bytes_used(sb) < 6 * btrfs_super_nodesize(sb)) {
		btrfs_err(fs_info, "bytes_used is too small %llu",
			  btrfs_super_bytes_used(sb));
		ret = -EINVAL;
	}
	if (!is_power_of_2(btrfs_super_stripesize(sb))) {
		btrfs_err(fs_info, "invalid stripesize %u",
			  btrfs_super_stripesize(sb));
		ret = -EINVAL;
	}
	if (btrfs_super_num_devices(sb) > (1UL << 31))
		btrfs_warn(fs_info, "suspicious number of devices: %llu",
			   btrfs_super_num_devices(sb));
	if (btrfs_super_num_devices(sb) == 0) {
		btrfs_err(fs_info, "number of devices is 0");
		ret = -EINVAL;
	}

	if (mirror_num >= 0 &&
	    btrfs_super_bytenr(sb) != btrfs_sb_offset(mirror_num)) {
		btrfs_err(fs_info, "super offset mismatch %llu != %u",
			  btrfs_super_bytenr(sb), BTRFS_SUPER_INFO_OFFSET);
		ret = -EINVAL;
	}

	/*
	 * Obvious sys_chunk_array corruptions, it must hold at least one key
	 * and one chunk
	 */
	if (btrfs_super_sys_array_size(sb) > BTRFS_SYSTEM_CHUNK_ARRAY_SIZE) {
		btrfs_err(fs_info, "system chunk array too big %u > %u",
			  btrfs_super_sys_array_size(sb),
			  BTRFS_SYSTEM_CHUNK_ARRAY_SIZE);
		ret = -EINVAL;
	}
	if (btrfs_super_sys_array_size(sb) < sizeof(struct btrfs_disk_key)
			+ sizeof(struct btrfs_chunk)) {
		btrfs_err(fs_info, "system chunk array too small %u < %zu",
			  btrfs_super_sys_array_size(sb),
			  sizeof(struct btrfs_disk_key)
			  + sizeof(struct btrfs_chunk));
		ret = -EINVAL;
	}

	/*
	 * The generation is a global counter, we'll trust it more than the others
	 * but it's still possible that it's the one that's wrong.
	 */
	if (btrfs_super_generation(sb) < btrfs_super_chunk_root_generation(sb))
		btrfs_warn(fs_info,
			"suspicious: generation < chunk_root_generation: %llu < %llu",
			btrfs_super_generation(sb),
			btrfs_super_chunk_root_generation(sb));
	if (btrfs_super_generation(sb) < btrfs_super_cache_generation(sb)
	    && btrfs_super_cache_generation(sb) != (u64)-1)
		btrfs_warn(fs_info,
			"suspicious: generation < cache_generation: %llu < %llu",
			btrfs_super_generation(sb),
			btrfs_super_cache_generation(sb));

	return ret;
}

/*
 * Validation of super block at mount time.
 * Some checks already done early at mount time, like csum type and incompat
 * flags will be skipped.
 */
static int btrfs_validate_mount_super(struct btrfs_fs_info *fs_info)
{
	return btrfs_validate_super(fs_info, fs_info->super_copy, 0);
}

/*
 * Validation of super block at write time.
 * Some checks like bytenr check will be skipped as their values will be
 * overwritten soon.
 * Extra checks like csum type and incompat flags will be done here.
 */
static int btrfs_validate_write_super(struct btrfs_fs_info *fs_info,
				      struct btrfs_super_block *sb)
{
	int ret;

	ret = btrfs_validate_super(fs_info, sb, -1);
	if (ret < 0)
		goto out;
	if (!btrfs_supported_super_csum(btrfs_super_csum_type(sb))) {
		ret = -EUCLEAN;
		btrfs_err(fs_info, "invalid csum type, has %u want %u",
			  btrfs_super_csum_type(sb), BTRFS_CSUM_TYPE_CRC32);
		goto out;
	}
	if (btrfs_super_incompat_flags(sb) & ~BTRFS_FEATURE_INCOMPAT_SUPP) {
		ret = -EUCLEAN;
		btrfs_err(fs_info,
		"invalid incompat flags, has 0x%llx valid mask 0x%llx",
			  btrfs_super_incompat_flags(sb),
			  (unsigned long long)BTRFS_FEATURE_INCOMPAT_SUPP);
		goto out;
	}
out:
	if (ret < 0)
		btrfs_err(fs_info,
		"super block corruption detected before writing it to disk");
	return ret;
}

static int load_super_root(struct btrfs_root *root, u64 bytenr, u64 gen, int level)
{
	struct btrfs_tree_parent_check check = {
		.level = level,
		.transid = gen,
		.owner_root = btrfs_root_id(root)
	};
	int ret = 0;

	root->node = read_tree_block(root->fs_info, bytenr, &check);
	if (IS_ERR(root->node)) {
		ret = PTR_ERR(root->node);
		root->node = NULL;
		return ret;
	}
	if (!extent_buffer_uptodate(root->node)) {
		free_extent_buffer(root->node);
		root->node = NULL;
		return -EIO;
	}

	btrfs_set_root_node(&root->root_item, root->node);
	root->commit_root = btrfs_root_node(root);
	btrfs_set_root_refs(&root->root_item, 1);
	return ret;
}

static int load_important_roots(struct btrfs_fs_info *fs_info)
{
	struct btrfs_super_block *sb = fs_info->super_copy;
	u64 gen, bytenr;
	int level, ret;

	bytenr = btrfs_super_root(sb);
	gen = btrfs_super_generation(sb);
	level = btrfs_super_root_level(sb);
	ret = load_super_root(fs_info->tree_root, bytenr, gen, level);
	if (ret) {
		btrfs_warn(fs_info, "couldn't read tree root");
		return ret;
	}
	return 0;
}

static int __cold init_tree_roots(struct btrfs_fs_info *fs_info)
{
	int backup_index = find_newest_super_backup(fs_info);
	struct btrfs_super_block *sb = fs_info->super_copy;
	struct btrfs_root *tree_root = fs_info->tree_root;
	bool handle_error = false;
	int ret = 0;
	int i;

	for (i = 0; i < BTRFS_NUM_BACKUP_ROOTS; i++) {
		if (handle_error) {
			if (!IS_ERR(tree_root->node))
				free_extent_buffer(tree_root->node);
			tree_root->node = NULL;

			if (!btrfs_test_opt(fs_info, USEBACKUPROOT))
				break;

			free_root_pointers(fs_info, 0);

			/*
			 * Don't use the log in recovery mode, it won't be
			 * valid
			 */
			btrfs_set_super_log_root(sb, 0);

			btrfs_warn(fs_info, "try to load backup roots slot %d", i);
			ret = read_backup_root(fs_info, i);
			backup_index = ret;
			if (ret < 0)
				return ret;
		}

		ret = load_important_roots(fs_info);
		if (ret) {
			handle_error = true;
			continue;
		}

		/*
		 * No need to hold btrfs_root::objectid_mutex since the fs
		 * hasn't been fully initialised and we are the only user
		 */
		ret = btrfs_init_root_free_objectid(tree_root);
		if (ret < 0) {
			handle_error = true;
			continue;
		}

		ASSERT(tree_root->free_objectid <= BTRFS_LAST_FREE_OBJECTID);

		ret = btrfs_read_roots(fs_info);
		if (ret < 0) {
			handle_error = true;
			continue;
		}

		/* All successful */
		fs_info->generation = btrfs_header_generation(tree_root->node);
		btrfs_set_last_trans_committed(fs_info, fs_info->generation);
		fs_info->last_reloc_trans = 0;

		/* Always begin writing backup roots after the one being used */
		if (backup_index < 0) {
			fs_info->backup_root_index = 0;
		} else {
			fs_info->backup_root_index = backup_index + 1;
			fs_info->backup_root_index %= BTRFS_NUM_BACKUP_ROOTS;
		}
		break;
	}

	return ret;
}

void btrfs_init_fs_info(struct btrfs_fs_info *fs_info)
{
	INIT_RADIX_TREE(&fs_info->fs_roots_radix, GFP_ATOMIC);
	INIT_RADIX_TREE(&fs_info->buffer_radix, GFP_ATOMIC);
	INIT_LIST_HEAD(&fs_info->trans_list);
	INIT_LIST_HEAD(&fs_info->dead_roots);
	INIT_LIST_HEAD(&fs_info->delayed_iputs);
	INIT_LIST_HEAD(&fs_info->delalloc_roots);
	INIT_LIST_HEAD(&fs_info->caching_block_groups);
	spin_lock_init(&fs_info->delalloc_root_lock);
	spin_lock_init(&fs_info->trans_lock);
	spin_lock_init(&fs_info->fs_roots_radix_lock);
	spin_lock_init(&fs_info->delayed_iput_lock);
	spin_lock_init(&fs_info->defrag_inodes_lock);
	spin_lock_init(&fs_info->super_lock);
	spin_lock_init(&fs_info->buffer_lock);
	spin_lock_init(&fs_info->unused_bgs_lock);
	spin_lock_init(&fs_info->treelog_bg_lock);
	spin_lock_init(&fs_info->zone_active_bgs_lock);
	spin_lock_init(&fs_info->relocation_bg_lock);
	rwlock_init(&fs_info->tree_mod_log_lock);
	rwlock_init(&fs_info->global_root_lock);
	mutex_init(&fs_info->unused_bg_unpin_mutex);
	mutex_init(&fs_info->reclaim_bgs_lock);
	mutex_init(&fs_info->reloc_mutex);
	mutex_init(&fs_info->delalloc_root_mutex);
	mutex_init(&fs_info->zoned_meta_io_lock);
	mutex_init(&fs_info->zoned_data_reloc_io_lock);
	seqlock_init(&fs_info->profiles_lock);

	btrfs_lockdep_init_map(fs_info, btrfs_trans_num_writers);
	btrfs_lockdep_init_map(fs_info, btrfs_trans_num_extwriters);
	btrfs_lockdep_init_map(fs_info, btrfs_trans_pending_ordered);
	btrfs_lockdep_init_map(fs_info, btrfs_ordered_extent);
	btrfs_state_lockdep_init_map(fs_info, btrfs_trans_commit_prep,
				     BTRFS_LOCKDEP_TRANS_COMMIT_PREP);
	btrfs_state_lockdep_init_map(fs_info, btrfs_trans_unblocked,
				     BTRFS_LOCKDEP_TRANS_UNBLOCKED);
	btrfs_state_lockdep_init_map(fs_info, btrfs_trans_super_committed,
				     BTRFS_LOCKDEP_TRANS_SUPER_COMMITTED);
	btrfs_state_lockdep_init_map(fs_info, btrfs_trans_completed,
				     BTRFS_LOCKDEP_TRANS_COMPLETED);

	INIT_LIST_HEAD(&fs_info->dirty_cowonly_roots);
	INIT_LIST_HEAD(&fs_info->space_info);
	INIT_LIST_HEAD(&fs_info->tree_mod_seq_list);
	INIT_LIST_HEAD(&fs_info->unused_bgs);
	INIT_LIST_HEAD(&fs_info->reclaim_bgs);
	INIT_LIST_HEAD(&fs_info->zone_active_bgs);
#ifdef CONFIG_BTRFS_DEBUG
	INIT_LIST_HEAD(&fs_info->allocated_roots);
	INIT_LIST_HEAD(&fs_info->allocated_ebs);
	spin_lock_init(&fs_info->eb_leak_lock);
#endif
	fs_info->mapping_tree = RB_ROOT_CACHED;
	rwlock_init(&fs_info->mapping_tree_lock);
	btrfs_init_block_rsv(&fs_info->global_block_rsv,
			     BTRFS_BLOCK_RSV_GLOBAL);
	btrfs_init_block_rsv(&fs_info->trans_block_rsv, BTRFS_BLOCK_RSV_TRANS);
	btrfs_init_block_rsv(&fs_info->chunk_block_rsv, BTRFS_BLOCK_RSV_CHUNK);
	btrfs_init_block_rsv(&fs_info->empty_block_rsv, BTRFS_BLOCK_RSV_EMPTY);
	btrfs_init_block_rsv(&fs_info->delayed_block_rsv,
			     BTRFS_BLOCK_RSV_DELOPS);
	btrfs_init_block_rsv(&fs_info->delayed_refs_rsv,
			     BTRFS_BLOCK_RSV_DELREFS);

	atomic_set(&fs_info->async_delalloc_pages, 0);
	atomic_set(&fs_info->defrag_running, 0);
	atomic_set(&fs_info->nr_delayed_iputs, 0);
	atomic64_set(&fs_info->tree_mod_seq, 0);
	fs_info->global_root_tree = RB_ROOT;
	fs_info->max_inline = BTRFS_DEFAULT_MAX_INLINE;
	fs_info->metadata_ratio = 0;
	fs_info->defrag_inodes = RB_ROOT;
	atomic64_set(&fs_info->free_chunk_space, 0);
	fs_info->tree_mod_log = RB_ROOT;
	fs_info->commit_interval = BTRFS_DEFAULT_COMMIT_INTERVAL;
	btrfs_init_ref_verify(fs_info);

	fs_info->thread_pool_size = min_t(unsigned long,
					  num_online_cpus() + 2, 8);

	INIT_LIST_HEAD(&fs_info->ordered_roots);
	spin_lock_init(&fs_info->ordered_root_lock);

	btrfs_init_scrub(fs_info);
	btrfs_init_balance(fs_info);
	btrfs_init_async_reclaim_work(fs_info);

	rwlock_init(&fs_info->block_group_cache_lock);
	fs_info->block_group_cache_tree = RB_ROOT_CACHED;

	extent_io_tree_init(fs_info, &fs_info->excluded_extents,
			    IO_TREE_FS_EXCLUDED_EXTENTS);

	mutex_init(&fs_info->ordered_operations_mutex);
	mutex_init(&fs_info->tree_log_mutex);
	mutex_init(&fs_info->chunk_mutex);
	mutex_init(&fs_info->transaction_kthread_mutex);
	mutex_init(&fs_info->cleaner_mutex);
	mutex_init(&fs_info->ro_block_group_mutex);
	init_rwsem(&fs_info->commit_root_sem);
	init_rwsem(&fs_info->cleanup_work_sem);
	init_rwsem(&fs_info->subvol_sem);
	sema_init(&fs_info->uuid_tree_rescan_sem, 1);

	btrfs_init_dev_replace_locks(fs_info);
	btrfs_init_qgroup(fs_info);
	btrfs_discard_init(fs_info);

	btrfs_init_free_cluster(&fs_info->meta_alloc_cluster);
	btrfs_init_free_cluster(&fs_info->data_alloc_cluster);

	init_waitqueue_head(&fs_info->transaction_throttle);
	init_waitqueue_head(&fs_info->transaction_wait);
	init_waitqueue_head(&fs_info->transaction_blocked_wait);
	init_waitqueue_head(&fs_info->async_submit_wait);
	init_waitqueue_head(&fs_info->delayed_iputs_wait);

	/* Usable values until the real ones are cached from the superblock */
	fs_info->nodesize = 4096;
	fs_info->sectorsize = 4096;
	fs_info->sectorsize_bits = ilog2(4096);
	fs_info->stripesize = 4096;

	/* Default compress algorithm when user does -o compress */
	fs_info->compress_type = BTRFS_COMPRESS_ZLIB;

	fs_info->max_extent_size = BTRFS_MAX_EXTENT_SIZE;

	spin_lock_init(&fs_info->swapfile_pins_lock);
	fs_info->swapfile_pins = RB_ROOT;

	fs_info->bg_reclaim_threshold = BTRFS_DEFAULT_RECLAIM_THRESH;
	INIT_WORK(&fs_info->reclaim_bgs_work, btrfs_reclaim_bgs_work);
}

static int init_mount_fs_info(struct btrfs_fs_info *fs_info, struct super_block *sb)
{
	int ret;

	fs_info->sb = sb;
	/* Temporary fixed values for block size until we read the superblock. */
	sb->s_blocksize = BTRFS_BDEV_BLOCKSIZE;
	sb->s_blocksize_bits = blksize_bits(BTRFS_BDEV_BLOCKSIZE);

	ret = percpu_counter_init(&fs_info->ordered_bytes, 0, GFP_KERNEL);
	if (ret)
		return ret;

	ret = percpu_counter_init(&fs_info->evictable_extent_maps, 0, GFP_KERNEL);
	if (ret)
		return ret;

	spin_lock_init(&fs_info->extent_map_shrinker_lock);

	ret = percpu_counter_init(&fs_info->dirty_metadata_bytes, 0, GFP_KERNEL);
	if (ret)
		return ret;

	fs_info->dirty_metadata_batch = PAGE_SIZE *
					(1 + ilog2(nr_cpu_ids));

	ret = percpu_counter_init(&fs_info->delalloc_bytes, 0, GFP_KERNEL);
	if (ret)
		return ret;

	ret = percpu_counter_init(&fs_info->dev_replace.bio_counter, 0,
			GFP_KERNEL);
	if (ret)
		return ret;

	fs_info->delayed_root = kmalloc(sizeof(struct btrfs_delayed_root),
					GFP_KERNEL);
	if (!fs_info->delayed_root)
		return -ENOMEM;
	btrfs_init_delayed_root(fs_info->delayed_root);

	if (sb_rdonly(sb))
		set_bit(BTRFS_FS_STATE_RO, &fs_info->fs_state);

	return btrfs_alloc_stripe_hash_table(fs_info);
}

static int btrfs_uuid_rescan_kthread(void *data)
{
	struct btrfs_fs_info *fs_info = data;
	int ret;

	/*
	 * 1st step is to iterate through the existing UUID tree and
	 * to delete all entries that contain outdated data.
	 * 2nd step is to add all missing entries to the UUID tree.
	 */
	ret = btrfs_uuid_tree_iterate(fs_info);
	if (ret < 0) {
		if (ret != -EINTR)
			btrfs_warn(fs_info, "iterating uuid_tree failed %d",
				   ret);
		up(&fs_info->uuid_tree_rescan_sem);
		return ret;
	}
	return btrfs_uuid_scan_kthread(data);
}

static int btrfs_check_uuid_tree(struct btrfs_fs_info *fs_info)
{
	struct task_struct *task;

	down(&fs_info->uuid_tree_rescan_sem);
	task = kthread_run(btrfs_uuid_rescan_kthread, fs_info, "btrfs-uuid");
	if (IS_ERR(task)) {
		/* fs_info->update_uuid_tree_gen remains 0 in all error case */
		btrfs_warn(fs_info, "failed to start uuid_rescan task");
		up(&fs_info->uuid_tree_rescan_sem);
		return PTR_ERR(task);
	}

	return 0;
}

static int btrfs_cleanup_fs_roots(struct btrfs_fs_info *fs_info)
{
	u64 root_objectid = 0;
	struct btrfs_root *gang[8];
	int i = 0;
	int err = 0;
	unsigned int ret = 0;

	while (1) {
		spin_lock(&fs_info->fs_roots_radix_lock);
		ret = radix_tree_gang_lookup(&fs_info->fs_roots_radix,
					     (void **)gang, root_objectid,
					     ARRAY_SIZE(gang));
		if (!ret) {
			spin_unlock(&fs_info->fs_roots_radix_lock);
			break;
		}
<<<<<<< HEAD
		root_objectid = gang[ret - 1]->root_key.objectid + 1;
=======
		root_objectid = btrfs_root_id(gang[ret - 1]) + 1;
>>>>>>> 0c383648

		for (i = 0; i < ret; i++) {
			/* Avoid to grab roots in dead_roots. */
			if (btrfs_root_refs(&gang[i]->root_item) == 0) {
				gang[i] = NULL;
				continue;
			}
			/* Grab all the search result for later use. */
			gang[i] = btrfs_grab_root(gang[i]);
		}
		spin_unlock(&fs_info->fs_roots_radix_lock);

		for (i = 0; i < ret; i++) {
			if (!gang[i])
				continue;
<<<<<<< HEAD
			root_objectid = gang[i]->root_key.objectid;
=======
			root_objectid = btrfs_root_id(gang[i]);
>>>>>>> 0c383648
			err = btrfs_orphan_cleanup(gang[i]);
			if (err)
				goto out;
			btrfs_put_root(gang[i]);
		}
		root_objectid++;
	}
out:
	/* Release the uncleaned roots due to error. */
	for (; i < ret; i++) {
		if (gang[i])
			btrfs_put_root(gang[i]);
	}
	return err;
}

/*
 * Mounting logic specific to read-write file systems. Shared by open_ctree
 * and btrfs_remount when remounting from read-only to read-write.
 */
int btrfs_start_pre_rw_mount(struct btrfs_fs_info *fs_info)
{
	int ret;
	const bool cache_opt = btrfs_test_opt(fs_info, SPACE_CACHE);
	bool rebuild_free_space_tree = false;

	if (btrfs_test_opt(fs_info, CLEAR_CACHE) &&
	    btrfs_fs_compat_ro(fs_info, FREE_SPACE_TREE)) {
		if (btrfs_fs_incompat(fs_info, EXTENT_TREE_V2))
			btrfs_warn(fs_info,
				   "'clear_cache' option is ignored with extent tree v2");
		else
			rebuild_free_space_tree = true;
	} else if (btrfs_fs_compat_ro(fs_info, FREE_SPACE_TREE) &&
		   !btrfs_fs_compat_ro(fs_info, FREE_SPACE_TREE_VALID)) {
		btrfs_warn(fs_info, "free space tree is invalid");
		rebuild_free_space_tree = true;
	}

	if (rebuild_free_space_tree) {
		btrfs_info(fs_info, "rebuilding free space tree");
		ret = btrfs_rebuild_free_space_tree(fs_info);
		if (ret) {
			btrfs_warn(fs_info,
				   "failed to rebuild free space tree: %d", ret);
			goto out;
		}
	}

	if (btrfs_fs_compat_ro(fs_info, FREE_SPACE_TREE) &&
	    !btrfs_test_opt(fs_info, FREE_SPACE_TREE)) {
		btrfs_info(fs_info, "disabling free space tree");
		ret = btrfs_delete_free_space_tree(fs_info);
		if (ret) {
			btrfs_warn(fs_info,
				   "failed to disable free space tree: %d", ret);
			goto out;
		}
	}

	/*
	 * btrfs_find_orphan_roots() is responsible for finding all the dead
	 * roots (with 0 refs), flag them with BTRFS_ROOT_DEAD_TREE and load
	 * them into the fs_info->fs_roots_radix tree. This must be done before
	 * calling btrfs_orphan_cleanup() on the tree root. If we don't do it
	 * first, then btrfs_orphan_cleanup() will delete a dead root's orphan
	 * item before the root's tree is deleted - this means that if we unmount
	 * or crash before the deletion completes, on the next mount we will not
	 * delete what remains of the tree because the orphan item does not
	 * exists anymore, which is what tells us we have a pending deletion.
	 */
	ret = btrfs_find_orphan_roots(fs_info);
	if (ret)
		goto out;

	ret = btrfs_cleanup_fs_roots(fs_info);
	if (ret)
		goto out;

	down_read(&fs_info->cleanup_work_sem);
	if ((ret = btrfs_orphan_cleanup(fs_info->fs_root)) ||
	    (ret = btrfs_orphan_cleanup(fs_info->tree_root))) {
		up_read(&fs_info->cleanup_work_sem);
		goto out;
	}
	up_read(&fs_info->cleanup_work_sem);

	mutex_lock(&fs_info->cleaner_mutex);
	ret = btrfs_recover_relocation(fs_info);
	mutex_unlock(&fs_info->cleaner_mutex);
	if (ret < 0) {
		btrfs_warn(fs_info, "failed to recover relocation: %d", ret);
		goto out;
	}

	if (btrfs_test_opt(fs_info, FREE_SPACE_TREE) &&
	    !btrfs_fs_compat_ro(fs_info, FREE_SPACE_TREE)) {
		btrfs_info(fs_info, "creating free space tree");
		ret = btrfs_create_free_space_tree(fs_info);
		if (ret) {
			btrfs_warn(fs_info,
				"failed to create free space tree: %d", ret);
			goto out;
		}
	}

	if (cache_opt != btrfs_free_space_cache_v1_active(fs_info)) {
		ret = btrfs_set_free_space_cache_v1_active(fs_info, cache_opt);
		if (ret)
			goto out;
	}

	ret = btrfs_resume_balance_async(fs_info);
	if (ret)
		goto out;

	ret = btrfs_resume_dev_replace_async(fs_info);
	if (ret) {
		btrfs_warn(fs_info, "failed to resume dev_replace");
		goto out;
	}

	btrfs_qgroup_rescan_resume(fs_info);

	if (!fs_info->uuid_root) {
		btrfs_info(fs_info, "creating UUID tree");
		ret = btrfs_create_uuid_tree(fs_info);
		if (ret) {
			btrfs_warn(fs_info,
				   "failed to create the UUID tree %d", ret);
			goto out;
		}
	}

out:
	return ret;
}

/*
 * Do various sanity and dependency checks of different features.
 *
 * @is_rw_mount:	If the mount is read-write.
 *
 * This is the place for less strict checks (like for subpage or artificial
 * feature dependencies).
 *
 * For strict checks or possible corruption detection, see
 * btrfs_validate_super().
 *
 * This should be called after btrfs_parse_options(), as some mount options
 * (space cache related) can modify on-disk format like free space tree and
 * screw up certain feature dependencies.
 */
int btrfs_check_features(struct btrfs_fs_info *fs_info, bool is_rw_mount)
{
	struct btrfs_super_block *disk_super = fs_info->super_copy;
	u64 incompat = btrfs_super_incompat_flags(disk_super);
	const u64 compat_ro = btrfs_super_compat_ro_flags(disk_super);
	const u64 compat_ro_unsupp = (compat_ro & ~BTRFS_FEATURE_COMPAT_RO_SUPP);

	if (incompat & ~BTRFS_FEATURE_INCOMPAT_SUPP) {
		btrfs_err(fs_info,
		"cannot mount because of unknown incompat features (0x%llx)",
		    incompat);
		return -EINVAL;
	}

	/* Runtime limitation for mixed block groups. */
	if ((incompat & BTRFS_FEATURE_INCOMPAT_MIXED_GROUPS) &&
	    (fs_info->sectorsize != fs_info->nodesize)) {
		btrfs_err(fs_info,
"unequal nodesize/sectorsize (%u != %u) are not allowed for mixed block groups",
			fs_info->nodesize, fs_info->sectorsize);
		return -EINVAL;
	}

	/* Mixed backref is an always-enabled feature. */
	incompat |= BTRFS_FEATURE_INCOMPAT_MIXED_BACKREF;

	/* Set compression related flags just in case. */
	if (fs_info->compress_type == BTRFS_COMPRESS_LZO)
		incompat |= BTRFS_FEATURE_INCOMPAT_COMPRESS_LZO;
	else if (fs_info->compress_type == BTRFS_COMPRESS_ZSTD)
		incompat |= BTRFS_FEATURE_INCOMPAT_COMPRESS_ZSTD;

	/*
	 * An ancient flag, which should really be marked deprecated.
	 * Such runtime limitation doesn't really need a incompat flag.
	 */
	if (btrfs_super_nodesize(disk_super) > PAGE_SIZE)
		incompat |= BTRFS_FEATURE_INCOMPAT_BIG_METADATA;

	if (compat_ro_unsupp && is_rw_mount) {
		btrfs_err(fs_info,
	"cannot mount read-write because of unknown compat_ro features (0x%llx)",
		       compat_ro);
		return -EINVAL;
	}

	/*
	 * We have unsupported RO compat features, although RO mounted, we
	 * should not cause any metadata writes, including log replay.
	 * Or we could screw up whatever the new feature requires.
	 */
	if (compat_ro_unsupp && btrfs_super_log_root(disk_super) &&
	    !btrfs_test_opt(fs_info, NOLOGREPLAY)) {
		btrfs_err(fs_info,
"cannot replay dirty log with unsupported compat_ro features (0x%llx), try rescue=nologreplay",
			  compat_ro);
		return -EINVAL;
	}

	/*
	 * Artificial limitations for block group tree, to force
	 * block-group-tree to rely on no-holes and free-space-tree.
	 */
	if (btrfs_fs_compat_ro(fs_info, BLOCK_GROUP_TREE) &&
	    (!btrfs_fs_incompat(fs_info, NO_HOLES) ||
	     !btrfs_test_opt(fs_info, FREE_SPACE_TREE))) {
		btrfs_err(fs_info,
"block-group-tree feature requires no-holes and free-space-tree features");
		return -EINVAL;
	}

	/*
	 * Subpage runtime limitation on v1 cache.
	 *
	 * V1 space cache still has some hard codeed PAGE_SIZE usage, while
	 * we're already defaulting to v2 cache, no need to bother v1 as it's
	 * going to be deprecated anyway.
	 */
	if (fs_info->sectorsize < PAGE_SIZE && btrfs_test_opt(fs_info, SPACE_CACHE)) {
		btrfs_warn(fs_info,
	"v1 space cache is not supported for page size %lu with sectorsize %u",
			   PAGE_SIZE, fs_info->sectorsize);
		return -EINVAL;
	}

	/* This can be called by remount, we need to protect the super block. */
	spin_lock(&fs_info->super_lock);
	btrfs_set_super_incompat_flags(disk_super, incompat);
	spin_unlock(&fs_info->super_lock);

	return 0;
}

int __cold open_ctree(struct super_block *sb, struct btrfs_fs_devices *fs_devices,
		      char *options)
{
	u32 sectorsize;
	u32 nodesize;
	u32 stripesize;
	u64 generation;
	u16 csum_type;
	struct btrfs_super_block *disk_super;
	struct btrfs_fs_info *fs_info = btrfs_sb(sb);
	struct btrfs_root *tree_root;
	struct btrfs_root *chunk_root;
	int ret;
	int level;

	ret = init_mount_fs_info(fs_info, sb);
	if (ret)
		goto fail;

	/* These need to be init'ed before we start creating inodes and such. */
	tree_root = btrfs_alloc_root(fs_info, BTRFS_ROOT_TREE_OBJECTID,
				     GFP_KERNEL);
	fs_info->tree_root = tree_root;
	chunk_root = btrfs_alloc_root(fs_info, BTRFS_CHUNK_TREE_OBJECTID,
				      GFP_KERNEL);
	fs_info->chunk_root = chunk_root;
	if (!tree_root || !chunk_root) {
		ret = -ENOMEM;
		goto fail;
	}

	ret = btrfs_init_btree_inode(sb);
	if (ret)
		goto fail;

	invalidate_bdev(fs_devices->latest_dev->bdev);

	/*
	 * Read super block and check the signature bytes only
	 */
	disk_super = btrfs_read_dev_super(fs_devices->latest_dev->bdev);
	if (IS_ERR(disk_super)) {
		ret = PTR_ERR(disk_super);
		goto fail_alloc;
	}

	btrfs_info(fs_info, "first mount of filesystem %pU", disk_super->fsid);
	/*
	 * Verify the type first, if that or the checksum value are
	 * corrupted, we'll find out
	 */
	csum_type = btrfs_super_csum_type(disk_super);
	if (!btrfs_supported_super_csum(csum_type)) {
		btrfs_err(fs_info, "unsupported checksum algorithm: %u",
			  csum_type);
		ret = -EINVAL;
		btrfs_release_disk_super(disk_super);
		goto fail_alloc;
	}

	fs_info->csum_size = btrfs_super_csum_size(disk_super);

	ret = btrfs_init_csum_hash(fs_info, csum_type);
	if (ret) {
		btrfs_release_disk_super(disk_super);
		goto fail_alloc;
	}

	/*
	 * We want to check superblock checksum, the type is stored inside.
	 * Pass the whole disk block of size BTRFS_SUPER_INFO_SIZE (4k).
	 */
	if (btrfs_check_super_csum(fs_info, disk_super)) {
		btrfs_err(fs_info, "superblock checksum mismatch");
		ret = -EINVAL;
		btrfs_release_disk_super(disk_super);
		goto fail_alloc;
	}

	/*
	 * super_copy is zeroed at allocation time and we never touch the
	 * following bytes up to INFO_SIZE, the checksum is calculated from
	 * the whole block of INFO_SIZE
	 */
	memcpy(fs_info->super_copy, disk_super, sizeof(*fs_info->super_copy));
	btrfs_release_disk_super(disk_super);

	disk_super = fs_info->super_copy;

	memcpy(fs_info->super_for_commit, fs_info->super_copy,
	       sizeof(*fs_info->super_for_commit));

	ret = btrfs_validate_mount_super(fs_info);
	if (ret) {
		btrfs_err(fs_info, "superblock contains fatal errors");
		ret = -EINVAL;
		goto fail_alloc;
	}

	if (!btrfs_super_root(disk_super)) {
		btrfs_err(fs_info, "invalid superblock tree root bytenr");
		ret = -EINVAL;
		goto fail_alloc;
	}

	/* check FS state, whether FS is broken. */
	if (btrfs_super_flags(disk_super) & BTRFS_SUPER_FLAG_ERROR)
		WRITE_ONCE(fs_info->fs_error, -EUCLEAN);

	/* Set up fs_info before parsing mount options */
	nodesize = btrfs_super_nodesize(disk_super);
	sectorsize = btrfs_super_sectorsize(disk_super);
	stripesize = sectorsize;
	fs_info->dirty_metadata_batch = nodesize * (1 + ilog2(nr_cpu_ids));
	fs_info->delalloc_batch = sectorsize * 512 * (1 + ilog2(nr_cpu_ids));

	fs_info->nodesize = nodesize;
	fs_info->sectorsize = sectorsize;
	fs_info->sectorsize_bits = ilog2(sectorsize);
	fs_info->csums_per_leaf = BTRFS_MAX_ITEM_SIZE(fs_info) / fs_info->csum_size;
	fs_info->stripesize = stripesize;

	/*
	 * Handle the space caching options appropriately now that we have the
	 * super block loaded and validated.
	 */
	btrfs_set_free_space_cache_settings(fs_info);

	if (!btrfs_check_options(fs_info, &fs_info->mount_opt, sb->s_flags)) {
		ret = -EINVAL;
		goto fail_alloc;
	}

	ret = btrfs_check_features(fs_info, !sb_rdonly(sb));
	if (ret < 0)
		goto fail_alloc;

	/*
	 * At this point our mount options are validated, if we set ->max_inline
	 * to something non-standard make sure we truncate it to sectorsize.
	 */
	fs_info->max_inline = min_t(u64, fs_info->max_inline, fs_info->sectorsize);

	if (sectorsize < PAGE_SIZE) {
		struct btrfs_subpage_info *subpage_info;

		btrfs_warn(fs_info,
		"read-write for sector size %u with page size %lu is experimental",
			   sectorsize, PAGE_SIZE);
		subpage_info = kzalloc(sizeof(*subpage_info), GFP_KERNEL);
		if (!subpage_info) {
			ret = -ENOMEM;
			goto fail_alloc;
		}
		btrfs_init_subpage_info(subpage_info, sectorsize);
		fs_info->subpage_info = subpage_info;
	}

	ret = btrfs_init_workqueues(fs_info);
	if (ret)
		goto fail_sb_buffer;

	sb->s_bdi->ra_pages *= btrfs_super_num_devices(disk_super);
	sb->s_bdi->ra_pages = max(sb->s_bdi->ra_pages, SZ_4M / PAGE_SIZE);

	/* Update the values for the current filesystem. */
	sb->s_blocksize = sectorsize;
	sb->s_blocksize_bits = blksize_bits(sectorsize);
	memcpy(&sb->s_uuid, fs_info->fs_devices->fsid, BTRFS_FSID_SIZE);

	mutex_lock(&fs_info->chunk_mutex);
	ret = btrfs_read_sys_array(fs_info);
	mutex_unlock(&fs_info->chunk_mutex);
	if (ret) {
		btrfs_err(fs_info, "failed to read the system array: %d", ret);
		goto fail_sb_buffer;
	}

	generation = btrfs_super_chunk_root_generation(disk_super);
	level = btrfs_super_chunk_root_level(disk_super);
	ret = load_super_root(chunk_root, btrfs_super_chunk_root(disk_super),
			      generation, level);
	if (ret) {
		btrfs_err(fs_info, "failed to read chunk root");
		goto fail_tree_roots;
	}

	read_extent_buffer(chunk_root->node, fs_info->chunk_tree_uuid,
			   offsetof(struct btrfs_header, chunk_tree_uuid),
			   BTRFS_UUID_SIZE);

	ret = btrfs_read_chunk_tree(fs_info);
	if (ret) {
		btrfs_err(fs_info, "failed to read chunk tree: %d", ret);
		goto fail_tree_roots;
	}

	/*
	 * At this point we know all the devices that make this filesystem,
	 * including the seed devices but we don't know yet if the replace
	 * target is required. So free devices that are not part of this
	 * filesystem but skip the replace target device which is checked
	 * below in btrfs_init_dev_replace().
	 */
	btrfs_free_extra_devids(fs_devices);
	if (!fs_devices->latest_dev->bdev) {
		btrfs_err(fs_info, "failed to read devices");
		ret = -EIO;
		goto fail_tree_roots;
	}

	ret = init_tree_roots(fs_info);
	if (ret)
		goto fail_tree_roots;

	/*
	 * Get zone type information of zoned block devices. This will also
	 * handle emulation of a zoned filesystem if a regular device has the
	 * zoned incompat feature flag set.
	 */
	ret = btrfs_get_dev_zone_info_all_devices(fs_info);
	if (ret) {
		btrfs_err(fs_info,
			  "zoned: failed to read device zone info: %d", ret);
		goto fail_block_groups;
	}

	/*
	 * If we have a uuid root and we're not being told to rescan we need to
	 * check the generation here so we can set the
	 * BTRFS_FS_UPDATE_UUID_TREE_GEN bit.  Otherwise we could commit the
	 * transaction during a balance or the log replay without updating the
	 * uuid generation, and then if we crash we would rescan the uuid tree,
	 * even though it was perfectly fine.
	 */
	if (fs_info->uuid_root && !btrfs_test_opt(fs_info, RESCAN_UUID_TREE) &&
	    fs_info->generation == btrfs_super_uuid_tree_generation(disk_super))
		set_bit(BTRFS_FS_UPDATE_UUID_TREE_GEN, &fs_info->flags);

	ret = btrfs_verify_dev_extents(fs_info);
	if (ret) {
		btrfs_err(fs_info,
			  "failed to verify dev extents against chunks: %d",
			  ret);
		goto fail_block_groups;
	}
	ret = btrfs_recover_balance(fs_info);
	if (ret) {
		btrfs_err(fs_info, "failed to recover balance: %d", ret);
		goto fail_block_groups;
	}

	ret = btrfs_init_dev_stats(fs_info);
	if (ret) {
		btrfs_err(fs_info, "failed to init dev_stats: %d", ret);
		goto fail_block_groups;
	}

	ret = btrfs_init_dev_replace(fs_info);
	if (ret) {
		btrfs_err(fs_info, "failed to init dev_replace: %d", ret);
		goto fail_block_groups;
	}

	ret = btrfs_check_zoned_mode(fs_info);
	if (ret) {
		btrfs_err(fs_info, "failed to initialize zoned mode: %d",
			  ret);
		goto fail_block_groups;
	}

	ret = btrfs_sysfs_add_fsid(fs_devices);
	if (ret) {
		btrfs_err(fs_info, "failed to init sysfs fsid interface: %d",
				ret);
		goto fail_block_groups;
	}

	ret = btrfs_sysfs_add_mounted(fs_info);
	if (ret) {
		btrfs_err(fs_info, "failed to init sysfs interface: %d", ret);
		goto fail_fsdev_sysfs;
	}

	ret = btrfs_init_space_info(fs_info);
	if (ret) {
		btrfs_err(fs_info, "failed to initialize space info: %d", ret);
		goto fail_sysfs;
	}

	ret = btrfs_read_block_groups(fs_info);
	if (ret) {
		btrfs_err(fs_info, "failed to read block groups: %d", ret);
		goto fail_sysfs;
	}

	btrfs_free_zone_cache(fs_info);

	btrfs_check_active_zone_reservation(fs_info);

	if (!sb_rdonly(sb) && fs_info->fs_devices->missing_devices &&
	    !btrfs_check_rw_degradable(fs_info, NULL)) {
		btrfs_warn(fs_info,
		"writable mount is not allowed due to too many missing devices");
		ret = -EINVAL;
		goto fail_sysfs;
	}

	fs_info->cleaner_kthread = kthread_run(cleaner_kthread, fs_info,
					       "btrfs-cleaner");
	if (IS_ERR(fs_info->cleaner_kthread)) {
		ret = PTR_ERR(fs_info->cleaner_kthread);
		goto fail_sysfs;
	}

	fs_info->transaction_kthread = kthread_run(transaction_kthread,
						   tree_root,
						   "btrfs-transaction");
	if (IS_ERR(fs_info->transaction_kthread)) {
		ret = PTR_ERR(fs_info->transaction_kthread);
		goto fail_cleaner;
	}

	ret = btrfs_read_qgroup_config(fs_info);
	if (ret)
		goto fail_trans_kthread;

	if (btrfs_build_ref_tree(fs_info))
		btrfs_err(fs_info, "couldn't build ref tree");

	/* do not make disk changes in broken FS or nologreplay is given */
	if (btrfs_super_log_root(disk_super) != 0 &&
	    !btrfs_test_opt(fs_info, NOLOGREPLAY)) {
		btrfs_info(fs_info, "start tree-log replay");
		ret = btrfs_replay_log(fs_info, fs_devices);
		if (ret)
			goto fail_qgroup;
	}

	fs_info->fs_root = btrfs_get_fs_root(fs_info, BTRFS_FS_TREE_OBJECTID, true);
	if (IS_ERR(fs_info->fs_root)) {
		ret = PTR_ERR(fs_info->fs_root);
		btrfs_warn(fs_info, "failed to read fs tree: %d", ret);
		fs_info->fs_root = NULL;
		goto fail_qgroup;
	}

	if (sb_rdonly(sb))
		return 0;

	ret = btrfs_start_pre_rw_mount(fs_info);
	if (ret) {
		close_ctree(fs_info);
		return ret;
	}
	btrfs_discard_resume(fs_info);

	if (fs_info->uuid_root &&
	    (btrfs_test_opt(fs_info, RESCAN_UUID_TREE) ||
	     fs_info->generation != btrfs_super_uuid_tree_generation(disk_super))) {
		btrfs_info(fs_info, "checking UUID tree");
		ret = btrfs_check_uuid_tree(fs_info);
		if (ret) {
			btrfs_warn(fs_info,
				"failed to check the UUID tree: %d", ret);
			close_ctree(fs_info);
			return ret;
		}
	}

	set_bit(BTRFS_FS_OPEN, &fs_info->flags);

	/* Kick the cleaner thread so it'll start deleting snapshots. */
	if (test_bit(BTRFS_FS_UNFINISHED_DROPS, &fs_info->flags))
		wake_up_process(fs_info->cleaner_kthread);

	return 0;

fail_qgroup:
	btrfs_free_qgroup_config(fs_info);
fail_trans_kthread:
	kthread_stop(fs_info->transaction_kthread);
	btrfs_cleanup_transaction(fs_info);
	btrfs_free_fs_roots(fs_info);
fail_cleaner:
	kthread_stop(fs_info->cleaner_kthread);

	/*
	 * make sure we're done with the btree inode before we stop our
	 * kthreads
	 */
	filemap_write_and_wait(fs_info->btree_inode->i_mapping);

fail_sysfs:
	btrfs_sysfs_remove_mounted(fs_info);

fail_fsdev_sysfs:
	btrfs_sysfs_remove_fsid(fs_info->fs_devices);

fail_block_groups:
	btrfs_put_block_group_cache(fs_info);

fail_tree_roots:
	if (fs_info->data_reloc_root)
		btrfs_drop_and_free_fs_root(fs_info, fs_info->data_reloc_root);
	free_root_pointers(fs_info, true);
	invalidate_inode_pages2(fs_info->btree_inode->i_mapping);

fail_sb_buffer:
	btrfs_stop_all_workers(fs_info);
	btrfs_free_block_groups(fs_info);
fail_alloc:
	btrfs_mapping_tree_free(fs_info);

	iput(fs_info->btree_inode);
fail:
	btrfs_close_devices(fs_info->fs_devices);
	ASSERT(ret < 0);
	return ret;
}
ALLOW_ERROR_INJECTION(open_ctree, ERRNO);

static void btrfs_end_super_write(struct bio *bio)
{
	struct btrfs_device *device = bio->bi_private;
	struct folio_iter fi;

	bio_for_each_folio_all(fi, bio) {
		if (bio->bi_status) {
			btrfs_warn_rl_in_rcu(device->fs_info,
				"lost super block write due to IO error on %s (%d)",
				btrfs_dev_name(device),
				blk_status_to_errno(bio->bi_status));
			btrfs_dev_stat_inc_and_print(device,
						     BTRFS_DEV_STAT_WRITE_ERRS);
			/* Ensure failure if the primary sb fails. */
			if (bio->bi_opf & REQ_FUA)
				atomic_add(BTRFS_SUPER_PRIMARY_WRITE_ERROR,
					   &device->sb_write_errors);
			else
				atomic_inc(&device->sb_write_errors);
		}
		folio_unlock(fi.folio);
		folio_put(fi.folio);
	}

	bio_put(bio);
}

struct btrfs_super_block *btrfs_read_dev_one_super(struct block_device *bdev,
						   int copy_num, bool drop_cache)
{
	struct btrfs_super_block *super;
	struct page *page;
	u64 bytenr, bytenr_orig;
	struct address_space *mapping = bdev->bd_mapping;
	int ret;

	bytenr_orig = btrfs_sb_offset(copy_num);
	ret = btrfs_sb_log_location_bdev(bdev, copy_num, READ, &bytenr);
	if (ret == -ENOENT)
		return ERR_PTR(-EINVAL);
	else if (ret)
		return ERR_PTR(ret);

	if (bytenr + BTRFS_SUPER_INFO_SIZE >= bdev_nr_bytes(bdev))
		return ERR_PTR(-EINVAL);

	if (drop_cache) {
		/* This should only be called with the primary sb. */
		ASSERT(copy_num == 0);

		/*
		 * Drop the page of the primary superblock, so later read will
		 * always read from the device.
		 */
		invalidate_inode_pages2_range(mapping,
				bytenr >> PAGE_SHIFT,
				(bytenr + BTRFS_SUPER_INFO_SIZE) >> PAGE_SHIFT);
	}

	page = read_cache_page_gfp(mapping, bytenr >> PAGE_SHIFT, GFP_NOFS);
	if (IS_ERR(page))
		return ERR_CAST(page);

	super = page_address(page);
	if (btrfs_super_magic(super) != BTRFS_MAGIC) {
		btrfs_release_disk_super(super);
		return ERR_PTR(-ENODATA);
	}

	if (btrfs_super_bytenr(super) != bytenr_orig) {
		btrfs_release_disk_super(super);
		return ERR_PTR(-EINVAL);
	}

	return super;
}


struct btrfs_super_block *btrfs_read_dev_super(struct block_device *bdev)
{
	struct btrfs_super_block *super, *latest = NULL;
	int i;
	u64 transid = 0;

	/* we would like to check all the supers, but that would make
	 * a btrfs mount succeed after a mkfs from a different FS.
	 * So, we need to add a special mount option to scan for
	 * later supers, using BTRFS_SUPER_MIRROR_MAX instead
	 */
	for (i = 0; i < 1; i++) {
		super = btrfs_read_dev_one_super(bdev, i, false);
		if (IS_ERR(super))
			continue;

		if (!latest || btrfs_super_generation(super) > transid) {
			if (latest)
				btrfs_release_disk_super(super);

			latest = super;
			transid = btrfs_super_generation(super);
		}
	}

	return super;
}

/*
 * Write superblock @sb to the @device. Do not wait for completion, all the
 * folios we use for writing are locked.
 *
 * Write @max_mirrors copies of the superblock, where 0 means default that fit
 * the expected device size at commit time. Note that max_mirrors must be
 * same for write and wait phases.
 *
 * Return number of errors when folio is not found or submission fails.
 */
static int write_dev_supers(struct btrfs_device *device,
			    struct btrfs_super_block *sb, int max_mirrors)
{
	struct btrfs_fs_info *fs_info = device->fs_info;
	struct address_space *mapping = device->bdev->bd_mapping;
	SHASH_DESC_ON_STACK(shash, fs_info->csum_shash);
	int i;
	int ret;
	u64 bytenr, bytenr_orig;

	atomic_set(&device->sb_write_errors, 0);

	if (max_mirrors == 0)
		max_mirrors = BTRFS_SUPER_MIRROR_MAX;

	shash->tfm = fs_info->csum_shash;

	for (i = 0; i < max_mirrors; i++) {
		struct folio *folio;
		struct bio *bio;
		struct btrfs_super_block *disk_super;
		size_t offset;

		bytenr_orig = btrfs_sb_offset(i);
		ret = btrfs_sb_log_location(device, i, WRITE, &bytenr);
		if (ret == -ENOENT) {
			continue;
		} else if (ret < 0) {
			btrfs_err(device->fs_info,
				"couldn't get super block location for mirror %d",
				i);
			atomic_inc(&device->sb_write_errors);
			continue;
		}
		if (bytenr + BTRFS_SUPER_INFO_SIZE >=
		    device->commit_total_bytes)
			break;

		btrfs_set_super_bytenr(sb, bytenr_orig);

		crypto_shash_digest(shash, (const char *)sb + BTRFS_CSUM_SIZE,
				    BTRFS_SUPER_INFO_SIZE - BTRFS_CSUM_SIZE,
				    sb->csum);

		folio = __filemap_get_folio(mapping, bytenr >> PAGE_SHIFT,
					    FGP_LOCK | FGP_ACCESSED | FGP_CREAT,
					    GFP_NOFS);
		if (IS_ERR(folio)) {
			btrfs_err(device->fs_info,
			    "couldn't get super block page for bytenr %llu",
			    bytenr);
			atomic_inc(&device->sb_write_errors);
			continue;
		}
		ASSERT(folio_order(folio) == 0);

		offset = offset_in_folio(folio, bytenr);
		disk_super = folio_address(folio) + offset;
		memcpy(disk_super, sb, BTRFS_SUPER_INFO_SIZE);

		/*
		 * Directly use bios here instead of relying on the page cache
		 * to do I/O, so we don't lose the ability to do integrity
		 * checking.
		 */
		bio = bio_alloc(device->bdev, 1,
				REQ_OP_WRITE | REQ_SYNC | REQ_META | REQ_PRIO,
				GFP_NOFS);
		bio->bi_iter.bi_sector = bytenr >> SECTOR_SHIFT;
		bio->bi_private = device;
		bio->bi_end_io = btrfs_end_super_write;
		bio_add_folio_nofail(bio, folio, BTRFS_SUPER_INFO_SIZE, offset);

		/*
		 * We FUA only the first super block.  The others we allow to
		 * go down lazy and there's a short window where the on-disk
		 * copies might still contain the older version.
		 */
		if (i == 0 && !btrfs_test_opt(device->fs_info, NOBARRIER))
			bio->bi_opf |= REQ_FUA;
		submit_bio(bio);

		if (btrfs_advance_sb_log(device, i))
			atomic_inc(&device->sb_write_errors);
	}
	return atomic_read(&device->sb_write_errors) < i ? 0 : -1;
}

/*
 * Wait for write completion of superblocks done by write_dev_supers,
 * @max_mirrors same for write and wait phases.
 *
 * Return -1 if primary super block write failed or when there were no super block
 * copies written. Otherwise 0.
 */
static int wait_dev_supers(struct btrfs_device *device, int max_mirrors)
{
	int i;
	int errors = 0;
	bool primary_failed = false;
	int ret;
	u64 bytenr;

	if (max_mirrors == 0)
		max_mirrors = BTRFS_SUPER_MIRROR_MAX;

	for (i = 0; i < max_mirrors; i++) {
		struct folio *folio;

		ret = btrfs_sb_log_location(device, i, READ, &bytenr);
		if (ret == -ENOENT) {
			break;
		} else if (ret < 0) {
			errors++;
			if (i == 0)
				primary_failed = true;
			continue;
		}
		if (bytenr + BTRFS_SUPER_INFO_SIZE >=
		    device->commit_total_bytes)
			break;

		folio = filemap_get_folio(device->bdev->bd_mapping,
					  bytenr >> PAGE_SHIFT);
		/* If the folio has been removed, then we know it completed. */
		if (IS_ERR(folio))
			continue;
		ASSERT(folio_order(folio) == 0);

		/* Folio will be unlocked once the write completes. */
		folio_wait_locked(folio);
		folio_put(folio);
	}

	errors += atomic_read(&device->sb_write_errors);
	if (errors >= BTRFS_SUPER_PRIMARY_WRITE_ERROR)
		primary_failed = true;
	if (primary_failed) {
		btrfs_err(device->fs_info, "error writing primary super block to device %llu",
			  device->devid);
		return -1;
	}

	return errors < i ? 0 : -1;
}

/*
 * endio for the write_dev_flush, this will wake anyone waiting
 * for the barrier when it is done
 */
static void btrfs_end_empty_barrier(struct bio *bio)
{
	bio_uninit(bio);
	complete(bio->bi_private);
}

/*
 * Submit a flush request to the device if it supports it. Error handling is
 * done in the waiting counterpart.
 */
static void write_dev_flush(struct btrfs_device *device)
{
	struct bio *bio = &device->flush_bio;

	device->last_flush_error = BLK_STS_OK;

	bio_init(bio, device->bdev, NULL, 0,
		 REQ_OP_WRITE | REQ_SYNC | REQ_PREFLUSH);
	bio->bi_end_io = btrfs_end_empty_barrier;
	init_completion(&device->flush_wait);
	bio->bi_private = &device->flush_wait;
	submit_bio(bio);
	set_bit(BTRFS_DEV_STATE_FLUSH_SENT, &device->dev_state);
}

/*
 * If the flush bio has been submitted by write_dev_flush, wait for it.
 * Return true for any error, and false otherwise.
 */
static bool wait_dev_flush(struct btrfs_device *device)
{
	struct bio *bio = &device->flush_bio;

	if (!test_and_clear_bit(BTRFS_DEV_STATE_FLUSH_SENT, &device->dev_state))
		return false;

	wait_for_completion_io(&device->flush_wait);

	if (bio->bi_status) {
		device->last_flush_error = bio->bi_status;
		btrfs_dev_stat_inc_and_print(device, BTRFS_DEV_STAT_FLUSH_ERRS);
		return true;
	}

	return false;
}

/*
 * send an empty flush down to each device in parallel,
 * then wait for them
 */
static int barrier_all_devices(struct btrfs_fs_info *info)
{
	struct list_head *head;
	struct btrfs_device *dev;
	int errors_wait = 0;

	lockdep_assert_held(&info->fs_devices->device_list_mutex);
	/* send down all the barriers */
	head = &info->fs_devices->devices;
	list_for_each_entry(dev, head, dev_list) {
		if (test_bit(BTRFS_DEV_STATE_MISSING, &dev->dev_state))
			continue;
		if (!dev->bdev)
			continue;
		if (!test_bit(BTRFS_DEV_STATE_IN_FS_METADATA, &dev->dev_state) ||
		    !test_bit(BTRFS_DEV_STATE_WRITEABLE, &dev->dev_state))
			continue;

		write_dev_flush(dev);
	}

	/* wait for all the barriers */
	list_for_each_entry(dev, head, dev_list) {
		if (test_bit(BTRFS_DEV_STATE_MISSING, &dev->dev_state))
			continue;
		if (!dev->bdev) {
			errors_wait++;
			continue;
		}
		if (!test_bit(BTRFS_DEV_STATE_IN_FS_METADATA, &dev->dev_state) ||
		    !test_bit(BTRFS_DEV_STATE_WRITEABLE, &dev->dev_state))
			continue;

		if (wait_dev_flush(dev))
			errors_wait++;
	}

	/*
	 * Checks last_flush_error of disks in order to determine the device
	 * state.
	 */
	if (errors_wait && !btrfs_check_rw_degradable(info, NULL))
		return -EIO;

	return 0;
}

int btrfs_get_num_tolerated_disk_barrier_failures(u64 flags)
{
	int raid_type;
	int min_tolerated = INT_MAX;

	if ((flags & BTRFS_BLOCK_GROUP_PROFILE_MASK) == 0 ||
	    (flags & BTRFS_AVAIL_ALLOC_BIT_SINGLE))
		min_tolerated = min_t(int, min_tolerated,
				    btrfs_raid_array[BTRFS_RAID_SINGLE].
				    tolerated_failures);

	for (raid_type = 0; raid_type < BTRFS_NR_RAID_TYPES; raid_type++) {
		if (raid_type == BTRFS_RAID_SINGLE)
			continue;
		if (!(flags & btrfs_raid_array[raid_type].bg_flag))
			continue;
		min_tolerated = min_t(int, min_tolerated,
				    btrfs_raid_array[raid_type].
				    tolerated_failures);
	}

	if (min_tolerated == INT_MAX) {
		pr_warn("BTRFS: unknown raid flag: %llu", flags);
		min_tolerated = 0;
	}

	return min_tolerated;
}

int write_all_supers(struct btrfs_fs_info *fs_info, int max_mirrors)
{
	struct list_head *head;
	struct btrfs_device *dev;
	struct btrfs_super_block *sb;
	struct btrfs_dev_item *dev_item;
	int ret;
	int do_barriers;
	int max_errors;
	int total_errors = 0;
	u64 flags;

	do_barriers = !btrfs_test_opt(fs_info, NOBARRIER);

	/*
	 * max_mirrors == 0 indicates we're from commit_transaction,
	 * not from fsync where the tree roots in fs_info have not
	 * been consistent on disk.
	 */
	if (max_mirrors == 0)
		backup_super_roots(fs_info);

	sb = fs_info->super_for_commit;
	dev_item = &sb->dev_item;

	mutex_lock(&fs_info->fs_devices->device_list_mutex);
	head = &fs_info->fs_devices->devices;
	max_errors = btrfs_super_num_devices(fs_info->super_copy) - 1;

	if (do_barriers) {
		ret = barrier_all_devices(fs_info);
		if (ret) {
			mutex_unlock(
				&fs_info->fs_devices->device_list_mutex);
			btrfs_handle_fs_error(fs_info, ret,
					      "errors while submitting device barriers.");
			return ret;
		}
	}

	list_for_each_entry(dev, head, dev_list) {
		if (!dev->bdev) {
			total_errors++;
			continue;
		}
		if (!test_bit(BTRFS_DEV_STATE_IN_FS_METADATA, &dev->dev_state) ||
		    !test_bit(BTRFS_DEV_STATE_WRITEABLE, &dev->dev_state))
			continue;

		btrfs_set_stack_device_generation(dev_item, 0);
		btrfs_set_stack_device_type(dev_item, dev->type);
		btrfs_set_stack_device_id(dev_item, dev->devid);
		btrfs_set_stack_device_total_bytes(dev_item,
						   dev->commit_total_bytes);
		btrfs_set_stack_device_bytes_used(dev_item,
						  dev->commit_bytes_used);
		btrfs_set_stack_device_io_align(dev_item, dev->io_align);
		btrfs_set_stack_device_io_width(dev_item, dev->io_width);
		btrfs_set_stack_device_sector_size(dev_item, dev->sector_size);
		memcpy(dev_item->uuid, dev->uuid, BTRFS_UUID_SIZE);
		memcpy(dev_item->fsid, dev->fs_devices->metadata_uuid,
		       BTRFS_FSID_SIZE);

		flags = btrfs_super_flags(sb);
		btrfs_set_super_flags(sb, flags | BTRFS_HEADER_FLAG_WRITTEN);

		ret = btrfs_validate_write_super(fs_info, sb);
		if (ret < 0) {
			mutex_unlock(&fs_info->fs_devices->device_list_mutex);
			btrfs_handle_fs_error(fs_info, -EUCLEAN,
				"unexpected superblock corruption detected");
			return -EUCLEAN;
		}

		ret = write_dev_supers(dev, sb, max_mirrors);
		if (ret)
			total_errors++;
	}
	if (total_errors > max_errors) {
		btrfs_err(fs_info, "%d errors while writing supers",
			  total_errors);
		mutex_unlock(&fs_info->fs_devices->device_list_mutex);

		/* FUA is masked off if unsupported and can't be the reason */
		btrfs_handle_fs_error(fs_info, -EIO,
				      "%d errors while writing supers",
				      total_errors);
		return -EIO;
	}

	total_errors = 0;
	list_for_each_entry(dev, head, dev_list) {
		if (!dev->bdev)
			continue;
		if (!test_bit(BTRFS_DEV_STATE_IN_FS_METADATA, &dev->dev_state) ||
		    !test_bit(BTRFS_DEV_STATE_WRITEABLE, &dev->dev_state))
			continue;

		ret = wait_dev_supers(dev, max_mirrors);
		if (ret)
			total_errors++;
	}
	mutex_unlock(&fs_info->fs_devices->device_list_mutex);
	if (total_errors > max_errors) {
		btrfs_handle_fs_error(fs_info, -EIO,
				      "%d errors while writing supers",
				      total_errors);
		return -EIO;
	}
	return 0;
}

/* Drop a fs root from the radix tree and free it. */
void btrfs_drop_and_free_fs_root(struct btrfs_fs_info *fs_info,
				  struct btrfs_root *root)
{
	bool drop_ref = false;

	spin_lock(&fs_info->fs_roots_radix_lock);
	radix_tree_delete(&fs_info->fs_roots_radix,
			  (unsigned long)btrfs_root_id(root));
	if (test_and_clear_bit(BTRFS_ROOT_IN_RADIX, &root->state))
		drop_ref = true;
	spin_unlock(&fs_info->fs_roots_radix_lock);

	if (BTRFS_FS_ERROR(fs_info)) {
		ASSERT(root->log_root == NULL);
		if (root->reloc_root) {
			btrfs_put_root(root->reloc_root);
			root->reloc_root = NULL;
		}
	}

	if (drop_ref)
		btrfs_put_root(root);
}

int btrfs_commit_super(struct btrfs_fs_info *fs_info)
{
	struct btrfs_root *root = fs_info->tree_root;
	struct btrfs_trans_handle *trans;

	mutex_lock(&fs_info->cleaner_mutex);
	btrfs_run_delayed_iputs(fs_info);
	mutex_unlock(&fs_info->cleaner_mutex);
	wake_up_process(fs_info->cleaner_kthread);

	/* wait until ongoing cleanup work done */
	down_write(&fs_info->cleanup_work_sem);
	up_write(&fs_info->cleanup_work_sem);

	trans = btrfs_join_transaction(root);
	if (IS_ERR(trans))
		return PTR_ERR(trans);
	return btrfs_commit_transaction(trans);
}

static void warn_about_uncommitted_trans(struct btrfs_fs_info *fs_info)
{
	struct btrfs_transaction *trans;
	struct btrfs_transaction *tmp;
	bool found = false;

	/*
	 * This function is only called at the very end of close_ctree(),
	 * thus no other running transaction, no need to take trans_lock.
	 */
	ASSERT(test_bit(BTRFS_FS_CLOSING_DONE, &fs_info->flags));
	list_for_each_entry_safe(trans, tmp, &fs_info->trans_list, list) {
		struct extent_state *cached = NULL;
		u64 dirty_bytes = 0;
		u64 cur = 0;
		u64 found_start;
		u64 found_end;

		found = true;
		while (find_first_extent_bit(&trans->dirty_pages, cur,
			&found_start, &found_end, EXTENT_DIRTY, &cached)) {
			dirty_bytes += found_end + 1 - found_start;
			cur = found_end + 1;
		}
		btrfs_warn(fs_info,
	"transaction %llu (with %llu dirty metadata bytes) is not committed",
			   trans->transid, dirty_bytes);
		btrfs_cleanup_one_transaction(trans, fs_info);

		if (trans == fs_info->running_transaction)
			fs_info->running_transaction = NULL;
		list_del_init(&trans->list);

		btrfs_put_transaction(trans);
		trace_btrfs_transaction_commit(fs_info);
	}
	ASSERT(!found);
}

void __cold close_ctree(struct btrfs_fs_info *fs_info)
{
	int ret;

	set_bit(BTRFS_FS_CLOSING_START, &fs_info->flags);

	/*
	 * If we had UNFINISHED_DROPS we could still be processing them, so
	 * clear that bit and wake up relocation so it can stop.
	 * We must do this before stopping the block group reclaim task, because
	 * at btrfs_relocate_block_group() we wait for this bit, and after the
	 * wait we stop with -EINTR if btrfs_fs_closing() returns non-zero - we
	 * have just set BTRFS_FS_CLOSING_START, so btrfs_fs_closing() will
	 * return 1.
	 */
	btrfs_wake_unfinished_drop(fs_info);

	/*
	 * We may have the reclaim task running and relocating a data block group,
	 * in which case it may create delayed iputs. So stop it before we park
	 * the cleaner kthread otherwise we can get new delayed iputs after
	 * parking the cleaner, and that can make the async reclaim task to hang
	 * if it's waiting for delayed iputs to complete, since the cleaner is
	 * parked and can not run delayed iputs - this will make us hang when
	 * trying to stop the async reclaim task.
	 */
	cancel_work_sync(&fs_info->reclaim_bgs_work);
	/*
	 * We don't want the cleaner to start new transactions, add more delayed
	 * iputs, etc. while we're closing. We can't use kthread_stop() yet
	 * because that frees the task_struct, and the transaction kthread might
	 * still try to wake up the cleaner.
	 */
	kthread_park(fs_info->cleaner_kthread);

	/* wait for the qgroup rescan worker to stop */
	btrfs_qgroup_wait_for_completion(fs_info, false);

	/* wait for the uuid_scan task to finish */
	down(&fs_info->uuid_tree_rescan_sem);
	/* avoid complains from lockdep et al., set sem back to initial state */
	up(&fs_info->uuid_tree_rescan_sem);

	/* pause restriper - we want to resume on mount */
	btrfs_pause_balance(fs_info);

	btrfs_dev_replace_suspend_for_unmount(fs_info);

	btrfs_scrub_cancel(fs_info);

	/* wait for any defraggers to finish */
	wait_event(fs_info->transaction_wait,
		   (atomic_read(&fs_info->defrag_running) == 0));

	/* clear out the rbtree of defraggable inodes */
	btrfs_cleanup_defrag_inodes(fs_info);

	/*
	 * After we parked the cleaner kthread, ordered extents may have
	 * completed and created new delayed iputs. If one of the async reclaim
	 * tasks is running and in the RUN_DELAYED_IPUTS flush state, then we
	 * can hang forever trying to stop it, because if a delayed iput is
	 * added after it ran btrfs_run_delayed_iputs() and before it called
	 * btrfs_wait_on_delayed_iputs(), it will hang forever since there is
	 * no one else to run iputs.
	 *
	 * So wait for all ongoing ordered extents to complete and then run
	 * delayed iputs. This works because once we reach this point no one
	 * can either create new ordered extents nor create delayed iputs
	 * through some other means.
	 *
	 * Also note that btrfs_wait_ordered_roots() is not safe here, because
	 * it waits for BTRFS_ORDERED_COMPLETE to be set on an ordered extent,
	 * but the delayed iput for the respective inode is made only when doing
	 * the final btrfs_put_ordered_extent() (which must happen at
	 * btrfs_finish_ordered_io() when we are unmounting).
	 */
	btrfs_flush_workqueue(fs_info->endio_write_workers);
	/* Ordered extents for free space inodes. */
	btrfs_flush_workqueue(fs_info->endio_freespace_worker);
	btrfs_run_delayed_iputs(fs_info);

	cancel_work_sync(&fs_info->async_reclaim_work);
	cancel_work_sync(&fs_info->async_data_reclaim_work);
	cancel_work_sync(&fs_info->preempt_reclaim_work);

	/* Cancel or finish ongoing discard work */
	btrfs_discard_cleanup(fs_info);

	if (!sb_rdonly(fs_info->sb)) {
		/*
		 * The cleaner kthread is stopped, so do one final pass over
		 * unused block groups.
		 */
		btrfs_delete_unused_bgs(fs_info);

		/*
		 * There might be existing delayed inode workers still running
		 * and holding an empty delayed inode item. We must wait for
		 * them to complete first because they can create a transaction.
		 * This happens when someone calls btrfs_balance_delayed_items()
		 * and then a transaction commit runs the same delayed nodes
		 * before any delayed worker has done something with the nodes.
		 * We must wait for any worker here and not at transaction
		 * commit time since that could cause a deadlock.
		 * This is a very rare case.
		 */
		btrfs_flush_workqueue(fs_info->delayed_workers);

		ret = btrfs_commit_super(fs_info);
		if (ret)
			btrfs_err(fs_info, "commit super ret %d", ret);
	}

	if (BTRFS_FS_ERROR(fs_info))
		btrfs_error_commit_super(fs_info);

	kthread_stop(fs_info->transaction_kthread);
	kthread_stop(fs_info->cleaner_kthread);

	ASSERT(list_empty(&fs_info->delayed_iputs));
	set_bit(BTRFS_FS_CLOSING_DONE, &fs_info->flags);

	if (btrfs_check_quota_leak(fs_info)) {
		WARN_ON(IS_ENABLED(CONFIG_BTRFS_DEBUG));
		btrfs_err(fs_info, "qgroup reserved space leaked");
	}

	btrfs_free_qgroup_config(fs_info);
	ASSERT(list_empty(&fs_info->delalloc_roots));

	if (percpu_counter_sum(&fs_info->delalloc_bytes)) {
		btrfs_info(fs_info, "at unmount delalloc count %lld",
		       percpu_counter_sum(&fs_info->delalloc_bytes));
	}

	if (percpu_counter_sum(&fs_info->ordered_bytes))
		btrfs_info(fs_info, "at unmount dio bytes count %lld",
			   percpu_counter_sum(&fs_info->ordered_bytes));

	btrfs_sysfs_remove_mounted(fs_info);
	btrfs_sysfs_remove_fsid(fs_info->fs_devices);

	btrfs_put_block_group_cache(fs_info);

	/*
	 * we must make sure there is not any read request to
	 * submit after we stopping all workers.
	 */
	invalidate_inode_pages2(fs_info->btree_inode->i_mapping);
	btrfs_stop_all_workers(fs_info);

	/* We shouldn't have any transaction open at this point */
	warn_about_uncommitted_trans(fs_info);

	clear_bit(BTRFS_FS_OPEN, &fs_info->flags);
	free_root_pointers(fs_info, true);
	btrfs_free_fs_roots(fs_info);

	/*
	 * We must free the block groups after dropping the fs_roots as we could
	 * have had an IO error and have left over tree log blocks that aren't
	 * cleaned up until the fs roots are freed.  This makes the block group
	 * accounting appear to be wrong because there's pending reserved bytes,
	 * so make sure we do the block group cleanup afterwards.
	 */
	btrfs_free_block_groups(fs_info);

	iput(fs_info->btree_inode);

	btrfs_mapping_tree_free(fs_info);
	btrfs_close_devices(fs_info->fs_devices);
}

void btrfs_mark_buffer_dirty(struct btrfs_trans_handle *trans,
			     struct extent_buffer *buf)
{
	struct btrfs_fs_info *fs_info = buf->fs_info;
	u64 transid = btrfs_header_generation(buf);

#ifdef CONFIG_BTRFS_FS_RUN_SANITY_TESTS
	/*
	 * This is a fast path so only do this check if we have sanity tests
	 * enabled.  Normal people shouldn't be using unmapped buffers as dirty
	 * outside of the sanity tests.
	 */
	if (unlikely(test_bit(EXTENT_BUFFER_UNMAPPED, &buf->bflags)))
		return;
#endif
	/* This is an active transaction (its state < TRANS_STATE_UNBLOCKED). */
	ASSERT(trans->transid == fs_info->generation);
	btrfs_assert_tree_write_locked(buf);
	if (unlikely(transid != fs_info->generation)) {
		btrfs_abort_transaction(trans, -EUCLEAN);
		btrfs_crit(fs_info,
"dirty buffer transid mismatch, logical %llu found transid %llu running transid %llu",
			   buf->start, transid, fs_info->generation);
	}
	set_extent_buffer_dirty(buf);
}

static void __btrfs_btree_balance_dirty(struct btrfs_fs_info *fs_info,
					int flush_delayed)
{
	/*
	 * looks as though older kernels can get into trouble with
	 * this code, they end up stuck in balance_dirty_pages forever
	 */
	int ret;

	if (current->flags & PF_MEMALLOC)
		return;

	if (flush_delayed)
		btrfs_balance_delayed_items(fs_info);

	ret = __percpu_counter_compare(&fs_info->dirty_metadata_bytes,
				     BTRFS_DIRTY_METADATA_THRESH,
				     fs_info->dirty_metadata_batch);
	if (ret > 0) {
		balance_dirty_pages_ratelimited(fs_info->btree_inode->i_mapping);
	}
}

void btrfs_btree_balance_dirty(struct btrfs_fs_info *fs_info)
{
	__btrfs_btree_balance_dirty(fs_info, 1);
}

void btrfs_btree_balance_dirty_nodelay(struct btrfs_fs_info *fs_info)
{
	__btrfs_btree_balance_dirty(fs_info, 0);
}

static void btrfs_error_commit_super(struct btrfs_fs_info *fs_info)
{
	/* cleanup FS via transaction */
	btrfs_cleanup_transaction(fs_info);

	mutex_lock(&fs_info->cleaner_mutex);
	btrfs_run_delayed_iputs(fs_info);
	mutex_unlock(&fs_info->cleaner_mutex);

	down_write(&fs_info->cleanup_work_sem);
	up_write(&fs_info->cleanup_work_sem);
}

static void btrfs_drop_all_logs(struct btrfs_fs_info *fs_info)
{
	struct btrfs_root *gang[8];
	u64 root_objectid = 0;
	int ret;

	spin_lock(&fs_info->fs_roots_radix_lock);
	while ((ret = radix_tree_gang_lookup(&fs_info->fs_roots_radix,
					     (void **)gang, root_objectid,
					     ARRAY_SIZE(gang))) != 0) {
		int i;

		for (i = 0; i < ret; i++)
			gang[i] = btrfs_grab_root(gang[i]);
		spin_unlock(&fs_info->fs_roots_radix_lock);

		for (i = 0; i < ret; i++) {
			if (!gang[i])
				continue;
			root_objectid = btrfs_root_id(gang[i]);
			btrfs_free_log(NULL, gang[i]);
			btrfs_put_root(gang[i]);
		}
		root_objectid++;
		spin_lock(&fs_info->fs_roots_radix_lock);
	}
	spin_unlock(&fs_info->fs_roots_radix_lock);
	btrfs_free_log_root_tree(NULL, fs_info);
}

static void btrfs_destroy_ordered_extents(struct btrfs_root *root)
{
	struct btrfs_ordered_extent *ordered;

	spin_lock(&root->ordered_extent_lock);
	/*
	 * This will just short circuit the ordered completion stuff which will
	 * make sure the ordered extent gets properly cleaned up.
	 */
	list_for_each_entry(ordered, &root->ordered_extents,
			    root_extent_list)
		set_bit(BTRFS_ORDERED_IOERR, &ordered->flags);
	spin_unlock(&root->ordered_extent_lock);
}

static void btrfs_destroy_all_ordered_extents(struct btrfs_fs_info *fs_info)
{
	struct btrfs_root *root;
	LIST_HEAD(splice);

	spin_lock(&fs_info->ordered_root_lock);
	list_splice_init(&fs_info->ordered_roots, &splice);
	while (!list_empty(&splice)) {
		root = list_first_entry(&splice, struct btrfs_root,
					ordered_root);
		list_move_tail(&root->ordered_root,
			       &fs_info->ordered_roots);

		spin_unlock(&fs_info->ordered_root_lock);
		btrfs_destroy_ordered_extents(root);

		cond_resched();
		spin_lock(&fs_info->ordered_root_lock);
	}
	spin_unlock(&fs_info->ordered_root_lock);

	/*
	 * We need this here because if we've been flipped read-only we won't
	 * get sync() from the umount, so we need to make sure any ordered
	 * extents that haven't had their dirty pages IO start writeout yet
	 * actually get run and error out properly.
	 */
	btrfs_wait_ordered_roots(fs_info, U64_MAX, 0, (u64)-1);
}

static void btrfs_destroy_delayed_refs(struct btrfs_transaction *trans,
				       struct btrfs_fs_info *fs_info)
{
	struct rb_node *node;
	struct btrfs_delayed_ref_root *delayed_refs = &trans->delayed_refs;
	struct btrfs_delayed_ref_node *ref;

	spin_lock(&delayed_refs->lock);
	while ((node = rb_first_cached(&delayed_refs->href_root)) != NULL) {
		struct btrfs_delayed_ref_head *head;
		struct rb_node *n;
		bool pin_bytes = false;

		head = rb_entry(node, struct btrfs_delayed_ref_head,
				href_node);
		if (btrfs_delayed_ref_lock(delayed_refs, head))
			continue;

		spin_lock(&head->lock);
		while ((n = rb_first_cached(&head->ref_tree)) != NULL) {
			ref = rb_entry(n, struct btrfs_delayed_ref_node,
				       ref_node);
			rb_erase_cached(&ref->ref_node, &head->ref_tree);
			RB_CLEAR_NODE(&ref->ref_node);
			if (!list_empty(&ref->add_list))
				list_del(&ref->add_list);
			atomic_dec(&delayed_refs->num_entries);
			btrfs_put_delayed_ref(ref);
			btrfs_delayed_refs_rsv_release(fs_info, 1, 0);
		}
		if (head->must_insert_reserved)
			pin_bytes = true;
		btrfs_free_delayed_extent_op(head->extent_op);
		btrfs_delete_ref_head(delayed_refs, head);
		spin_unlock(&head->lock);
		spin_unlock(&delayed_refs->lock);
		mutex_unlock(&head->mutex);

		if (pin_bytes) {
			struct btrfs_block_group *cache;

			cache = btrfs_lookup_block_group(fs_info, head->bytenr);
			BUG_ON(!cache);

			spin_lock(&cache->space_info->lock);
			spin_lock(&cache->lock);
			cache->pinned += head->num_bytes;
			btrfs_space_info_update_bytes_pinned(fs_info,
				cache->space_info, head->num_bytes);
			cache->reserved -= head->num_bytes;
			cache->space_info->bytes_reserved -= head->num_bytes;
			spin_unlock(&cache->lock);
			spin_unlock(&cache->space_info->lock);

			btrfs_put_block_group(cache);

			btrfs_error_unpin_extent_range(fs_info, head->bytenr,
				head->bytenr + head->num_bytes - 1);
		}
		btrfs_cleanup_ref_head_accounting(fs_info, delayed_refs, head);
		btrfs_put_delayed_ref_head(head);
		cond_resched();
		spin_lock(&delayed_refs->lock);
	}
	btrfs_qgroup_destroy_extent_records(trans);

	spin_unlock(&delayed_refs->lock);
}

static void btrfs_destroy_delalloc_inodes(struct btrfs_root *root)
{
	struct btrfs_inode *btrfs_inode;
	LIST_HEAD(splice);

	spin_lock(&root->delalloc_lock);
	list_splice_init(&root->delalloc_inodes, &splice);

	while (!list_empty(&splice)) {
		struct inode *inode = NULL;
		btrfs_inode = list_first_entry(&splice, struct btrfs_inode,
					       delalloc_inodes);
		btrfs_del_delalloc_inode(btrfs_inode);
		spin_unlock(&root->delalloc_lock);

		/*
		 * Make sure we get a live inode and that it'll not disappear
		 * meanwhile.
		 */
		inode = igrab(&btrfs_inode->vfs_inode);
		if (inode) {
			unsigned int nofs_flag;

			nofs_flag = memalloc_nofs_save();
			invalidate_inode_pages2(inode->i_mapping);
			memalloc_nofs_restore(nofs_flag);
			iput(inode);
		}
		spin_lock(&root->delalloc_lock);
	}
	spin_unlock(&root->delalloc_lock);
}

static void btrfs_destroy_all_delalloc_inodes(struct btrfs_fs_info *fs_info)
{
	struct btrfs_root *root;
	LIST_HEAD(splice);

	spin_lock(&fs_info->delalloc_root_lock);
	list_splice_init(&fs_info->delalloc_roots, &splice);
	while (!list_empty(&splice)) {
		root = list_first_entry(&splice, struct btrfs_root,
					 delalloc_root);
		root = btrfs_grab_root(root);
		BUG_ON(!root);
		spin_unlock(&fs_info->delalloc_root_lock);

		btrfs_destroy_delalloc_inodes(root);
		btrfs_put_root(root);

		spin_lock(&fs_info->delalloc_root_lock);
	}
	spin_unlock(&fs_info->delalloc_root_lock);
}

static void btrfs_destroy_marked_extents(struct btrfs_fs_info *fs_info,
					 struct extent_io_tree *dirty_pages,
					 int mark)
{
	struct extent_buffer *eb;
	u64 start = 0;
	u64 end;

	while (find_first_extent_bit(dirty_pages, start, &start, &end,
				     mark, NULL)) {
		clear_extent_bits(dirty_pages, start, end, mark);
		while (start <= end) {
			eb = find_extent_buffer(fs_info, start);
			start += fs_info->nodesize;
			if (!eb)
				continue;

			btrfs_tree_lock(eb);
			wait_on_extent_buffer_writeback(eb);
			btrfs_clear_buffer_dirty(NULL, eb);
			btrfs_tree_unlock(eb);

			free_extent_buffer_stale(eb);
		}
	}
}

static void btrfs_destroy_pinned_extent(struct btrfs_fs_info *fs_info,
					struct extent_io_tree *unpin)
{
	u64 start;
	u64 end;

	while (1) {
		struct extent_state *cached_state = NULL;

		/*
		 * The btrfs_finish_extent_commit() may get the same range as
		 * ours between find_first_extent_bit and clear_extent_dirty.
		 * Hence, hold the unused_bg_unpin_mutex to avoid double unpin
		 * the same extent range.
		 */
		mutex_lock(&fs_info->unused_bg_unpin_mutex);
		if (!find_first_extent_bit(unpin, 0, &start, &end,
					   EXTENT_DIRTY, &cached_state)) {
			mutex_unlock(&fs_info->unused_bg_unpin_mutex);
			break;
		}

		clear_extent_dirty(unpin, start, end, &cached_state);
		free_extent_state(cached_state);
		btrfs_error_unpin_extent_range(fs_info, start, end);
		mutex_unlock(&fs_info->unused_bg_unpin_mutex);
		cond_resched();
	}
}

static void btrfs_cleanup_bg_io(struct btrfs_block_group *cache)
{
	struct inode *inode;

	inode = cache->io_ctl.inode;
	if (inode) {
		unsigned int nofs_flag;

		nofs_flag = memalloc_nofs_save();
		invalidate_inode_pages2(inode->i_mapping);
		memalloc_nofs_restore(nofs_flag);

		BTRFS_I(inode)->generation = 0;
		cache->io_ctl.inode = NULL;
		iput(inode);
	}
	ASSERT(cache->io_ctl.pages == NULL);
	btrfs_put_block_group(cache);
}

void btrfs_cleanup_dirty_bgs(struct btrfs_transaction *cur_trans,
			     struct btrfs_fs_info *fs_info)
{
	struct btrfs_block_group *cache;

	spin_lock(&cur_trans->dirty_bgs_lock);
	while (!list_empty(&cur_trans->dirty_bgs)) {
		cache = list_first_entry(&cur_trans->dirty_bgs,
					 struct btrfs_block_group,
					 dirty_list);

		if (!list_empty(&cache->io_list)) {
			spin_unlock(&cur_trans->dirty_bgs_lock);
			list_del_init(&cache->io_list);
			btrfs_cleanup_bg_io(cache);
			spin_lock(&cur_trans->dirty_bgs_lock);
		}

		list_del_init(&cache->dirty_list);
		spin_lock(&cache->lock);
		cache->disk_cache_state = BTRFS_DC_ERROR;
		spin_unlock(&cache->lock);

		spin_unlock(&cur_trans->dirty_bgs_lock);
		btrfs_put_block_group(cache);
		btrfs_dec_delayed_refs_rsv_bg_updates(fs_info);
		spin_lock(&cur_trans->dirty_bgs_lock);
	}
	spin_unlock(&cur_trans->dirty_bgs_lock);

	/*
	 * Refer to the definition of io_bgs member for details why it's safe
	 * to use it without any locking
	 */
	while (!list_empty(&cur_trans->io_bgs)) {
		cache = list_first_entry(&cur_trans->io_bgs,
					 struct btrfs_block_group,
					 io_list);

		list_del_init(&cache->io_list);
		spin_lock(&cache->lock);
		cache->disk_cache_state = BTRFS_DC_ERROR;
		spin_unlock(&cache->lock);
		btrfs_cleanup_bg_io(cache);
	}
}

static void btrfs_free_all_qgroup_pertrans(struct btrfs_fs_info *fs_info)
{
	struct btrfs_root *gang[8];
	int i;
	int ret;

	spin_lock(&fs_info->fs_roots_radix_lock);
	while (1) {
		ret = radix_tree_gang_lookup_tag(&fs_info->fs_roots_radix,
						 (void **)gang, 0,
						 ARRAY_SIZE(gang),
						 BTRFS_ROOT_TRANS_TAG);
		if (ret == 0)
			break;
		for (i = 0; i < ret; i++) {
			struct btrfs_root *root = gang[i];

			btrfs_qgroup_free_meta_all_pertrans(root);
			radix_tree_tag_clear(&fs_info->fs_roots_radix,
<<<<<<< HEAD
					(unsigned long)root->root_key.objectid,
=======
					(unsigned long)btrfs_root_id(root),
>>>>>>> 0c383648
					BTRFS_ROOT_TRANS_TAG);
		}
	}
	spin_unlock(&fs_info->fs_roots_radix_lock);
}

void btrfs_cleanup_one_transaction(struct btrfs_transaction *cur_trans,
				   struct btrfs_fs_info *fs_info)
{
	struct btrfs_device *dev, *tmp;

	btrfs_cleanup_dirty_bgs(cur_trans, fs_info);
	ASSERT(list_empty(&cur_trans->dirty_bgs));
	ASSERT(list_empty(&cur_trans->io_bgs));

	list_for_each_entry_safe(dev, tmp, &cur_trans->dev_update_list,
				 post_commit_list) {
		list_del_init(&dev->post_commit_list);
	}

	btrfs_destroy_delayed_refs(cur_trans, fs_info);

	cur_trans->state = TRANS_STATE_COMMIT_START;
	wake_up(&fs_info->transaction_blocked_wait);

	cur_trans->state = TRANS_STATE_UNBLOCKED;
	wake_up(&fs_info->transaction_wait);

	btrfs_destroy_marked_extents(fs_info, &cur_trans->dirty_pages,
				     EXTENT_DIRTY);
	btrfs_destroy_pinned_extent(fs_info, &cur_trans->pinned_extents);

	btrfs_free_all_qgroup_pertrans(fs_info);

	cur_trans->state =TRANS_STATE_COMPLETED;
	wake_up(&cur_trans->commit_wait);
}

static int btrfs_cleanup_transaction(struct btrfs_fs_info *fs_info)
{
	struct btrfs_transaction *t;

	mutex_lock(&fs_info->transaction_kthread_mutex);

	spin_lock(&fs_info->trans_lock);
	while (!list_empty(&fs_info->trans_list)) {
		t = list_first_entry(&fs_info->trans_list,
				     struct btrfs_transaction, list);
		if (t->state >= TRANS_STATE_COMMIT_PREP) {
			refcount_inc(&t->use_count);
			spin_unlock(&fs_info->trans_lock);
			btrfs_wait_for_commit(fs_info, t->transid);
			btrfs_put_transaction(t);
			spin_lock(&fs_info->trans_lock);
			continue;
		}
		if (t == fs_info->running_transaction) {
			t->state = TRANS_STATE_COMMIT_DOING;
			spin_unlock(&fs_info->trans_lock);
			/*
			 * We wait for 0 num_writers since we don't hold a trans
			 * handle open currently for this transaction.
			 */
			wait_event(t->writer_wait,
				   atomic_read(&t->num_writers) == 0);
		} else {
			spin_unlock(&fs_info->trans_lock);
		}
		btrfs_cleanup_one_transaction(t, fs_info);

		spin_lock(&fs_info->trans_lock);
		if (t == fs_info->running_transaction)
			fs_info->running_transaction = NULL;
		list_del_init(&t->list);
		spin_unlock(&fs_info->trans_lock);

		btrfs_put_transaction(t);
		trace_btrfs_transaction_commit(fs_info);
		spin_lock(&fs_info->trans_lock);
	}
	spin_unlock(&fs_info->trans_lock);
	btrfs_destroy_all_ordered_extents(fs_info);
	btrfs_destroy_delayed_inodes(fs_info);
	btrfs_assert_delayed_root_empty(fs_info);
	btrfs_destroy_all_delalloc_inodes(fs_info);
	btrfs_drop_all_logs(fs_info);
	btrfs_free_all_qgroup_pertrans(fs_info);
	mutex_unlock(&fs_info->transaction_kthread_mutex);

	return 0;
}

int btrfs_init_root_free_objectid(struct btrfs_root *root)
{
	struct btrfs_path *path;
	int ret;
	struct extent_buffer *l;
	struct btrfs_key search_key;
	struct btrfs_key found_key;
	int slot;

	path = btrfs_alloc_path();
	if (!path)
		return -ENOMEM;

	search_key.objectid = BTRFS_LAST_FREE_OBJECTID;
	search_key.type = -1;
	search_key.offset = (u64)-1;
	ret = btrfs_search_slot(NULL, root, &search_key, path, 0, 0);
	if (ret < 0)
		goto error;
	if (ret == 0) {
		/*
		 * Key with offset -1 found, there would have to exist a root
		 * with such id, but this is out of valid range.
		 */
		ret = -EUCLEAN;
		goto error;
	}
	if (path->slots[0] > 0) {
		slot = path->slots[0] - 1;
		l = path->nodes[0];
		btrfs_item_key_to_cpu(l, &found_key, slot);
		root->free_objectid = max_t(u64, found_key.objectid + 1,
					    BTRFS_FIRST_FREE_OBJECTID);
	} else {
		root->free_objectid = BTRFS_FIRST_FREE_OBJECTID;
	}
	ret = 0;
error:
	btrfs_free_path(path);
	return ret;
}

int btrfs_get_free_objectid(struct btrfs_root *root, u64 *objectid)
{
	int ret;
	mutex_lock(&root->objectid_mutex);

	if (unlikely(root->free_objectid >= BTRFS_LAST_FREE_OBJECTID)) {
		btrfs_warn(root->fs_info,
			   "the objectid of root %llu reaches its highest value",
			   btrfs_root_id(root));
		ret = -ENOSPC;
		goto out;
	}

	*objectid = root->free_objectid++;
	ret = 0;
out:
	mutex_unlock(&root->objectid_mutex);
	return ret;
}<|MERGE_RESOLUTION|>--- conflicted
+++ resolved
@@ -663,12 +663,7 @@
 	root->nr_delalloc_inodes = 0;
 	root->nr_ordered_extents = 0;
 	root->inode_tree = RB_ROOT;
-<<<<<<< HEAD
-	/* GFP flags are compatible with XA_FLAGS_*. */
-	xa_init_flags(&root->delayed_nodes, GFP_ATOMIC);
-=======
 	xa_init(&root->delayed_nodes);
->>>>>>> 0c383648
 
 	btrfs_init_root_block_rsv(root);
 
@@ -2945,11 +2940,7 @@
 			spin_unlock(&fs_info->fs_roots_radix_lock);
 			break;
 		}
-<<<<<<< HEAD
-		root_objectid = gang[ret - 1]->root_key.objectid + 1;
-=======
 		root_objectid = btrfs_root_id(gang[ret - 1]) + 1;
->>>>>>> 0c383648
 
 		for (i = 0; i < ret; i++) {
 			/* Avoid to grab roots in dead_roots. */
@@ -2965,11 +2956,7 @@
 		for (i = 0; i < ret; i++) {
 			if (!gang[i])
 				continue;
-<<<<<<< HEAD
-			root_objectid = gang[i]->root_key.objectid;
-=======
 			root_objectid = btrfs_root_id(gang[i]);
->>>>>>> 0c383648
 			err = btrfs_orphan_cleanup(gang[i]);
 			if (err)
 				goto out;
@@ -4816,11 +4803,7 @@
 
 			btrfs_qgroup_free_meta_all_pertrans(root);
 			radix_tree_tag_clear(&fs_info->fs_roots_radix,
-<<<<<<< HEAD
-					(unsigned long)root->root_key.objectid,
-=======
 					(unsigned long)btrfs_root_id(root),
->>>>>>> 0c383648
 					BTRFS_ROOT_TRANS_TAG);
 		}
 	}
@@ -4852,8 +4835,6 @@
 	btrfs_destroy_marked_extents(fs_info, &cur_trans->dirty_pages,
 				     EXTENT_DIRTY);
 	btrfs_destroy_pinned_extent(fs_info, &cur_trans->pinned_extents);
-
-	btrfs_free_all_qgroup_pertrans(fs_info);
 
 	cur_trans->state =TRANS_STATE_COMPLETED;
 	wake_up(&cur_trans->commit_wait);
