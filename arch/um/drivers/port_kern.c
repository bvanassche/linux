--- conflicted
+++ resolved
@@ -274,13 +274,8 @@
 {
 	struct port_dev *dev = d;
 
-<<<<<<< HEAD
  	if(dev->helper_pid != -1) os_kill_process(dev->helper_pid, 0);
  	if(dev->telnetd_pid != -1) os_kill_process(dev->telnetd_pid, 0);
-=======
-	if(dev->helper_pid != -1) os_kill_process(dev->telnetd_pid, 0);
-	if(dev->telnetd_pid != -1) os_kill_process(dev->telnetd_pid, 0);
->>>>>>> 2167ac84
 	kfree(dev);
 }
 
