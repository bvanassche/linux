--- conflicted
+++ resolved
@@ -606,7 +606,6 @@
 		return -ENOSPC;
 	}
 
-<<<<<<< HEAD
 	clips = drm_plane_get_damage_clips(new_plane_state);
 	num_clips = drm_plane_get_damage_clips_count(new_plane_state);
 
@@ -627,8 +626,6 @@
 		num_clips--;
 	}
 
-=======
->>>>>>> 00eb5b0d
 	if (plane_switching_crtc(old_plane_state, new_plane_state)) {
 		DRM_DEBUG_ATOMIC("[PLANE:%d:%s] switching CRTC directly\n",
 				 plane->base.id, plane->name);
