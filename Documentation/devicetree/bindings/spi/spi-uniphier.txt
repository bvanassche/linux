--- conflicted
+++ resolved
@@ -5,11 +5,8 @@
 Required properties:
  - compatible: should be "socionext,uniphier-scssi"
  - reg: address and length of the spi master registers
-<<<<<<< HEAD
-=======
  - #address-cells: must be <1>, see spi-bus.txt
  - #size-cells: must be <0>, see spi-bus.txt
->>>>>>> e28ae34e
  - interrupts: a single interrupt specifier
  - pinctrl-names: should be "default"
  - pinctrl-0: pin control state for the default mode
@@ -21,11 +18,8 @@
 spi0: spi@54006000 {
 	compatible = "socionext,uniphier-scssi";
 	reg = <0x54006000 0x100>;
-<<<<<<< HEAD
-=======
 	#address-cells = <1>;
 	#size-cells = <0>;
->>>>>>> e28ae34e
 	interrupts = <0 39 4>;
 	pinctrl-names = "default";
 	pinctrl-0 = <&pinctrl_spi0>;
