/*
 * fs/direct-io.c
 *
 * Copyright (C) 2002, Linus Torvalds.
 *
 * O_DIRECT
 *
 * 04Jul2002	akpm@zip.com.au
 *		Initial version
 */

#include <linux/kernel.h>
#include <linux/types.h>
#include <linux/fs.h>
#include <linux/mm.h>
#include <linux/highmem.h>
#include <linux/pagemap.h>
#include <linux/bio.h>
#include <linux/wait.h>
#include <linux/err.h>
#include <linux/blkdev.h>
#include <linux/buffer_head.h>
#include <linux/rwsem.h>
#include <asm/atomic.h>

/*
 * How many user pages to map in one call to get_user_pages().  This determines
 * the size of a structure on the stack.
 */
#define DIO_PAGES	64

struct dio {
	/* BIO submission state */
	struct bio *bio;		/* bio under assembly */
	struct inode *inode;
	int rw;
	unsigned blkbits;		/* doesn't change */
	sector_t block_in_file;		/* changes */
	unsigned blocks_available;	/* At block_in_file.  changes */
	sector_t final_block_in_request;/* doesn't change */
	unsigned first_block_in_page;	/* doesn't change, Used only once */
	int boundary;			/* prev block is at a boundary */
	int reap_counter;		/* rate limit reaping */
	get_blocks_t *get_blocks;	/* block mapping function */
	sector_t last_block_in_bio;	/* current final block in bio */
	sector_t next_block_in_bio;	/* next block to be added to bio */
	struct buffer_head map_bh;	/* last get_blocks() result */

	/* Page fetching state */
	int curr_page;			/* changes */
	int total_pages;		/* doesn't change */
	int pages_left;			/* approximate total IO pages */
	unsigned long curr_user_address;/* changes */

	/* Page queue */
	struct page *pages[DIO_PAGES];	/* page buffer */
	unsigned head;			/* next page to process */
	unsigned tail;			/* last valid page + 1 */
	int page_errors;		/* errno from get_user_pages() */

	/* BIO completion state */
	atomic_t bio_count;		/* nr bios in flight */
	spinlock_t bio_list_lock;	/* protects bio_list */
	struct bio *bio_list;		/* singly linked via bi_private */
	struct task_struct *waiter;	/* waiting task (NULL if none) */
};

/*
 * How many pages are in the queue?
 */
static inline unsigned dio_pages_present(struct dio *dio)
{
	return dio->tail - dio->head;
}

/*
 * Go grab and pin some userspace pages.   Typically we'll get 64 at a time.
 */
static int dio_refill_pages(struct dio *dio)
{
	int ret;
	int nr_pages;

	nr_pages = min(dio->total_pages - dio->curr_page, DIO_PAGES);
	down_read(&current->mm->mmap_sem);
	ret = get_user_pages(
		current,			/* Task for fault acounting */
		current->mm,			/* whose pages? */
		dio->curr_user_address,		/* Where from? */
		nr_pages,			/* How many pages? */
		dio->rw == READ,		/* Write to memory? */
		0,				/* force (?) */
		&dio->pages[0],
		NULL);				/* vmas */
	up_read(&current->mm->mmap_sem);

	if (ret < 0 && dio->blocks_available && (dio->rw == WRITE)) {
		/*
		 * A memory fault, but the filesystem has some outstanding
		 * mapped blocks.  We need to use those blocks up to avoid
		 * leaking stale data in the file.
		 */
		if (dio->page_errors == 0)
			dio->page_errors = ret;
		dio->pages[0] = ZERO_PAGE(dio->cur_user_address);
		dio->head = 0;
		dio->tail = 1;
		ret = 0;
		goto out;
	}

	if (ret >= 0) {
		dio->curr_user_address += ret * PAGE_SIZE;
		dio->curr_page += ret;
		dio->head = 0;
		dio->tail = ret;
		ret = 0;
	}
out:
	return ret;	
}

/*
 * Get another userspace page.  Returns an ERR_PTR on error.  Pages are
 * buffered inside the dio so that we can call get_user_pages() against a
 * decent number of pages, less frequently.  To provide nicer use of the
 * L1 cache.
 */
static struct page *dio_get_page(struct dio *dio)
{
	if (dio_pages_present(dio) == 0) {
		int ret;

		ret = dio_refill_pages(dio);
		if (ret)
			return ERR_PTR(ret);
		BUG_ON(dio_pages_present(dio) == 0);
	}
	return dio->pages[dio->head++];
}

/*
 * The BIO completion handler simply queues the BIO up for the process-context
 * handler.
 *
 * During I/O bi_private points at the dio.  After I/O, bi_private is used to
 * implement a singly-linked list of completed BIOs, at dio->bio_list.
 */
static int dio_bio_end_io(struct bio *bio, unsigned int bytes_done, int error)
{
	struct dio *dio = bio->bi_private;
	unsigned long flags;

	if (bio->bi_size)
		return 1;

	spin_lock_irqsave(&dio->bio_list_lock, flags);
	bio->bi_private = dio->bio_list;
	dio->bio_list = bio;
	if (dio->waiter)
		wake_up_process(dio->waiter);
	spin_unlock_irqrestore(&dio->bio_list_lock, flags);
	return 0;
}

static int
dio_bio_alloc(struct dio *dio, struct block_device *bdev,
		sector_t first_sector, int nr_vecs)
{
	struct bio *bio;

	bio = bio_alloc(GFP_KERNEL, nr_vecs);
	if (bio == NULL)
		return -ENOMEM;

	bio->bi_bdev = bdev;
	bio->bi_sector = first_sector;
	bio->bi_end_io = dio_bio_end_io;

	dio->bio = bio;
	return 0;
}

static void dio_bio_submit(struct dio *dio)
{
	struct bio *bio = dio->bio;

	bio->bi_private = dio;
	atomic_inc(&dio->bio_count);
	submit_bio(dio->rw, bio);

	dio->bio = NULL;
	dio->boundary = 0;
}

/*
 * Release any resources in case of a failure
 */
static void dio_cleanup(struct dio *dio)
{
	while (dio_pages_present(dio))
		page_cache_release(dio_get_page(dio));
}

/*
 * Wait for the next BIO to complete.  Remove it and return it.
 */
static struct bio *dio_await_one(struct dio *dio)
{
	unsigned long flags;
	struct bio *bio;

	spin_lock_irqsave(&dio->bio_list_lock, flags);
	while (dio->bio_list == NULL) {
		set_current_state(TASK_UNINTERRUPTIBLE);
		if (dio->bio_list == NULL) {
			dio->waiter = current;
			spin_unlock_irqrestore(&dio->bio_list_lock, flags);
			blk_run_queues();
			io_schedule();
			spin_lock_irqsave(&dio->bio_list_lock, flags);
			dio->waiter = NULL;
		}
		set_current_state(TASK_RUNNING);
	}
	bio = dio->bio_list;
	dio->bio_list = bio->bi_private;
	spin_unlock_irqrestore(&dio->bio_list_lock, flags);
	return bio;
}

/*
 * Process one completed BIO.  No locks are held.
 */
static int dio_bio_complete(struct dio *dio, struct bio *bio)
{
	const int uptodate = test_bit(BIO_UPTODATE, &bio->bi_flags);
	struct bio_vec *bvec = bio->bi_io_vec;
	int page_no;

	for (page_no = 0; page_no < bio->bi_vcnt; page_no++) {
		struct page *page = bvec[page_no].bv_page;

		if (dio->rw == READ)
			set_page_dirty(page);
		page_cache_release(page);
	}
	atomic_dec(&dio->bio_count);
	bio_put(bio);
	return uptodate ? 0 : -EIO;
}

/*
 * Wait on and process all in-flight BIOs.
 */
static int dio_await_completion(struct dio *dio)
{
	int ret = 0;

	if (dio->bio)
		dio_bio_submit(dio);

	while (atomic_read(&dio->bio_count)) {
		struct bio *bio = dio_await_one(dio);
		int ret2;

		ret2 = dio_bio_complete(dio, bio);
		if (ret == 0)
			ret = ret2;
	}
	return ret;
}

/*
 * A really large O_DIRECT read or write can generate a lot of BIOs.  So
 * to keep the memory consumption sane we periodically reap any completed BIOs
 * during the BIO generation phase.
 *
 * This also helps to limit the peak amount of pinned userspace memory.
 */
static int dio_bio_reap(struct dio *dio)
{
	int ret = 0;

	if (dio->reap_counter++ >= 64) {
		while (dio->bio_list) {
			unsigned long flags;
			struct bio *bio;

			spin_lock_irqsave(&dio->bio_list_lock, flags);
			bio = dio->bio_list;
			dio->bio_list = bio->bi_private;
			spin_unlock_irqrestore(&dio->bio_list_lock, flags);
			ret = dio_bio_complete(dio, bio);
		}
		dio->reap_counter = 0;
	}
	return ret;
}

/*
 * Call into the fs to map some more disk blocks.  We record the current number
 * of available blocks at dio->blocks_available.  These are in units of the
 * fs blocksize, (1 << inode->i_blkbits).
 *
 * The fs is allowed to map lots of blocks at once.  If it wants to do that,
 * it uses the passed inode-relative block number as the file offset, as usual.
 *
 * get_blocks() is passed the number of i_blkbits-sized blocks which direct_io
 * has remaining to do.  The fs should not map more than this number of blocks.
 *
 * If the fs has mapped a lot of blocks, it should populate bh->b_size to
 * indicate how much contiguous disk space has been made available at
 * bh->b_blocknr.
 *
 * If *any* of the mapped blocks are new, then the fs must set buffer_new().
 * This isn't very efficient...
 *
 * In the case of filesystem holes: the fs may return an arbitrarily-large
 * hole by returning an appropriate value in b_size and by clearing
 * buffer_mapped().  This code _should_ handle that case correctly, but it has
 * only been tested against single-block holes (b_size == blocksize).
 */
static int get_more_blocks(struct dio *dio)
{
	int ret;
	struct buffer_head *map_bh = &dio->map_bh;

	if (dio->blocks_available)
		return 0;

	/*
	 * If there was a memory error and we've overwritten all the
	 * mapped blocks then we can now return that memory error
	 */
	if (dio->page_errors) {
		ret = dio->page_errors;
		goto out;
	}

	map_bh->b_state = 0;
	map_bh->b_size = 0;
	BUG_ON(dio->block_in_file >= dio->final_block_in_request);
	ret = (*dio->get_blocks)(dio->inode, dio->block_in_file,
			dio->final_block_in_request - dio->block_in_file,
			map_bh, dio->rw == WRITE);
	if (ret)
		goto out;

	if (buffer_mapped(map_bh)) {
		BUG_ON(map_bh->b_size == 0);
		BUG_ON((map_bh->b_size & ((1 << dio->blkbits) - 1)) != 0);

		dio->blocks_available = map_bh->b_size >> dio->blkbits;

		/* blockdevs do not set buffer_new */
		if (buffer_new(map_bh)) {
			sector_t block = map_bh->b_blocknr;
			unsigned i;

			for (i = 0; i < dio->blocks_available; i++)
				unmap_underlying_metadata(map_bh->b_bdev,
							block++);
		}
	} else {
		BUG_ON(dio->rw != READ);
		if (dio->bio)
			dio_bio_submit(dio);
	}
	dio->next_block_in_bio = map_bh->b_blocknr;
out:
	return ret;
}

/*
 * Check to see if we can continue to grow the BIO. If not, then send it.
 */
static void dio_prep_bio(struct dio *dio)
{
	if (dio->bio == NULL)
		return;

	if (dio->boundary ||
			dio->last_block_in_bio != dio->next_block_in_bio - 1)
		dio_bio_submit(dio);
}

/*
 * There is no bio.  Make one now.
 */
static int dio_new_bio(struct dio *dio)
{
	sector_t sector;
	int ret, nr_pages;

	ret = dio_bio_reap(dio);
	if (ret)
		goto out;
	sector = dio->next_block_in_bio << (dio->blkbits - 9);
	nr_pages = min(dio->pages_left, bio_get_nr_vecs(dio->map_bh.b_bdev));
	BUG_ON(nr_pages <= 0);
	ret = dio_bio_alloc(dio, dio->map_bh.b_bdev, sector, nr_pages);
	dio->boundary = 0;
out:
	return ret;
}


static int
dio_bio_add_page(struct dio *dio, struct page *page,
		unsigned int bv_len, unsigned int bv_offset)
{
	int ret = 0;

	if (bv_len == 0) 
		goto out;

	page_cache_get(page);
	if (bio_add_page(dio->bio, page, bv_len, bv_offset)) {
		dio_bio_submit(dio);
		ret = dio_new_bio(dio);
		if (ret == 0) {
			ret = bio_add_page(dio->bio, page, bv_len, bv_offset);
			BUG_ON(ret != 0);
		}
	}
	page_cache_release(page);
	dio->pages_left--;
out:
	return ret;
}


/*
 * Walk the user pages, and the file, mapping blocks to disk and emitting BIOs.
 *
 * Direct IO against a blockdev is different from a file.  Because we can
 * happily perform page-sized but 512-byte aligned IOs.  It is important that
 * blockdev IO be able to have fine alignment and large sizes.
 *
 * So what we do is to permit the ->get_blocks function to populate bh.b_size
 * with the size of IO which is permitted at this offset and this i_blkbits.
 *
 * For best results, the blockdev should be set up with 512-byte i_blkbits and
 * it should set b_size to PAGE_SIZE or more inside get_blocks().  This gives
 * fine alignment but still allows this function to work in PAGE_SIZE units.
 */
int do_direct_IO(struct dio *dio)
{
	const unsigned blkbits = dio->blkbits;
	const unsigned blocks_per_page = PAGE_SIZE >> blkbits;
	struct page *page;
	unsigned block_in_page;
	int ret = 0;

	/* The I/O can start at any block offset within the first page */
	block_in_page = dio->first_block_in_page;

	while (dio->block_in_file < dio->final_block_in_request) {
		int new_page;	/* Need to insert this page into the BIO? */
		unsigned int bv_offset;
		unsigned int bv_len;

		page = dio_get_page(dio);
		if (IS_ERR(page)) {
			ret = PTR_ERR(page);
			goto out;
		}

		new_page = 1;
		bv_offset = 0;
		bv_len = 0;
		while (block_in_page < blocks_per_page) {
			unsigned this_chunk_bytes;	/* # of bytes mapped */
			unsigned this_chunk_blocks;	/* # of blocks */
			unsigned u;

			ret = get_more_blocks(dio);
			if (ret)
				goto out;

			/* Handle holes */
			if (!buffer_mapped(&dio->map_bh)) {
				char *kaddr = kmap_atomic(page, KM_USER0);
				memset(kaddr + (block_in_page << blkbits),
						0, 1 << blkbits);
				flush_dcache_page(page);
				kunmap_atomic(kaddr, KM_USER0);
				dio->block_in_file++;
				dio->next_block_in_bio++;
				block_in_page++;
				goto next_block;
			}

			dio_prep_bio(dio);
			if (dio->bio == NULL) {
				ret = dio_new_bio(dio);
				if (ret)
					goto out;
				new_page = 1;
			}

			if (new_page) {
				bv_len = 0;
				bv_offset = block_in_page << blkbits;
				new_page = 0;
			}

			/* Work out how much disk we can add to this page */
			this_chunk_blocks = dio->blocks_available;
			u = (PAGE_SIZE - (bv_len + bv_offset)) >> blkbits;
			if (this_chunk_blocks > u)
				this_chunk_blocks = u;
			u = dio->final_block_in_request - dio->block_in_file;
			if (this_chunk_blocks > u)
				this_chunk_blocks = u;
			this_chunk_bytes = this_chunk_blocks << blkbits;
			BUG_ON(this_chunk_bytes == 0);

			bv_len += this_chunk_bytes;
			dio->next_block_in_bio += this_chunk_blocks;
			dio->last_block_in_bio = dio->next_block_in_bio - 1;
			dio->boundary = buffer_boundary(&dio->map_bh);
			dio->block_in_file += this_chunk_blocks;
			block_in_page += this_chunk_blocks;
			dio->blocks_available -= this_chunk_blocks;
next_block:
			if (dio->block_in_file > dio->final_block_in_request)
				BUG();
			if (dio->block_in_file == dio->final_block_in_request)
				break;
		}
		ret = dio_bio_add_page(dio, page, bv_len, bv_offset);
		if (ret)
			goto out;
		block_in_page = 0;
	}
out:
	return ret;
}

int
direct_io_worker(int rw, struct inode *inode, const struct iovec *iov, 
	loff_t offset, unsigned long nr_segs, get_blocks_t get_blocks)
{
	const unsigned blkbits = inode->i_blkbits;
	unsigned long user_addr; 
	int seg, ret2, ret = 0;
	struct dio dio;
	size_t bytes, tot_bytes = 0;

	dio.bio = NULL;
	dio.inode = inode;
	dio.rw = rw;
	dio.blkbits = blkbits;
	dio.block_in_file = offset >> blkbits;
	dio.blocks_available = 0;

	dio.boundary = 0;
	dio.reap_counter = 0;
	dio.get_blocks = get_blocks;
	dio.last_block_in_bio = -1;
	dio.next_block_in_bio = -1;

	dio.page_errors = 0;

	/* BIO completion state */
	atomic_set(&dio.bio_count, 0);
	spin_lock_init(&dio.bio_list_lock);
	dio.bio_list = NULL;
	dio.waiter = NULL;
	dio.pages_left = 0;

	for (seg = 0; seg < nr_segs; seg++) 
		dio.pages_left += (iov[seg].iov_len / PAGE_SIZE) + 2; 

	for (seg = 0; seg < nr_segs; seg++) {
		user_addr = (unsigned long)iov[seg].iov_base;
		bytes = iov[seg].iov_len;

		/* Index into the first page of the first block */
		dio.first_block_in_page = (user_addr & (PAGE_SIZE - 1)) >> blkbits;
		dio.final_block_in_request = dio.block_in_file + (bytes >> blkbits);
		/* Page fetching state */
		dio.head = 0;
		dio.tail = 0;
		dio.curr_page = 0;

		dio.total_pages = 0;
		if (user_addr & (PAGE_SIZE-1)) {
			dio.total_pages++;
			bytes -= PAGE_SIZE - (user_addr & (PAGE_SIZE - 1));
		}
		dio.total_pages += (bytes + PAGE_SIZE - 1) / PAGE_SIZE;
		dio.curr_user_address = user_addr;
	
		ret = do_direct_IO(&dio);

		if (ret) {
			dio_cleanup(&dio);
			break;
		}

		tot_bytes += iov[seg].iov_len - ((dio.final_block_in_request -
					dio.block_in_file) << blkbits);

	} /* end iovec loop */

	ret2 = dio_await_completion(&dio);
	if (ret == 0)
		ret = ret2;
	if (ret == 0)
		ret = dio.page_errors;
	if (ret == 0)
		ret = tot_bytes; 

	return ret;
}

/*
 * This is a library function for use by filesystem drivers.
 */
int
generic_direct_IO(int rw, struct inode *inode, const struct iovec *iov, 
	loff_t offset, unsigned long nr_segs, get_blocks_t get_blocks)
{
	int seg;
	size_t size;
	unsigned long addr;
	unsigned blocksize_mask = (1 << inode->i_blkbits) - 1;
	ssize_t retval = -EINVAL;

	if (offset & blocksize_mask)
		goto out;

	/* Check the memory alignment.  Blocks cannot straddle pages */
	for (seg = 0; seg < nr_segs; seg++) {
		addr = (unsigned long)iov[seg].iov_base;
		size = iov[seg].iov_len;
		if ((addr & blocksize_mask) || (size & blocksize_mask)) 
			goto out;	
	}

	retval = direct_io_worker(rw, inode, iov, offset, nr_segs, get_blocks);
out:
	return retval;
}

ssize_t
generic_file_direct_IO(int rw, struct file *file, const struct iovec *iov,
	loff_t offset, unsigned long nr_segs)
{
	struct address_space *mapping = file->f_dentry->d_inode->i_mapping;
	ssize_t retval;

<<<<<<< HEAD
	if (mapping->nrpages) {
		retval = filemap_fdatawrite(mapping);
		if (retval == 0)
			retval = filemap_fdatawait(mapping);
		if (retval)
			goto out;
	}

	retval = mapping->a_ops->direct_IO(rw, inode, iov, offset, nr_segs);
	if (inode->i_mapping->nrpages)
		invalidate_inode_pages2(inode->i_mapping);
out:
=======
	retval = mapping->a_ops->direct_IO(rw, file, iov, offset, nr_segs);
	if (mapping->nrpages)
		invalidate_inode_pages2(mapping);
>>>>>>> c03e7607
	return retval;
}<|MERGE_RESOLUTION|>--- conflicted
+++ resolved
@@ -653,7 +653,6 @@
 	struct address_space *mapping = file->f_dentry->d_inode->i_mapping;
 	ssize_t retval;
 
-<<<<<<< HEAD
 	if (mapping->nrpages) {
 		retval = filemap_fdatawrite(mapping);
 		if (retval == 0)
@@ -662,14 +661,9 @@
 			goto out;
 	}
 
-	retval = mapping->a_ops->direct_IO(rw, inode, iov, offset, nr_segs);
-	if (inode->i_mapping->nrpages)
-		invalidate_inode_pages2(inode->i_mapping);
-out:
-=======
 	retval = mapping->a_ops->direct_IO(rw, file, iov, offset, nr_segs);
 	if (mapping->nrpages)
 		invalidate_inode_pages2(mapping);
->>>>>>> c03e7607
+out:
 	return retval;
 }