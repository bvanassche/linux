/*
 * mv643xx.h - MV-643XX Internal registers definition file.
 *
 * Copyright 2002 Momentum Computer, Inc.
 * 	Author: Matthew Dharm <mdharm@momenco.com>
 * Copyright 2002 GALILEO TECHNOLOGY, LTD. 
 *
 * This program is free software; you can redistribute  it and/or modify it
 * under  the terms of  the GNU General  Public License as published by the
 * Free Software Foundation;  either version 2 of the  License, or (at your
 * option) any later version.
 */
#ifndef __ASM_MV643XX_H
#define __ASM_MV643XX_H

#ifdef __MIPS__
#include <asm/addrspace.h>
#include <asm/marvell.h>
#endif
#include <asm/types.h>

/****************************************/
/* Processor Address Space              */
/****************************************/

/* DDR SDRAM BAR and size registers */

#define MV64340_CS_0_BASE_ADDR                                      0x008
#define MV64340_CS_0_SIZE                                           0x010
#define MV64340_CS_1_BASE_ADDR                                      0x208
#define MV64340_CS_1_SIZE                                           0x210
#define MV64340_CS_2_BASE_ADDR                                      0x018
#define MV64340_CS_2_SIZE                                           0x020
#define MV64340_CS_3_BASE_ADDR                                      0x218
#define MV64340_CS_3_SIZE                                           0x220

/* Devices BAR and size registers */

#define MV64340_DEV_CS0_BASE_ADDR                                   0x028
#define MV64340_DEV_CS0_SIZE                                        0x030
#define MV64340_DEV_CS1_BASE_ADDR                                   0x228
#define MV64340_DEV_CS1_SIZE                                        0x230
#define MV64340_DEV_CS2_BASE_ADDR                                   0x248
#define MV64340_DEV_CS2_SIZE                                        0x250
#define MV64340_DEV_CS3_BASE_ADDR                                   0x038
#define MV64340_DEV_CS3_SIZE                                        0x040
#define MV64340_BOOTCS_BASE_ADDR                                    0x238
#define MV64340_BOOTCS_SIZE                                         0x240

/* PCI 0 BAR and size registers */

#define MV64340_PCI_0_IO_BASE_ADDR                                  0x048
#define MV64340_PCI_0_IO_SIZE                                       0x050
#define MV64340_PCI_0_MEMORY0_BASE_ADDR                             0x058
#define MV64340_PCI_0_MEMORY0_SIZE                                  0x060
#define MV64340_PCI_0_MEMORY1_BASE_ADDR                             0x080
#define MV64340_PCI_0_MEMORY1_SIZE                                  0x088
#define MV64340_PCI_0_MEMORY2_BASE_ADDR                             0x258
#define MV64340_PCI_0_MEMORY2_SIZE                                  0x260
#define MV64340_PCI_0_MEMORY3_BASE_ADDR                             0x280
#define MV64340_PCI_0_MEMORY3_SIZE                                  0x288

/* PCI 1 BAR and size registers */
#define MV64340_PCI_1_IO_BASE_ADDR                                  0x090
#define MV64340_PCI_1_IO_SIZE                                       0x098
#define MV64340_PCI_1_MEMORY0_BASE_ADDR                             0x0a0
#define MV64340_PCI_1_MEMORY0_SIZE                                  0x0a8
#define MV64340_PCI_1_MEMORY1_BASE_ADDR                             0x0b0
#define MV64340_PCI_1_MEMORY1_SIZE                                  0x0b8
#define MV64340_PCI_1_MEMORY2_BASE_ADDR                             0x2a0
#define MV64340_PCI_1_MEMORY2_SIZE                                  0x2a8
#define MV64340_PCI_1_MEMORY3_BASE_ADDR                             0x2b0
#define MV64340_PCI_1_MEMORY3_SIZE                                  0x2b8

/* SRAM base address */
#define MV64340_INTEGRATED_SRAM_BASE_ADDR                           0x268

/* internal registers space base address */
#define MV64340_INTERNAL_SPACE_BASE_ADDR                            0x068

/* Enables the CS , DEV_CS , PCI 0 and PCI 1 
   windows above */
#define MV64340_BASE_ADDR_ENABLE                                    0x278

/****************************************/
/* PCI remap registers                  */
/****************************************/
      /* PCI 0 */
#define MV64340_PCI_0_IO_ADDR_REMAP                                 0x0f0
#define MV64340_PCI_0_MEMORY0_LOW_ADDR_REMAP                        0x0f8
#define MV64340_PCI_0_MEMORY0_HIGH_ADDR_REMAP                       0x320
#define MV64340_PCI_0_MEMORY1_LOW_ADDR_REMAP                        0x100
#define MV64340_PCI_0_MEMORY1_HIGH_ADDR_REMAP                       0x328
#define MV64340_PCI_0_MEMORY2_LOW_ADDR_REMAP                        0x2f8
#define MV64340_PCI_0_MEMORY2_HIGH_ADDR_REMAP                       0x330
#define MV64340_PCI_0_MEMORY3_LOW_ADDR_REMAP                        0x300
#define MV64340_PCI_0_MEMORY3_HIGH_ADDR_REMAP                       0x338
      /* PCI 1 */
#define MV64340_PCI_1_IO_ADDR_REMAP                                 0x108
#define MV64340_PCI_1_MEMORY0_LOW_ADDR_REMAP                        0x110
#define MV64340_PCI_1_MEMORY0_HIGH_ADDR_REMAP                       0x340
#define MV64340_PCI_1_MEMORY1_LOW_ADDR_REMAP                        0x118
#define MV64340_PCI_1_MEMORY1_HIGH_ADDR_REMAP                       0x348
#define MV64340_PCI_1_MEMORY2_LOW_ADDR_REMAP                        0x310
#define MV64340_PCI_1_MEMORY2_HIGH_ADDR_REMAP                       0x350
#define MV64340_PCI_1_MEMORY3_LOW_ADDR_REMAP                        0x318
#define MV64340_PCI_1_MEMORY3_HIGH_ADDR_REMAP                       0x358
 
#define MV64340_CPU_PCI_0_HEADERS_RETARGET_CONTROL                  0x3b0
#define MV64340_CPU_PCI_0_HEADERS_RETARGET_BASE                     0x3b8
#define MV64340_CPU_PCI_1_HEADERS_RETARGET_CONTROL                  0x3c0
#define MV64340_CPU_PCI_1_HEADERS_RETARGET_BASE                     0x3c8
#define MV64340_CPU_GE_HEADERS_RETARGET_CONTROL                     0x3d0
#define MV64340_CPU_GE_HEADERS_RETARGET_BASE                        0x3d8
#define MV64340_CPU_IDMA_HEADERS_RETARGET_CONTROL                   0x3e0
#define MV64340_CPU_IDMA_HEADERS_RETARGET_BASE                      0x3e8

/****************************************/
/*         CPU Control Registers        */
/****************************************/

#define MV64340_CPU_CONFIG                                          0x000
#define MV64340_CPU_MODE                                            0x120
#define MV64340_CPU_MASTER_CONTROL                                  0x160
#define MV64340_CPU_CROSS_BAR_CONTROL_LOW                           0x150
#define MV64340_CPU_CROSS_BAR_CONTROL_HIGH                          0x158
#define MV64340_CPU_CROSS_BAR_TIMEOUT                               0x168

/****************************************/
/* SMP RegisterS                        */
/****************************************/

#define MV64340_SMP_WHO_AM_I                                        0x200
#define MV64340_SMP_CPU0_DOORBELL                                   0x214
#define MV64340_SMP_CPU0_DOORBELL_CLEAR                             0x21C
#define MV64340_SMP_CPU1_DOORBELL                                   0x224
#define MV64340_SMP_CPU1_DOORBELL_CLEAR                             0x22C
#define MV64340_SMP_CPU0_DOORBELL_MASK                              0x234
#define MV64340_SMP_CPU1_DOORBELL_MASK                              0x23C
#define MV64340_SMP_SEMAPHOR0                                       0x244
#define MV64340_SMP_SEMAPHOR1                                       0x24c
#define MV64340_SMP_SEMAPHOR2                                       0x254
#define MV64340_SMP_SEMAPHOR3                                       0x25c
#define MV64340_SMP_SEMAPHOR4                                       0x264
#define MV64340_SMP_SEMAPHOR5                                       0x26c
#define MV64340_SMP_SEMAPHOR6                                       0x274
#define MV64340_SMP_SEMAPHOR7                                       0x27c

/****************************************/
/*  CPU Sync Barrier Register           */
/****************************************/

#define MV64340_CPU_0_SYNC_BARRIER_TRIGGER                          0x0c0
#define MV64340_CPU_0_SYNC_BARRIER_VIRTUAL                          0x0c8
#define MV64340_CPU_1_SYNC_BARRIER_TRIGGER                          0x0d0
#define MV64340_CPU_1_SYNC_BARRIER_VIRTUAL                          0x0d8

/****************************************/
/* CPU Access Protect                   */
/****************************************/

#define MV64340_CPU_PROTECT_WINDOW_0_BASE_ADDR                      0x180
#define MV64340_CPU_PROTECT_WINDOW_0_SIZE                           0x188
#define MV64340_CPU_PROTECT_WINDOW_1_BASE_ADDR                      0x190
#define MV64340_CPU_PROTECT_WINDOW_1_SIZE                           0x198
#define MV64340_CPU_PROTECT_WINDOW_2_BASE_ADDR                      0x1a0
#define MV64340_CPU_PROTECT_WINDOW_2_SIZE                           0x1a8
#define MV64340_CPU_PROTECT_WINDOW_3_BASE_ADDR                      0x1b0
#define MV64340_CPU_PROTECT_WINDOW_3_SIZE                           0x1b8


/****************************************/
/*          CPU Error Report            */
/****************************************/

#define MV64340_CPU_ERROR_ADDR_LOW                                  0x070
#define MV64340_CPU_ERROR_ADDR_HIGH                                 0x078
#define MV64340_CPU_ERROR_DATA_LOW                                  0x128
#define MV64340_CPU_ERROR_DATA_HIGH                                 0x130
#define MV64340_CPU_ERROR_PARITY                                    0x138
#define MV64340_CPU_ERROR_CAUSE                                     0x140
#define MV64340_CPU_ERROR_MASK                                      0x148

/****************************************/
/*      CPU Interface Debug Registers 	*/
/****************************************/

#define MV64340_PUNIT_SLAVE_DEBUG_LOW                               0x360
#define MV64340_PUNIT_SLAVE_DEBUG_HIGH                              0x368
#define MV64340_PUNIT_MASTER_DEBUG_LOW                              0x370
#define MV64340_PUNIT_MASTER_DEBUG_HIGH                             0x378
#define MV64340_PUNIT_MMASK                                         0x3e4

/****************************************/
/*  Integrated SRAM Registers           */
/****************************************/

#define MV64340_SRAM_CONFIG                                         0x380
#define MV64340_SRAM_TEST_MODE                                      0X3F4
#define MV64340_SRAM_ERROR_CAUSE                                    0x388
#define MV64340_SRAM_ERROR_ADDR                                     0x390
#define MV64340_SRAM_ERROR_ADDR_HIGH                                0X3F8
#define MV64340_SRAM_ERROR_DATA_LOW                                 0x398
#define MV64340_SRAM_ERROR_DATA_HIGH                                0x3a0
#define MV64340_SRAM_ERROR_DATA_PARITY                              0x3a8

/****************************************/
/* SDRAM Configuration                  */
/****************************************/

#define MV64340_SDRAM_CONFIG                                        0x1400
#define MV64340_D_UNIT_CONTROL_LOW                                  0x1404
#define MV64340_D_UNIT_CONTROL_HIGH                                 0x1424
#define MV64340_SDRAM_TIMING_CONTROL_LOW                            0x1408
#define MV64340_SDRAM_TIMING_CONTROL_HIGH                           0x140c
#define MV64340_SDRAM_ADDR_CONTROL                                  0x1410
#define MV64340_SDRAM_OPEN_PAGES_CONTROL                            0x1414
#define MV64340_SDRAM_OPERATION                                     0x1418
#define MV64340_SDRAM_MODE                                          0x141c
#define MV64340_EXTENDED_DRAM_MODE                                  0x1420
#define MV64340_SDRAM_CROSS_BAR_CONTROL_LOW                         0x1430
#define MV64340_SDRAM_CROSS_BAR_CONTROL_HIGH                        0x1434
#define MV64340_SDRAM_CROSS_BAR_TIMEOUT                             0x1438
#define MV64340_SDRAM_ADDR_CTRL_PADS_CALIBRATION                    0x14c0
#define MV64340_SDRAM_DATA_PADS_CALIBRATION                         0x14c4

/****************************************/
/* SDRAM Error Report                   */
/****************************************/

#define MV64340_SDRAM_ERROR_DATA_LOW                                0x1444
#define MV64340_SDRAM_ERROR_DATA_HIGH                               0x1440
#define MV64340_SDRAM_ERROR_ADDR                                    0x1450
#define MV64340_SDRAM_RECEIVED_ECC                                  0x1448
#define MV64340_SDRAM_CALCULATED_ECC                                0x144c
#define MV64340_SDRAM_ECC_CONTROL                                   0x1454
#define MV64340_SDRAM_ECC_ERROR_COUNTER                             0x1458

/******************************************/
/*  Controlled Delay Line (CDL) Registers */
/******************************************/

#define MV64340_DFCDL_CONFIG0                                       0x1480
#define MV64340_DFCDL_CONFIG1                                       0x1484
#define MV64340_DLL_WRITE                                           0x1488
#define MV64340_DLL_READ                                            0x148c
#define MV64340_SRAM_ADDR                                           0x1490
#define MV64340_SRAM_DATA0                                          0x1494
#define MV64340_SRAM_DATA1                                          0x1498
#define MV64340_SRAM_DATA2                                          0x149c
#define MV64340_DFCL_PROBE                                          0x14a0

/******************************************/
/*   Debug Registers                      */
/******************************************/

#define MV64340_DUNIT_DEBUG_LOW                                     0x1460
#define MV64340_DUNIT_DEBUG_HIGH                                    0x1464
#define MV64340_DUNIT_MMASK                                         0X1b40

/****************************************/
/* Device Parameters			*/
/****************************************/

#define MV64340_DEVICE_BANK0_PARAMETERS				    0x45c
#define MV64340_DEVICE_BANK1_PARAMETERS				    0x460
#define MV64340_DEVICE_BANK2_PARAMETERS				    0x464
#define MV64340_DEVICE_BANK3_PARAMETERS				    0x468
#define MV64340_DEVICE_BOOT_BANK_PARAMETERS			    0x46c
#define MV64340_DEVICE_INTERFACE_CONTROL                            0x4c0
#define MV64340_DEVICE_INTERFACE_CROSS_BAR_CONTROL_LOW              0x4c8
#define MV64340_DEVICE_INTERFACE_CROSS_BAR_CONTROL_HIGH             0x4cc
#define MV64340_DEVICE_INTERFACE_CROSS_BAR_TIMEOUT                  0x4c4

/****************************************/
/* Device interrupt registers		*/
/****************************************/

#define MV64340_DEVICE_INTERRUPT_CAUSE				    0x4d0
#define MV64340_DEVICE_INTERRUPT_MASK				    0x4d4
#define MV64340_DEVICE_ERROR_ADDR				    0x4d8
#define MV64340_DEVICE_ERROR_DATA   				    0x4dc
#define MV64340_DEVICE_ERROR_PARITY     			    0x4e0

/****************************************/
/* Device debug registers   		*/
/****************************************/

#define MV64340_DEVICE_DEBUG_LOW     				    0x4e4
#define MV64340_DEVICE_DEBUG_HIGH     				    0x4e8
#define MV64340_RUNIT_MMASK                                         0x4f0

/****************************************/
/* PCI Slave Address Decoding registers */
/****************************************/

#define MV64340_PCI_0_CS_0_BANK_SIZE                                0xc08
#define MV64340_PCI_1_CS_0_BANK_SIZE                                0xc88
#define MV64340_PCI_0_CS_1_BANK_SIZE                                0xd08
#define MV64340_PCI_1_CS_1_BANK_SIZE                                0xd88
#define MV64340_PCI_0_CS_2_BANK_SIZE                                0xc0c
#define MV64340_PCI_1_CS_2_BANK_SIZE                                0xc8c
#define MV64340_PCI_0_CS_3_BANK_SIZE                                0xd0c
#define MV64340_PCI_1_CS_3_BANK_SIZE                                0xd8c
#define MV64340_PCI_0_DEVCS_0_BANK_SIZE                             0xc10
#define MV64340_PCI_1_DEVCS_0_BANK_SIZE                             0xc90
#define MV64340_PCI_0_DEVCS_1_BANK_SIZE                             0xd10
#define MV64340_PCI_1_DEVCS_1_BANK_SIZE                             0xd90
#define MV64340_PCI_0_DEVCS_2_BANK_SIZE                             0xd18
#define MV64340_PCI_1_DEVCS_2_BANK_SIZE                             0xd98
#define MV64340_PCI_0_DEVCS_3_BANK_SIZE                             0xc14
#define MV64340_PCI_1_DEVCS_3_BANK_SIZE                             0xc94
#define MV64340_PCI_0_DEVCS_BOOT_BANK_SIZE                          0xd14
#define MV64340_PCI_1_DEVCS_BOOT_BANK_SIZE                          0xd94
#define MV64340_PCI_0_P2P_MEM0_BAR_SIZE                             0xd1c
#define MV64340_PCI_1_P2P_MEM0_BAR_SIZE                             0xd9c
#define MV64340_PCI_0_P2P_MEM1_BAR_SIZE                             0xd20
#define MV64340_PCI_1_P2P_MEM1_BAR_SIZE                             0xda0
#define MV64340_PCI_0_P2P_I_O_BAR_SIZE                              0xd24
#define MV64340_PCI_1_P2P_I_O_BAR_SIZE                              0xda4
#define MV64340_PCI_0_CPU_BAR_SIZE                                  0xd28
#define MV64340_PCI_1_CPU_BAR_SIZE                                  0xda8
#define MV64340_PCI_0_INTERNAL_SRAM_BAR_SIZE                        0xe00
#define MV64340_PCI_1_INTERNAL_SRAM_BAR_SIZE                        0xe80
#define MV64340_PCI_0_EXPANSION_ROM_BAR_SIZE                        0xd2c
#define MV64340_PCI_1_EXPANSION_ROM_BAR_SIZE                        0xd9c
#define MV64340_PCI_0_BASE_ADDR_REG_ENABLE                          0xc3c
#define MV64340_PCI_1_BASE_ADDR_REG_ENABLE                          0xcbc
#define MV64340_PCI_0_CS_0_BASE_ADDR_REMAP			    0xc48
#define MV64340_PCI_1_CS_0_BASE_ADDR_REMAP			    0xcc8
#define MV64340_PCI_0_CS_1_BASE_ADDR_REMAP			    0xd48
#define MV64340_PCI_1_CS_1_BASE_ADDR_REMAP			    0xdc8
#define MV64340_PCI_0_CS_2_BASE_ADDR_REMAP			    0xc4c
#define MV64340_PCI_1_CS_2_BASE_ADDR_REMAP			    0xccc
#define MV64340_PCI_0_CS_3_BASE_ADDR_REMAP			    0xd4c
#define MV64340_PCI_1_CS_3_BASE_ADDR_REMAP			    0xdcc
#define MV64340_PCI_0_CS_0_BASE_HIGH_ADDR_REMAP			    0xF04
#define MV64340_PCI_1_CS_0_BASE_HIGH_ADDR_REMAP			    0xF84
#define MV64340_PCI_0_CS_1_BASE_HIGH_ADDR_REMAP			    0xF08
#define MV64340_PCI_1_CS_1_BASE_HIGH_ADDR_REMAP			    0xF88
#define MV64340_PCI_0_CS_2_BASE_HIGH_ADDR_REMAP			    0xF0C
#define MV64340_PCI_1_CS_2_BASE_HIGH_ADDR_REMAP			    0xF8C
#define MV64340_PCI_0_CS_3_BASE_HIGH_ADDR_REMAP			    0xF10
#define MV64340_PCI_1_CS_3_BASE_HIGH_ADDR_REMAP			    0xF90
#define MV64340_PCI_0_DEVCS_0_BASE_ADDR_REMAP			    0xc50
#define MV64340_PCI_1_DEVCS_0_BASE_ADDR_REMAP			    0xcd0
#define MV64340_PCI_0_DEVCS_1_BASE_ADDR_REMAP			    0xd50
#define MV64340_PCI_1_DEVCS_1_BASE_ADDR_REMAP			    0xdd0
#define MV64340_PCI_0_DEVCS_2_BASE_ADDR_REMAP			    0xd58
#define MV64340_PCI_1_DEVCS_2_BASE_ADDR_REMAP			    0xdd8
#define MV64340_PCI_0_DEVCS_3_BASE_ADDR_REMAP           	    0xc54
#define MV64340_PCI_1_DEVCS_3_BASE_ADDR_REMAP           	    0xcd4
#define MV64340_PCI_0_DEVCS_BOOTCS_BASE_ADDR_REMAP      	    0xd54
#define MV64340_PCI_1_DEVCS_BOOTCS_BASE_ADDR_REMAP      	    0xdd4
#define MV64340_PCI_0_P2P_MEM0_BASE_ADDR_REMAP_LOW                  0xd5c
#define MV64340_PCI_1_P2P_MEM0_BASE_ADDR_REMAP_LOW                  0xddc
#define MV64340_PCI_0_P2P_MEM0_BASE_ADDR_REMAP_HIGH                 0xd60
#define MV64340_PCI_1_P2P_MEM0_BASE_ADDR_REMAP_HIGH                 0xde0
#define MV64340_PCI_0_P2P_MEM1_BASE_ADDR_REMAP_LOW                  0xd64
#define MV64340_PCI_1_P2P_MEM1_BASE_ADDR_REMAP_LOW                  0xde4
#define MV64340_PCI_0_P2P_MEM1_BASE_ADDR_REMAP_HIGH                 0xd68
#define MV64340_PCI_1_P2P_MEM1_BASE_ADDR_REMAP_HIGH                 0xde8
#define MV64340_PCI_0_P2P_I_O_BASE_ADDR_REMAP                       0xd6c
#define MV64340_PCI_1_P2P_I_O_BASE_ADDR_REMAP                       0xdec 
#define MV64340_PCI_0_CPU_BASE_ADDR_REMAP_LOW                       0xd70
#define MV64340_PCI_1_CPU_BASE_ADDR_REMAP_LOW                       0xdf0
#define MV64340_PCI_0_CPU_BASE_ADDR_REMAP_HIGH                      0xd74
#define MV64340_PCI_1_CPU_BASE_ADDR_REMAP_HIGH                      0xdf4
#define MV64340_PCI_0_INTEGRATED_SRAM_BASE_ADDR_REMAP               0xf00
#define MV64340_PCI_1_INTEGRATED_SRAM_BASE_ADDR_REMAP               0xf80
#define MV64340_PCI_0_EXPANSION_ROM_BASE_ADDR_REMAP                 0xf38
#define MV64340_PCI_1_EXPANSION_ROM_BASE_ADDR_REMAP                 0xfb8
#define MV64340_PCI_0_ADDR_DECODE_CONTROL                           0xd3c
#define MV64340_PCI_1_ADDR_DECODE_CONTROL                           0xdbc
#define MV64340_PCI_0_HEADERS_RETARGET_CONTROL                      0xF40
#define MV64340_PCI_1_HEADERS_RETARGET_CONTROL                      0xFc0
#define MV64340_PCI_0_HEADERS_RETARGET_BASE                         0xF44
#define MV64340_PCI_1_HEADERS_RETARGET_BASE                         0xFc4
#define MV64340_PCI_0_HEADERS_RETARGET_HIGH                         0xF48
#define MV64340_PCI_1_HEADERS_RETARGET_HIGH                         0xFc8

/***********************************/
/*   PCI Control Register Map      */
/***********************************/

#define MV64340_PCI_0_DLL_STATUS_AND_COMMAND                        0x1d20
#define MV64340_PCI_1_DLL_STATUS_AND_COMMAND                        0x1da0
#define MV64340_PCI_0_MPP_PADS_DRIVE_CONTROL                        0x1d1C
#define MV64340_PCI_1_MPP_PADS_DRIVE_CONTROL                        0x1d9C
#define MV64340_PCI_0_COMMAND			         	    0xc00
#define MV64340_PCI_1_COMMAND					    0xc80
#define MV64340_PCI_0_MODE                                          0xd00
#define MV64340_PCI_1_MODE                                          0xd80
#define MV64340_PCI_0_RETRY	        	 		    0xc04
#define MV64340_PCI_1_RETRY				            0xc84
#define MV64340_PCI_0_READ_BUFFER_DISCARD_TIMER                     0xd04
#define MV64340_PCI_1_READ_BUFFER_DISCARD_TIMER                     0xd84
#define MV64340_PCI_0_MSI_TRIGGER_TIMER                             0xc38
#define MV64340_PCI_1_MSI_TRIGGER_TIMER                             0xcb8
#define MV64340_PCI_0_ARBITER_CONTROL                               0x1d00
#define MV64340_PCI_1_ARBITER_CONTROL                               0x1d80
#define MV64340_PCI_0_CROSS_BAR_CONTROL_LOW                         0x1d08
#define MV64340_PCI_1_CROSS_BAR_CONTROL_LOW                         0x1d88
#define MV64340_PCI_0_CROSS_BAR_CONTROL_HIGH                        0x1d0c
#define MV64340_PCI_1_CROSS_BAR_CONTROL_HIGH                        0x1d8c
#define MV64340_PCI_0_CROSS_BAR_TIMEOUT                             0x1d04
#define MV64340_PCI_1_CROSS_BAR_TIMEOUT                             0x1d84
#define MV64340_PCI_0_SYNC_BARRIER_TRIGGER_REG                      0x1D18
#define MV64340_PCI_1_SYNC_BARRIER_TRIGGER_REG                      0x1D98
#define MV64340_PCI_0_SYNC_BARRIER_VIRTUAL_REG                      0x1d10
#define MV64340_PCI_1_SYNC_BARRIER_VIRTUAL_REG                      0x1d90
#define MV64340_PCI_0_P2P_CONFIG                                    0x1d14
#define MV64340_PCI_1_P2P_CONFIG                                    0x1d94

#define MV64340_PCI_0_ACCESS_CONTROL_BASE_0_LOW                     0x1e00
#define MV64340_PCI_0_ACCESS_CONTROL_BASE_0_HIGH                    0x1e04
#define MV64340_PCI_0_ACCESS_CONTROL_SIZE_0                         0x1e08
#define MV64340_PCI_0_ACCESS_CONTROL_BASE_1_LOW                     0x1e10
#define MV64340_PCI_0_ACCESS_CONTROL_BASE_1_HIGH                    0x1e14
#define MV64340_PCI_0_ACCESS_CONTROL_SIZE_1                         0x1e18
#define MV64340_PCI_0_ACCESS_CONTROL_BASE_2_LOW                     0x1e20
#define MV64340_PCI_0_ACCESS_CONTROL_BASE_2_HIGH                    0x1e24
#define MV64340_PCI_0_ACCESS_CONTROL_SIZE_2                         0x1e28
#define MV64340_PCI_0_ACCESS_CONTROL_BASE_3_LOW                     0x1e30
#define MV64340_PCI_0_ACCESS_CONTROL_BASE_3_HIGH                    0x1e34
#define MV64340_PCI_0_ACCESS_CONTROL_SIZE_3                         0x1e38
#define MV64340_PCI_0_ACCESS_CONTROL_BASE_4_LOW                     0x1e40
#define MV64340_PCI_0_ACCESS_CONTROL_BASE_4_HIGH                    0x1e44
#define MV64340_PCI_0_ACCESS_CONTROL_SIZE_4                         0x1e48
#define MV64340_PCI_0_ACCESS_CONTROL_BASE_5_LOW                     0x1e50
#define MV64340_PCI_0_ACCESS_CONTROL_BASE_5_HIGH                    0x1e54
#define MV64340_PCI_0_ACCESS_CONTROL_SIZE_5                         0x1e58

#define MV64340_PCI_1_ACCESS_CONTROL_BASE_0_LOW                     0x1e80
#define MV64340_PCI_1_ACCESS_CONTROL_BASE_0_HIGH                    0x1e84
#define MV64340_PCI_1_ACCESS_CONTROL_SIZE_0                         0x1e88
#define MV64340_PCI_1_ACCESS_CONTROL_BASE_1_LOW                     0x1e90
#define MV64340_PCI_1_ACCESS_CONTROL_BASE_1_HIGH                    0x1e94
#define MV64340_PCI_1_ACCESS_CONTROL_SIZE_1                         0x1e98
#define MV64340_PCI_1_ACCESS_CONTROL_BASE_2_LOW                     0x1ea0
#define MV64340_PCI_1_ACCESS_CONTROL_BASE_2_HIGH                    0x1ea4
#define MV64340_PCI_1_ACCESS_CONTROL_SIZE_2                         0x1ea8
#define MV64340_PCI_1_ACCESS_CONTROL_BASE_3_LOW                     0x1eb0
#define MV64340_PCI_1_ACCESS_CONTROL_BASE_3_HIGH                    0x1eb4
#define MV64340_PCI_1_ACCESS_CONTROL_SIZE_3                         0x1eb8
#define MV64340_PCI_1_ACCESS_CONTROL_BASE_4_LOW                     0x1ec0
#define MV64340_PCI_1_ACCESS_CONTROL_BASE_4_HIGH                    0x1ec4
#define MV64340_PCI_1_ACCESS_CONTROL_SIZE_4                         0x1ec8
#define MV64340_PCI_1_ACCESS_CONTROL_BASE_5_LOW                     0x1ed0
#define MV64340_PCI_1_ACCESS_CONTROL_BASE_5_HIGH                    0x1ed4
#define MV64340_PCI_1_ACCESS_CONTROL_SIZE_5                         0x1ed8

/****************************************/
/*   PCI Configuration Access Registers */
/****************************************/

#define MV64340_PCI_0_CONFIG_ADDR 				    0xcf8
#define MV64340_PCI_0_CONFIG_DATA_VIRTUAL_REG                       0xcfc
#define MV64340_PCI_1_CONFIG_ADDR 				    0xc78
#define MV64340_PCI_1_CONFIG_DATA_VIRTUAL_REG                       0xc7c
#define MV64340_PCI_0_INTERRUPT_ACKNOWLEDGE_VIRTUAL_REG	            0xc34
#define MV64340_PCI_1_INTERRUPT_ACKNOWLEDGE_VIRTUAL_REG	            0xcb4

/****************************************/
/*   PCI Error Report Registers         */
/****************************************/

#define MV64340_PCI_0_SERR_MASK					    0xc28
#define MV64340_PCI_1_SERR_MASK					    0xca8
#define MV64340_PCI_0_ERROR_ADDR_LOW                                0x1d40
#define MV64340_PCI_1_ERROR_ADDR_LOW                                0x1dc0
#define MV64340_PCI_0_ERROR_ADDR_HIGH                               0x1d44
#define MV64340_PCI_1_ERROR_ADDR_HIGH                               0x1dc4
#define MV64340_PCI_0_ERROR_ATTRIBUTE                               0x1d48
#define MV64340_PCI_1_ERROR_ATTRIBUTE                               0x1dc8
#define MV64340_PCI_0_ERROR_COMMAND                                 0x1d50
#define MV64340_PCI_1_ERROR_COMMAND                                 0x1dd0
#define MV64340_PCI_0_ERROR_CAUSE                                   0x1d58
#define MV64340_PCI_1_ERROR_CAUSE                                   0x1dd8
#define MV64340_PCI_0_ERROR_MASK                                    0x1d5c
#define MV64340_PCI_1_ERROR_MASK                                    0x1ddc

/****************************************/
/*   PCI Debug Registers                */
/****************************************/

#define MV64340_PCI_0_MMASK                                         0X1D24
#define MV64340_PCI_1_MMASK                                         0X1DA4

/*********************************************/
/* PCI Configuration, Function 0, Registers  */
/*********************************************/

#define MV64340_PCI_DEVICE_AND_VENDOR_ID 			    0x000
#define MV64340_PCI_STATUS_AND_COMMAND				    0x004
#define MV64340_PCI_CLASS_CODE_AND_REVISION_ID			    0x008
#define MV64340_PCI_BIST_HEADER_TYPE_LATENCY_TIMER_CACHE_LINE 	    0x00C

#define MV64340_PCI_SCS_0_BASE_ADDR_LOW   	      		    0x010
#define MV64340_PCI_SCS_0_BASE_ADDR_HIGH   		            0x014
#define MV64340_PCI_SCS_1_BASE_ADDR_LOW  	     	            0x018
#define MV64340_PCI_SCS_1_BASE_ADDR_HIGH 		            0x01C
#define MV64340_PCI_INTERNAL_REG_MEM_MAPPED_BASE_ADDR_LOW      	    0x020
#define MV64340_PCI_INTERNAL_REG_MEM_MAPPED_BASE_ADDR_HIGH     	    0x024
#define MV64340_PCI_SUBSYSTEM_ID_AND_SUBSYSTEM_VENDOR_ID	    0x02c
#define MV64340_PCI_EXPANSION_ROM_BASE_ADDR_REG	                    0x030
#define MV64340_PCI_CAPABILTY_LIST_POINTER                          0x034
#define MV64340_PCI_INTERRUPT_PIN_AND_LINE 			    0x03C
       /* capability list */
#define MV64340_PCI_POWER_MANAGEMENT_CAPABILITY                     0x040
#define MV64340_PCI_POWER_MANAGEMENT_STATUS_AND_CONTROL             0x044
#define MV64340_PCI_VPD_ADDR                                        0x048
#define MV64340_PCI_VPD_DATA                                        0x04c
#define MV64340_PCI_MSI_MESSAGE_CONTROL                             0x050
#define MV64340_PCI_MSI_MESSAGE_ADDR                                0x054
#define MV64340_PCI_MSI_MESSAGE_UPPER_ADDR                          0x058
#define MV64340_PCI_MSI_MESSAGE_DATA                                0x05c
#define MV64340_PCI_X_COMMAND                                       0x060
#define MV64340_PCI_X_STATUS                                        0x064
#define MV64340_PCI_COMPACT_PCI_HOT_SWAP                            0x068

/***********************************************/
/*   PCI Configuration, Function 1, Registers  */
/***********************************************/

#define MV64340_PCI_SCS_2_BASE_ADDR_LOW   			    0x110
#define MV64340_PCI_SCS_2_BASE_ADDR_HIGH			    0x114
#define MV64340_PCI_SCS_3_BASE_ADDR_LOW 			    0x118
#define MV64340_PCI_SCS_3_BASE_ADDR_HIGH			    0x11c
#define MV64340_PCI_INTERNAL_SRAM_BASE_ADDR_LOW          	    0x120
#define MV64340_PCI_INTERNAL_SRAM_BASE_ADDR_HIGH         	    0x124

/***********************************************/
/*  PCI Configuration, Function 2, Registers   */
/***********************************************/

#define MV64340_PCI_DEVCS_0_BASE_ADDR_LOW	    		    0x210
#define MV64340_PCI_DEVCS_0_BASE_ADDR_HIGH 			    0x214
#define MV64340_PCI_DEVCS_1_BASE_ADDR_LOW 			    0x218
#define MV64340_PCI_DEVCS_1_BASE_ADDR_HIGH      		    0x21c
#define MV64340_PCI_DEVCS_2_BASE_ADDR_LOW 			    0x220
#define MV64340_PCI_DEVCS_2_BASE_ADDR_HIGH      		    0x224

/***********************************************/
/*  PCI Configuration, Function 3, Registers   */
/***********************************************/

#define MV64340_PCI_DEVCS_3_BASE_ADDR_LOW	    		    0x310
#define MV64340_PCI_DEVCS_3_BASE_ADDR_HIGH 			    0x314
#define MV64340_PCI_BOOT_CS_BASE_ADDR_LOW			    0x318
#define MV64340_PCI_BOOT_CS_BASE_ADDR_HIGH      		    0x31c
#define MV64340_PCI_CPU_BASE_ADDR_LOW 				    0x220
#define MV64340_PCI_CPU_BASE_ADDR_HIGH      			    0x224

/***********************************************/
/*  PCI Configuration, Function 4, Registers   */
/***********************************************/

#define MV64340_PCI_P2P_MEM0_BASE_ADDR_LOW  			    0x410
#define MV64340_PCI_P2P_MEM0_BASE_ADDR_HIGH 			    0x414
#define MV64340_PCI_P2P_MEM1_BASE_ADDR_LOW   			    0x418
#define MV64340_PCI_P2P_MEM1_BASE_ADDR_HIGH 			    0x41c
#define MV64340_PCI_P2P_I_O_BASE_ADDR                 	            0x420
#define MV64340_PCI_INTERNAL_REGS_I_O_MAPPED_BASE_ADDR              0x424

/****************************************/
/* Messaging Unit Registers (I20)   	*/
/****************************************/

#define MV64340_I2O_INBOUND_MESSAGE_REG0_PCI_0_SIDE		    0x010
#define MV64340_I2O_INBOUND_MESSAGE_REG1_PCI_0_SIDE  		    0x014
#define MV64340_I2O_OUTBOUND_MESSAGE_REG0_PCI_0_SIDE 		    0x018
#define MV64340_I2O_OUTBOUND_MESSAGE_REG1_PCI_0_SIDE  		    0x01C
#define MV64340_I2O_INBOUND_DOORBELL_REG_PCI_0_SIDE  		    0x020
#define MV64340_I2O_INBOUND_INTERRUPT_CAUSE_REG_PCI_0_SIDE          0x024
#define MV64340_I2O_INBOUND_INTERRUPT_MASK_REG_PCI_0_SIDE	    0x028
#define MV64340_I2O_OUTBOUND_DOORBELL_REG_PCI_0_SIDE 		    0x02C
#define MV64340_I2O_OUTBOUND_INTERRUPT_CAUSE_REG_PCI_0_SIDE         0x030
#define MV64340_I2O_OUTBOUND_INTERRUPT_MASK_REG_PCI_0_SIDE          0x034
#define MV64340_I2O_INBOUND_QUEUE_PORT_VIRTUAL_REG_PCI_0_SIDE       0x040
#define MV64340_I2O_OUTBOUND_QUEUE_PORT_VIRTUAL_REG_PCI_0_SIDE      0x044
#define MV64340_I2O_QUEUE_CONTROL_REG_PCI_0_SIDE 		    0x050
#define MV64340_I2O_QUEUE_BASE_ADDR_REG_PCI_0_SIDE 		    0x054
#define MV64340_I2O_INBOUND_FREE_HEAD_POINTER_REG_PCI_0_SIDE        0x060
#define MV64340_I2O_INBOUND_FREE_TAIL_POINTER_REG_PCI_0_SIDE        0x064
#define MV64340_I2O_INBOUND_POST_HEAD_POINTER_REG_PCI_0_SIDE        0x068
#define MV64340_I2O_INBOUND_POST_TAIL_POINTER_REG_PCI_0_SIDE        0x06C
#define MV64340_I2O_OUTBOUND_FREE_HEAD_POINTER_REG_PCI_0_SIDE       0x070
#define MV64340_I2O_OUTBOUND_FREE_TAIL_POINTER_REG_PCI_0_SIDE       0x074
#define MV64340_I2O_OUTBOUND_POST_HEAD_POINTER_REG_PCI_0_SIDE       0x0F8
#define MV64340_I2O_OUTBOUND_POST_TAIL_POINTER_REG_PCI_0_SIDE       0x0FC

#define MV64340_I2O_INBOUND_MESSAGE_REG0_PCI_1_SIDE		    0x090
#define MV64340_I2O_INBOUND_MESSAGE_REG1_PCI_1_SIDE  		    0x094
#define MV64340_I2O_OUTBOUND_MESSAGE_REG0_PCI_1_SIDE 		    0x098
#define MV64340_I2O_OUTBOUND_MESSAGE_REG1_PCI_1_SIDE  		    0x09C
#define MV64340_I2O_INBOUND_DOORBELL_REG_PCI_1_SIDE  		    0x0A0
#define MV64340_I2O_INBOUND_INTERRUPT_CAUSE_REG_PCI_1_SIDE          0x0A4
#define MV64340_I2O_INBOUND_INTERRUPT_MASK_REG_PCI_1_SIDE	    0x0A8
#define MV64340_I2O_OUTBOUND_DOORBELL_REG_PCI_1_SIDE 		    0x0AC
#define MV64340_I2O_OUTBOUND_INTERRUPT_CAUSE_REG_PCI_1_SIDE         0x0B0
#define MV64340_I2O_OUTBOUND_INTERRUPT_MASK_REG_PCI_1_SIDE          0x0B4
#define MV64340_I2O_INBOUND_QUEUE_PORT_VIRTUAL_REG_PCI_1_SIDE       0x0C0
#define MV64340_I2O_OUTBOUND_QUEUE_PORT_VIRTUAL_REG_PCI_1_SIDE      0x0C4
#define MV64340_I2O_QUEUE_CONTROL_REG_PCI_1_SIDE 		    0x0D0
#define MV64340_I2O_QUEUE_BASE_ADDR_REG_PCI_1_SIDE 		    0x0D4
#define MV64340_I2O_INBOUND_FREE_HEAD_POINTER_REG_PCI_1_SIDE        0x0E0
#define MV64340_I2O_INBOUND_FREE_TAIL_POINTER_REG_PCI_1_SIDE        0x0E4
#define MV64340_I2O_INBOUND_POST_HEAD_POINTER_REG_PCI_1_SIDE        0x0E8
#define MV64340_I2O_INBOUND_POST_TAIL_POINTER_REG_PCI_1_SIDE        0x0EC
#define MV64340_I2O_OUTBOUND_FREE_HEAD_POINTER_REG_PCI_1_SIDE       0x0F0
#define MV64340_I2O_OUTBOUND_FREE_TAIL_POINTER_REG_PCI_1_SIDE       0x0F4
#define MV64340_I2O_OUTBOUND_POST_HEAD_POINTER_REG_PCI_1_SIDE       0x078
#define MV64340_I2O_OUTBOUND_POST_TAIL_POINTER_REG_PCI_1_SIDE       0x07C

#define MV64340_I2O_INBOUND_MESSAGE_REG0_CPU0_SIDE		    0x1C10
#define MV64340_I2O_INBOUND_MESSAGE_REG1_CPU0_SIDE  		    0x1C14
#define MV64340_I2O_OUTBOUND_MESSAGE_REG0_CPU0_SIDE 		    0x1C18
#define MV64340_I2O_OUTBOUND_MESSAGE_REG1_CPU0_SIDE  		    0x1C1C
#define MV64340_I2O_INBOUND_DOORBELL_REG_CPU0_SIDE  		    0x1C20
#define MV64340_I2O_INBOUND_INTERRUPT_CAUSE_REG_CPU0_SIDE  	    0x1C24
#define MV64340_I2O_INBOUND_INTERRUPT_MASK_REG_CPU0_SIDE	    0x1C28
#define MV64340_I2O_OUTBOUND_DOORBELL_REG_CPU0_SIDE 		    0x1C2C
#define MV64340_I2O_OUTBOUND_INTERRUPT_CAUSE_REG_CPU0_SIDE          0x1C30
#define MV64340_I2O_OUTBOUND_INTERRUPT_MASK_REG_CPU0_SIDE           0x1C34
#define MV64340_I2O_INBOUND_QUEUE_PORT_VIRTUAL_REG_CPU0_SIDE        0x1C40
#define MV64340_I2O_OUTBOUND_QUEUE_PORT_VIRTUAL_REG_CPU0_SIDE       0x1C44
#define MV64340_I2O_QUEUE_CONTROL_REG_CPU0_SIDE 		    0x1C50
#define MV64340_I2O_QUEUE_BASE_ADDR_REG_CPU0_SIDE 		    0x1C54
#define MV64340_I2O_INBOUND_FREE_HEAD_POINTER_REG_CPU0_SIDE         0x1C60
#define MV64340_I2O_INBOUND_FREE_TAIL_POINTER_REG_CPU0_SIDE         0x1C64
#define MV64340_I2O_INBOUND_POST_HEAD_POINTER_REG_CPU0_SIDE         0x1C68
#define MV64340_I2O_INBOUND_POST_TAIL_POINTER_REG_CPU0_SIDE         0x1C6C
#define MV64340_I2O_OUTBOUND_FREE_HEAD_POINTER_REG_CPU0_SIDE        0x1C70
#define MV64340_I2O_OUTBOUND_FREE_TAIL_POINTER_REG_CPU0_SIDE        0x1C74
#define MV64340_I2O_OUTBOUND_POST_HEAD_POINTER_REG_CPU0_SIDE        0x1CF8
#define MV64340_I2O_OUTBOUND_POST_TAIL_POINTER_REG_CPU0_SIDE        0x1CFC
#define MV64340_I2O_INBOUND_MESSAGE_REG0_CPU1_SIDE		    0x1C90
#define MV64340_I2O_INBOUND_MESSAGE_REG1_CPU1_SIDE  		    0x1C94
#define MV64340_I2O_OUTBOUND_MESSAGE_REG0_CPU1_SIDE 		    0x1C98
#define MV64340_I2O_OUTBOUND_MESSAGE_REG1_CPU1_SIDE  		    0x1C9C
#define MV64340_I2O_INBOUND_DOORBELL_REG_CPU1_SIDE  		    0x1CA0
#define MV64340_I2O_INBOUND_INTERRUPT_CAUSE_REG_CPU1_SIDE  	    0x1CA4
#define MV64340_I2O_INBOUND_INTERRUPT_MASK_REG_CPU1_SIDE	    0x1CA8
#define MV64340_I2O_OUTBOUND_DOORBELL_REG_CPU1_SIDE 		    0x1CAC
#define MV64340_I2O_OUTBOUND_INTERRUPT_CAUSE_REG_CPU1_SIDE          0x1CB0
#define MV64340_I2O_OUTBOUND_INTERRUPT_MASK_REG_CPU1_SIDE           0x1CB4
#define MV64340_I2O_INBOUND_QUEUE_PORT_VIRTUAL_REG_CPU1_SIDE        0x1CC0
#define MV64340_I2O_OUTBOUND_QUEUE_PORT_VIRTUAL_REG_CPU1_SIDE       0x1CC4
#define MV64340_I2O_QUEUE_CONTROL_REG_CPU1_SIDE 		    0x1CD0
#define MV64340_I2O_QUEUE_BASE_ADDR_REG_CPU1_SIDE 		    0x1CD4
#define MV64340_I2O_INBOUND_FREE_HEAD_POINTER_REG_CPU1_SIDE         0x1CE0
#define MV64340_I2O_INBOUND_FREE_TAIL_POINTER_REG_CPU1_SIDE         0x1CE4
#define MV64340_I2O_INBOUND_POST_HEAD_POINTER_REG_CPU1_SIDE         0x1CE8
#define MV64340_I2O_INBOUND_POST_TAIL_POINTER_REG_CPU1_SIDE         0x1CEC
#define MV64340_I2O_OUTBOUND_FREE_HEAD_POINTER_REG_CPU1_SIDE        0x1CF0
#define MV64340_I2O_OUTBOUND_FREE_TAIL_POINTER_REG_CPU1_SIDE        0x1CF4
#define MV64340_I2O_OUTBOUND_POST_HEAD_POINTER_REG_CPU1_SIDE        0x1C78
#define MV64340_I2O_OUTBOUND_POST_TAIL_POINTER_REG_CPU1_SIDE        0x1C7C

/****************************************/
/*        Ethernet Unit Registers  		*/
/****************************************/

#define MV643XX_ETH_SHARED_REGS                                     0x2000
#define MV643XX_ETH_SHARED_REGS_SIZE                                0x2000

#define MV643XX_ETH_PHY_ADDR_REG                                    0x2000
#define MV643XX_ETH_SMI_REG                                         0x2004
#define MV643XX_ETH_UNIT_DEFAULT_ADDR_REG                           0x2008
#define MV643XX_ETH_UNIT_DEFAULTID_REG                              0x200c
#define MV643XX_ETH_UNIT_INTERRUPT_CAUSE_REG                        0x2080
#define MV643XX_ETH_UNIT_INTERRUPT_MASK_REG                         0x2084
#define MV643XX_ETH_UNIT_INTERNAL_USE_REG                           0x24fc
#define MV643XX_ETH_UNIT_ERROR_ADDR_REG                             0x2094
#define MV643XX_ETH_BAR_0                                           0x2200
#define MV643XX_ETH_BAR_1                                           0x2208
#define MV643XX_ETH_BAR_2                                           0x2210
#define MV643XX_ETH_BAR_3                                           0x2218
#define MV643XX_ETH_BAR_4                                           0x2220
#define MV643XX_ETH_BAR_5                                           0x2228
#define MV643XX_ETH_SIZE_REG_0                                      0x2204
#define MV643XX_ETH_SIZE_REG_1                                      0x220c
#define MV643XX_ETH_SIZE_REG_2                                      0x2214
#define MV643XX_ETH_SIZE_REG_3                                      0x221c
#define MV643XX_ETH_SIZE_REG_4                                      0x2224
#define MV643XX_ETH_SIZE_REG_5                                      0x222c
#define MV643XX_ETH_HEADERS_RETARGET_BASE_REG                       0x2230
#define MV643XX_ETH_HEADERS_RETARGET_CONTROL_REG                    0x2234
#define MV643XX_ETH_HIGH_ADDR_REMAP_REG_0                           0x2280
#define MV643XX_ETH_HIGH_ADDR_REMAP_REG_1                           0x2284
#define MV643XX_ETH_HIGH_ADDR_REMAP_REG_2                           0x2288
#define MV643XX_ETH_HIGH_ADDR_REMAP_REG_3                           0x228c
#define MV643XX_ETH_BASE_ADDR_ENABLE_REG                            0x2290
#define MV643XX_ETH_ACCESS_PROTECTION_REG(port)                    (0x2294 + (port<<2))
#define MV643XX_ETH_MIB_COUNTERS_BASE(port)                        (0x3000 + (port<<7))
#define MV643XX_ETH_PORT_CONFIG_REG(port)                          (0x2400 + (port<<10))
#define MV643XX_ETH_PORT_CONFIG_EXTEND_REG(port)                   (0x2404 + (port<<10))
#define MV643XX_ETH_MII_SERIAL_PARAMETRS_REG(port)                 (0x2408 + (port<<10))
#define MV643XX_ETH_GMII_SERIAL_PARAMETRS_REG(port)                (0x240c + (port<<10))
#define MV643XX_ETH_VLAN_ETHERTYPE_REG(port)                       (0x2410 + (port<<10))
#define MV643XX_ETH_MAC_ADDR_LOW(port)                             (0x2414 + (port<<10))
#define MV643XX_ETH_MAC_ADDR_HIGH(port)                            (0x2418 + (port<<10))
#define MV643XX_ETH_SDMA_CONFIG_REG(port)                          (0x241c + (port<<10))
#define MV643XX_ETH_DSCP_0(port)                                   (0x2420 + (port<<10))
#define MV643XX_ETH_DSCP_1(port)                                   (0x2424 + (port<<10))
#define MV643XX_ETH_DSCP_2(port)                                   (0x2428 + (port<<10))
#define MV643XX_ETH_DSCP_3(port)                                   (0x242c + (port<<10))
#define MV643XX_ETH_DSCP_4(port)                                   (0x2430 + (port<<10))
#define MV643XX_ETH_DSCP_5(port)                                   (0x2434 + (port<<10))
#define MV643XX_ETH_DSCP_6(port)                                   (0x2438 + (port<<10))
#define MV643XX_ETH_PORT_SERIAL_CONTROL_REG(port)                  (0x243c + (port<<10))
#define MV643XX_ETH_VLAN_PRIORITY_TAG_TO_PRIORITY(port)            (0x2440 + (port<<10))
#define MV643XX_ETH_PORT_STATUS_REG(port)                          (0x2444 + (port<<10))
#define MV643XX_ETH_TRANSMIT_QUEUE_COMMAND_REG(port)               (0x2448 + (port<<10))
#define MV643XX_ETH_TX_QUEUE_FIXED_PRIORITY(port)                  (0x244c + (port<<10))
#define MV643XX_ETH_PORT_TX_TOKEN_BUCKET_RATE_CONFIG(port)         (0x2450 + (port<<10))
#define MV643XX_ETH_MAXIMUM_TRANSMIT_UNIT(port)                    (0x2458 + (port<<10))
#define MV643XX_ETH_PORT_MAXIMUM_TOKEN_BUCKET_SIZE(port)           (0x245c + (port<<10))
#define MV643XX_ETH_INTERRUPT_CAUSE_REG(port)                      (0x2460 + (port<<10))
#define MV643XX_ETH_INTERRUPT_CAUSE_EXTEND_REG(port)               (0x2464 + (port<<10))
#define MV643XX_ETH_INTERRUPT_MASK_REG(port)                       (0x2468 + (port<<10))
#define MV643XX_ETH_INTERRUPT_EXTEND_MASK_REG(port)                (0x246c + (port<<10))
#define MV643XX_ETH_RX_FIFO_URGENT_THRESHOLD_REG(port)             (0x2470 + (port<<10))
#define MV643XX_ETH_TX_FIFO_URGENT_THRESHOLD_REG(port)             (0x2474 + (port<<10))
#define MV643XX_ETH_RX_MINIMAL_FRAME_SIZE_REG(port)                (0x247c + (port<<10))
#define MV643XX_ETH_RX_DISCARDED_FRAMES_COUNTER(port)              (0x2484 + (port<<10)
#define MV643XX_ETH_PORT_DEBUG_0_REG(port)                         (0x248c + (port<<10))
#define MV643XX_ETH_PORT_DEBUG_1_REG(port)                         (0x2490 + (port<<10))
#define MV643XX_ETH_PORT_INTERNAL_ADDR_ERROR_REG(port)             (0x2494 + (port<<10))
#define MV643XX_ETH_INTERNAL_USE_REG(port)                         (0x24fc + (port<<10))
#define MV643XX_ETH_RECEIVE_QUEUE_COMMAND_REG(port)                (0x2680 + (port<<10))
#define MV643XX_ETH_CURRENT_SERVED_TX_DESC_PTR(port)               (0x2684 + (port<<10))      
#define MV643XX_ETH_RX_CURRENT_QUEUE_DESC_PTR_0(port)              (0x260c + (port<<10))     
#define MV643XX_ETH_RX_CURRENT_QUEUE_DESC_PTR_1(port)              (0x261c + (port<<10))     
#define MV643XX_ETH_RX_CURRENT_QUEUE_DESC_PTR_2(port)              (0x262c + (port<<10))     
#define MV643XX_ETH_RX_CURRENT_QUEUE_DESC_PTR_3(port)              (0x263c + (port<<10))     
#define MV643XX_ETH_RX_CURRENT_QUEUE_DESC_PTR_4(port)              (0x264c + (port<<10))     
#define MV643XX_ETH_RX_CURRENT_QUEUE_DESC_PTR_5(port)              (0x265c + (port<<10))     
#define MV643XX_ETH_RX_CURRENT_QUEUE_DESC_PTR_6(port)              (0x266c + (port<<10))     
#define MV643XX_ETH_RX_CURRENT_QUEUE_DESC_PTR_7(port)              (0x267c + (port<<10))     
#define MV643XX_ETH_TX_CURRENT_QUEUE_DESC_PTR_0(port)              (0x26c0 + (port<<10))     
#define MV643XX_ETH_TX_CURRENT_QUEUE_DESC_PTR_1(port)              (0x26c4 + (port<<10))     
#define MV643XX_ETH_TX_CURRENT_QUEUE_DESC_PTR_2(port)              (0x26c8 + (port<<10))     
#define MV643XX_ETH_TX_CURRENT_QUEUE_DESC_PTR_3(port)              (0x26cc + (port<<10))     
#define MV643XX_ETH_TX_CURRENT_QUEUE_DESC_PTR_4(port)              (0x26d0 + (port<<10))     
#define MV643XX_ETH_TX_CURRENT_QUEUE_DESC_PTR_5(port)              (0x26d4 + (port<<10))     
#define MV643XX_ETH_TX_CURRENT_QUEUE_DESC_PTR_6(port)              (0x26d8 + (port<<10))     
#define MV643XX_ETH_TX_CURRENT_QUEUE_DESC_PTR_7(port)              (0x26dc + (port<<10))     
#define MV643XX_ETH_TX_QUEUE_0_TOKEN_BUCKET_COUNT(port)            (0x2700 + (port<<10))
#define MV643XX_ETH_TX_QUEUE_1_TOKEN_BUCKET_COUNT(port)            (0x2710 + (port<<10))
#define MV643XX_ETH_TX_QUEUE_2_TOKEN_BUCKET_COUNT(port)            (0x2720 + (port<<10))
#define MV643XX_ETH_TX_QUEUE_3_TOKEN_BUCKET_COUNT(port)            (0x2730 + (port<<10))
#define MV643XX_ETH_TX_QUEUE_4_TOKEN_BUCKET_COUNT(port)            (0x2740 + (port<<10))
#define MV643XX_ETH_TX_QUEUE_5_TOKEN_BUCKET_COUNT(port)            (0x2750 + (port<<10))
#define MV643XX_ETH_TX_QUEUE_6_TOKEN_BUCKET_COUNT(port)            (0x2760 + (port<<10))
#define MV643XX_ETH_TX_QUEUE_7_TOKEN_BUCKET_COUNT(port)            (0x2770 + (port<<10))
#define MV643XX_ETH_TX_QUEUE_0_TOKEN_BUCKET_CONFIG(port)           (0x2704 + (port<<10))
#define MV643XX_ETH_TX_QUEUE_1_TOKEN_BUCKET_CONFIG(port)           (0x2714 + (port<<10))
#define MV643XX_ETH_TX_QUEUE_2_TOKEN_BUCKET_CONFIG(port)           (0x2724 + (port<<10))
#define MV643XX_ETH_TX_QUEUE_3_TOKEN_BUCKET_CONFIG(port)           (0x2734 + (port<<10))
#define MV643XX_ETH_TX_QUEUE_4_TOKEN_BUCKET_CONFIG(port)           (0x2744 + (port<<10))
#define MV643XX_ETH_TX_QUEUE_5_TOKEN_BUCKET_CONFIG(port)           (0x2754 + (port<<10))
#define MV643XX_ETH_TX_QUEUE_6_TOKEN_BUCKET_CONFIG(port)           (0x2764 + (port<<10))
#define MV643XX_ETH_TX_QUEUE_7_TOKEN_BUCKET_CONFIG(port)           (0x2774 + (port<<10))
#define MV643XX_ETH_TX_QUEUE_0_ARBITER_CONFIG(port)                (0x2708 + (port<<10))
#define MV643XX_ETH_TX_QUEUE_1_ARBITER_CONFIG(port)                (0x2718 + (port<<10))
#define MV643XX_ETH_TX_QUEUE_2_ARBITER_CONFIG(port)                (0x2728 + (port<<10))
#define MV643XX_ETH_TX_QUEUE_3_ARBITER_CONFIG(port)                (0x2738 + (port<<10))
#define MV643XX_ETH_TX_QUEUE_4_ARBITER_CONFIG(port)                (0x2748 + (port<<10))
#define MV643XX_ETH_TX_QUEUE_5_ARBITER_CONFIG(port)                (0x2758 + (port<<10))
#define MV643XX_ETH_TX_QUEUE_6_ARBITER_CONFIG(port)                (0x2768 + (port<<10))
#define MV643XX_ETH_TX_QUEUE_7_ARBITER_CONFIG(port)                (0x2778 + (port<<10))
#define MV643XX_ETH_PORT_TX_TOKEN_BUCKET_COUNT(port)               (0x2780 + (port<<10))
#define MV643XX_ETH_DA_FILTER_SPECIAL_MULTICAST_TABLE_BASE(port)   (0x3400 + (port<<10))
#define MV643XX_ETH_DA_FILTER_OTHER_MULTICAST_TABLE_BASE(port)     (0x3500 + (port<<10))
#define MV643XX_ETH_DA_FILTER_UNICAST_TABLE_BASE(port)             (0x3600 + (port<<10))

/*******************************************/
/*          CUNIT  Registers               */
/*******************************************/

         /* Address Decoding Register Map */
           
#define MV64340_CUNIT_BASE_ADDR_REG0                                0xf200
#define MV64340_CUNIT_BASE_ADDR_REG1                                0xf208
#define MV64340_CUNIT_BASE_ADDR_REG2                                0xf210
#define MV64340_CUNIT_BASE_ADDR_REG3                                0xf218
#define MV64340_CUNIT_SIZE0                                         0xf204
#define MV64340_CUNIT_SIZE1                                         0xf20c
#define MV64340_CUNIT_SIZE2                                         0xf214
#define MV64340_CUNIT_SIZE3                                         0xf21c
#define MV64340_CUNIT_HIGH_ADDR_REMAP_REG0                          0xf240
#define MV64340_CUNIT_HIGH_ADDR_REMAP_REG1                          0xf244
#define MV64340_CUNIT_BASE_ADDR_ENABLE_REG                          0xf250
#define MV64340_MPSC0_ACCESS_PROTECTION_REG                         0xf254
#define MV64340_MPSC1_ACCESS_PROTECTION_REG                         0xf258
#define MV64340_CUNIT_INTERNAL_SPACE_BASE_ADDR_REG                  0xf25C

        /*  Error Report Registers  */

#define MV64340_CUNIT_INTERRUPT_CAUSE_REG                           0xf310
#define MV64340_CUNIT_INTERRUPT_MASK_REG                            0xf314
#define MV64340_CUNIT_ERROR_ADDR                                    0xf318

        /*  Cunit Control Registers */

#define MV64340_CUNIT_ARBITER_CONTROL_REG                           0xf300
#define MV64340_CUNIT_CONFIG_REG                                    0xb40c
#define MV64340_CUNIT_CRROSBAR_TIMEOUT_REG                          0xf304

        /*  Cunit Debug Registers   */

#define MV64340_CUNIT_DEBUG_LOW                                     0xf340
#define MV64340_CUNIT_DEBUG_HIGH                                    0xf344
#define MV64340_CUNIT_MMASK                                         0xf380

        /*  MPSCs Clocks Routing Registers  */

#define MV64340_MPSC_ROUTING_REG                                    0xb400
#define MV64340_MPSC_RX_CLOCK_ROUTING_REG                           0xb404
#define MV64340_MPSC_TX_CLOCK_ROUTING_REG                           0xb408

        /*  MPSCs Interrupts Registers    */

#define MV64340_MPSC_CAUSE_REG(port)                               (0xb804 + (port<<3))
#define MV64340_MPSC_MASK_REG(port)                                (0xb884 + (port<<3))
 
#define MV64340_MPSC_MAIN_CONFIG_LOW(port)                         (0x8000 + (port<<12))
#define MV64340_MPSC_MAIN_CONFIG_HIGH(port)                        (0x8004 + (port<<12))    
#define MV64340_MPSC_PROTOCOL_CONFIG(port)                         (0x8008 + (port<<12))    
#define MV64340_MPSC_CHANNEL_REG1(port)                            (0x800c + (port<<12))    
#define MV64340_MPSC_CHANNEL_REG2(port)                            (0x8010 + (port<<12))    
#define MV64340_MPSC_CHANNEL_REG3(port)                            (0x8014 + (port<<12))    
#define MV64340_MPSC_CHANNEL_REG4(port)                            (0x8018 + (port<<12))    
#define MV64340_MPSC_CHANNEL_REG5(port)                            (0x801c + (port<<12))    
#define MV64340_MPSC_CHANNEL_REG6(port)                            (0x8020 + (port<<12))    
#define MV64340_MPSC_CHANNEL_REG7(port)                            (0x8024 + (port<<12))    
#define MV64340_MPSC_CHANNEL_REG8(port)                            (0x8028 + (port<<12))    
#define MV64340_MPSC_CHANNEL_REG9(port)                            (0x802c + (port<<12))    
#define MV64340_MPSC_CHANNEL_REG10(port)                           (0x8030 + (port<<12))    
        
        /*  MPSC0 Registers      */


/***************************************/
/*          SDMA Registers             */
/***************************************/

#define MV64340_SDMA_CONFIG_REG(channel)                        (0x4000 + (channel<<13))        
#define MV64340_SDMA_COMMAND_REG(channel)                       (0x4008 + (channel<<13))        
#define MV64340_SDMA_CURRENT_RX_DESCRIPTOR_POINTER(channel)     (0x4810 + (channel<<13))        
#define MV64340_SDMA_CURRENT_TX_DESCRIPTOR_POINTER(channel)     (0x4c10 + (channel<<13))        
#define MV64340_SDMA_FIRST_TX_DESCRIPTOR_POINTER(channel)       (0x4c14 + (channel<<13)) 

#define MV64340_SDMA_CAUSE_REG                                      0xb800
#define MV64340_SDMA_MASK_REG                                       0xb880
         
/* BRG Interrupts */

#define MV64340_BRG_CONFIG_REG(brg)                              (0xb200 + (brg<<3))
#define MV64340_BRG_BAUDE_TUNING_REG(brg)                        (0xb208 + (brg<<3))
#define MV64340_BRG_CAUSE_REG                                       0xb834
#define MV64340_BRG_MASK_REG                                        0xb8b4

/****************************************/
/* DMA Channel Control			*/
/****************************************/

#define MV64340_DMA_CHANNEL0_CONTROL 				    0x840
#define MV64340_DMA_CHANNEL0_CONTROL_HIGH			    0x880
#define MV64340_DMA_CHANNEL1_CONTROL 				    0x844
#define MV64340_DMA_CHANNEL1_CONTROL_HIGH			    0x884
#define MV64340_DMA_CHANNEL2_CONTROL 				    0x848
#define MV64340_DMA_CHANNEL2_CONTROL_HIGH			    0x888
#define MV64340_DMA_CHANNEL3_CONTROL 				    0x84C
#define MV64340_DMA_CHANNEL3_CONTROL_HIGH			    0x88C


/****************************************/
/*           IDMA Registers             */
/****************************************/

#define MV64340_DMA_CHANNEL0_BYTE_COUNT                             0x800
#define MV64340_DMA_CHANNEL1_BYTE_COUNT                             0x804
#define MV64340_DMA_CHANNEL2_BYTE_COUNT                             0x808
#define MV64340_DMA_CHANNEL3_BYTE_COUNT                             0x80C
#define MV64340_DMA_CHANNEL0_SOURCE_ADDR                            0x810
#define MV64340_DMA_CHANNEL1_SOURCE_ADDR                            0x814
#define MV64340_DMA_CHANNEL2_SOURCE_ADDR                            0x818
#define MV64340_DMA_CHANNEL3_SOURCE_ADDR                            0x81c
#define MV64340_DMA_CHANNEL0_DESTINATION_ADDR                       0x820
#define MV64340_DMA_CHANNEL1_DESTINATION_ADDR                       0x824
#define MV64340_DMA_CHANNEL2_DESTINATION_ADDR                       0x828
#define MV64340_DMA_CHANNEL3_DESTINATION_ADDR                       0x82C
#define MV64340_DMA_CHANNEL0_NEXT_DESCRIPTOR_POINTER                0x830
#define MV64340_DMA_CHANNEL1_NEXT_DESCRIPTOR_POINTER                0x834
#define MV64340_DMA_CHANNEL2_NEXT_DESCRIPTOR_POINTER                0x838
#define MV64340_DMA_CHANNEL3_NEXT_DESCRIPTOR_POINTER                0x83C
#define MV64340_DMA_CHANNEL0_CURRENT_DESCRIPTOR_POINTER             0x870
#define MV64340_DMA_CHANNEL1_CURRENT_DESCRIPTOR_POINTER             0x874
#define MV64340_DMA_CHANNEL2_CURRENT_DESCRIPTOR_POINTER             0x878
#define MV64340_DMA_CHANNEL3_CURRENT_DESCRIPTOR_POINTER             0x87C

 /*  IDMA Address Decoding Base Address Registers  */
 
#define MV64340_DMA_BASE_ADDR_REG0                                  0xa00
#define MV64340_DMA_BASE_ADDR_REG1                                  0xa08
#define MV64340_DMA_BASE_ADDR_REG2                                  0xa10
#define MV64340_DMA_BASE_ADDR_REG3                                  0xa18
#define MV64340_DMA_BASE_ADDR_REG4                                  0xa20
#define MV64340_DMA_BASE_ADDR_REG5                                  0xa28
#define MV64340_DMA_BASE_ADDR_REG6                                  0xa30
#define MV64340_DMA_BASE_ADDR_REG7                                  0xa38
 
 /*  IDMA Address Decoding Size Address Register   */
 
#define MV64340_DMA_SIZE_REG0                                       0xa04
#define MV64340_DMA_SIZE_REG1                                       0xa0c
#define MV64340_DMA_SIZE_REG2                                       0xa14
#define MV64340_DMA_SIZE_REG3                                       0xa1c
#define MV64340_DMA_SIZE_REG4                                       0xa24
#define MV64340_DMA_SIZE_REG5                                       0xa2c
#define MV64340_DMA_SIZE_REG6                                       0xa34
#define MV64340_DMA_SIZE_REG7                                       0xa3C

 /* IDMA Address Decoding High Address Remap and Access 
                  Protection Registers                    */
                  
#define MV64340_DMA_HIGH_ADDR_REMAP_REG0                            0xa60
#define MV64340_DMA_HIGH_ADDR_REMAP_REG1                            0xa64
#define MV64340_DMA_HIGH_ADDR_REMAP_REG2                            0xa68
#define MV64340_DMA_HIGH_ADDR_REMAP_REG3                            0xa6C
#define MV64340_DMA_BASE_ADDR_ENABLE_REG                            0xa80
#define MV64340_DMA_CHANNEL0_ACCESS_PROTECTION_REG                  0xa70
#define MV64340_DMA_CHANNEL1_ACCESS_PROTECTION_REG                  0xa74
#define MV64340_DMA_CHANNEL2_ACCESS_PROTECTION_REG                  0xa78
#define MV64340_DMA_CHANNEL3_ACCESS_PROTECTION_REG                  0xa7c
#define MV64340_DMA_ARBITER_CONTROL                                 0x860
#define MV64340_DMA_CROSS_BAR_TIMEOUT                               0x8d0

 /*  IDMA Headers Retarget Registers   */

#define MV64340_DMA_HEADERS_RETARGET_CONTROL                        0xa84
#define MV64340_DMA_HEADERS_RETARGET_BASE                           0xa88

 /*  IDMA Interrupt Register  */

#define MV64340_DMA_INTERRUPT_CAUSE_REG                             0x8c0
#define MV64340_DMA_INTERRUPT_CAUSE_MASK                            0x8c4
#define MV64340_DMA_ERROR_ADDR                                      0x8c8
#define MV64340_DMA_ERROR_SELECT                                    0x8cc

 /*  IDMA Debug Register ( for internal use )    */

#define MV64340_DMA_DEBUG_LOW                                       0x8e0
#define MV64340_DMA_DEBUG_HIGH                                      0x8e4
#define MV64340_DMA_SPARE                                           0xA8C

/****************************************/
/* Timer_Counter 			*/
/****************************************/

#define MV64340_TIMER_COUNTER0					    0x850
#define MV64340_TIMER_COUNTER1					    0x854
#define MV64340_TIMER_COUNTER2					    0x858
#define MV64340_TIMER_COUNTER3					    0x85C
#define MV64340_TIMER_COUNTER_0_3_CONTROL			    0x864
#define MV64340_TIMER_COUNTER_0_3_INTERRUPT_CAUSE		    0x868
#define MV64340_TIMER_COUNTER_0_3_INTERRUPT_MASK      		    0x86c

/****************************************/
/*         Watchdog registers  	        */
/****************************************/

#define MV64340_WATCHDOG_CONFIG_REG                                 0xb410
#define MV64340_WATCHDOG_VALUE_REG                                  0xb414

/****************************************/
/* I2C Registers                        */
/****************************************/

#define MV64XXX_I2C_CTLR_NAME					"mv64xxx i2c"
#define MV64XXX_I2C_OFFSET                                          0xc000
#define MV64XXX_I2C_REG_BLOCK_SIZE                                  0x0020

/****************************************/
/* GPP Interface Registers              */
/****************************************/

#define MV64340_GPP_IO_CONTROL                                      0xf100
#define MV64340_GPP_LEVEL_CONTROL                                   0xf110
#define MV64340_GPP_VALUE                                           0xf104
#define MV64340_GPP_INTERRUPT_CAUSE                                 0xf108
#define MV64340_GPP_INTERRUPT_MASK0                                 0xf10c
#define MV64340_GPP_INTERRUPT_MASK1                                 0xf114
#define MV64340_GPP_VALUE_SET                                       0xf118
#define MV64340_GPP_VALUE_CLEAR                                     0xf11c

/****************************************/
/* Interrupt Controller Registers       */
/****************************************/

/****************************************/
/* Interrupts	  			*/
/****************************************/

#define MV64340_MAIN_INTERRUPT_CAUSE_LOW                            0x004
#define MV64340_MAIN_INTERRUPT_CAUSE_HIGH                           0x00c
#define MV64340_CPU_INTERRUPT0_MASK_LOW                             0x014
#define MV64340_CPU_INTERRUPT0_MASK_HIGH                            0x01c
#define MV64340_CPU_INTERRUPT0_SELECT_CAUSE                         0x024
#define MV64340_CPU_INTERRUPT1_MASK_LOW                             0x034
#define MV64340_CPU_INTERRUPT1_MASK_HIGH                            0x03c
#define MV64340_CPU_INTERRUPT1_SELECT_CAUSE                         0x044
#define MV64340_INTERRUPT0_MASK_0_LOW                               0x054
#define MV64340_INTERRUPT0_MASK_0_HIGH                              0x05c
#define MV64340_INTERRUPT0_SELECT_CAUSE                             0x064
#define MV64340_INTERRUPT1_MASK_0_LOW                               0x074
#define MV64340_INTERRUPT1_MASK_0_HIGH                              0x07c
#define MV64340_INTERRUPT1_SELECT_CAUSE                             0x084

/****************************************/
/*      MPP Interface Registers         */
/****************************************/

#define MV64340_MPP_CONTROL0                                        0xf000
#define MV64340_MPP_CONTROL1                                        0xf004
#define MV64340_MPP_CONTROL2                                        0xf008
#define MV64340_MPP_CONTROL3                                        0xf00c

/****************************************/
/*    Serial Initialization registers   */
/****************************************/

#define MV64340_SERIAL_INIT_LAST_DATA                               0xf324
#define MV64340_SERIAL_INIT_CONTROL                                 0xf328
#define MV64340_SERIAL_INIT_STATUS                                  0xf32c

extern void mv64340_irq_init(unsigned int base);

/* MPSC Platform Device, Driver Data (Shared register regions) */
#define	MPSC_SHARED_NAME		"mpsc_shared"

#define	MPSC_ROUTING_BASE_ORDER		0
#define	MPSC_SDMA_INTR_BASE_ORDER	1

#define MPSC_ROUTING_REG_BLOCK_SIZE	0x000c
#define MPSC_SDMA_INTR_REG_BLOCK_SIZE	0x0084

struct mpsc_shared_pdata {
	u32	mrr_val;
	u32	rcrr_val;
	u32	tcrr_val;
	u32	intr_cause_val;
	u32	intr_mask_val;
};

/* MPSC Platform Device, Driver Data */
#define	MPSC_CTLR_NAME			"mpsc"

#define	MPSC_BASE_ORDER			0
#define	MPSC_SDMA_BASE_ORDER		1
#define	MPSC_BRG_BASE_ORDER		2

#define MPSC_REG_BLOCK_SIZE		0x0038
#define MPSC_SDMA_REG_BLOCK_SIZE	0x0c18
#define MPSC_BRG_REG_BLOCK_SIZE		0x0008

struct mpsc_pdata {
	u8	mirror_regs;
	u8	cache_mgmt;
	u8	max_idle;
	int	default_baud;
	int	default_bits;
	int	default_parity;
	int	default_flow;
	u32	chr_1_val;
	u32	chr_2_val;
	u32	chr_10_val;
	u32	mpcr_val;
	u32	bcr_val;
	u8	brg_can_tune;
	u8	brg_clk_src;
	u32	brg_clk_freq;
};

<<<<<<< HEAD
/* i2c Platform Device, Driver Data */
struct mv64xxx_i2c_pdata {
	u32	freq_m;
	u32	freq_n;
	u32	timeout;	/* In milliseconds */
	u32	retries;
};

#endif /* __ASM_MV64340_H */
=======
/* These macros describe Ethernet Port configuration reg (Px_cR) bits */
#define MV643XX_ETH_UNICAST_NORMAL_MODE		0
#define MV643XX_ETH_UNICAST_PROMISCUOUS_MODE	(1<<0)
#define MV643XX_ETH_DEFAULT_RX_QUEUE_0		0
#define MV643XX_ETH_DEFAULT_RX_QUEUE_1		(1<<1)
#define MV643XX_ETH_DEFAULT_RX_QUEUE_2		(1<<2)
#define MV643XX_ETH_DEFAULT_RX_QUEUE_3		((1<<2) | (1<<1))
#define MV643XX_ETH_DEFAULT_RX_QUEUE_4		(1<<3)
#define MV643XX_ETH_DEFAULT_RX_QUEUE_5		((1<<3) | (1<<1))
#define MV643XX_ETH_DEFAULT_RX_QUEUE_6		((1<<3) | (1<<2))
#define MV643XX_ETH_DEFAULT_RX_QUEUE_7		((1<<3) | (1<<2) | (1<<1))
#define MV643XX_ETH_DEFAULT_RX_ARP_QUEUE_0	0
#define MV643XX_ETH_DEFAULT_RX_ARP_QUEUE_1	(1<<4)
#define MV643XX_ETH_DEFAULT_RX_ARP_QUEUE_2	(1<<5)
#define MV643XX_ETH_DEFAULT_RX_ARP_QUEUE_3	((1<<5) | (1<<4))
#define MV643XX_ETH_DEFAULT_RX_ARP_QUEUE_4	(1<<6)
#define MV643XX_ETH_DEFAULT_RX_ARP_QUEUE_5	((1<<6) | (1<<4))
#define MV643XX_ETH_DEFAULT_RX_ARP_QUEUE_6	((1<<6) | (1<<5))
#define MV643XX_ETH_DEFAULT_RX_ARP_QUEUE_7	((1<<6) | (1<<5) | (1<<4))
#define MV643XX_ETH_RECEIVE_BC_IF_NOT_IP_OR_ARP	0
#define MV643XX_ETH_REJECT_BC_IF_NOT_IP_OR_ARP	(1<<7)
#define MV643XX_ETH_RECEIVE_BC_IF_IP		0
#define MV643XX_ETH_REJECT_BC_IF_IP		(1<<8)
#define MV643XX_ETH_RECEIVE_BC_IF_ARP		0
#define MV643XX_ETH_REJECT_BC_IF_ARP		(1<<9)
#define MV643XX_ETH_TX_AM_NO_UPDATE_ERROR_SUMMARY (1<<12)
#define MV643XX_ETH_CAPTURE_TCP_FRAMES_DIS	0
#define MV643XX_ETH_CAPTURE_TCP_FRAMES_EN	(1<<14)
#define MV643XX_ETH_CAPTURE_UDP_FRAMES_DIS	0
#define MV643XX_ETH_CAPTURE_UDP_FRAMES_EN	(1<<15)
#define MV643XX_ETH_DEFAULT_RX_TCP_QUEUE_0	0
#define MV643XX_ETH_DEFAULT_RX_TCP_QUEUE_1	(1<<16)
#define MV643XX_ETH_DEFAULT_RX_TCP_QUEUE_2	(1<<17)
#define MV643XX_ETH_DEFAULT_RX_TCP_QUEUE_3	((1<<17) | (1<<16))
#define MV643XX_ETH_DEFAULT_RX_TCP_QUEUE_4	(1<<18)
#define MV643XX_ETH_DEFAULT_RX_TCP_QUEUE_5	((1<<18) | (1<<16))
#define MV643XX_ETH_DEFAULT_RX_TCP_QUEUE_6	((1<<18) | (1<<17))
#define MV643XX_ETH_DEFAULT_RX_TCP_QUEUE_7	((1<<18) | (1<<17) | (1<<16))
#define MV643XX_ETH_DEFAULT_RX_UDP_QUEUE_0	0
#define MV643XX_ETH_DEFAULT_RX_UDP_QUEUE_1	(1<<19)
#define MV643XX_ETH_DEFAULT_RX_UDP_QUEUE_2	(1<<20)
#define MV643XX_ETH_DEFAULT_RX_UDP_QUEUE_3	((1<<20) | (1<<19))
#define MV643XX_ETH_DEFAULT_RX_UDP_QUEUE_4	((1<<21)
#define MV643XX_ETH_DEFAULT_RX_UDP_QUEUE_5	((1<<21) | (1<<19))
#define MV643XX_ETH_DEFAULT_RX_UDP_QUEUE_6	((1<<21) | (1<<20))
#define MV643XX_ETH_DEFAULT_RX_UDP_QUEUE_7	((1<<21) | (1<<20) | (1<<19))
#define MV643XX_ETH_DEFAULT_RX_BPDU_QUEUE_0	0
#define MV643XX_ETH_DEFAULT_RX_BPDU_QUEUE_1	(1<<22)
#define MV643XX_ETH_DEFAULT_RX_BPDU_QUEUE_2	(1<<23)
#define MV643XX_ETH_DEFAULT_RX_BPDU_QUEUE_3	((1<<23) | (1<<22))
#define MV643XX_ETH_DEFAULT_RX_BPDU_QUEUE_4	(1<<24)
#define MV643XX_ETH_DEFAULT_RX_BPDU_QUEUE_5	((1<<24) | (1<<22))
#define MV643XX_ETH_DEFAULT_RX_BPDU_QUEUE_6	((1<<24) | (1<<23))
#define MV643XX_ETH_DEFAULT_RX_BPDU_QUEUE_7	((1<<24) | (1<<23) | (1<<22))

#define	MV643XX_ETH_PORT_CONFIG_DEFAULT_VALUE			\
		MV643XX_ETH_UNICAST_NORMAL_MODE		|	\
		MV643XX_ETH_DEFAULT_RX_QUEUE_0		|	\
		MV643XX_ETH_DEFAULT_RX_ARP_QUEUE_0	|	\
		MV643XX_ETH_RECEIVE_BC_IF_NOT_IP_OR_ARP	|	\
		MV643XX_ETH_RECEIVE_BC_IF_IP		|	\
		MV643XX_ETH_RECEIVE_BC_IF_ARP		|	\
		MV643XX_ETH_CAPTURE_TCP_FRAMES_DIS	|	\
		MV643XX_ETH_CAPTURE_UDP_FRAMES_DIS	|	\
		MV643XX_ETH_DEFAULT_RX_TCP_QUEUE_0	|	\
		MV643XX_ETH_DEFAULT_RX_UDP_QUEUE_0	|	\
		MV643XX_ETH_DEFAULT_RX_BPDU_QUEUE_0

/* These macros describe Ethernet Port configuration extend reg (Px_cXR) bits*/
#define MV643XX_ETH_CLASSIFY_EN				(1<<0)
#define MV643XX_ETH_SPAN_BPDU_PACKETS_AS_NORMAL		0
#define MV643XX_ETH_SPAN_BPDU_PACKETS_TO_RX_QUEUE_7	(1<<1)
#define MV643XX_ETH_PARTITION_DISABLE			0
#define MV643XX_ETH_PARTITION_ENABLE			(1<<2)

#define	MV643XX_ETH_PORT_CONFIG_EXTEND_DEFAULT_VALUE		\
		MV643XX_ETH_SPAN_BPDU_PACKETS_AS_NORMAL	|	\
		MV643XX_ETH_PARTITION_DISABLE

/* These macros describe Ethernet Port Sdma configuration reg (SDCR) bits */
#define MV643XX_ETH_RIFB			(1<<0)
#define MV643XX_ETH_RX_BURST_SIZE_1_64BIT		0
#define MV643XX_ETH_RX_BURST_SIZE_2_64BIT		(1<<1)
#define MV643XX_ETH_RX_BURST_SIZE_4_64BIT		(1<<2)
#define MV643XX_ETH_RX_BURST_SIZE_8_64BIT		((1<<2) | (1<<1))
#define MV643XX_ETH_RX_BURST_SIZE_16_64BIT		(1<<3)
#define MV643XX_ETH_BLM_RX_NO_SWAP			(1<<4)
#define MV643XX_ETH_BLM_RX_BYTE_SWAP			0
#define MV643XX_ETH_BLM_TX_NO_SWAP			(1<<5)
#define MV643XX_ETH_BLM_TX_BYTE_SWAP			0
#define MV643XX_ETH_DESCRIPTORS_BYTE_SWAP		(1<<6)
#define MV643XX_ETH_DESCRIPTORS_NO_SWAP			0
#define MV643XX_ETH_TX_BURST_SIZE_1_64BIT		0
#define MV643XX_ETH_TX_BURST_SIZE_2_64BIT		(1<<22)
#define MV643XX_ETH_TX_BURST_SIZE_4_64BIT		(1<<23)
#define MV643XX_ETH_TX_BURST_SIZE_8_64BIT		((1<<23) | (1<<22))
#define MV643XX_ETH_TX_BURST_SIZE_16_64BIT		(1<<24)

#define	MV643XX_ETH_IPG_INT_RX(value) ((value & 0x3fff) << 8)

#define	MV643XX_ETH_PORT_SDMA_CONFIG_DEFAULT_VALUE		\
		MV643XX_ETH_RX_BURST_SIZE_4_64BIT	|	\
		MV643XX_ETH_IPG_INT_RX(0)		|	\
		MV643XX_ETH_TX_BURST_SIZE_4_64BIT

/* These macros describe Ethernet Port serial control reg (PSCR) bits */
#define MV643XX_ETH_SERIAL_PORT_DISABLE			0
#define MV643XX_ETH_SERIAL_PORT_ENABLE			(1<<0)
#define MV643XX_ETH_FORCE_LINK_PASS			(1<<1)
#define MV643XX_ETH_DO_NOT_FORCE_LINK_PASS		0
#define MV643XX_ETH_ENABLE_AUTO_NEG_FOR_DUPLX		0
#define MV643XX_ETH_DISABLE_AUTO_NEG_FOR_DUPLX		(1<<2)
#define MV643XX_ETH_ENABLE_AUTO_NEG_FOR_FLOW_CTRL	0
#define MV643XX_ETH_DISABLE_AUTO_NEG_FOR_FLOW_CTRL	(1<<3)
#define MV643XX_ETH_ADV_NO_FLOW_CTRL			0
#define MV643XX_ETH_ADV_SYMMETRIC_FLOW_CTRL		(1<<4)
#define MV643XX_ETH_FORCE_FC_MODE_NO_PAUSE_DIS_TX	0
#define MV643XX_ETH_FORCE_FC_MODE_TX_PAUSE_DIS		(1<<5)
#define MV643XX_ETH_FORCE_BP_MODE_NO_JAM		0
#define MV643XX_ETH_FORCE_BP_MODE_JAM_TX		(1<<7)
#define MV643XX_ETH_FORCE_BP_MODE_JAM_TX_ON_RX_ERR	(1<<8)
#define MV643XX_ETH_FORCE_LINK_FAIL			0
#define MV643XX_ETH_DO_NOT_FORCE_LINK_FAIL		(1<<10)
#define MV643XX_ETH_RETRANSMIT_16_ATTEMPTS		0
#define MV643XX_ETH_RETRANSMIT_FOREVER			(1<<11)
#define MV643XX_ETH_DISABLE_AUTO_NEG_SPEED_GMII		(1<<13)
#define MV643XX_ETH_ENABLE_AUTO_NEG_SPEED_GMII		0
#define MV643XX_ETH_DTE_ADV_0				0
#define MV643XX_ETH_DTE_ADV_1				(1<<14)
#define MV643XX_ETH_DISABLE_AUTO_NEG_BYPASS		0
#define MV643XX_ETH_ENABLE_AUTO_NEG_BYPASS		(1<<15)
#define MV643XX_ETH_AUTO_NEG_NO_CHANGE			0
#define MV643XX_ETH_RESTART_AUTO_NEG			(1<<16)
#define MV643XX_ETH_MAX_RX_PACKET_1518BYTE		0
#define MV643XX_ETH_MAX_RX_PACKET_1522BYTE		(1<<17)
#define MV643XX_ETH_MAX_RX_PACKET_1552BYTE		(1<<18)
#define MV643XX_ETH_MAX_RX_PACKET_9022BYTE		((1<<18) | (1<<17))
#define MV643XX_ETH_MAX_RX_PACKET_9192BYTE		(1<<19)
#define MV643XX_ETH_MAX_RX_PACKET_9700BYTE		((1<<19) | (1<<17))
#define MV643XX_ETH_SET_EXT_LOOPBACK			(1<<20)
#define MV643XX_ETH_CLR_EXT_LOOPBACK			0
#define MV643XX_ETH_SET_FULL_DUPLEX_MODE		(1<<21)
#define MV643XX_ETH_SET_HALF_DUPLEX_MODE		0
#define MV643XX_ETH_ENABLE_FLOW_CTRL_TX_RX_IN_FULL_DUPLEX (1<<22)
#define MV643XX_ETH_DISABLE_FLOW_CTRL_TX_RX_IN_FULL_DUPLEX 0
#define MV643XX_ETH_SET_GMII_SPEED_TO_10_100		0
#define MV643XX_ETH_SET_GMII_SPEED_TO_1000		(1<<23)
#define MV643XX_ETH_SET_MII_SPEED_TO_10			0
#define MV643XX_ETH_SET_MII_SPEED_TO_100		(1<<24)

#define	MV643XX_ETH_PORT_SERIAL_CONTROL_DEFAULT_VALUE		\
		MV643XX_ETH_DO_NOT_FORCE_LINK_PASS	|	\
		MV643XX_ETH_ENABLE_AUTO_NEG_FOR_DUPLX	|	\
		MV643XX_ETH_DISABLE_AUTO_NEG_FOR_FLOW_CTRL |	\
		MV643XX_ETH_ADV_SYMMETRIC_FLOW_CTRL	|	\
		MV643XX_ETH_FORCE_FC_MODE_NO_PAUSE_DIS_TX |	\
		MV643XX_ETH_FORCE_BP_MODE_NO_JAM	|	\
		(1<<9)	/* reserved */			|	\
		MV643XX_ETH_DO_NOT_FORCE_LINK_FAIL	|	\
		MV643XX_ETH_RETRANSMIT_16_ATTEMPTS	|	\
		MV643XX_ETH_ENABLE_AUTO_NEG_SPEED_GMII	|	\
		MV643XX_ETH_DTE_ADV_0			|	\
		MV643XX_ETH_DISABLE_AUTO_NEG_BYPASS	|	\
		MV643XX_ETH_AUTO_NEG_NO_CHANGE		|	\
		MV643XX_ETH_MAX_RX_PACKET_9700BYTE	|	\
		MV643XX_ETH_CLR_EXT_LOOPBACK		|	\
		MV643XX_ETH_SET_FULL_DUPLEX_MODE	|	\
		MV643XX_ETH_ENABLE_FLOW_CTRL_TX_RX_IN_FULL_DUPLEX

/* These macros describe Ethernet Serial Status reg (PSR) bits */
#define MV643XX_ETH_PORT_STATUS_MODE_10_BIT		(1<<0)
#define MV643XX_ETH_PORT_STATUS_LINK_UP			(1<<1)
#define MV643XX_ETH_PORT_STATUS_FULL_DUPLEX		(1<<2)
#define MV643XX_ETH_PORT_STATUS_FLOW_CONTROL		(1<<3)
#define MV643XX_ETH_PORT_STATUS_GMII_1000		(1<<4)
#define MV643XX_ETH_PORT_STATUS_MII_100			(1<<5)
/* PSR bit 6 is undocumented */
#define MV643XX_ETH_PORT_STATUS_TX_IN_PROGRESS		(1<<7)
#define MV643XX_ETH_PORT_STATUS_AUTONEG_BYPASSED	(1<<8)
#define MV643XX_ETH_PORT_STATUS_PARTITION		(1<<9)
#define MV643XX_ETH_PORT_STATUS_TX_FIFO_EMPTY		(1<<10)
/* PSR bits 11-31 are reserved */

#define	MV643XX_ETH_PORT_DEFAULT_TRANSMIT_QUEUE_SIZE	800
#define	MV643XX_ETH_PORT_DEFAULT_RECEIVE_QUEUE_SIZE	400

#define MV643XX_ETH_DESC_SIZE				64

#define MV643XX_ETH_SHARED_NAME	"mv643xx_eth_shared"
#define MV643XX_ETH_NAME	"mv643xx_eth"

struct mv643xx_eth_platform_data {
	/* 
	 * Non-values for mac_addr, phy_addr, port_config, etc.
	 * override the default value.  Setting the corresponding
	 * force_* field, causes the default value to be overridden
	 * even when zero.
	 */
	unsigned int	force_phy_addr:1;
	unsigned int	force_port_config:1;
	unsigned int	force_port_config_extend:1;
	unsigned int	force_port_sdma_config:1;
	unsigned int	force_port_serial_control:1;
	int		phy_addr;
	char		*mac_addr;	/* pointer to mac address */
	u32		port_config;
	u32		port_config_extend;
	u32		port_sdma_config;
	u32		port_serial_control;
	u32		tx_queue_size;
	u32		rx_queue_size;
	u32		tx_sram_addr;
	u32		tx_sram_size;
	u32		rx_sram_addr;
	u32		rx_sram_size;
};

#endif /* __ASM_MV643XX_H */
>>>>>>> ce7916c2
<|MERGE_RESOLUTION|>--- conflicted
+++ resolved
@@ -1085,7 +1085,6 @@
 	u32	brg_clk_freq;
 };
 
-<<<<<<< HEAD
 /* i2c Platform Device, Driver Data */
 struct mv64xxx_i2c_pdata {
 	u32	freq_m;
@@ -1094,8 +1093,6 @@
 	u32	retries;
 };
 
-#endif /* __ASM_MV64340_H */
-=======
 /* These macros describe Ethernet Port configuration reg (Px_cR) bits */
 #define MV643XX_ETH_UNICAST_NORMAL_MODE		0
 #define MV643XX_ETH_UNICAST_PROMISCUOUS_MODE	(1<<0)
@@ -1313,5 +1310,4 @@
 	u32		rx_sram_size;
 };
 
-#endif /* __ASM_MV643XX_H */
->>>>>>> ce7916c2
+#endif /* __ASM_MV643XX_H */