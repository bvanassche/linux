--- conflicted
+++ resolved
@@ -6993,11 +6993,7 @@
 
 	set_current_state(TASK_INTERRUPTIBLE);
 
-<<<<<<< HEAD
-	while (!kthread_should_stop() && !napi_disable_pending(napi)) {
-=======
 	while (!kthread_should_stop()) {
->>>>>>> ffc9841d
 		/* Testing SCHED_THREADED bit here to make sure the current
 		 * kthread owns this napi and could poll on this napi.
 		 * Testing SCHED bit is not enough because SCHED bit might be
