--- conflicted
+++ resolved
@@ -5396,17 +5396,6 @@
 		mlx5_ib_warn(dev, "Failed to init delay drop debugfs\n");
 }
 
-<<<<<<< HEAD
-=======
-static const struct cpumask *
-mlx5_ib_get_vector_affinity(struct ib_device *ibdev, int comp_vector)
-{
-	struct mlx5_ib_dev *dev = to_mdev(ibdev);
-
-	return mlx5_comp_irq_get_affinity_mask(dev->mdev, comp_vector);
-}
-
->>>>>>> a28777f2
 /* The mlx5_ib_multiport_mutex should be held when calling this function */
 static void mlx5_ib_unbind_slave_port(struct mlx5_ib_dev *ibdev,
 				      struct mlx5_ib_multiport_info *mpi)
@@ -6232,34 +6221,6 @@
 {
 	int uid;
 
-	uid = mlx5_ib_devx_create(dev);
-	if (uid > 0)
-		dev->devx_whitelist_uid = uid;
-
-	return 0;
-}
-static void mlx5_ib_stage_devx_cleanup(struct mlx5_ib_dev *dev)
-{
-	if (dev->devx_whitelist_uid)
-		mlx5_ib_devx_destroy(dev, dev->devx_whitelist_uid);
-}
-
-static int mlx5_ib_stage_dev_notifier_init(struct mlx5_ib_dev *dev)
-{
-	dev->mdev_events.notifier_call = mlx5_ib_event;
-	mlx5_notifier_register(dev->mdev, &dev->mdev_events);
-	return 0;
-}
-
-static void mlx5_ib_stage_dev_notifier_cleanup(struct mlx5_ib_dev *dev)
-{
-	mlx5_notifier_unregister(dev->mdev, &dev->mdev_events);
-}
-
-static int mlx5_ib_stage_devx_init(struct mlx5_ib_dev *dev)
-{
-	int uid;
-
 	uid = mlx5_ib_devx_create(dev, false);
 	if (uid > 0)
 		dev->devx_whitelist_uid = uid;
@@ -6282,11 +6243,6 @@
 		if (profile->stage[stage].cleanup)
 			profile->stage[stage].cleanup(dev);
 	}
-<<<<<<< HEAD
-
-	ib_dealloc_device((struct ib_device *)dev);
-=======
->>>>>>> a28777f2
 }
 
 void *__mlx5_ib_add(struct mlx5_ib_dev *dev,
@@ -6357,12 +6313,6 @@
 	STAGE_CREATE(MLX5_IB_STAGE_PRE_IB_REG_UMR,
 		     NULL,
 		     mlx5_ib_stage_pre_ib_reg_umr_cleanup),
-<<<<<<< HEAD
-=======
-	STAGE_CREATE(MLX5_IB_STAGE_SPECS,
-		     mlx5_ib_stage_populate_specs,
-		     NULL),
->>>>>>> a28777f2
 	STAGE_CREATE(MLX5_IB_STAGE_WHITELIST_UID,
 		     mlx5_ib_stage_devx_init,
 		     mlx5_ib_stage_devx_cleanup),
