--- conflicted
+++ resolved
@@ -542,11 +542,7 @@
 	bool mix_plane_alpha;
 	bool covers_screen;
 	u32 scl0, scl1, pitch0;
-<<<<<<< HEAD
-	u32 tiling;
-=======
 	u32 tiling, src_y;
->>>>>>> 00eb5b0d
 	u32 hvs_format = format->hvs;
 	unsigned int rotation;
 	int ret, i;
