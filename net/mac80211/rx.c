// SPDX-License-Identifier: GPL-2.0-only
/*
 * Copyright 2002-2005, Instant802 Networks, Inc.
 * Copyright 2005-2006, Devicescape Software, Inc.
 * Copyright 2006-2007	Jiri Benc <jbenc@suse.cz>
 * Copyright 2007-2010	Johannes Berg <johannes@sipsolutions.net>
 * Copyright 2013-2014  Intel Mobile Communications GmbH
 * Copyright(c) 2015 - 2017 Intel Deutschland GmbH
 * Copyright (C) 2018-2019 Intel Corporation
<<<<<<< HEAD
 *
 * This program is free software; you can redistribute it and/or modify
 * it under the terms of the GNU General Public License version 2 as
 * published by the Free Software Foundation.
=======
>>>>>>> 0ecfebd2
 */

#include <linux/jiffies.h>
#include <linux/slab.h>
#include <linux/kernel.h>
#include <linux/skbuff.h>
#include <linux/netdevice.h>
#include <linux/etherdevice.h>
#include <linux/rcupdate.h>
#include <linux/export.h>
#include <linux/bitops.h>
#include <net/mac80211.h>
#include <net/ieee80211_radiotap.h>
#include <asm/unaligned.h>

#include "ieee80211_i.h"
#include "driver-ops.h"
#include "led.h"
#include "mesh.h"
#include "wep.h"
#include "wpa.h"
#include "tkip.h"
#include "wme.h"
#include "rate.h"

static inline void ieee80211_rx_stats(struct net_device *dev, u32 len)
{
	struct pcpu_sw_netstats *tstats = this_cpu_ptr(dev->tstats);

	u64_stats_update_begin(&tstats->syncp);
	tstats->rx_packets++;
	tstats->rx_bytes += len;
	u64_stats_update_end(&tstats->syncp);
}

static u8 *ieee80211_get_bssid(struct ieee80211_hdr *hdr, size_t len,
			       enum nl80211_iftype type)
{
	__le16 fc = hdr->frame_control;

	if (ieee80211_is_data(fc)) {
		if (len < 24) /* drop incorrect hdr len (data) */
			return NULL;

		if (ieee80211_has_a4(fc))
			return NULL;
		if (ieee80211_has_tods(fc))
			return hdr->addr1;
		if (ieee80211_has_fromds(fc))
			return hdr->addr2;

		return hdr->addr3;
	}

	if (ieee80211_is_mgmt(fc)) {
		if (len < 24) /* drop incorrect hdr len (mgmt) */
			return NULL;
		return hdr->addr3;
	}

	if (ieee80211_is_ctl(fc)) {
		if (ieee80211_is_pspoll(fc))
			return hdr->addr1;

		if (ieee80211_is_back_req(fc)) {
			switch (type) {
			case NL80211_IFTYPE_STATION:
				return hdr->addr2;
			case NL80211_IFTYPE_AP:
			case NL80211_IFTYPE_AP_VLAN:
				return hdr->addr1;
			default:
				break; /* fall through to the return */
			}
		}
	}

	return NULL;
}

/*
 * monitor mode reception
 *
 * This function cleans up the SKB, i.e. it removes all the stuff
 * only useful for monitoring.
 */
static void remove_monitor_info(struct sk_buff *skb,
				unsigned int present_fcs_len,
				unsigned int rtap_space)
{
	if (present_fcs_len)
		__pskb_trim(skb, skb->len - present_fcs_len);
	__pskb_pull(skb, rtap_space);
}

static inline bool should_drop_frame(struct sk_buff *skb, int present_fcs_len,
				     unsigned int rtap_space)
{
	struct ieee80211_rx_status *status = IEEE80211_SKB_RXCB(skb);
	struct ieee80211_hdr *hdr;

	hdr = (void *)(skb->data + rtap_space);

	if (status->flag & (RX_FLAG_FAILED_FCS_CRC |
			    RX_FLAG_FAILED_PLCP_CRC |
			    RX_FLAG_ONLY_MONITOR |
			    RX_FLAG_NO_PSDU))
		return true;

	if (unlikely(skb->len < 16 + present_fcs_len + rtap_space))
		return true;

	if (ieee80211_is_ctl(hdr->frame_control) &&
	    !ieee80211_is_pspoll(hdr->frame_control) &&
	    !ieee80211_is_back_req(hdr->frame_control))
		return true;

	return false;
}

static int
ieee80211_rx_radiotap_hdrlen(struct ieee80211_local *local,
			     struct ieee80211_rx_status *status,
			     struct sk_buff *skb)
{
	int len;

	/* always present fields */
	len = sizeof(struct ieee80211_radiotap_header) + 8;

	/* allocate extra bitmaps */
	if (status->chains)
		len += 4 * hweight8(status->chains);
	/* vendor presence bitmap */
	if (status->flag & RX_FLAG_RADIOTAP_VENDOR_DATA)
		len += 4;

	if (ieee80211_have_rx_timestamp(status)) {
		len = ALIGN(len, 8);
		len += 8;
	}
	if (ieee80211_hw_check(&local->hw, SIGNAL_DBM))
		len += 1;

	/* antenna field, if we don't have per-chain info */
	if (!status->chains)
		len += 1;

	/* padding for RX_FLAGS if necessary */
	len = ALIGN(len, 2);

	if (status->encoding == RX_ENC_HT) /* HT info */
		len += 3;

	if (status->flag & RX_FLAG_AMPDU_DETAILS) {
		len = ALIGN(len, 4);
		len += 8;
	}

	if (status->encoding == RX_ENC_VHT) {
		len = ALIGN(len, 2);
		len += 12;
	}

	if (local->hw.radiotap_timestamp.units_pos >= 0) {
		len = ALIGN(len, 8);
		len += 12;
	}

	if (status->encoding == RX_ENC_HE &&
	    status->flag & RX_FLAG_RADIOTAP_HE) {
		len = ALIGN(len, 2);
		len += 12;
		BUILD_BUG_ON(sizeof(struct ieee80211_radiotap_he) != 12);
	}

	if (status->encoding == RX_ENC_HE &&
	    status->flag & RX_FLAG_RADIOTAP_HE_MU) {
		len = ALIGN(len, 2);
		len += 12;
		BUILD_BUG_ON(sizeof(struct ieee80211_radiotap_he_mu) != 12);
	}

	if (status->flag & RX_FLAG_NO_PSDU)
		len += 1;

	if (status->flag & RX_FLAG_RADIOTAP_LSIG) {
		len = ALIGN(len, 2);
		len += 4;
		BUILD_BUG_ON(sizeof(struct ieee80211_radiotap_lsig) != 4);
	}

	if (status->chains) {
		/* antenna and antenna signal fields */
		len += 2 * hweight8(status->chains);
	}

	if (status->flag & RX_FLAG_RADIOTAP_VENDOR_DATA) {
		struct ieee80211_vendor_radiotap *rtap;
		int vendor_data_offset = 0;

		/*
		 * The position to look at depends on the existence (or non-
		 * existence) of other elements, so take that into account...
		 */
		if (status->flag & RX_FLAG_RADIOTAP_HE)
			vendor_data_offset +=
				sizeof(struct ieee80211_radiotap_he);
		if (status->flag & RX_FLAG_RADIOTAP_HE_MU)
			vendor_data_offset +=
				sizeof(struct ieee80211_radiotap_he_mu);
		if (status->flag & RX_FLAG_RADIOTAP_LSIG)
			vendor_data_offset +=
				sizeof(struct ieee80211_radiotap_lsig);

		rtap = (void *)&skb->data[vendor_data_offset];

		/* alignment for fixed 6-byte vendor data header */
		len = ALIGN(len, 2);
		/* vendor data header */
		len += 6;
		if (WARN_ON(rtap->align == 0))
			rtap->align = 1;
		len = ALIGN(len, rtap->align);
		len += rtap->len + rtap->pad;
	}

	return len;
}

static void ieee80211_handle_mu_mimo_mon(struct ieee80211_sub_if_data *sdata,
					 struct sk_buff *skb,
					 int rtap_space)
{
	struct {
		struct ieee80211_hdr_3addr hdr;
		u8 category;
		u8 action_code;
	} __packed __aligned(2) action;

	if (!sdata)
		return;

	BUILD_BUG_ON(sizeof(action) != IEEE80211_MIN_ACTION_SIZE + 1);

	if (skb->len < rtap_space + sizeof(action) +
		       VHT_MUMIMO_GROUPS_DATA_LEN)
		return;

	if (!is_valid_ether_addr(sdata->u.mntr.mu_follow_addr))
		return;

	skb_copy_bits(skb, rtap_space, &action, sizeof(action));

	if (!ieee80211_is_action(action.hdr.frame_control))
		return;

	if (action.category != WLAN_CATEGORY_VHT)
		return;

	if (action.action_code != WLAN_VHT_ACTION_GROUPID_MGMT)
		return;

	if (!ether_addr_equal(action.hdr.addr1, sdata->u.mntr.mu_follow_addr))
		return;

	skb = skb_copy(skb, GFP_ATOMIC);
	if (!skb)
		return;

	skb_queue_tail(&sdata->skb_queue, skb);
	ieee80211_queue_work(&sdata->local->hw, &sdata->work);
}

/*
 * ieee80211_add_rx_radiotap_header - add radiotap header
 *
 * add a radiotap header containing all the fields which the hardware provided.
 */
static void
ieee80211_add_rx_radiotap_header(struct ieee80211_local *local,
				 struct sk_buff *skb,
				 struct ieee80211_rate *rate,
				 int rtap_len, bool has_fcs)
{
	struct ieee80211_rx_status *status = IEEE80211_SKB_RXCB(skb);
	struct ieee80211_radiotap_header *rthdr;
	unsigned char *pos;
	__le32 *it_present;
	u32 it_present_val;
	u16 rx_flags = 0;
	u16 channel_flags = 0;
	int mpdulen, chain;
	unsigned long chains = status->chains;
	struct ieee80211_vendor_radiotap rtap = {};
	struct ieee80211_radiotap_he he = {};
	struct ieee80211_radiotap_he_mu he_mu = {};
	struct ieee80211_radiotap_lsig lsig = {};

	if (status->flag & RX_FLAG_RADIOTAP_HE) {
		he = *(struct ieee80211_radiotap_he *)skb->data;
		skb_pull(skb, sizeof(he));
		WARN_ON_ONCE(status->encoding != RX_ENC_HE);
	}

	if (status->flag & RX_FLAG_RADIOTAP_HE_MU) {
		he_mu = *(struct ieee80211_radiotap_he_mu *)skb->data;
		skb_pull(skb, sizeof(he_mu));
	}

	if (status->flag & RX_FLAG_RADIOTAP_LSIG) {
		lsig = *(struct ieee80211_radiotap_lsig *)skb->data;
		skb_pull(skb, sizeof(lsig));
	}

	if (status->flag & RX_FLAG_RADIOTAP_VENDOR_DATA) {
		rtap = *(struct ieee80211_vendor_radiotap *)skb->data;
		/* rtap.len and rtap.pad are undone immediately */
		skb_pull(skb, sizeof(rtap) + rtap.len + rtap.pad);
	}

	mpdulen = skb->len;
	if (!(has_fcs && ieee80211_hw_check(&local->hw, RX_INCLUDES_FCS)))
		mpdulen += FCS_LEN;

	rthdr = skb_push(skb, rtap_len);
	memset(rthdr, 0, rtap_len - rtap.len - rtap.pad);
	it_present = &rthdr->it_present;

	/* radiotap header, set always present flags */
	rthdr->it_len = cpu_to_le16(rtap_len);
	it_present_val = BIT(IEEE80211_RADIOTAP_FLAGS) |
			 BIT(IEEE80211_RADIOTAP_CHANNEL) |
			 BIT(IEEE80211_RADIOTAP_RX_FLAGS);

	if (!status->chains)
		it_present_val |= BIT(IEEE80211_RADIOTAP_ANTENNA);

	for_each_set_bit(chain, &chains, IEEE80211_MAX_CHAINS) {
		it_present_val |=
			BIT(IEEE80211_RADIOTAP_EXT) |
			BIT(IEEE80211_RADIOTAP_RADIOTAP_NAMESPACE);
		put_unaligned_le32(it_present_val, it_present);
		it_present++;
		it_present_val = BIT(IEEE80211_RADIOTAP_ANTENNA) |
				 BIT(IEEE80211_RADIOTAP_DBM_ANTSIGNAL);
	}

	if (status->flag & RX_FLAG_RADIOTAP_VENDOR_DATA) {
		it_present_val |= BIT(IEEE80211_RADIOTAP_VENDOR_NAMESPACE) |
				  BIT(IEEE80211_RADIOTAP_EXT);
		put_unaligned_le32(it_present_val, it_present);
		it_present++;
		it_present_val = rtap.present;
	}

	put_unaligned_le32(it_present_val, it_present);

	pos = (void *)(it_present + 1);

	/* the order of the following fields is important */

	/* IEEE80211_RADIOTAP_TSFT */
	if (ieee80211_have_rx_timestamp(status)) {
		/* padding */
		while ((pos - (u8 *)rthdr) & 7)
			*pos++ = 0;
		put_unaligned_le64(
			ieee80211_calculate_rx_timestamp(local, status,
							 mpdulen, 0),
			pos);
		rthdr->it_present |= cpu_to_le32(1 << IEEE80211_RADIOTAP_TSFT);
		pos += 8;
	}

	/* IEEE80211_RADIOTAP_FLAGS */
	if (has_fcs && ieee80211_hw_check(&local->hw, RX_INCLUDES_FCS))
		*pos |= IEEE80211_RADIOTAP_F_FCS;
	if (status->flag & (RX_FLAG_FAILED_FCS_CRC | RX_FLAG_FAILED_PLCP_CRC))
		*pos |= IEEE80211_RADIOTAP_F_BADFCS;
	if (status->enc_flags & RX_ENC_FLAG_SHORTPRE)
		*pos |= IEEE80211_RADIOTAP_F_SHORTPRE;
	pos++;

	/* IEEE80211_RADIOTAP_RATE */
	if (!rate || status->encoding != RX_ENC_LEGACY) {
		/*
		 * Without rate information don't add it. If we have,
		 * MCS information is a separate field in radiotap,
		 * added below. The byte here is needed as padding
		 * for the channel though, so initialise it to 0.
		 */
		*pos = 0;
	} else {
		int shift = 0;
		rthdr->it_present |= cpu_to_le32(1 << IEEE80211_RADIOTAP_RATE);
		if (status->bw == RATE_INFO_BW_10)
			shift = 1;
		else if (status->bw == RATE_INFO_BW_5)
			shift = 2;
		*pos = DIV_ROUND_UP(rate->bitrate, 5 * (1 << shift));
	}
	pos++;

	/* IEEE80211_RADIOTAP_CHANNEL */
	put_unaligned_le16(status->freq, pos);
	pos += 2;
	if (status->bw == RATE_INFO_BW_10)
		channel_flags |= IEEE80211_CHAN_HALF;
	else if (status->bw == RATE_INFO_BW_5)
		channel_flags |= IEEE80211_CHAN_QUARTER;

	if (status->band == NL80211_BAND_5GHZ)
		channel_flags |= IEEE80211_CHAN_OFDM | IEEE80211_CHAN_5GHZ;
	else if (status->encoding != RX_ENC_LEGACY)
		channel_flags |= IEEE80211_CHAN_DYN | IEEE80211_CHAN_2GHZ;
	else if (rate && rate->flags & IEEE80211_RATE_ERP_G)
		channel_flags |= IEEE80211_CHAN_OFDM | IEEE80211_CHAN_2GHZ;
	else if (rate)
		channel_flags |= IEEE80211_CHAN_CCK | IEEE80211_CHAN_2GHZ;
	else
		channel_flags |= IEEE80211_CHAN_2GHZ;
	put_unaligned_le16(channel_flags, pos);
	pos += 2;

	/* IEEE80211_RADIOTAP_DBM_ANTSIGNAL */
	if (ieee80211_hw_check(&local->hw, SIGNAL_DBM) &&
	    !(status->flag & RX_FLAG_NO_SIGNAL_VAL)) {
		*pos = status->signal;
		rthdr->it_present |=
			cpu_to_le32(1 << IEEE80211_RADIOTAP_DBM_ANTSIGNAL);
		pos++;
	}

	/* IEEE80211_RADIOTAP_LOCK_QUALITY is missing */

	if (!status->chains) {
		/* IEEE80211_RADIOTAP_ANTENNA */
		*pos = status->antenna;
		pos++;
	}

	/* IEEE80211_RADIOTAP_DB_ANTNOISE is not used */

	/* IEEE80211_RADIOTAP_RX_FLAGS */
	/* ensure 2 byte alignment for the 2 byte field as required */
	if ((pos - (u8 *)rthdr) & 1)
		*pos++ = 0;
	if (status->flag & RX_FLAG_FAILED_PLCP_CRC)
		rx_flags |= IEEE80211_RADIOTAP_F_RX_BADPLCP;
	put_unaligned_le16(rx_flags, pos);
	pos += 2;

	if (status->encoding == RX_ENC_HT) {
		unsigned int stbc;

		rthdr->it_present |= cpu_to_le32(1 << IEEE80211_RADIOTAP_MCS);
		*pos++ = local->hw.radiotap_mcs_details;
		*pos = 0;
		if (status->enc_flags & RX_ENC_FLAG_SHORT_GI)
			*pos |= IEEE80211_RADIOTAP_MCS_SGI;
		if (status->bw == RATE_INFO_BW_40)
			*pos |= IEEE80211_RADIOTAP_MCS_BW_40;
		if (status->enc_flags & RX_ENC_FLAG_HT_GF)
			*pos |= IEEE80211_RADIOTAP_MCS_FMT_GF;
		if (status->enc_flags & RX_ENC_FLAG_LDPC)
			*pos |= IEEE80211_RADIOTAP_MCS_FEC_LDPC;
		stbc = (status->enc_flags & RX_ENC_FLAG_STBC_MASK) >> RX_ENC_FLAG_STBC_SHIFT;
		*pos |= stbc << IEEE80211_RADIOTAP_MCS_STBC_SHIFT;
		pos++;
		*pos++ = status->rate_idx;
	}

	if (status->flag & RX_FLAG_AMPDU_DETAILS) {
		u16 flags = 0;

		/* ensure 4 byte alignment */
		while ((pos - (u8 *)rthdr) & 3)
			pos++;
		rthdr->it_present |=
			cpu_to_le32(1 << IEEE80211_RADIOTAP_AMPDU_STATUS);
		put_unaligned_le32(status->ampdu_reference, pos);
		pos += 4;
		if (status->flag & RX_FLAG_AMPDU_LAST_KNOWN)
			flags |= IEEE80211_RADIOTAP_AMPDU_LAST_KNOWN;
		if (status->flag & RX_FLAG_AMPDU_IS_LAST)
			flags |= IEEE80211_RADIOTAP_AMPDU_IS_LAST;
		if (status->flag & RX_FLAG_AMPDU_DELIM_CRC_ERROR)
			flags |= IEEE80211_RADIOTAP_AMPDU_DELIM_CRC_ERR;
		if (status->flag & RX_FLAG_AMPDU_DELIM_CRC_KNOWN)
			flags |= IEEE80211_RADIOTAP_AMPDU_DELIM_CRC_KNOWN;
		if (status->flag & RX_FLAG_AMPDU_EOF_BIT_KNOWN)
			flags |= IEEE80211_RADIOTAP_AMPDU_EOF_KNOWN;
		if (status->flag & RX_FLAG_AMPDU_EOF_BIT)
			flags |= IEEE80211_RADIOTAP_AMPDU_EOF;
		put_unaligned_le16(flags, pos);
		pos += 2;
		if (status->flag & RX_FLAG_AMPDU_DELIM_CRC_KNOWN)
			*pos++ = status->ampdu_delimiter_crc;
		else
			*pos++ = 0;
		*pos++ = 0;
	}

	if (status->encoding == RX_ENC_VHT) {
		u16 known = local->hw.radiotap_vht_details;

		rthdr->it_present |= cpu_to_le32(1 << IEEE80211_RADIOTAP_VHT);
		put_unaligned_le16(known, pos);
		pos += 2;
		/* flags */
		if (status->enc_flags & RX_ENC_FLAG_SHORT_GI)
			*pos |= IEEE80211_RADIOTAP_VHT_FLAG_SGI;
		/* in VHT, STBC is binary */
		if (status->enc_flags & RX_ENC_FLAG_STBC_MASK)
			*pos |= IEEE80211_RADIOTAP_VHT_FLAG_STBC;
		if (status->enc_flags & RX_ENC_FLAG_BF)
			*pos |= IEEE80211_RADIOTAP_VHT_FLAG_BEAMFORMED;
		pos++;
		/* bandwidth */
		switch (status->bw) {
		case RATE_INFO_BW_80:
			*pos++ = 4;
			break;
		case RATE_INFO_BW_160:
			*pos++ = 11;
			break;
		case RATE_INFO_BW_40:
			*pos++ = 1;
			break;
		default:
			*pos++ = 0;
		}
		/* MCS/NSS */
		*pos = (status->rate_idx << 4) | status->nss;
		pos += 4;
		/* coding field */
		if (status->enc_flags & RX_ENC_FLAG_LDPC)
			*pos |= IEEE80211_RADIOTAP_CODING_LDPC_USER0;
		pos++;
		/* group ID */
		pos++;
		/* partial_aid */
		pos += 2;
	}

	if (local->hw.radiotap_timestamp.units_pos >= 0) {
		u16 accuracy = 0;
		u8 flags = IEEE80211_RADIOTAP_TIMESTAMP_FLAG_32BIT;

		rthdr->it_present |=
			cpu_to_le32(1 << IEEE80211_RADIOTAP_TIMESTAMP);

		/* ensure 8 byte alignment */
		while ((pos - (u8 *)rthdr) & 7)
			pos++;

		put_unaligned_le64(status->device_timestamp, pos);
		pos += sizeof(u64);

		if (local->hw.radiotap_timestamp.accuracy >= 0) {
			accuracy = local->hw.radiotap_timestamp.accuracy;
			flags |= IEEE80211_RADIOTAP_TIMESTAMP_FLAG_ACCURACY;
		}
		put_unaligned_le16(accuracy, pos);
		pos += sizeof(u16);

		*pos++ = local->hw.radiotap_timestamp.units_pos;
		*pos++ = flags;
	}

	if (status->encoding == RX_ENC_HE &&
	    status->flag & RX_FLAG_RADIOTAP_HE) {
#define HE_PREP(f, val)	le16_encode_bits(val, IEEE80211_RADIOTAP_HE_##f)

		if (status->enc_flags & RX_ENC_FLAG_STBC_MASK) {
			he.data6 |= HE_PREP(DATA6_NSTS,
					    FIELD_GET(RX_ENC_FLAG_STBC_MASK,
						      status->enc_flags));
			he.data3 |= HE_PREP(DATA3_STBC, 1);
		} else {
			he.data6 |= HE_PREP(DATA6_NSTS, status->nss);
		}

#define CHECK_GI(s) \
	BUILD_BUG_ON(IEEE80211_RADIOTAP_HE_DATA5_GI_##s != \
		     (int)NL80211_RATE_INFO_HE_GI_##s)

		CHECK_GI(0_8);
		CHECK_GI(1_6);
		CHECK_GI(3_2);

		he.data3 |= HE_PREP(DATA3_DATA_MCS, status->rate_idx);
		he.data3 |= HE_PREP(DATA3_DATA_DCM, status->he_dcm);
		he.data3 |= HE_PREP(DATA3_CODING,
				    !!(status->enc_flags & RX_ENC_FLAG_LDPC));

		he.data5 |= HE_PREP(DATA5_GI, status->he_gi);

		switch (status->bw) {
		case RATE_INFO_BW_20:
			he.data5 |= HE_PREP(DATA5_DATA_BW_RU_ALLOC,
					    IEEE80211_RADIOTAP_HE_DATA5_DATA_BW_RU_ALLOC_20MHZ);
			break;
		case RATE_INFO_BW_40:
			he.data5 |= HE_PREP(DATA5_DATA_BW_RU_ALLOC,
					    IEEE80211_RADIOTAP_HE_DATA5_DATA_BW_RU_ALLOC_40MHZ);
			break;
		case RATE_INFO_BW_80:
			he.data5 |= HE_PREP(DATA5_DATA_BW_RU_ALLOC,
					    IEEE80211_RADIOTAP_HE_DATA5_DATA_BW_RU_ALLOC_80MHZ);
			break;
		case RATE_INFO_BW_160:
			he.data5 |= HE_PREP(DATA5_DATA_BW_RU_ALLOC,
					    IEEE80211_RADIOTAP_HE_DATA5_DATA_BW_RU_ALLOC_160MHZ);
			break;
		case RATE_INFO_BW_HE_RU:
#define CHECK_RU_ALLOC(s) \
	BUILD_BUG_ON(IEEE80211_RADIOTAP_HE_DATA5_DATA_BW_RU_ALLOC_##s##T != \
		     NL80211_RATE_INFO_HE_RU_ALLOC_##s + 4)

			CHECK_RU_ALLOC(26);
			CHECK_RU_ALLOC(52);
			CHECK_RU_ALLOC(106);
			CHECK_RU_ALLOC(242);
			CHECK_RU_ALLOC(484);
			CHECK_RU_ALLOC(996);
			CHECK_RU_ALLOC(2x996);

			he.data5 |= HE_PREP(DATA5_DATA_BW_RU_ALLOC,
					    status->he_ru + 4);
			break;
		default:
			WARN_ONCE(1, "Invalid SU BW %d\n", status->bw);
		}

		/* ensure 2 byte alignment */
		while ((pos - (u8 *)rthdr) & 1)
			pos++;
		rthdr->it_present |= cpu_to_le32(1 << IEEE80211_RADIOTAP_HE);
		memcpy(pos, &he, sizeof(he));
		pos += sizeof(he);
	}

	if (status->encoding == RX_ENC_HE &&
	    status->flag & RX_FLAG_RADIOTAP_HE_MU) {
		/* ensure 2 byte alignment */
		while ((pos - (u8 *)rthdr) & 1)
			pos++;
		rthdr->it_present |= cpu_to_le32(1 << IEEE80211_RADIOTAP_HE_MU);
		memcpy(pos, &he_mu, sizeof(he_mu));
		pos += sizeof(he_mu);
	}

	if (status->flag & RX_FLAG_NO_PSDU) {
		rthdr->it_present |=
			cpu_to_le32(1 << IEEE80211_RADIOTAP_ZERO_LEN_PSDU);
		*pos++ = status->zero_length_psdu_type;
	}

	if (status->flag & RX_FLAG_RADIOTAP_LSIG) {
		/* ensure 2 byte alignment */
		while ((pos - (u8 *)rthdr) & 1)
			pos++;
		rthdr->it_present |= cpu_to_le32(1 << IEEE80211_RADIOTAP_LSIG);
		memcpy(pos, &lsig, sizeof(lsig));
		pos += sizeof(lsig);
	}

	for_each_set_bit(chain, &chains, IEEE80211_MAX_CHAINS) {
		*pos++ = status->chain_signal[chain];
		*pos++ = chain;
	}

	if (status->flag & RX_FLAG_RADIOTAP_VENDOR_DATA) {
		/* ensure 2 byte alignment for the vendor field as required */
		if ((pos - (u8 *)rthdr) & 1)
			*pos++ = 0;
		*pos++ = rtap.oui[0];
		*pos++ = rtap.oui[1];
		*pos++ = rtap.oui[2];
		*pos++ = rtap.subns;
		put_unaligned_le16(rtap.len, pos);
		pos += 2;
		/* align the actual payload as requested */
		while ((pos - (u8 *)rthdr) & (rtap.align - 1))
			*pos++ = 0;
		/* data (and possible padding) already follows */
	}
}

static struct sk_buff *
ieee80211_make_monitor_skb(struct ieee80211_local *local,
			   struct sk_buff **origskb,
			   struct ieee80211_rate *rate,
			   int rtap_space, bool use_origskb)
{
	struct ieee80211_rx_status *status = IEEE80211_SKB_RXCB(*origskb);
	int rt_hdrlen, needed_headroom;
	struct sk_buff *skb;

	/* room for the radiotap header based on driver features */
	rt_hdrlen = ieee80211_rx_radiotap_hdrlen(local, status, *origskb);
	needed_headroom = rt_hdrlen - rtap_space;

	if (use_origskb) {
		/* only need to expand headroom if necessary */
		skb = *origskb;
		*origskb = NULL;

		/*
		 * This shouldn't trigger often because most devices have an
		 * RX header they pull before we get here, and that should
		 * be big enough for our radiotap information. We should
		 * probably export the length to drivers so that we can have
		 * them allocate enough headroom to start with.
		 */
		if (skb_headroom(skb) < needed_headroom &&
		    pskb_expand_head(skb, needed_headroom, 0, GFP_ATOMIC)) {
			dev_kfree_skb(skb);
			return NULL;
		}
	} else {
		/*
		 * Need to make a copy and possibly remove radiotap header
		 * and FCS from the original.
		 */
		skb = skb_copy_expand(*origskb, needed_headroom, 0, GFP_ATOMIC);

		if (!skb)
			return NULL;
	}

	/* prepend radiotap information */
	ieee80211_add_rx_radiotap_header(local, skb, rate, rt_hdrlen, true);

	skb_reset_mac_header(skb);
	skb->ip_summed = CHECKSUM_UNNECESSARY;
	skb->pkt_type = PACKET_OTHERHOST;
	skb->protocol = htons(ETH_P_802_2);

	return skb;
}

/*
 * This function copies a received frame to all monitor interfaces and
 * returns a cleaned-up SKB that no longer includes the FCS nor the
 * radiotap header the driver might have added.
 */
static struct sk_buff *
ieee80211_rx_monitor(struct ieee80211_local *local, struct sk_buff *origskb,
		     struct ieee80211_rate *rate)
{
	struct ieee80211_rx_status *status = IEEE80211_SKB_RXCB(origskb);
	struct ieee80211_sub_if_data *sdata;
	struct sk_buff *monskb = NULL;
	int present_fcs_len = 0;
	unsigned int rtap_space = 0;
	struct ieee80211_sub_if_data *monitor_sdata =
		rcu_dereference(local->monitor_sdata);
	bool only_monitor = false;
	unsigned int min_head_len;

	if (status->flag & RX_FLAG_RADIOTAP_HE)
		rtap_space += sizeof(struct ieee80211_radiotap_he);

	if (status->flag & RX_FLAG_RADIOTAP_HE_MU)
		rtap_space += sizeof(struct ieee80211_radiotap_he_mu);

	if (status->flag & RX_FLAG_RADIOTAP_LSIG)
		rtap_space += sizeof(struct ieee80211_radiotap_lsig);

	if (unlikely(status->flag & RX_FLAG_RADIOTAP_VENDOR_DATA)) {
		struct ieee80211_vendor_radiotap *rtap =
			(void *)(origskb->data + rtap_space);

		rtap_space += sizeof(*rtap) + rtap->len + rtap->pad;
	}

	min_head_len = rtap_space;

	/*
	 * First, we may need to make a copy of the skb because
	 *  (1) we need to modify it for radiotap (if not present), and
	 *  (2) the other RX handlers will modify the skb we got.
	 *
	 * We don't need to, of course, if we aren't going to return
	 * the SKB because it has a bad FCS/PLCP checksum.
	 */

	if (!(status->flag & RX_FLAG_NO_PSDU)) {
		if (ieee80211_hw_check(&local->hw, RX_INCLUDES_FCS)) {
			if (unlikely(origskb->len <= FCS_LEN + rtap_space)) {
				/* driver bug */
				WARN_ON(1);
				dev_kfree_skb(origskb);
				return NULL;
			}
			present_fcs_len = FCS_LEN;
		}

		/* also consider the hdr->frame_control */
		min_head_len += 2;
	}

	/* ensure that the expected data elements are in skb head */
	if (!pskb_may_pull(origskb, min_head_len)) {
		dev_kfree_skb(origskb);
		return NULL;
	}

	only_monitor = should_drop_frame(origskb, present_fcs_len, rtap_space);

	if (!local->monitors || (status->flag & RX_FLAG_SKIP_MONITOR)) {
		if (only_monitor) {
			dev_kfree_skb(origskb);
			return NULL;
		}

		remove_monitor_info(origskb, present_fcs_len, rtap_space);
		return origskb;
	}

	ieee80211_handle_mu_mimo_mon(monitor_sdata, origskb, rtap_space);

	list_for_each_entry_rcu(sdata, &local->mon_list, u.mntr.list) {
		bool last_monitor = list_is_last(&sdata->u.mntr.list,
						 &local->mon_list);

		if (!monskb)
			monskb = ieee80211_make_monitor_skb(local, &origskb,
							    rate, rtap_space,
							    only_monitor &&
							    last_monitor);

		if (monskb) {
			struct sk_buff *skb;

			if (last_monitor) {
				skb = monskb;
				monskb = NULL;
			} else {
				skb = skb_clone(monskb, GFP_ATOMIC);
			}

			if (skb) {
				skb->dev = sdata->dev;
				ieee80211_rx_stats(skb->dev, skb->len);
				netif_receive_skb(skb);
			}
		}

		if (last_monitor)
			break;
	}

	/* this happens if last_monitor was erroneously false */
	dev_kfree_skb(monskb);

	/* ditto */
	if (!origskb)
		return NULL;

	remove_monitor_info(origskb, present_fcs_len, rtap_space);
	return origskb;
}

static void ieee80211_parse_qos(struct ieee80211_rx_data *rx)
{
	struct ieee80211_hdr *hdr = (struct ieee80211_hdr *)rx->skb->data;
	struct ieee80211_rx_status *status = IEEE80211_SKB_RXCB(rx->skb);
	int tid, seqno_idx, security_idx;

	/* does the frame have a qos control field? */
	if (ieee80211_is_data_qos(hdr->frame_control)) {
		u8 *qc = ieee80211_get_qos_ctl(hdr);
		/* frame has qos control */
		tid = *qc & IEEE80211_QOS_CTL_TID_MASK;
		if (*qc & IEEE80211_QOS_CTL_A_MSDU_PRESENT)
			status->rx_flags |= IEEE80211_RX_AMSDU;

		seqno_idx = tid;
		security_idx = tid;
	} else {
		/*
		 * IEEE 802.11-2007, 7.1.3.4.1 ("Sequence Number field"):
		 *
		 *	Sequence numbers for management frames, QoS data
		 *	frames with a broadcast/multicast address in the
		 *	Address 1 field, and all non-QoS data frames sent
		 *	by QoS STAs are assigned using an additional single
		 *	modulo-4096 counter, [...]
		 *
		 * We also use that counter for non-QoS STAs.
		 */
		seqno_idx = IEEE80211_NUM_TIDS;
		security_idx = 0;
		if (ieee80211_is_mgmt(hdr->frame_control))
			security_idx = IEEE80211_NUM_TIDS;
		tid = 0;
	}

	rx->seqno_idx = seqno_idx;
	rx->security_idx = security_idx;
	/* Set skb->priority to 1d tag if highest order bit of TID is not set.
	 * For now, set skb->priority to 0 for other cases. */
	rx->skb->priority = (tid > 7) ? 0 : tid;
}

/**
 * DOC: Packet alignment
 *
 * Drivers always need to pass packets that are aligned to two-byte boundaries
 * to the stack.
 *
 * Additionally, should, if possible, align the payload data in a way that
 * guarantees that the contained IP header is aligned to a four-byte
 * boundary. In the case of regular frames, this simply means aligning the
 * payload to a four-byte boundary (because either the IP header is directly
 * contained, or IV/RFC1042 headers that have a length divisible by four are
 * in front of it).  If the payload data is not properly aligned and the
 * architecture doesn't support efficient unaligned operations, mac80211
 * will align the data.
 *
 * With A-MSDU frames, however, the payload data address must yield two modulo
 * four because there are 14-byte 802.3 headers within the A-MSDU frames that
 * push the IP header further back to a multiple of four again. Thankfully, the
 * specs were sane enough this time around to require padding each A-MSDU
 * subframe to a length that is a multiple of four.
 *
 * Padding like Atheros hardware adds which is between the 802.11 header and
 * the payload is not supported, the driver is required to move the 802.11
 * header to be directly in front of the payload in that case.
 */
static void ieee80211_verify_alignment(struct ieee80211_rx_data *rx)
{
#ifdef CONFIG_MAC80211_VERBOSE_DEBUG
	WARN_ON_ONCE((unsigned long)rx->skb->data & 1);
#endif
}


/* rx handlers */

static int ieee80211_is_unicast_robust_mgmt_frame(struct sk_buff *skb)
{
	struct ieee80211_hdr *hdr = (struct ieee80211_hdr *) skb->data;

	if (is_multicast_ether_addr(hdr->addr1))
		return 0;

	return ieee80211_is_robust_mgmt_frame(skb);
}


static int ieee80211_is_multicast_robust_mgmt_frame(struct sk_buff *skb)
{
	struct ieee80211_hdr *hdr = (struct ieee80211_hdr *) skb->data;

	if (!is_multicast_ether_addr(hdr->addr1))
		return 0;

	return ieee80211_is_robust_mgmt_frame(skb);
}


/* Get the BIP key index from MMIE; return -1 if this is not a BIP frame */
static int ieee80211_get_mmie_keyidx(struct sk_buff *skb)
{
	struct ieee80211_mgmt *hdr = (struct ieee80211_mgmt *) skb->data;
	struct ieee80211_mmie *mmie;
	struct ieee80211_mmie_16 *mmie16;

	if (skb->len < 24 + sizeof(*mmie) || !is_multicast_ether_addr(hdr->da))
		return -1;

	if (!ieee80211_is_robust_mgmt_frame(skb))
		return -1; /* not a robust management frame */

	mmie = (struct ieee80211_mmie *)
		(skb->data + skb->len - sizeof(*mmie));
	if (mmie->element_id == WLAN_EID_MMIE &&
	    mmie->length == sizeof(*mmie) - 2)
		return le16_to_cpu(mmie->key_id);

	mmie16 = (struct ieee80211_mmie_16 *)
		(skb->data + skb->len - sizeof(*mmie16));
	if (skb->len >= 24 + sizeof(*mmie16) &&
	    mmie16->element_id == WLAN_EID_MMIE &&
	    mmie16->length == sizeof(*mmie16) - 2)
		return le16_to_cpu(mmie16->key_id);

	return -1;
}

static int ieee80211_get_keyid(struct sk_buff *skb,
			       const struct ieee80211_cipher_scheme *cs)
{
	struct ieee80211_hdr *hdr = (struct ieee80211_hdr *)skb->data;
	__le16 fc;
	int hdrlen;
	int minlen;
	u8 key_idx_off;
	u8 key_idx_shift;
	u8 keyid;

	fc = hdr->frame_control;
	hdrlen = ieee80211_hdrlen(fc);

	if (cs) {
		minlen = hdrlen + cs->hdr_len;
		key_idx_off = hdrlen + cs->key_idx_off;
		key_idx_shift = cs->key_idx_shift;
	} else {
		/* WEP, TKIP, CCMP and GCMP */
		minlen = hdrlen + IEEE80211_WEP_IV_LEN;
		key_idx_off = hdrlen + 3;
		key_idx_shift = 6;
	}

	if (unlikely(skb->len < minlen))
		return -EINVAL;

	skb_copy_bits(skb, key_idx_off, &keyid, 1);

	if (cs)
		keyid &= cs->key_idx_mask;
	keyid >>= key_idx_shift;

	/* cs could use more than the usual two bits for the keyid */
	if (unlikely(keyid >= NUM_DEFAULT_KEYS))
		return -EINVAL;

	return keyid;
}

static ieee80211_rx_result ieee80211_rx_mesh_check(struct ieee80211_rx_data *rx)
{
	struct ieee80211_hdr *hdr = (struct ieee80211_hdr *)rx->skb->data;
	char *dev_addr = rx->sdata->vif.addr;

	if (ieee80211_is_data(hdr->frame_control)) {
		if (is_multicast_ether_addr(hdr->addr1)) {
			if (ieee80211_has_tods(hdr->frame_control) ||
			    !ieee80211_has_fromds(hdr->frame_control))
				return RX_DROP_MONITOR;
			if (ether_addr_equal(hdr->addr3, dev_addr))
				return RX_DROP_MONITOR;
		} else {
			if (!ieee80211_has_a4(hdr->frame_control))
				return RX_DROP_MONITOR;
			if (ether_addr_equal(hdr->addr4, dev_addr))
				return RX_DROP_MONITOR;
		}
	}

	/* If there is not an established peer link and this is not a peer link
	 * establisment frame, beacon or probe, drop the frame.
	 */

	if (!rx->sta || sta_plink_state(rx->sta) != NL80211_PLINK_ESTAB) {
		struct ieee80211_mgmt *mgmt;

		if (!ieee80211_is_mgmt(hdr->frame_control))
			return RX_DROP_MONITOR;

		if (ieee80211_is_action(hdr->frame_control)) {
			u8 category;

			/* make sure category field is present */
			if (rx->skb->len < IEEE80211_MIN_ACTION_SIZE)
				return RX_DROP_MONITOR;

			mgmt = (struct ieee80211_mgmt *)hdr;
			category = mgmt->u.action.category;
			if (category != WLAN_CATEGORY_MESH_ACTION &&
			    category != WLAN_CATEGORY_SELF_PROTECTED)
				return RX_DROP_MONITOR;
			return RX_CONTINUE;
		}

		if (ieee80211_is_probe_req(hdr->frame_control) ||
		    ieee80211_is_probe_resp(hdr->frame_control) ||
		    ieee80211_is_beacon(hdr->frame_control) ||
		    ieee80211_is_auth(hdr->frame_control))
			return RX_CONTINUE;

		return RX_DROP_MONITOR;
	}

	return RX_CONTINUE;
}

static inline bool ieee80211_rx_reorder_ready(struct tid_ampdu_rx *tid_agg_rx,
					      int index)
{
	struct sk_buff_head *frames = &tid_agg_rx->reorder_buf[index];
	struct sk_buff *tail = skb_peek_tail(frames);
	struct ieee80211_rx_status *status;

	if (tid_agg_rx->reorder_buf_filtered & BIT_ULL(index))
		return true;

	if (!tail)
		return false;

	status = IEEE80211_SKB_RXCB(tail);
	if (status->flag & RX_FLAG_AMSDU_MORE)
		return false;

	return true;
}

static void ieee80211_release_reorder_frame(struct ieee80211_sub_if_data *sdata,
					    struct tid_ampdu_rx *tid_agg_rx,
					    int index,
					    struct sk_buff_head *frames)
{
	struct sk_buff_head *skb_list = &tid_agg_rx->reorder_buf[index];
	struct sk_buff *skb;
	struct ieee80211_rx_status *status;

	lockdep_assert_held(&tid_agg_rx->reorder_lock);

	if (skb_queue_empty(skb_list))
		goto no_frame;

	if (!ieee80211_rx_reorder_ready(tid_agg_rx, index)) {
		__skb_queue_purge(skb_list);
		goto no_frame;
	}

	/* release frames from the reorder ring buffer */
	tid_agg_rx->stored_mpdu_num--;
	while ((skb = __skb_dequeue(skb_list))) {
		status = IEEE80211_SKB_RXCB(skb);
		status->rx_flags |= IEEE80211_RX_DEFERRED_RELEASE;
		__skb_queue_tail(frames, skb);
	}

no_frame:
	tid_agg_rx->reorder_buf_filtered &= ~BIT_ULL(index);
	tid_agg_rx->head_seq_num = ieee80211_sn_inc(tid_agg_rx->head_seq_num);
}

static void ieee80211_release_reorder_frames(struct ieee80211_sub_if_data *sdata,
					     struct tid_ampdu_rx *tid_agg_rx,
					     u16 head_seq_num,
					     struct sk_buff_head *frames)
{
	int index;

	lockdep_assert_held(&tid_agg_rx->reorder_lock);

	while (ieee80211_sn_less(tid_agg_rx->head_seq_num, head_seq_num)) {
		index = tid_agg_rx->head_seq_num % tid_agg_rx->buf_size;
		ieee80211_release_reorder_frame(sdata, tid_agg_rx, index,
						frames);
	}
}

/*
 * Timeout (in jiffies) for skb's that are waiting in the RX reorder buffer. If
 * the skb was added to the buffer longer than this time ago, the earlier
 * frames that have not yet been received are assumed to be lost and the skb
 * can be released for processing. This may also release other skb's from the
 * reorder buffer if there are no additional gaps between the frames.
 *
 * Callers must hold tid_agg_rx->reorder_lock.
 */
#define HT_RX_REORDER_BUF_TIMEOUT (HZ / 10)

static void ieee80211_sta_reorder_release(struct ieee80211_sub_if_data *sdata,
					  struct tid_ampdu_rx *tid_agg_rx,
					  struct sk_buff_head *frames)
{
	int index, i, j;

	lockdep_assert_held(&tid_agg_rx->reorder_lock);

	/* release the buffer until next missing frame */
	index = tid_agg_rx->head_seq_num % tid_agg_rx->buf_size;
	if (!ieee80211_rx_reorder_ready(tid_agg_rx, index) &&
	    tid_agg_rx->stored_mpdu_num) {
		/*
		 * No buffers ready to be released, but check whether any
		 * frames in the reorder buffer have timed out.
		 */
		int skipped = 1;
		for (j = (index + 1) % tid_agg_rx->buf_size; j != index;
		     j = (j + 1) % tid_agg_rx->buf_size) {
			if (!ieee80211_rx_reorder_ready(tid_agg_rx, j)) {
				skipped++;
				continue;
			}
			if (skipped &&
			    !time_after(jiffies, tid_agg_rx->reorder_time[j] +
					HT_RX_REORDER_BUF_TIMEOUT))
				goto set_release_timer;

			/* don't leave incomplete A-MSDUs around */
			for (i = (index + 1) % tid_agg_rx->buf_size; i != j;
			     i = (i + 1) % tid_agg_rx->buf_size)
				__skb_queue_purge(&tid_agg_rx->reorder_buf[i]);

			ht_dbg_ratelimited(sdata,
					   "release an RX reorder frame due to timeout on earlier frames\n");
			ieee80211_release_reorder_frame(sdata, tid_agg_rx, j,
							frames);

			/*
			 * Increment the head seq# also for the skipped slots.
			 */
			tid_agg_rx->head_seq_num =
				(tid_agg_rx->head_seq_num +
				 skipped) & IEEE80211_SN_MASK;
			skipped = 0;
		}
	} else while (ieee80211_rx_reorder_ready(tid_agg_rx, index)) {
		ieee80211_release_reorder_frame(sdata, tid_agg_rx, index,
						frames);
		index =	tid_agg_rx->head_seq_num % tid_agg_rx->buf_size;
	}

	if (tid_agg_rx->stored_mpdu_num) {
		j = index = tid_agg_rx->head_seq_num % tid_agg_rx->buf_size;

		for (; j != (index - 1) % tid_agg_rx->buf_size;
		     j = (j + 1) % tid_agg_rx->buf_size) {
			if (ieee80211_rx_reorder_ready(tid_agg_rx, j))
				break;
		}

 set_release_timer:

		if (!tid_agg_rx->removed)
			mod_timer(&tid_agg_rx->reorder_timer,
				  tid_agg_rx->reorder_time[j] + 1 +
				  HT_RX_REORDER_BUF_TIMEOUT);
	} else {
		del_timer(&tid_agg_rx->reorder_timer);
	}
}

/*
 * As this function belongs to the RX path it must be under
 * rcu_read_lock protection. It returns false if the frame
 * can be processed immediately, true if it was consumed.
 */
static bool ieee80211_sta_manage_reorder_buf(struct ieee80211_sub_if_data *sdata,
					     struct tid_ampdu_rx *tid_agg_rx,
					     struct sk_buff *skb,
					     struct sk_buff_head *frames)
{
	struct ieee80211_hdr *hdr = (struct ieee80211_hdr *) skb->data;
	struct ieee80211_rx_status *status = IEEE80211_SKB_RXCB(skb);
	u16 sc = le16_to_cpu(hdr->seq_ctrl);
	u16 mpdu_seq_num = (sc & IEEE80211_SCTL_SEQ) >> 4;
	u16 head_seq_num, buf_size;
	int index;
	bool ret = true;

	spin_lock(&tid_agg_rx->reorder_lock);

	/*
	 * Offloaded BA sessions have no known starting sequence number so pick
	 * one from first Rxed frame for this tid after BA was started.
	 */
	if (unlikely(tid_agg_rx->auto_seq)) {
		tid_agg_rx->auto_seq = false;
		tid_agg_rx->ssn = mpdu_seq_num;
		tid_agg_rx->head_seq_num = mpdu_seq_num;
	}

	buf_size = tid_agg_rx->buf_size;
	head_seq_num = tid_agg_rx->head_seq_num;

	/*
	 * If the current MPDU's SN is smaller than the SSN, it shouldn't
	 * be reordered.
	 */
	if (unlikely(!tid_agg_rx->started)) {
		if (ieee80211_sn_less(mpdu_seq_num, head_seq_num)) {
			ret = false;
			goto out;
		}
		tid_agg_rx->started = true;
	}

	/* frame with out of date sequence number */
	if (ieee80211_sn_less(mpdu_seq_num, head_seq_num)) {
		dev_kfree_skb(skb);
		goto out;
	}

	/*
	 * If frame the sequence number exceeds our buffering window
	 * size release some previous frames to make room for this one.
	 */
	if (!ieee80211_sn_less(mpdu_seq_num, head_seq_num + buf_size)) {
		head_seq_num = ieee80211_sn_inc(
				ieee80211_sn_sub(mpdu_seq_num, buf_size));
		/* release stored frames up to new head to stack */
		ieee80211_release_reorder_frames(sdata, tid_agg_rx,
						 head_seq_num, frames);
	}

	/* Now the new frame is always in the range of the reordering buffer */

	index = mpdu_seq_num % tid_agg_rx->buf_size;

	/* check if we already stored this frame */
	if (ieee80211_rx_reorder_ready(tid_agg_rx, index)) {
		dev_kfree_skb(skb);
		goto out;
	}

	/*
	 * If the current MPDU is in the right order and nothing else
	 * is stored we can process it directly, no need to buffer it.
	 * If it is first but there's something stored, we may be able
	 * to release frames after this one.
	 */
	if (mpdu_seq_num == tid_agg_rx->head_seq_num &&
	    tid_agg_rx->stored_mpdu_num == 0) {
		if (!(status->flag & RX_FLAG_AMSDU_MORE))
			tid_agg_rx->head_seq_num =
				ieee80211_sn_inc(tid_agg_rx->head_seq_num);
		ret = false;
		goto out;
	}

	/* put the frame in the reordering buffer */
	__skb_queue_tail(&tid_agg_rx->reorder_buf[index], skb);
	if (!(status->flag & RX_FLAG_AMSDU_MORE)) {
		tid_agg_rx->reorder_time[index] = jiffies;
		tid_agg_rx->stored_mpdu_num++;
		ieee80211_sta_reorder_release(sdata, tid_agg_rx, frames);
	}

 out:
	spin_unlock(&tid_agg_rx->reorder_lock);
	return ret;
}

/*
 * Reorder MPDUs from A-MPDUs, keeping them on a buffer. Returns
 * true if the MPDU was buffered, false if it should be processed.
 */
static void ieee80211_rx_reorder_ampdu(struct ieee80211_rx_data *rx,
				       struct sk_buff_head *frames)
{
	struct sk_buff *skb = rx->skb;
	struct ieee80211_local *local = rx->local;
	struct ieee80211_hdr *hdr = (struct ieee80211_hdr *) skb->data;
	struct sta_info *sta = rx->sta;
	struct tid_ampdu_rx *tid_agg_rx;
	u16 sc;
	u8 tid, ack_policy;

	if (!ieee80211_is_data_qos(hdr->frame_control) ||
	    is_multicast_ether_addr(hdr->addr1))
		goto dont_reorder;

	/*
	 * filter the QoS data rx stream according to
	 * STA/TID and check if this STA/TID is on aggregation
	 */

	if (!sta)
		goto dont_reorder;

	ack_policy = *ieee80211_get_qos_ctl(hdr) &
		     IEEE80211_QOS_CTL_ACK_POLICY_MASK;
	tid = ieee80211_get_tid(hdr);

	tid_agg_rx = rcu_dereference(sta->ampdu_mlme.tid_rx[tid]);
	if (!tid_agg_rx) {
		if (ack_policy == IEEE80211_QOS_CTL_ACK_POLICY_BLOCKACK &&
		    !test_bit(tid, rx->sta->ampdu_mlme.agg_session_valid) &&
		    !test_and_set_bit(tid, rx->sta->ampdu_mlme.unexpected_agg))
			ieee80211_send_delba(rx->sdata, rx->sta->sta.addr, tid,
					     WLAN_BACK_RECIPIENT,
					     WLAN_REASON_QSTA_REQUIRE_SETUP);
		goto dont_reorder;
	}

	/* qos null data frames are excluded */
	if (unlikely(hdr->frame_control & cpu_to_le16(IEEE80211_STYPE_NULLFUNC)))
		goto dont_reorder;

	/* not part of a BA session */
	if (ack_policy != IEEE80211_QOS_CTL_ACK_POLICY_BLOCKACK &&
	    ack_policy != IEEE80211_QOS_CTL_ACK_POLICY_NORMAL)
		goto dont_reorder;

	/* new, potentially un-ordered, ampdu frame - process it */

	/* reset session timer */
	if (tid_agg_rx->timeout)
		tid_agg_rx->last_rx = jiffies;

	/* if this mpdu is fragmented - terminate rx aggregation session */
	sc = le16_to_cpu(hdr->seq_ctrl);
	if (sc & IEEE80211_SCTL_FRAG) {
		skb_queue_tail(&rx->sdata->skb_queue, skb);
		ieee80211_queue_work(&local->hw, &rx->sdata->work);
		return;
	}

	/*
	 * No locking needed -- we will only ever process one
	 * RX packet at a time, and thus own tid_agg_rx. All
	 * other code manipulating it needs to (and does) make
	 * sure that we cannot get to it any more before doing
	 * anything with it.
	 */
	if (ieee80211_sta_manage_reorder_buf(rx->sdata, tid_agg_rx, skb,
					     frames))
		return;

 dont_reorder:
	__skb_queue_tail(frames, skb);
}

static ieee80211_rx_result debug_noinline
ieee80211_rx_h_check_dup(struct ieee80211_rx_data *rx)
{
	struct ieee80211_hdr *hdr = (struct ieee80211_hdr *)rx->skb->data;
	struct ieee80211_rx_status *status = IEEE80211_SKB_RXCB(rx->skb);

	if (status->flag & RX_FLAG_DUP_VALIDATED)
		return RX_CONTINUE;

	/*
	 * Drop duplicate 802.11 retransmissions
	 * (IEEE 802.11-2012: 9.3.2.10 "Duplicate detection and recovery")
	 */

	if (rx->skb->len < 24)
		return RX_CONTINUE;

	if (ieee80211_is_ctl(hdr->frame_control) ||
	    ieee80211_is_nullfunc(hdr->frame_control) ||
	    ieee80211_is_qos_nullfunc(hdr->frame_control) ||
	    is_multicast_ether_addr(hdr->addr1))
		return RX_CONTINUE;

	if (!rx->sta)
		return RX_CONTINUE;

	if (unlikely(ieee80211_has_retry(hdr->frame_control) &&
		     rx->sta->last_seq_ctrl[rx->seqno_idx] == hdr->seq_ctrl)) {
		I802_DEBUG_INC(rx->local->dot11FrameDuplicateCount);
		rx->sta->rx_stats.num_duplicates++;
		return RX_DROP_UNUSABLE;
	} else if (!(status->flag & RX_FLAG_AMSDU_MORE)) {
		rx->sta->last_seq_ctrl[rx->seqno_idx] = hdr->seq_ctrl;
	}

	return RX_CONTINUE;
}

static ieee80211_rx_result debug_noinline
ieee80211_rx_h_check(struct ieee80211_rx_data *rx)
{
	struct ieee80211_hdr *hdr = (struct ieee80211_hdr *)rx->skb->data;

	/* Drop disallowed frame classes based on STA auth/assoc state;
	 * IEEE 802.11, Chap 5.5.
	 *
	 * mac80211 filters only based on association state, i.e. it drops
	 * Class 3 frames from not associated stations. hostapd sends
	 * deauth/disassoc frames when needed. In addition, hostapd is
	 * responsible for filtering on both auth and assoc states.
	 */

	if (ieee80211_vif_is_mesh(&rx->sdata->vif))
		return ieee80211_rx_mesh_check(rx);

	if (unlikely((ieee80211_is_data(hdr->frame_control) ||
		      ieee80211_is_pspoll(hdr->frame_control)) &&
		     rx->sdata->vif.type != NL80211_IFTYPE_ADHOC &&
		     rx->sdata->vif.type != NL80211_IFTYPE_WDS &&
		     rx->sdata->vif.type != NL80211_IFTYPE_OCB &&
		     (!rx->sta || !test_sta_flag(rx->sta, WLAN_STA_ASSOC)))) {
		/*
		 * accept port control frames from the AP even when it's not
		 * yet marked ASSOC to prevent a race where we don't set the
		 * assoc bit quickly enough before it sends the first frame
		 */
		if (rx->sta && rx->sdata->vif.type == NL80211_IFTYPE_STATION &&
		    ieee80211_is_data_present(hdr->frame_control)) {
			unsigned int hdrlen;
			__be16 ethertype;

			hdrlen = ieee80211_hdrlen(hdr->frame_control);

			if (rx->skb->len < hdrlen + 8)
				return RX_DROP_MONITOR;

			skb_copy_bits(rx->skb, hdrlen + 6, &ethertype, 2);
			if (ethertype == rx->sdata->control_port_protocol)
				return RX_CONTINUE;
		}

		if (rx->sdata->vif.type == NL80211_IFTYPE_AP &&
		    cfg80211_rx_spurious_frame(rx->sdata->dev,
					       hdr->addr2,
					       GFP_ATOMIC))
			return RX_DROP_UNUSABLE;

		return RX_DROP_MONITOR;
	}

	return RX_CONTINUE;
}


static ieee80211_rx_result debug_noinline
ieee80211_rx_h_check_more_data(struct ieee80211_rx_data *rx)
{
	struct ieee80211_local *local;
	struct ieee80211_hdr *hdr;
	struct sk_buff *skb;

	local = rx->local;
	skb = rx->skb;
	hdr = (struct ieee80211_hdr *) skb->data;

	if (!local->pspolling)
		return RX_CONTINUE;

	if (!ieee80211_has_fromds(hdr->frame_control))
		/* this is not from AP */
		return RX_CONTINUE;

	if (!ieee80211_is_data(hdr->frame_control))
		return RX_CONTINUE;

	if (!ieee80211_has_moredata(hdr->frame_control)) {
		/* AP has no more frames buffered for us */
		local->pspolling = false;
		return RX_CONTINUE;
	}

	/* more data bit is set, let's request a new frame from the AP */
	ieee80211_send_pspoll(local, rx->sdata);

	return RX_CONTINUE;
}

static void sta_ps_start(struct sta_info *sta)
{
	struct ieee80211_sub_if_data *sdata = sta->sdata;
	struct ieee80211_local *local = sdata->local;
	struct ps_data *ps;
	int tid;

	if (sta->sdata->vif.type == NL80211_IFTYPE_AP ||
	    sta->sdata->vif.type == NL80211_IFTYPE_AP_VLAN)
		ps = &sdata->bss->ps;
	else
		return;

	atomic_inc(&ps->num_sta_ps);
	set_sta_flag(sta, WLAN_STA_PS_STA);
	if (!ieee80211_hw_check(&local->hw, AP_LINK_PS))
		drv_sta_notify(local, sdata, STA_NOTIFY_SLEEP, &sta->sta);
	ps_dbg(sdata, "STA %pM aid %d enters power save mode\n",
	       sta->sta.addr, sta->sta.aid);

	ieee80211_clear_fast_xmit(sta);

	if (!sta->sta.txq[0])
		return;

	for (tid = 0; tid < IEEE80211_NUM_TIDS; tid++) {
		struct ieee80211_txq *txq = sta->sta.txq[tid];
		struct txq_info *txqi = to_txq_info(txq);

		spin_lock(&local->active_txq_lock[txq->ac]);
		if (!list_empty(&txqi->schedule_order))
			list_del_init(&txqi->schedule_order);
		spin_unlock(&local->active_txq_lock[txq->ac]);

		if (txq_has_queue(txq))
			set_bit(tid, &sta->txq_buffered_tids);
		else
			clear_bit(tid, &sta->txq_buffered_tids);
	}
}

static void sta_ps_end(struct sta_info *sta)
{
	ps_dbg(sta->sdata, "STA %pM aid %d exits power save mode\n",
	       sta->sta.addr, sta->sta.aid);

	if (test_sta_flag(sta, WLAN_STA_PS_DRIVER)) {
		/*
		 * Clear the flag only if the other one is still set
		 * so that the TX path won't start TX'ing new frames
		 * directly ... In the case that the driver flag isn't
		 * set ieee80211_sta_ps_deliver_wakeup() will clear it.
		 */
		clear_sta_flag(sta, WLAN_STA_PS_STA);
		ps_dbg(sta->sdata, "STA %pM aid %d driver-ps-blocked\n",
		       sta->sta.addr, sta->sta.aid);
		return;
	}

	set_sta_flag(sta, WLAN_STA_PS_DELIVER);
	clear_sta_flag(sta, WLAN_STA_PS_STA);
	ieee80211_sta_ps_deliver_wakeup(sta);
}

int ieee80211_sta_ps_transition(struct ieee80211_sta *pubsta, bool start)
{
	struct sta_info *sta = container_of(pubsta, struct sta_info, sta);
	bool in_ps;

	WARN_ON(!ieee80211_hw_check(&sta->local->hw, AP_LINK_PS));

	/* Don't let the same PS state be set twice */
	in_ps = test_sta_flag(sta, WLAN_STA_PS_STA);
	if ((start && in_ps) || (!start && !in_ps))
		return -EINVAL;

	if (start)
		sta_ps_start(sta);
	else
		sta_ps_end(sta);

	return 0;
}
EXPORT_SYMBOL(ieee80211_sta_ps_transition);

void ieee80211_sta_pspoll(struct ieee80211_sta *pubsta)
{
	struct sta_info *sta = container_of(pubsta, struct sta_info, sta);

	if (test_sta_flag(sta, WLAN_STA_SP))
		return;

	if (!test_sta_flag(sta, WLAN_STA_PS_DRIVER))
		ieee80211_sta_ps_deliver_poll_response(sta);
	else
		set_sta_flag(sta, WLAN_STA_PSPOLL);
}
EXPORT_SYMBOL(ieee80211_sta_pspoll);

void ieee80211_sta_uapsd_trigger(struct ieee80211_sta *pubsta, u8 tid)
{
	struct sta_info *sta = container_of(pubsta, struct sta_info, sta);
	int ac = ieee80211_ac_from_tid(tid);

	/*
	 * If this AC is not trigger-enabled do nothing unless the
	 * driver is calling us after it already checked.
	 *
	 * NB: This could/should check a separate bitmap of trigger-
	 * enabled queues, but for now we only implement uAPSD w/o
	 * TSPEC changes to the ACs, so they're always the same.
	 */
	if (!(sta->sta.uapsd_queues & ieee80211_ac_to_qos_mask[ac]) &&
	    tid != IEEE80211_NUM_TIDS)
		return;

	/* if we are in a service period, do nothing */
	if (test_sta_flag(sta, WLAN_STA_SP))
		return;

	if (!test_sta_flag(sta, WLAN_STA_PS_DRIVER))
		ieee80211_sta_ps_deliver_uapsd(sta);
	else
		set_sta_flag(sta, WLAN_STA_UAPSD);
}
EXPORT_SYMBOL(ieee80211_sta_uapsd_trigger);

static ieee80211_rx_result debug_noinline
ieee80211_rx_h_uapsd_and_pspoll(struct ieee80211_rx_data *rx)
{
	struct ieee80211_sub_if_data *sdata = rx->sdata;
	struct ieee80211_hdr *hdr = (void *)rx->skb->data;
	struct ieee80211_rx_status *status = IEEE80211_SKB_RXCB(rx->skb);

	if (!rx->sta)
		return RX_CONTINUE;

	if (sdata->vif.type != NL80211_IFTYPE_AP &&
	    sdata->vif.type != NL80211_IFTYPE_AP_VLAN)
		return RX_CONTINUE;

	/*
	 * The device handles station powersave, so don't do anything about
	 * uAPSD and PS-Poll frames (the latter shouldn't even come up from
	 * it to mac80211 since they're handled.)
	 */
	if (ieee80211_hw_check(&sdata->local->hw, AP_LINK_PS))
		return RX_CONTINUE;

	/*
	 * Don't do anything if the station isn't already asleep. In
	 * the uAPSD case, the station will probably be marked asleep,
	 * in the PS-Poll case the station must be confused ...
	 */
	if (!test_sta_flag(rx->sta, WLAN_STA_PS_STA))
		return RX_CONTINUE;

	if (unlikely(ieee80211_is_pspoll(hdr->frame_control))) {
		ieee80211_sta_pspoll(&rx->sta->sta);

		/* Free PS Poll skb here instead of returning RX_DROP that would
		 * count as an dropped frame. */
		dev_kfree_skb(rx->skb);

		return RX_QUEUED;
	} else if (!ieee80211_has_morefrags(hdr->frame_control) &&
		   !(status->rx_flags & IEEE80211_RX_DEFERRED_RELEASE) &&
		   ieee80211_has_pm(hdr->frame_control) &&
		   (ieee80211_is_data_qos(hdr->frame_control) ||
		    ieee80211_is_qos_nullfunc(hdr->frame_control))) {
		u8 tid = ieee80211_get_tid(hdr);

		ieee80211_sta_uapsd_trigger(&rx->sta->sta, tid);
	}

	return RX_CONTINUE;
}

static ieee80211_rx_result debug_noinline
ieee80211_rx_h_sta_process(struct ieee80211_rx_data *rx)
{
	struct sta_info *sta = rx->sta;
	struct sk_buff *skb = rx->skb;
	struct ieee80211_rx_status *status = IEEE80211_SKB_RXCB(skb);
	struct ieee80211_hdr *hdr = (struct ieee80211_hdr *)skb->data;
	int i;

	if (!sta)
		return RX_CONTINUE;

	/*
	 * Update last_rx only for IBSS packets which are for the current
	 * BSSID and for station already AUTHORIZED to avoid keeping the
	 * current IBSS network alive in cases where other STAs start
	 * using different BSSID. This will also give the station another
	 * chance to restart the authentication/authorization in case
	 * something went wrong the first time.
	 */
	if (rx->sdata->vif.type == NL80211_IFTYPE_ADHOC) {
		u8 *bssid = ieee80211_get_bssid(hdr, rx->skb->len,
						NL80211_IFTYPE_ADHOC);
		if (ether_addr_equal(bssid, rx->sdata->u.ibss.bssid) &&
		    test_sta_flag(sta, WLAN_STA_AUTHORIZED)) {
			sta->rx_stats.last_rx = jiffies;
			if (ieee80211_is_data(hdr->frame_control) &&
			    !is_multicast_ether_addr(hdr->addr1))
				sta->rx_stats.last_rate =
					sta_stats_encode_rate(status);
		}
	} else if (rx->sdata->vif.type == NL80211_IFTYPE_OCB) {
		sta->rx_stats.last_rx = jiffies;
	} else if (!is_multicast_ether_addr(hdr->addr1)) {
		/*
		 * Mesh beacons will update last_rx when if they are found to
		 * match the current local configuration when processed.
		 */
		sta->rx_stats.last_rx = jiffies;
		if (ieee80211_is_data(hdr->frame_control))
			sta->rx_stats.last_rate = sta_stats_encode_rate(status);
	}

	if (rx->sdata->vif.type == NL80211_IFTYPE_STATION)
		ieee80211_sta_rx_notify(rx->sdata, hdr);

	sta->rx_stats.fragments++;

	u64_stats_update_begin(&rx->sta->rx_stats.syncp);
	sta->rx_stats.bytes += rx->skb->len;
	u64_stats_update_end(&rx->sta->rx_stats.syncp);

	if (!(status->flag & RX_FLAG_NO_SIGNAL_VAL)) {
		sta->rx_stats.last_signal = status->signal;
		ewma_signal_add(&sta->rx_stats_avg.signal, -status->signal);
	}

	if (status->chains) {
		sta->rx_stats.chains = status->chains;
		for (i = 0; i < ARRAY_SIZE(status->chain_signal); i++) {
			int signal = status->chain_signal[i];

			if (!(status->chains & BIT(i)))
				continue;

			sta->rx_stats.chain_signal_last[i] = signal;
			ewma_signal_add(&sta->rx_stats_avg.chain_signal[i],
					-signal);
		}
	}

	/*
	 * Change STA power saving mode only at the end of a frame
	 * exchange sequence, and only for a data or management
	 * frame as specified in IEEE 802.11-2016 11.2.3.2
	 */
	if (!ieee80211_hw_check(&sta->local->hw, AP_LINK_PS) &&
	    !ieee80211_has_morefrags(hdr->frame_control) &&
	    !is_multicast_ether_addr(hdr->addr1) &&
	    (ieee80211_is_mgmt(hdr->frame_control) ||
	     ieee80211_is_data(hdr->frame_control)) &&
	    !(status->rx_flags & IEEE80211_RX_DEFERRED_RELEASE) &&
	    (rx->sdata->vif.type == NL80211_IFTYPE_AP ||
	     rx->sdata->vif.type == NL80211_IFTYPE_AP_VLAN)) {
		if (test_sta_flag(sta, WLAN_STA_PS_STA)) {
			if (!ieee80211_has_pm(hdr->frame_control))
				sta_ps_end(sta);
		} else {
			if (ieee80211_has_pm(hdr->frame_control))
				sta_ps_start(sta);
		}
	}

	/* mesh power save support */
	if (ieee80211_vif_is_mesh(&rx->sdata->vif))
		ieee80211_mps_rx_h_sta_process(sta, hdr);

	/*
	 * Drop (qos-)data::nullfunc frames silently, since they
	 * are used only to control station power saving mode.
	 */
	if (ieee80211_is_nullfunc(hdr->frame_control) ||
	    ieee80211_is_qos_nullfunc(hdr->frame_control)) {
		I802_DEBUG_INC(rx->local->rx_handlers_drop_nullfunc);

		/*
		 * If we receive a 4-addr nullfunc frame from a STA
		 * that was not moved to a 4-addr STA vlan yet send
		 * the event to userspace and for older hostapd drop
		 * the frame to the monitor interface.
		 */
		if (ieee80211_has_a4(hdr->frame_control) &&
		    (rx->sdata->vif.type == NL80211_IFTYPE_AP ||
		     (rx->sdata->vif.type == NL80211_IFTYPE_AP_VLAN &&
		      !rx->sdata->u.vlan.sta))) {
			if (!test_and_set_sta_flag(sta, WLAN_STA_4ADDR_EVENT))
				cfg80211_rx_unexpected_4addr_frame(
					rx->sdata->dev, sta->sta.addr,
					GFP_ATOMIC);
			return RX_DROP_MONITOR;
		}
		/*
		 * Update counter and free packet here to avoid
		 * counting this as a dropped packed.
		 */
		sta->rx_stats.packets++;
		dev_kfree_skb(rx->skb);
		return RX_QUEUED;
	}

	return RX_CONTINUE;
} /* ieee80211_rx_h_sta_process */

static ieee80211_rx_result debug_noinline
ieee80211_rx_h_decrypt(struct ieee80211_rx_data *rx)
{
	struct sk_buff *skb = rx->skb;
	struct ieee80211_rx_status *status = IEEE80211_SKB_RXCB(skb);
	struct ieee80211_hdr *hdr = (struct ieee80211_hdr *)skb->data;
	int keyidx;
	ieee80211_rx_result result = RX_DROP_UNUSABLE;
	struct ieee80211_key *sta_ptk = NULL;
	struct ieee80211_key *ptk_idx = NULL;
	int mmie_keyidx = -1;
	__le16 fc;
	const struct ieee80211_cipher_scheme *cs = NULL;

	/*
	 * Key selection 101
	 *
	 * There are four types of keys:
	 *  - GTK (group keys)
	 *  - IGTK (group keys for management frames)
	 *  - PTK (pairwise keys)
	 *  - STK (station-to-station pairwise keys)
	 *
	 * When selecting a key, we have to distinguish between multicast
	 * (including broadcast) and unicast frames, the latter can only
	 * use PTKs and STKs while the former always use GTKs and IGTKs.
	 * Unless, of course, actual WEP keys ("pre-RSNA") are used, then
	 * unicast frames can also use key indices like GTKs. Hence, if we
	 * don't have a PTK/STK we check the key index for a WEP key.
	 *
	 * Note that in a regular BSS, multicast frames are sent by the
	 * AP only, associated stations unicast the frame to the AP first
	 * which then multicasts it on their behalf.
	 *
	 * There is also a slight problem in IBSS mode: GTKs are negotiated
	 * with each station, that is something we don't currently handle.
	 * The spec seems to expect that one negotiates the same key with
	 * every station but there's no such requirement; VLANs could be
	 * possible.
	 */

	/* start without a key */
	rx->key = NULL;
	fc = hdr->frame_control;

	if (rx->sta) {
		int keyid = rx->sta->ptk_idx;
		sta_ptk = rcu_dereference(rx->sta->ptk[keyid]);

		if (ieee80211_has_protected(fc)) {
			cs = rx->sta->cipher_scheme;
			keyid = ieee80211_get_keyid(rx->skb, cs);

			if (unlikely(keyid < 0))
				return RX_DROP_UNUSABLE;

			ptk_idx = rcu_dereference(rx->sta->ptk[keyid]);
		}
	}

	if (!ieee80211_has_protected(fc))
		mmie_keyidx = ieee80211_get_mmie_keyidx(rx->skb);

	if (!is_multicast_ether_addr(hdr->addr1) && sta_ptk) {
		rx->key = ptk_idx ? ptk_idx : sta_ptk;
		if ((status->flag & RX_FLAG_DECRYPTED) &&
		    (status->flag & RX_FLAG_IV_STRIPPED))
			return RX_CONTINUE;
		/* Skip decryption if the frame is not protected. */
		if (!ieee80211_has_protected(fc))
			return RX_CONTINUE;
	} else if (mmie_keyidx >= 0) {
		/* Broadcast/multicast robust management frame / BIP */
		if ((status->flag & RX_FLAG_DECRYPTED) &&
		    (status->flag & RX_FLAG_IV_STRIPPED))
			return RX_CONTINUE;

		if (mmie_keyidx < NUM_DEFAULT_KEYS ||
		    mmie_keyidx >= NUM_DEFAULT_KEYS + NUM_DEFAULT_MGMT_KEYS)
			return RX_DROP_MONITOR; /* unexpected BIP keyidx */
		if (rx->sta) {
			if (ieee80211_is_group_privacy_action(skb) &&
			    test_sta_flag(rx->sta, WLAN_STA_MFP))
				return RX_DROP_MONITOR;

			rx->key = rcu_dereference(rx->sta->gtk[mmie_keyidx]);
		}
		if (!rx->key)
			rx->key = rcu_dereference(rx->sdata->keys[mmie_keyidx]);
	} else if (!ieee80211_has_protected(fc)) {
		/*
		 * The frame was not protected, so skip decryption. However, we
		 * need to set rx->key if there is a key that could have been
		 * used so that the frame may be dropped if encryption would
		 * have been expected.
		 */
		struct ieee80211_key *key = NULL;
		struct ieee80211_sub_if_data *sdata = rx->sdata;
		int i;

		if (ieee80211_is_mgmt(fc) &&
		    is_multicast_ether_addr(hdr->addr1) &&
		    (key = rcu_dereference(rx->sdata->default_mgmt_key)))
			rx->key = key;
		else {
			if (rx->sta) {
				for (i = 0; i < NUM_DEFAULT_KEYS; i++) {
					key = rcu_dereference(rx->sta->gtk[i]);
					if (key)
						break;
				}
			}
			if (!key) {
				for (i = 0; i < NUM_DEFAULT_KEYS; i++) {
					key = rcu_dereference(sdata->keys[i]);
					if (key)
						break;
				}
			}
			if (key)
				rx->key = key;
		}
		return RX_CONTINUE;
	} else {
		/*
		 * The device doesn't give us the IV so we won't be
		 * able to look up the key. That's ok though, we
		 * don't need to decrypt the frame, we just won't
		 * be able to keep statistics accurate.
		 * Except for key threshold notifications, should
		 * we somehow allow the driver to tell us which key
		 * the hardware used if this flag is set?
		 */
		if ((status->flag & RX_FLAG_DECRYPTED) &&
		    (status->flag & RX_FLAG_IV_STRIPPED))
			return RX_CONTINUE;

		keyidx = ieee80211_get_keyid(rx->skb, cs);

		if (unlikely(keyidx < 0))
			return RX_DROP_UNUSABLE;

		/* check per-station GTK first, if multicast packet */
		if (is_multicast_ether_addr(hdr->addr1) && rx->sta)
			rx->key = rcu_dereference(rx->sta->gtk[keyidx]);

		/* if not found, try default key */
		if (!rx->key) {
			rx->key = rcu_dereference(rx->sdata->keys[keyidx]);

			/*
			 * RSNA-protected unicast frames should always be
			 * sent with pairwise or station-to-station keys,
			 * but for WEP we allow using a key index as well.
			 */
			if (rx->key &&
			    rx->key->conf.cipher != WLAN_CIPHER_SUITE_WEP40 &&
			    rx->key->conf.cipher != WLAN_CIPHER_SUITE_WEP104 &&
			    !is_multicast_ether_addr(hdr->addr1))
				rx->key = NULL;
		}
	}

	if (rx->key) {
		if (unlikely(rx->key->flags & KEY_FLAG_TAINTED))
			return RX_DROP_MONITOR;

		/* TODO: add threshold stuff again */
	} else {
		return RX_DROP_MONITOR;
	}

	switch (rx->key->conf.cipher) {
	case WLAN_CIPHER_SUITE_WEP40:
	case WLAN_CIPHER_SUITE_WEP104:
		result = ieee80211_crypto_wep_decrypt(rx);
		break;
	case WLAN_CIPHER_SUITE_TKIP:
		result = ieee80211_crypto_tkip_decrypt(rx);
		break;
	case WLAN_CIPHER_SUITE_CCMP:
		result = ieee80211_crypto_ccmp_decrypt(
			rx, IEEE80211_CCMP_MIC_LEN);
		break;
	case WLAN_CIPHER_SUITE_CCMP_256:
		result = ieee80211_crypto_ccmp_decrypt(
			rx, IEEE80211_CCMP_256_MIC_LEN);
		break;
	case WLAN_CIPHER_SUITE_AES_CMAC:
		result = ieee80211_crypto_aes_cmac_decrypt(rx);
		break;
	case WLAN_CIPHER_SUITE_BIP_CMAC_256:
		result = ieee80211_crypto_aes_cmac_256_decrypt(rx);
		break;
	case WLAN_CIPHER_SUITE_BIP_GMAC_128:
	case WLAN_CIPHER_SUITE_BIP_GMAC_256:
		result = ieee80211_crypto_aes_gmac_decrypt(rx);
		break;
	case WLAN_CIPHER_SUITE_GCMP:
	case WLAN_CIPHER_SUITE_GCMP_256:
		result = ieee80211_crypto_gcmp_decrypt(rx);
		break;
	default:
		result = ieee80211_crypto_hw_decrypt(rx);
	}

	/* the hdr variable is invalid after the decrypt handlers */

	/* either the frame has been decrypted or will be dropped */
	status->flag |= RX_FLAG_DECRYPTED;

	return result;
}

static inline struct ieee80211_fragment_entry *
ieee80211_reassemble_add(struct ieee80211_sub_if_data *sdata,
			 unsigned int frag, unsigned int seq, int rx_queue,
			 struct sk_buff **skb)
{
	struct ieee80211_fragment_entry *entry;

	entry = &sdata->fragments[sdata->fragment_next++];
	if (sdata->fragment_next >= IEEE80211_FRAGMENT_MAX)
		sdata->fragment_next = 0;

	if (!skb_queue_empty(&entry->skb_list))
		__skb_queue_purge(&entry->skb_list);

	__skb_queue_tail(&entry->skb_list, *skb); /* no need for locking */
	*skb = NULL;
	entry->first_frag_time = jiffies;
	entry->seq = seq;
	entry->rx_queue = rx_queue;
	entry->last_frag = frag;
	entry->check_sequential_pn = false;
	entry->extra_len = 0;

	return entry;
}

static inline struct ieee80211_fragment_entry *
ieee80211_reassemble_find(struct ieee80211_sub_if_data *sdata,
			  unsigned int frag, unsigned int seq,
			  int rx_queue, struct ieee80211_hdr *hdr)
{
	struct ieee80211_fragment_entry *entry;
	int i, idx;

	idx = sdata->fragment_next;
	for (i = 0; i < IEEE80211_FRAGMENT_MAX; i++) {
		struct ieee80211_hdr *f_hdr;
		struct sk_buff *f_skb;

		idx--;
		if (idx < 0)
			idx = IEEE80211_FRAGMENT_MAX - 1;

		entry = &sdata->fragments[idx];
		if (skb_queue_empty(&entry->skb_list) || entry->seq != seq ||
		    entry->rx_queue != rx_queue ||
		    entry->last_frag + 1 != frag)
			continue;

		f_skb = __skb_peek(&entry->skb_list);
		f_hdr = (struct ieee80211_hdr *) f_skb->data;

		/*
		 * Check ftype and addresses are equal, else check next fragment
		 */
		if (((hdr->frame_control ^ f_hdr->frame_control) &
		     cpu_to_le16(IEEE80211_FCTL_FTYPE)) ||
		    !ether_addr_equal(hdr->addr1, f_hdr->addr1) ||
		    !ether_addr_equal(hdr->addr2, f_hdr->addr2))
			continue;

		if (time_after(jiffies, entry->first_frag_time + 2 * HZ)) {
			__skb_queue_purge(&entry->skb_list);
			continue;
		}
		return entry;
	}

	return NULL;
}

static ieee80211_rx_result debug_noinline
ieee80211_rx_h_defragment(struct ieee80211_rx_data *rx)
{
	struct ieee80211_hdr *hdr;
	u16 sc;
	__le16 fc;
	unsigned int frag, seq;
	struct ieee80211_fragment_entry *entry;
	struct sk_buff *skb;

	hdr = (struct ieee80211_hdr *)rx->skb->data;
	fc = hdr->frame_control;

	if (ieee80211_is_ctl(fc))
		return RX_CONTINUE;

	sc = le16_to_cpu(hdr->seq_ctrl);
	frag = sc & IEEE80211_SCTL_FRAG;

	if (is_multicast_ether_addr(hdr->addr1)) {
		I802_DEBUG_INC(rx->local->dot11MulticastReceivedFrameCount);
		goto out_no_led;
	}

	if (likely(!ieee80211_has_morefrags(fc) && frag == 0))
		goto out;

	I802_DEBUG_INC(rx->local->rx_handlers_fragments);

	if (skb_linearize(rx->skb))
		return RX_DROP_UNUSABLE;

	/*
	 *  skb_linearize() might change the skb->data and
	 *  previously cached variables (in this case, hdr) need to
	 *  be refreshed with the new data.
	 */
	hdr = (struct ieee80211_hdr *)rx->skb->data;
	seq = (sc & IEEE80211_SCTL_SEQ) >> 4;

	if (frag == 0) {
		/* This is the first fragment of a new frame. */
		entry = ieee80211_reassemble_add(rx->sdata, frag, seq,
						 rx->seqno_idx, &(rx->skb));
		if (rx->key &&
		    (rx->key->conf.cipher == WLAN_CIPHER_SUITE_CCMP ||
		     rx->key->conf.cipher == WLAN_CIPHER_SUITE_CCMP_256 ||
		     rx->key->conf.cipher == WLAN_CIPHER_SUITE_GCMP ||
		     rx->key->conf.cipher == WLAN_CIPHER_SUITE_GCMP_256) &&
		    ieee80211_has_protected(fc)) {
			int queue = rx->security_idx;

			/* Store CCMP/GCMP PN so that we can verify that the
			 * next fragment has a sequential PN value.
			 */
			entry->check_sequential_pn = true;
			memcpy(entry->last_pn,
			       rx->key->u.ccmp.rx_pn[queue],
			       IEEE80211_CCMP_PN_LEN);
			BUILD_BUG_ON(offsetof(struct ieee80211_key,
					      u.ccmp.rx_pn) !=
				     offsetof(struct ieee80211_key,
					      u.gcmp.rx_pn));
			BUILD_BUG_ON(sizeof(rx->key->u.ccmp.rx_pn[queue]) !=
				     sizeof(rx->key->u.gcmp.rx_pn[queue]));
			BUILD_BUG_ON(IEEE80211_CCMP_PN_LEN !=
				     IEEE80211_GCMP_PN_LEN);
		}
		return RX_QUEUED;
	}

	/* This is a fragment for a frame that should already be pending in
	 * fragment cache. Add this fragment to the end of the pending entry.
	 */
	entry = ieee80211_reassemble_find(rx->sdata, frag, seq,
					  rx->seqno_idx, hdr);
	if (!entry) {
		I802_DEBUG_INC(rx->local->rx_handlers_drop_defrag);
		return RX_DROP_MONITOR;
	}

	/* "The receiver shall discard MSDUs and MMPDUs whose constituent
	 *  MPDU PN values are not incrementing in steps of 1."
	 * see IEEE P802.11-REVmc/D5.0, 12.5.3.4.4, item d (for CCMP)
	 * and IEEE P802.11-REVmc/D5.0, 12.5.5.4.4, item d (for GCMP)
	 */
	if (entry->check_sequential_pn) {
		int i;
		u8 pn[IEEE80211_CCMP_PN_LEN], *rpn;
		int queue;

		if (!rx->key ||
		    (rx->key->conf.cipher != WLAN_CIPHER_SUITE_CCMP &&
		     rx->key->conf.cipher != WLAN_CIPHER_SUITE_CCMP_256 &&
		     rx->key->conf.cipher != WLAN_CIPHER_SUITE_GCMP &&
		     rx->key->conf.cipher != WLAN_CIPHER_SUITE_GCMP_256))
			return RX_DROP_UNUSABLE;
		memcpy(pn, entry->last_pn, IEEE80211_CCMP_PN_LEN);
		for (i = IEEE80211_CCMP_PN_LEN - 1; i >= 0; i--) {
			pn[i]++;
			if (pn[i])
				break;
		}
		queue = rx->security_idx;
		rpn = rx->key->u.ccmp.rx_pn[queue];
		if (memcmp(pn, rpn, IEEE80211_CCMP_PN_LEN))
			return RX_DROP_UNUSABLE;
		memcpy(entry->last_pn, pn, IEEE80211_CCMP_PN_LEN);
	}

	skb_pull(rx->skb, ieee80211_hdrlen(fc));
	__skb_queue_tail(&entry->skb_list, rx->skb);
	entry->last_frag = frag;
	entry->extra_len += rx->skb->len;
	if (ieee80211_has_morefrags(fc)) {
		rx->skb = NULL;
		return RX_QUEUED;
	}

	rx->skb = __skb_dequeue(&entry->skb_list);
	if (skb_tailroom(rx->skb) < entry->extra_len) {
		I802_DEBUG_INC(rx->local->rx_expand_skb_head_defrag);
		if (unlikely(pskb_expand_head(rx->skb, 0, entry->extra_len,
					      GFP_ATOMIC))) {
			I802_DEBUG_INC(rx->local->rx_handlers_drop_defrag);
			__skb_queue_purge(&entry->skb_list);
			return RX_DROP_UNUSABLE;
		}
	}
	while ((skb = __skb_dequeue(&entry->skb_list))) {
		skb_put_data(rx->skb, skb->data, skb->len);
		dev_kfree_skb(skb);
	}

 out:
	ieee80211_led_rx(rx->local);
 out_no_led:
	if (rx->sta)
		rx->sta->rx_stats.packets++;
	return RX_CONTINUE;
}

static int ieee80211_802_1x_port_control(struct ieee80211_rx_data *rx)
{
	if (unlikely(!rx->sta || !test_sta_flag(rx->sta, WLAN_STA_AUTHORIZED)))
		return -EACCES;

	return 0;
}

static int ieee80211_drop_unencrypted(struct ieee80211_rx_data *rx, __le16 fc)
{
	struct sk_buff *skb = rx->skb;
	struct ieee80211_rx_status *status = IEEE80211_SKB_RXCB(skb);

	/*
	 * Pass through unencrypted frames if the hardware has
	 * decrypted them already.
	 */
	if (status->flag & RX_FLAG_DECRYPTED)
		return 0;

	/* Drop unencrypted frames if key is set. */
	if (unlikely(!ieee80211_has_protected(fc) &&
		     !ieee80211_is_nullfunc(fc) &&
		     ieee80211_is_data(fc) && rx->key))
		return -EACCES;

	return 0;
}

static int ieee80211_drop_unencrypted_mgmt(struct ieee80211_rx_data *rx)
{
	struct ieee80211_hdr *hdr = (struct ieee80211_hdr *)rx->skb->data;
	struct ieee80211_rx_status *status = IEEE80211_SKB_RXCB(rx->skb);
	__le16 fc = hdr->frame_control;

	/*
	 * Pass through unencrypted frames if the hardware has
	 * decrypted them already.
	 */
	if (status->flag & RX_FLAG_DECRYPTED)
		return 0;

	if (rx->sta && test_sta_flag(rx->sta, WLAN_STA_MFP)) {
		if (unlikely(!ieee80211_has_protected(fc) &&
			     ieee80211_is_unicast_robust_mgmt_frame(rx->skb) &&
			     rx->key)) {
			if (ieee80211_is_deauth(fc) ||
			    ieee80211_is_disassoc(fc))
				cfg80211_rx_unprot_mlme_mgmt(rx->sdata->dev,
							     rx->skb->data,
							     rx->skb->len);
			return -EACCES;
		}
		/* BIP does not use Protected field, so need to check MMIE */
		if (unlikely(ieee80211_is_multicast_robust_mgmt_frame(rx->skb) &&
			     ieee80211_get_mmie_keyidx(rx->skb) < 0)) {
			if (ieee80211_is_deauth(fc) ||
			    ieee80211_is_disassoc(fc))
				cfg80211_rx_unprot_mlme_mgmt(rx->sdata->dev,
							     rx->skb->data,
							     rx->skb->len);
			return -EACCES;
		}
		/*
		 * When using MFP, Action frames are not allowed prior to
		 * having configured keys.
		 */
		if (unlikely(ieee80211_is_action(fc) && !rx->key &&
			     ieee80211_is_robust_mgmt_frame(rx->skb)))
			return -EACCES;
	}

	return 0;
}

static int
__ieee80211_data_to_8023(struct ieee80211_rx_data *rx, bool *port_control)
{
	struct ieee80211_sub_if_data *sdata = rx->sdata;
	struct ieee80211_hdr *hdr = (struct ieee80211_hdr *)rx->skb->data;
	bool check_port_control = false;
	struct ethhdr *ehdr;
	int ret;

	*port_control = false;
	if (ieee80211_has_a4(hdr->frame_control) &&
	    sdata->vif.type == NL80211_IFTYPE_AP_VLAN && !sdata->u.vlan.sta)
		return -1;

	if (sdata->vif.type == NL80211_IFTYPE_STATION &&
	    !!sdata->u.mgd.use_4addr != !!ieee80211_has_a4(hdr->frame_control)) {

		if (!sdata->u.mgd.use_4addr)
			return -1;
		else if (!ether_addr_equal(hdr->addr1, sdata->vif.addr))
			check_port_control = true;
	}

	if (is_multicast_ether_addr(hdr->addr1) &&
	    sdata->vif.type == NL80211_IFTYPE_AP_VLAN && sdata->u.vlan.sta)
		return -1;

	ret = ieee80211_data_to_8023(rx->skb, sdata->vif.addr, sdata->vif.type);
	if (ret < 0)
		return ret;

	ehdr = (struct ethhdr *) rx->skb->data;
	if (ehdr->h_proto == rx->sdata->control_port_protocol)
		*port_control = true;
	else if (check_port_control)
		return -1;

	return 0;
}

/*
 * requires that rx->skb is a frame with ethernet header
 */
static bool ieee80211_frame_allowed(struct ieee80211_rx_data *rx, __le16 fc)
{
	static const u8 pae_group_addr[ETH_ALEN] __aligned(2)
		= { 0x01, 0x80, 0xC2, 0x00, 0x00, 0x03 };
	struct ethhdr *ehdr = (struct ethhdr *) rx->skb->data;

	/*
	 * Allow EAPOL frames to us/the PAE group address regardless
	 * of whether the frame was encrypted or not.
	 */
	if (ehdr->h_proto == rx->sdata->control_port_protocol &&
	    (ether_addr_equal(ehdr->h_dest, rx->sdata->vif.addr) ||
	     ether_addr_equal(ehdr->h_dest, pae_group_addr)))
		return true;

	if (ieee80211_802_1x_port_control(rx) ||
	    ieee80211_drop_unencrypted(rx, fc))
		return false;

	return true;
}

static void ieee80211_deliver_skb_to_local_stack(struct sk_buff *skb,
						 struct ieee80211_rx_data *rx)
{
	struct ieee80211_sub_if_data *sdata = rx->sdata;
	struct net_device *dev = sdata->dev;

	if (unlikely((skb->protocol == sdata->control_port_protocol ||
		      skb->protocol == cpu_to_be16(ETH_P_PREAUTH)) &&
		     sdata->control_port_over_nl80211)) {
		struct ieee80211_rx_status *status = IEEE80211_SKB_RXCB(skb);
		bool noencrypt = status->flag & RX_FLAG_DECRYPTED;

		cfg80211_rx_control_port(dev, skb, noencrypt);
		dev_kfree_skb(skb);
	} else {
		/* deliver to local stack */
		if (rx->napi)
			napi_gro_receive(rx->napi, skb);
		else
			netif_receive_skb(skb);
	}
}

/*
 * requires that rx->skb is a frame with ethernet header
 */
static void
ieee80211_deliver_skb(struct ieee80211_rx_data *rx)
{
	struct ieee80211_sub_if_data *sdata = rx->sdata;
	struct net_device *dev = sdata->dev;
	struct sk_buff *skb, *xmit_skb;
	struct ethhdr *ehdr = (struct ethhdr *) rx->skb->data;
	struct sta_info *dsta;

	skb = rx->skb;
	xmit_skb = NULL;

	ieee80211_rx_stats(dev, skb->len);

	if (rx->sta) {
		/* The seqno index has the same property as needed
		 * for the rx_msdu field, i.e. it is IEEE80211_NUM_TIDS
		 * for non-QoS-data frames. Here we know it's a data
		 * frame, so count MSDUs.
		 */
		u64_stats_update_begin(&rx->sta->rx_stats.syncp);
		rx->sta->rx_stats.msdu[rx->seqno_idx]++;
		u64_stats_update_end(&rx->sta->rx_stats.syncp);
	}

	if ((sdata->vif.type == NL80211_IFTYPE_AP ||
	     sdata->vif.type == NL80211_IFTYPE_AP_VLAN) &&
	    !(sdata->flags & IEEE80211_SDATA_DONT_BRIDGE_PACKETS) &&
	    (sdata->vif.type != NL80211_IFTYPE_AP_VLAN || !sdata->u.vlan.sta)) {
		if (is_multicast_ether_addr(ehdr->h_dest) &&
		    ieee80211_vif_get_num_mcast_if(sdata) != 0) {
			/*
			 * send multicast frames both to higher layers in
			 * local net stack and back to the wireless medium
			 */
			xmit_skb = skb_copy(skb, GFP_ATOMIC);
			if (!xmit_skb)
				net_info_ratelimited("%s: failed to clone multicast frame\n",
						    dev->name);
		} else if (!is_multicast_ether_addr(ehdr->h_dest) &&
			   !ether_addr_equal(ehdr->h_dest, ehdr->h_source)) {
			dsta = sta_info_get(sdata, ehdr->h_dest);
			if (dsta) {
				/*
				 * The destination station is associated to
				 * this AP (in this VLAN), so send the frame
				 * directly to it and do not pass it to local
				 * net stack.
				 */
				xmit_skb = skb;
				skb = NULL;
			}
		}
	}

#ifndef CONFIG_HAVE_EFFICIENT_UNALIGNED_ACCESS
	if (skb) {
		/* 'align' will only take the values 0 or 2 here since all
		 * frames are required to be aligned to 2-byte boundaries
		 * when being passed to mac80211; the code here works just
		 * as well if that isn't true, but mac80211 assumes it can
		 * access fields as 2-byte aligned (e.g. for ether_addr_equal)
		 */
		int align;

		align = (unsigned long)(skb->data + sizeof(struct ethhdr)) & 3;
		if (align) {
			if (WARN_ON(skb_headroom(skb) < 3)) {
				dev_kfree_skb(skb);
				skb = NULL;
			} else {
				u8 *data = skb->data;
				size_t len = skb_headlen(skb);
				skb->data -= align;
				memmove(skb->data, data, len);
				skb_set_tail_pointer(skb, len);
			}
		}
	}
#endif

	if (skb) {
		skb->protocol = eth_type_trans(skb, dev);
		memset(skb->cb, 0, sizeof(skb->cb));

		ieee80211_deliver_skb_to_local_stack(skb, rx);
	}

	if (xmit_skb) {
		/*
		 * Send to wireless media and increase priority by 256 to
		 * keep the received priority instead of reclassifying
		 * the frame (see cfg80211_classify8021d).
		 */
		xmit_skb->priority += 256;
		xmit_skb->protocol = htons(ETH_P_802_3);
		skb_reset_network_header(xmit_skb);
		skb_reset_mac_header(xmit_skb);
		dev_queue_xmit(xmit_skb);
	}
}

static ieee80211_rx_result debug_noinline
__ieee80211_rx_h_amsdu(struct ieee80211_rx_data *rx, u8 data_offset)
{
	struct net_device *dev = rx->sdata->dev;
	struct sk_buff *skb = rx->skb;
	struct ieee80211_hdr *hdr = (struct ieee80211_hdr *)skb->data;
	__le16 fc = hdr->frame_control;
	struct sk_buff_head frame_list;
	struct ethhdr ethhdr;
	const u8 *check_da = ethhdr.h_dest, *check_sa = ethhdr.h_source;

	if (unlikely(ieee80211_has_a4(hdr->frame_control))) {
		check_da = NULL;
		check_sa = NULL;
	} else switch (rx->sdata->vif.type) {
		case NL80211_IFTYPE_AP:
		case NL80211_IFTYPE_AP_VLAN:
			check_da = NULL;
			break;
		case NL80211_IFTYPE_STATION:
			if (!rx->sta ||
			    !test_sta_flag(rx->sta, WLAN_STA_TDLS_PEER))
				check_sa = NULL;
			break;
		case NL80211_IFTYPE_MESH_POINT:
			check_sa = NULL;
			break;
		default:
			break;
	}

	skb->dev = dev;
	__skb_queue_head_init(&frame_list);

	if (ieee80211_data_to_8023_exthdr(skb, &ethhdr,
					  rx->sdata->vif.addr,
					  rx->sdata->vif.type,
					  data_offset))
		return RX_DROP_UNUSABLE;

	ieee80211_amsdu_to_8023s(skb, &frame_list, dev->dev_addr,
				 rx->sdata->vif.type,
				 rx->local->hw.extra_tx_headroom,
				 check_da, check_sa);

	while (!skb_queue_empty(&frame_list)) {
		rx->skb = __skb_dequeue(&frame_list);

		if (!ieee80211_frame_allowed(rx, fc)) {
			dev_kfree_skb(rx->skb);
			continue;
		}

		ieee80211_deliver_skb(rx);
	}

	return RX_QUEUED;
}

static ieee80211_rx_result debug_noinline
ieee80211_rx_h_amsdu(struct ieee80211_rx_data *rx)
{
	struct sk_buff *skb = rx->skb;
	struct ieee80211_rx_status *status = IEEE80211_SKB_RXCB(skb);
	struct ieee80211_hdr *hdr = (struct ieee80211_hdr *)skb->data;
	__le16 fc = hdr->frame_control;

	if (!(status->rx_flags & IEEE80211_RX_AMSDU))
		return RX_CONTINUE;

	if (unlikely(!ieee80211_is_data(fc)))
		return RX_CONTINUE;

	if (unlikely(!ieee80211_is_data_present(fc)))
		return RX_DROP_MONITOR;

	if (unlikely(ieee80211_has_a4(hdr->frame_control))) {
		switch (rx->sdata->vif.type) {
		case NL80211_IFTYPE_AP_VLAN:
			if (!rx->sdata->u.vlan.sta)
				return RX_DROP_UNUSABLE;
			break;
		case NL80211_IFTYPE_STATION:
			if (!rx->sdata->u.mgd.use_4addr)
				return RX_DROP_UNUSABLE;
			break;
		default:
			return RX_DROP_UNUSABLE;
		}
	}

	if (is_multicast_ether_addr(hdr->addr1))
		return RX_DROP_UNUSABLE;

	return __ieee80211_rx_h_amsdu(rx, 0);
}

#ifdef CONFIG_MAC80211_MESH
static ieee80211_rx_result
ieee80211_rx_h_mesh_fwding(struct ieee80211_rx_data *rx)
{
	struct ieee80211_hdr *fwd_hdr, *hdr;
	struct ieee80211_tx_info *info;
	struct ieee80211s_hdr *mesh_hdr;
	struct sk_buff *skb = rx->skb, *fwd_skb;
	struct ieee80211_local *local = rx->local;
	struct ieee80211_sub_if_data *sdata = rx->sdata;
	struct ieee80211_if_mesh *ifmsh = &sdata->u.mesh;
	u16 ac, q, hdrlen;
	int tailroom = 0;

	hdr = (struct ieee80211_hdr *) skb->data;
	hdrlen = ieee80211_hdrlen(hdr->frame_control);

	/* make sure fixed part of mesh header is there, also checks skb len */
	if (!pskb_may_pull(rx->skb, hdrlen + 6))
		return RX_DROP_MONITOR;

	mesh_hdr = (struct ieee80211s_hdr *) (skb->data + hdrlen);

	/* make sure full mesh header is there, also checks skb len */
	if (!pskb_may_pull(rx->skb,
			   hdrlen + ieee80211_get_mesh_hdrlen(mesh_hdr)))
		return RX_DROP_MONITOR;

	/* reload pointers */
	hdr = (struct ieee80211_hdr *) skb->data;
	mesh_hdr = (struct ieee80211s_hdr *) (skb->data + hdrlen);

	if (ieee80211_drop_unencrypted(rx, hdr->frame_control))
		return RX_DROP_MONITOR;

	/* frame is in RMC, don't forward */
	if (ieee80211_is_data(hdr->frame_control) &&
	    is_multicast_ether_addr(hdr->addr1) &&
	    mesh_rmc_check(rx->sdata, hdr->addr3, mesh_hdr))
		return RX_DROP_MONITOR;

	if (!ieee80211_is_data(hdr->frame_control))
		return RX_CONTINUE;

	if (!mesh_hdr->ttl)
		return RX_DROP_MONITOR;

	if (mesh_hdr->flags & MESH_FLAGS_AE) {
		struct mesh_path *mppath;
		char *proxied_addr;
		char *mpp_addr;

		if (is_multicast_ether_addr(hdr->addr1)) {
			mpp_addr = hdr->addr3;
			proxied_addr = mesh_hdr->eaddr1;
		} else if ((mesh_hdr->flags & MESH_FLAGS_AE) ==
			    MESH_FLAGS_AE_A5_A6) {
			/* has_a4 already checked in ieee80211_rx_mesh_check */
			mpp_addr = hdr->addr4;
			proxied_addr = mesh_hdr->eaddr2;
		} else {
			return RX_DROP_MONITOR;
		}

		rcu_read_lock();
		mppath = mpp_path_lookup(sdata, proxied_addr);
		if (!mppath) {
			mpp_path_add(sdata, proxied_addr, mpp_addr);
		} else {
			spin_lock_bh(&mppath->state_lock);
			if (!ether_addr_equal(mppath->mpp, mpp_addr))
				memcpy(mppath->mpp, mpp_addr, ETH_ALEN);
			mppath->exp_time = jiffies;
			spin_unlock_bh(&mppath->state_lock);
		}
		rcu_read_unlock();
	}

	/* Frame has reached destination.  Don't forward */
	if (!is_multicast_ether_addr(hdr->addr1) &&
	    ether_addr_equal(sdata->vif.addr, hdr->addr3))
		return RX_CONTINUE;

	ac = ieee80211_select_queue_80211(sdata, skb, hdr);
	q = sdata->vif.hw_queue[ac];
	if (ieee80211_queue_stopped(&local->hw, q)) {
		IEEE80211_IFSTA_MESH_CTR_INC(ifmsh, dropped_frames_congestion);
		return RX_DROP_MONITOR;
	}
	skb_set_queue_mapping(skb, q);

	if (!--mesh_hdr->ttl) {
		if (!is_multicast_ether_addr(hdr->addr1))
			IEEE80211_IFSTA_MESH_CTR_INC(ifmsh,
						     dropped_frames_ttl);
		goto out;
	}

	if (!ifmsh->mshcfg.dot11MeshForwarding)
		goto out;

	if (sdata->crypto_tx_tailroom_needed_cnt)
		tailroom = IEEE80211_ENCRYPT_TAILROOM;

	fwd_skb = skb_copy_expand(skb, local->tx_headroom +
				       sdata->encrypt_headroom,
				  tailroom, GFP_ATOMIC);
	if (!fwd_skb)
		goto out;

	fwd_hdr =  (struct ieee80211_hdr *) fwd_skb->data;
	fwd_hdr->frame_control &= ~cpu_to_le16(IEEE80211_FCTL_RETRY);
	info = IEEE80211_SKB_CB(fwd_skb);
	memset(info, 0, sizeof(*info));
	info->flags |= IEEE80211_TX_INTFL_NEED_TXPROCESSING;
	info->control.vif = &rx->sdata->vif;
	info->control.jiffies = jiffies;
	if (is_multicast_ether_addr(fwd_hdr->addr1)) {
		IEEE80211_IFSTA_MESH_CTR_INC(ifmsh, fwded_mcast);
		memcpy(fwd_hdr->addr2, sdata->vif.addr, ETH_ALEN);
		/* update power mode indication when forwarding */
		ieee80211_mps_set_frame_flags(sdata, NULL, fwd_hdr);
	} else if (!mesh_nexthop_lookup(sdata, fwd_skb)) {
		/* mesh power mode flags updated in mesh_nexthop_lookup */
		IEEE80211_IFSTA_MESH_CTR_INC(ifmsh, fwded_unicast);
	} else {
		/* unable to resolve next hop */
		mesh_path_error_tx(sdata, ifmsh->mshcfg.element_ttl,
				   fwd_hdr->addr3, 0,
				   WLAN_REASON_MESH_PATH_NOFORWARD,
				   fwd_hdr->addr2);
		IEEE80211_IFSTA_MESH_CTR_INC(ifmsh, dropped_frames_no_route);
		kfree_skb(fwd_skb);
		return RX_DROP_MONITOR;
	}

	IEEE80211_IFSTA_MESH_CTR_INC(ifmsh, fwded_frames);
	ieee80211_add_pending_skb(local, fwd_skb);
 out:
	if (is_multicast_ether_addr(hdr->addr1))
		return RX_CONTINUE;
	return RX_DROP_MONITOR;
}
#endif

static ieee80211_rx_result debug_noinline
ieee80211_rx_h_data(struct ieee80211_rx_data *rx)
{
	struct ieee80211_sub_if_data *sdata = rx->sdata;
	struct ieee80211_local *local = rx->local;
	struct net_device *dev = sdata->dev;
	struct ieee80211_hdr *hdr = (struct ieee80211_hdr *)rx->skb->data;
	__le16 fc = hdr->frame_control;
	bool port_control;
	int err;

	if (unlikely(!ieee80211_is_data(hdr->frame_control)))
		return RX_CONTINUE;

	if (unlikely(!ieee80211_is_data_present(hdr->frame_control)))
		return RX_DROP_MONITOR;

	/*
	 * Send unexpected-4addr-frame event to hostapd. For older versions,
	 * also drop the frame to cooked monitor interfaces.
	 */
	if (ieee80211_has_a4(hdr->frame_control) &&
	    sdata->vif.type == NL80211_IFTYPE_AP) {
		if (rx->sta &&
		    !test_and_set_sta_flag(rx->sta, WLAN_STA_4ADDR_EVENT))
			cfg80211_rx_unexpected_4addr_frame(
				rx->sdata->dev, rx->sta->sta.addr, GFP_ATOMIC);
		return RX_DROP_MONITOR;
	}

	err = __ieee80211_data_to_8023(rx, &port_control);
	if (unlikely(err))
		return RX_DROP_UNUSABLE;

	if (!ieee80211_frame_allowed(rx, fc))
		return RX_DROP_MONITOR;

	/* directly handle TDLS channel switch requests/responses */
	if (unlikely(((struct ethhdr *)rx->skb->data)->h_proto ==
						cpu_to_be16(ETH_P_TDLS))) {
		struct ieee80211_tdls_data *tf = (void *)rx->skb->data;

		if (pskb_may_pull(rx->skb,
				  offsetof(struct ieee80211_tdls_data, u)) &&
		    tf->payload_type == WLAN_TDLS_SNAP_RFTYPE &&
		    tf->category == WLAN_CATEGORY_TDLS &&
		    (tf->action_code == WLAN_TDLS_CHANNEL_SWITCH_REQUEST ||
		     tf->action_code == WLAN_TDLS_CHANNEL_SWITCH_RESPONSE)) {
			skb_queue_tail(&local->skb_queue_tdls_chsw, rx->skb);
			schedule_work(&local->tdls_chsw_work);
			if (rx->sta)
				rx->sta->rx_stats.packets++;

			return RX_QUEUED;
		}
	}

	if (rx->sdata->vif.type == NL80211_IFTYPE_AP_VLAN &&
	    unlikely(port_control) && sdata->bss) {
		sdata = container_of(sdata->bss, struct ieee80211_sub_if_data,
				     u.ap);
		dev = sdata->dev;
		rx->sdata = sdata;
	}

	rx->skb->dev = dev;

	if (!ieee80211_hw_check(&local->hw, SUPPORTS_DYNAMIC_PS) &&
	    local->ps_sdata && local->hw.conf.dynamic_ps_timeout > 0 &&
	    !is_multicast_ether_addr(
		    ((struct ethhdr *)rx->skb->data)->h_dest) &&
	    (!local->scanning &&
	     !test_bit(SDATA_STATE_OFFCHANNEL, &sdata->state)))
		mod_timer(&local->dynamic_ps_timer, jiffies +
			  msecs_to_jiffies(local->hw.conf.dynamic_ps_timeout));

	ieee80211_deliver_skb(rx);

	return RX_QUEUED;
}

static ieee80211_rx_result debug_noinline
ieee80211_rx_h_ctrl(struct ieee80211_rx_data *rx, struct sk_buff_head *frames)
{
	struct sk_buff *skb = rx->skb;
	struct ieee80211_bar *bar = (struct ieee80211_bar *)skb->data;
	struct tid_ampdu_rx *tid_agg_rx;
	u16 start_seq_num;
	u16 tid;

	if (likely(!ieee80211_is_ctl(bar->frame_control)))
		return RX_CONTINUE;

	if (ieee80211_is_back_req(bar->frame_control)) {
		struct {
			__le16 control, start_seq_num;
		} __packed bar_data;
		struct ieee80211_event event = {
			.type = BAR_RX_EVENT,
		};

		if (!rx->sta)
			return RX_DROP_MONITOR;

		if (skb_copy_bits(skb, offsetof(struct ieee80211_bar, control),
				  &bar_data, sizeof(bar_data)))
			return RX_DROP_MONITOR;

		tid = le16_to_cpu(bar_data.control) >> 12;

		if (!test_bit(tid, rx->sta->ampdu_mlme.agg_session_valid) &&
		    !test_and_set_bit(tid, rx->sta->ampdu_mlme.unexpected_agg))
			ieee80211_send_delba(rx->sdata, rx->sta->sta.addr, tid,
					     WLAN_BACK_RECIPIENT,
					     WLAN_REASON_QSTA_REQUIRE_SETUP);

		tid_agg_rx = rcu_dereference(rx->sta->ampdu_mlme.tid_rx[tid]);
		if (!tid_agg_rx)
			return RX_DROP_MONITOR;

		start_seq_num = le16_to_cpu(bar_data.start_seq_num) >> 4;
		event.u.ba.tid = tid;
		event.u.ba.ssn = start_seq_num;
		event.u.ba.sta = &rx->sta->sta;

		/* reset session timer */
		if (tid_agg_rx->timeout)
			mod_timer(&tid_agg_rx->session_timer,
				  TU_TO_EXP_TIME(tid_agg_rx->timeout));

		spin_lock(&tid_agg_rx->reorder_lock);
		/* release stored frames up to start of BAR */
		ieee80211_release_reorder_frames(rx->sdata, tid_agg_rx,
						 start_seq_num, frames);
		spin_unlock(&tid_agg_rx->reorder_lock);

		drv_event_callback(rx->local, rx->sdata, &event);

		kfree_skb(skb);
		return RX_QUEUED;
	}

	/*
	 * After this point, we only want management frames,
	 * so we can drop all remaining control frames to
	 * cooked monitor interfaces.
	 */
	return RX_DROP_MONITOR;
}

static void ieee80211_process_sa_query_req(struct ieee80211_sub_if_data *sdata,
					   struct ieee80211_mgmt *mgmt,
					   size_t len)
{
	struct ieee80211_local *local = sdata->local;
	struct sk_buff *skb;
	struct ieee80211_mgmt *resp;

	if (!ether_addr_equal(mgmt->da, sdata->vif.addr)) {
		/* Not to own unicast address */
		return;
	}

	if (!ether_addr_equal(mgmt->sa, sdata->u.mgd.bssid) ||
	    !ether_addr_equal(mgmt->bssid, sdata->u.mgd.bssid)) {
		/* Not from the current AP or not associated yet. */
		return;
	}

	if (len < 24 + 1 + sizeof(resp->u.action.u.sa_query)) {
		/* Too short SA Query request frame */
		return;
	}

	skb = dev_alloc_skb(sizeof(*resp) + local->hw.extra_tx_headroom);
	if (skb == NULL)
		return;

	skb_reserve(skb, local->hw.extra_tx_headroom);
	resp = skb_put_zero(skb, 24);
	memcpy(resp->da, mgmt->sa, ETH_ALEN);
	memcpy(resp->sa, sdata->vif.addr, ETH_ALEN);
	memcpy(resp->bssid, sdata->u.mgd.bssid, ETH_ALEN);
	resp->frame_control = cpu_to_le16(IEEE80211_FTYPE_MGMT |
					  IEEE80211_STYPE_ACTION);
	skb_put(skb, 1 + sizeof(resp->u.action.u.sa_query));
	resp->u.action.category = WLAN_CATEGORY_SA_QUERY;
	resp->u.action.u.sa_query.action = WLAN_ACTION_SA_QUERY_RESPONSE;
	memcpy(resp->u.action.u.sa_query.trans_id,
	       mgmt->u.action.u.sa_query.trans_id,
	       WLAN_SA_QUERY_TR_ID_LEN);

	ieee80211_tx_skb(sdata, skb);
}

static ieee80211_rx_result debug_noinline
ieee80211_rx_h_mgmt_check(struct ieee80211_rx_data *rx)
{
	struct ieee80211_mgmt *mgmt = (struct ieee80211_mgmt *) rx->skb->data;
	struct ieee80211_rx_status *status = IEEE80211_SKB_RXCB(rx->skb);

	/*
	 * From here on, look only at management frames.
	 * Data and control frames are already handled,
	 * and unknown (reserved) frames are useless.
	 */
	if (rx->skb->len < 24)
		return RX_DROP_MONITOR;

	if (!ieee80211_is_mgmt(mgmt->frame_control))
		return RX_DROP_MONITOR;

	if (rx->sdata->vif.type == NL80211_IFTYPE_AP &&
	    ieee80211_is_beacon(mgmt->frame_control) &&
	    !(rx->flags & IEEE80211_RX_BEACON_REPORTED)) {
		int sig = 0;

		if (ieee80211_hw_check(&rx->local->hw, SIGNAL_DBM) &&
		    !(status->flag & RX_FLAG_NO_SIGNAL_VAL))
			sig = status->signal;

		cfg80211_report_obss_beacon(rx->local->hw.wiphy,
					    rx->skb->data, rx->skb->len,
					    status->freq, sig);
		rx->flags |= IEEE80211_RX_BEACON_REPORTED;
	}

	if (ieee80211_drop_unencrypted_mgmt(rx))
		return RX_DROP_UNUSABLE;

	return RX_CONTINUE;
}

static ieee80211_rx_result debug_noinline
ieee80211_rx_h_action(struct ieee80211_rx_data *rx)
{
	struct ieee80211_local *local = rx->local;
	struct ieee80211_sub_if_data *sdata = rx->sdata;
	struct ieee80211_mgmt *mgmt = (struct ieee80211_mgmt *) rx->skb->data;
	struct ieee80211_rx_status *status = IEEE80211_SKB_RXCB(rx->skb);
	int len = rx->skb->len;

	if (!ieee80211_is_action(mgmt->frame_control))
		return RX_CONTINUE;

	/* drop too small frames */
	if (len < IEEE80211_MIN_ACTION_SIZE)
		return RX_DROP_UNUSABLE;

	if (!rx->sta && mgmt->u.action.category != WLAN_CATEGORY_PUBLIC &&
	    mgmt->u.action.category != WLAN_CATEGORY_SELF_PROTECTED &&
	    mgmt->u.action.category != WLAN_CATEGORY_SPECTRUM_MGMT)
		return RX_DROP_UNUSABLE;

	switch (mgmt->u.action.category) {
	case WLAN_CATEGORY_HT:
		/* reject HT action frames from stations not supporting HT */
		if (!rx->sta->sta.ht_cap.ht_supported)
			goto invalid;

		if (sdata->vif.type != NL80211_IFTYPE_STATION &&
		    sdata->vif.type != NL80211_IFTYPE_MESH_POINT &&
		    sdata->vif.type != NL80211_IFTYPE_AP_VLAN &&
		    sdata->vif.type != NL80211_IFTYPE_AP &&
		    sdata->vif.type != NL80211_IFTYPE_ADHOC)
			break;

		/* verify action & smps_control/chanwidth are present */
		if (len < IEEE80211_MIN_ACTION_SIZE + 2)
			goto invalid;

		switch (mgmt->u.action.u.ht_smps.action) {
		case WLAN_HT_ACTION_SMPS: {
			struct ieee80211_supported_band *sband;
			enum ieee80211_smps_mode smps_mode;
			struct sta_opmode_info sta_opmode = {};

			/* convert to HT capability */
			switch (mgmt->u.action.u.ht_smps.smps_control) {
			case WLAN_HT_SMPS_CONTROL_DISABLED:
				smps_mode = IEEE80211_SMPS_OFF;
				break;
			case WLAN_HT_SMPS_CONTROL_STATIC:
				smps_mode = IEEE80211_SMPS_STATIC;
				break;
			case WLAN_HT_SMPS_CONTROL_DYNAMIC:
				smps_mode = IEEE80211_SMPS_DYNAMIC;
				break;
			default:
				goto invalid;
			}

			/* if no change do nothing */
			if (rx->sta->sta.smps_mode == smps_mode)
				goto handled;
			rx->sta->sta.smps_mode = smps_mode;
			sta_opmode.smps_mode =
				ieee80211_smps_mode_to_smps_mode(smps_mode);
			sta_opmode.changed = STA_OPMODE_SMPS_MODE_CHANGED;

			sband = rx->local->hw.wiphy->bands[status->band];

			rate_control_rate_update(local, sband, rx->sta,
						 IEEE80211_RC_SMPS_CHANGED);
			cfg80211_sta_opmode_change_notify(sdata->dev,
							  rx->sta->addr,
							  &sta_opmode,
							  GFP_ATOMIC);
			goto handled;
		}
		case WLAN_HT_ACTION_NOTIFY_CHANWIDTH: {
			struct ieee80211_supported_band *sband;
			u8 chanwidth = mgmt->u.action.u.ht_notify_cw.chanwidth;
			enum ieee80211_sta_rx_bandwidth max_bw, new_bw;
			struct sta_opmode_info sta_opmode = {};

			/* If it doesn't support 40 MHz it can't change ... */
			if (!(rx->sta->sta.ht_cap.cap &
					IEEE80211_HT_CAP_SUP_WIDTH_20_40))
				goto handled;

			if (chanwidth == IEEE80211_HT_CHANWIDTH_20MHZ)
				max_bw = IEEE80211_STA_RX_BW_20;
			else
				max_bw = ieee80211_sta_cap_rx_bw(rx->sta);

			/* set cur_max_bandwidth and recalc sta bw */
			rx->sta->cur_max_bandwidth = max_bw;
			new_bw = ieee80211_sta_cur_vht_bw(rx->sta);

			if (rx->sta->sta.bandwidth == new_bw)
				goto handled;

			rx->sta->sta.bandwidth = new_bw;
			sband = rx->local->hw.wiphy->bands[status->band];
			sta_opmode.bw =
				ieee80211_sta_rx_bw_to_chan_width(rx->sta);
			sta_opmode.changed = STA_OPMODE_MAX_BW_CHANGED;

			rate_control_rate_update(local, sband, rx->sta,
						 IEEE80211_RC_BW_CHANGED);
			cfg80211_sta_opmode_change_notify(sdata->dev,
							  rx->sta->addr,
							  &sta_opmode,
							  GFP_ATOMIC);
			goto handled;
		}
		default:
			goto invalid;
		}

		break;
	case WLAN_CATEGORY_PUBLIC:
		if (len < IEEE80211_MIN_ACTION_SIZE + 1)
			goto invalid;
		if (sdata->vif.type != NL80211_IFTYPE_STATION)
			break;
		if (!rx->sta)
			break;
		if (!ether_addr_equal(mgmt->bssid, sdata->u.mgd.bssid))
			break;
		if (mgmt->u.action.u.ext_chan_switch.action_code !=
				WLAN_PUB_ACTION_EXT_CHANSW_ANN)
			break;
		if (len < offsetof(struct ieee80211_mgmt,
				   u.action.u.ext_chan_switch.variable))
			goto invalid;
		goto queue;
	case WLAN_CATEGORY_VHT:
		if (sdata->vif.type != NL80211_IFTYPE_STATION &&
		    sdata->vif.type != NL80211_IFTYPE_MESH_POINT &&
		    sdata->vif.type != NL80211_IFTYPE_AP_VLAN &&
		    sdata->vif.type != NL80211_IFTYPE_AP &&
		    sdata->vif.type != NL80211_IFTYPE_ADHOC)
			break;

		/* verify action code is present */
		if (len < IEEE80211_MIN_ACTION_SIZE + 1)
			goto invalid;

		switch (mgmt->u.action.u.vht_opmode_notif.action_code) {
		case WLAN_VHT_ACTION_OPMODE_NOTIF: {
			/* verify opmode is present */
			if (len < IEEE80211_MIN_ACTION_SIZE + 2)
				goto invalid;
			goto queue;
		}
		case WLAN_VHT_ACTION_GROUPID_MGMT: {
			if (len < IEEE80211_MIN_ACTION_SIZE + 25)
				goto invalid;
			goto queue;
		}
		default:
			break;
		}
		break;
	case WLAN_CATEGORY_BACK:
		if (sdata->vif.type != NL80211_IFTYPE_STATION &&
		    sdata->vif.type != NL80211_IFTYPE_MESH_POINT &&
		    sdata->vif.type != NL80211_IFTYPE_AP_VLAN &&
		    sdata->vif.type != NL80211_IFTYPE_AP &&
		    sdata->vif.type != NL80211_IFTYPE_ADHOC)
			break;

		/* verify action_code is present */
		if (len < IEEE80211_MIN_ACTION_SIZE + 1)
			break;

		switch (mgmt->u.action.u.addba_req.action_code) {
		case WLAN_ACTION_ADDBA_REQ:
			if (len < (IEEE80211_MIN_ACTION_SIZE +
				   sizeof(mgmt->u.action.u.addba_req)))
				goto invalid;
			break;
		case WLAN_ACTION_ADDBA_RESP:
			if (len < (IEEE80211_MIN_ACTION_SIZE +
				   sizeof(mgmt->u.action.u.addba_resp)))
				goto invalid;
			break;
		case WLAN_ACTION_DELBA:
			if (len < (IEEE80211_MIN_ACTION_SIZE +
				   sizeof(mgmt->u.action.u.delba)))
				goto invalid;
			break;
		default:
			goto invalid;
		}

		goto queue;
	case WLAN_CATEGORY_SPECTRUM_MGMT:
		/* verify action_code is present */
		if (len < IEEE80211_MIN_ACTION_SIZE + 1)
			break;

		switch (mgmt->u.action.u.measurement.action_code) {
		case WLAN_ACTION_SPCT_MSR_REQ:
			if (status->band != NL80211_BAND_5GHZ)
				break;

			if (len < (IEEE80211_MIN_ACTION_SIZE +
				   sizeof(mgmt->u.action.u.measurement)))
				break;

			if (sdata->vif.type != NL80211_IFTYPE_STATION)
				break;

			ieee80211_process_measurement_req(sdata, mgmt, len);
			goto handled;
		case WLAN_ACTION_SPCT_CHL_SWITCH: {
			u8 *bssid;
			if (len < (IEEE80211_MIN_ACTION_SIZE +
				   sizeof(mgmt->u.action.u.chan_switch)))
				break;

			if (sdata->vif.type != NL80211_IFTYPE_STATION &&
			    sdata->vif.type != NL80211_IFTYPE_ADHOC &&
			    sdata->vif.type != NL80211_IFTYPE_MESH_POINT)
				break;

			if (sdata->vif.type == NL80211_IFTYPE_STATION)
				bssid = sdata->u.mgd.bssid;
			else if (sdata->vif.type == NL80211_IFTYPE_ADHOC)
				bssid = sdata->u.ibss.bssid;
			else if (sdata->vif.type == NL80211_IFTYPE_MESH_POINT)
				bssid = mgmt->sa;
			else
				break;

			if (!ether_addr_equal(mgmt->bssid, bssid))
				break;

			goto queue;
			}
		}
		break;
	case WLAN_CATEGORY_SA_QUERY:
		if (len < (IEEE80211_MIN_ACTION_SIZE +
			   sizeof(mgmt->u.action.u.sa_query)))
			break;

		switch (mgmt->u.action.u.sa_query.action) {
		case WLAN_ACTION_SA_QUERY_REQUEST:
			if (sdata->vif.type != NL80211_IFTYPE_STATION)
				break;
			ieee80211_process_sa_query_req(sdata, mgmt, len);
			goto handled;
		}
		break;
	case WLAN_CATEGORY_SELF_PROTECTED:
		if (len < (IEEE80211_MIN_ACTION_SIZE +
			   sizeof(mgmt->u.action.u.self_prot.action_code)))
			break;

		switch (mgmt->u.action.u.self_prot.action_code) {
		case WLAN_SP_MESH_PEERING_OPEN:
		case WLAN_SP_MESH_PEERING_CLOSE:
		case WLAN_SP_MESH_PEERING_CONFIRM:
			if (!ieee80211_vif_is_mesh(&sdata->vif))
				goto invalid;
			if (sdata->u.mesh.user_mpm)
				/* userspace handles this frame */
				break;
			goto queue;
		case WLAN_SP_MGK_INFORM:
		case WLAN_SP_MGK_ACK:
			if (!ieee80211_vif_is_mesh(&sdata->vif))
				goto invalid;
			break;
		}
		break;
	case WLAN_CATEGORY_MESH_ACTION:
		if (len < (IEEE80211_MIN_ACTION_SIZE +
			   sizeof(mgmt->u.action.u.mesh_action.action_code)))
			break;

		if (!ieee80211_vif_is_mesh(&sdata->vif))
			break;
		if (mesh_action_is_path_sel(mgmt) &&
		    !mesh_path_sel_is_hwmp(sdata))
			break;
		goto queue;
	}

	return RX_CONTINUE;

 invalid:
	status->rx_flags |= IEEE80211_RX_MALFORMED_ACTION_FRM;
	/* will return in the next handlers */
	return RX_CONTINUE;

 handled:
	if (rx->sta)
		rx->sta->rx_stats.packets++;
	dev_kfree_skb(rx->skb);
	return RX_QUEUED;

 queue:
	skb_queue_tail(&sdata->skb_queue, rx->skb);
	ieee80211_queue_work(&local->hw, &sdata->work);
	if (rx->sta)
		rx->sta->rx_stats.packets++;
	return RX_QUEUED;
}

static ieee80211_rx_result debug_noinline
ieee80211_rx_h_userspace_mgmt(struct ieee80211_rx_data *rx)
{
	struct ieee80211_rx_status *status = IEEE80211_SKB_RXCB(rx->skb);
	int sig = 0;

	/* skip known-bad action frames and return them in the next handler */
	if (status->rx_flags & IEEE80211_RX_MALFORMED_ACTION_FRM)
		return RX_CONTINUE;

	/*
	 * Getting here means the kernel doesn't know how to handle
	 * it, but maybe userspace does ... include returned frames
	 * so userspace can register for those to know whether ones
	 * it transmitted were processed or returned.
	 */

	if (ieee80211_hw_check(&rx->local->hw, SIGNAL_DBM) &&
	    !(status->flag & RX_FLAG_NO_SIGNAL_VAL))
		sig = status->signal;

	if (cfg80211_rx_mgmt(&rx->sdata->wdev, status->freq, sig,
			     rx->skb->data, rx->skb->len, 0)) {
		if (rx->sta)
			rx->sta->rx_stats.packets++;
		dev_kfree_skb(rx->skb);
		return RX_QUEUED;
	}

	return RX_CONTINUE;
}

static ieee80211_rx_result debug_noinline
ieee80211_rx_h_action_return(struct ieee80211_rx_data *rx)
{
	struct ieee80211_local *local = rx->local;
	struct ieee80211_mgmt *mgmt = (struct ieee80211_mgmt *) rx->skb->data;
	struct sk_buff *nskb;
	struct ieee80211_sub_if_data *sdata = rx->sdata;
	struct ieee80211_rx_status *status = IEEE80211_SKB_RXCB(rx->skb);

	if (!ieee80211_is_action(mgmt->frame_control))
		return RX_CONTINUE;

	/*
	 * For AP mode, hostapd is responsible for handling any action
	 * frames that we didn't handle, including returning unknown
	 * ones. For all other modes we will return them to the sender,
	 * setting the 0x80 bit in the action category, as required by
	 * 802.11-2012 9.24.4.
	 * Newer versions of hostapd shall also use the management frame
	 * registration mechanisms, but older ones still use cooked
	 * monitor interfaces so push all frames there.
	 */
	if (!(status->rx_flags & IEEE80211_RX_MALFORMED_ACTION_FRM) &&
	    (sdata->vif.type == NL80211_IFTYPE_AP ||
	     sdata->vif.type == NL80211_IFTYPE_AP_VLAN))
		return RX_DROP_MONITOR;

	if (is_multicast_ether_addr(mgmt->da))
		return RX_DROP_MONITOR;

	/* do not return rejected action frames */
	if (mgmt->u.action.category & 0x80)
		return RX_DROP_UNUSABLE;

	nskb = skb_copy_expand(rx->skb, local->hw.extra_tx_headroom, 0,
			       GFP_ATOMIC);
	if (nskb) {
		struct ieee80211_mgmt *nmgmt = (void *)nskb->data;

		nmgmt->u.action.category |= 0x80;
		memcpy(nmgmt->da, nmgmt->sa, ETH_ALEN);
		memcpy(nmgmt->sa, rx->sdata->vif.addr, ETH_ALEN);

		memset(nskb->cb, 0, sizeof(nskb->cb));

		if (rx->sdata->vif.type == NL80211_IFTYPE_P2P_DEVICE) {
			struct ieee80211_tx_info *info = IEEE80211_SKB_CB(nskb);

			info->flags = IEEE80211_TX_CTL_TX_OFFCHAN |
				      IEEE80211_TX_INTFL_OFFCHAN_TX_OK |
				      IEEE80211_TX_CTL_NO_CCK_RATE;
			if (ieee80211_hw_check(&local->hw, QUEUE_CONTROL))
				info->hw_queue =
					local->hw.offchannel_tx_hw_queue;
		}

		__ieee80211_tx_skb_tid_band(rx->sdata, nskb, 7,
					    status->band, 0);
	}
	dev_kfree_skb(rx->skb);
	return RX_QUEUED;
}

static ieee80211_rx_result debug_noinline
ieee80211_rx_h_mgmt(struct ieee80211_rx_data *rx)
{
	struct ieee80211_sub_if_data *sdata = rx->sdata;
	struct ieee80211_mgmt *mgmt = (void *)rx->skb->data;
	__le16 stype;

	stype = mgmt->frame_control & cpu_to_le16(IEEE80211_FCTL_STYPE);

	if (!ieee80211_vif_is_mesh(&sdata->vif) &&
	    sdata->vif.type != NL80211_IFTYPE_ADHOC &&
	    sdata->vif.type != NL80211_IFTYPE_OCB &&
	    sdata->vif.type != NL80211_IFTYPE_STATION)
		return RX_DROP_MONITOR;

	switch (stype) {
	case cpu_to_le16(IEEE80211_STYPE_AUTH):
	case cpu_to_le16(IEEE80211_STYPE_BEACON):
	case cpu_to_le16(IEEE80211_STYPE_PROBE_RESP):
		/* process for all: mesh, mlme, ibss */
		break;
	case cpu_to_le16(IEEE80211_STYPE_ASSOC_RESP):
	case cpu_to_le16(IEEE80211_STYPE_REASSOC_RESP):
	case cpu_to_le16(IEEE80211_STYPE_DEAUTH):
	case cpu_to_le16(IEEE80211_STYPE_DISASSOC):
		if (is_multicast_ether_addr(mgmt->da) &&
		    !is_broadcast_ether_addr(mgmt->da))
			return RX_DROP_MONITOR;

		/* process only for station */
		if (sdata->vif.type != NL80211_IFTYPE_STATION)
			return RX_DROP_MONITOR;
		break;
	case cpu_to_le16(IEEE80211_STYPE_PROBE_REQ):
		/* process only for ibss and mesh */
		if (sdata->vif.type != NL80211_IFTYPE_ADHOC &&
		    sdata->vif.type != NL80211_IFTYPE_MESH_POINT)
			return RX_DROP_MONITOR;
		break;
	default:
		return RX_DROP_MONITOR;
	}

	/* queue up frame and kick off work to process it */
	skb_queue_tail(&sdata->skb_queue, rx->skb);
	ieee80211_queue_work(&rx->local->hw, &sdata->work);
	if (rx->sta)
		rx->sta->rx_stats.packets++;

	return RX_QUEUED;
}

static void ieee80211_rx_cooked_monitor(struct ieee80211_rx_data *rx,
					struct ieee80211_rate *rate)
{
	struct ieee80211_sub_if_data *sdata;
	struct ieee80211_local *local = rx->local;
	struct sk_buff *skb = rx->skb, *skb2;
	struct net_device *prev_dev = NULL;
	struct ieee80211_rx_status *status = IEEE80211_SKB_RXCB(skb);
	int needed_headroom;

	/*
	 * If cooked monitor has been processed already, then
	 * don't do it again. If not, set the flag.
	 */
	if (rx->flags & IEEE80211_RX_CMNTR)
		goto out_free_skb;
	rx->flags |= IEEE80211_RX_CMNTR;

	/* If there are no cooked monitor interfaces, just free the SKB */
	if (!local->cooked_mntrs)
		goto out_free_skb;

	/* vendor data is long removed here */
	status->flag &= ~RX_FLAG_RADIOTAP_VENDOR_DATA;
	/* room for the radiotap header based on driver features */
	needed_headroom = ieee80211_rx_radiotap_hdrlen(local, status, skb);

	if (skb_headroom(skb) < needed_headroom &&
	    pskb_expand_head(skb, needed_headroom, 0, GFP_ATOMIC))
		goto out_free_skb;

	/* prepend radiotap information */
	ieee80211_add_rx_radiotap_header(local, skb, rate, needed_headroom,
					 false);

	skb_reset_mac_header(skb);
	skb->ip_summed = CHECKSUM_UNNECESSARY;
	skb->pkt_type = PACKET_OTHERHOST;
	skb->protocol = htons(ETH_P_802_2);

	list_for_each_entry_rcu(sdata, &local->interfaces, list) {
		if (!ieee80211_sdata_running(sdata))
			continue;

		if (sdata->vif.type != NL80211_IFTYPE_MONITOR ||
		    !(sdata->u.mntr.flags & MONITOR_FLAG_COOK_FRAMES))
			continue;

		if (prev_dev) {
			skb2 = skb_clone(skb, GFP_ATOMIC);
			if (skb2) {
				skb2->dev = prev_dev;
				netif_receive_skb(skb2);
			}
		}

		prev_dev = sdata->dev;
		ieee80211_rx_stats(sdata->dev, skb->len);
	}

	if (prev_dev) {
		skb->dev = prev_dev;
		netif_receive_skb(skb);
		return;
	}

 out_free_skb:
	dev_kfree_skb(skb);
}

static void ieee80211_rx_handlers_result(struct ieee80211_rx_data *rx,
					 ieee80211_rx_result res)
{
	switch (res) {
	case RX_DROP_MONITOR:
		I802_DEBUG_INC(rx->sdata->local->rx_handlers_drop);
		if (rx->sta)
			rx->sta->rx_stats.dropped++;
		/* fall through */
	case RX_CONTINUE: {
		struct ieee80211_rate *rate = NULL;
		struct ieee80211_supported_band *sband;
		struct ieee80211_rx_status *status;

		status = IEEE80211_SKB_RXCB((rx->skb));

		sband = rx->local->hw.wiphy->bands[status->band];
		if (status->encoding == RX_ENC_LEGACY)
			rate = &sband->bitrates[status->rate_idx];

		ieee80211_rx_cooked_monitor(rx, rate);
		break;
		}
	case RX_DROP_UNUSABLE:
		I802_DEBUG_INC(rx->sdata->local->rx_handlers_drop);
		if (rx->sta)
			rx->sta->rx_stats.dropped++;
		dev_kfree_skb(rx->skb);
		break;
	case RX_QUEUED:
		I802_DEBUG_INC(rx->sdata->local->rx_handlers_queued);
		break;
	}
}

static void ieee80211_rx_handlers(struct ieee80211_rx_data *rx,
				  struct sk_buff_head *frames)
{
	ieee80211_rx_result res = RX_DROP_MONITOR;
	struct sk_buff *skb;

#define CALL_RXH(rxh)			\
	do {				\
		res = rxh(rx);		\
		if (res != RX_CONTINUE)	\
			goto rxh_next;  \
	} while (0)

	/* Lock here to avoid hitting all of the data used in the RX
	 * path (e.g. key data, station data, ...) concurrently when
	 * a frame is released from the reorder buffer due to timeout
	 * from the timer, potentially concurrently with RX from the
	 * driver.
	 */
	spin_lock_bh(&rx->local->rx_path_lock);

	while ((skb = __skb_dequeue(frames))) {
		/*
		 * all the other fields are valid across frames
		 * that belong to an aMPDU since they are on the
		 * same TID from the same station
		 */
		rx->skb = skb;

		CALL_RXH(ieee80211_rx_h_check_more_data);
		CALL_RXH(ieee80211_rx_h_uapsd_and_pspoll);
		CALL_RXH(ieee80211_rx_h_sta_process);
		CALL_RXH(ieee80211_rx_h_decrypt);
		CALL_RXH(ieee80211_rx_h_defragment);
		CALL_RXH(ieee80211_rx_h_michael_mic_verify);
		/* must be after MMIC verify so header is counted in MPDU mic */
#ifdef CONFIG_MAC80211_MESH
		if (ieee80211_vif_is_mesh(&rx->sdata->vif))
			CALL_RXH(ieee80211_rx_h_mesh_fwding);
#endif
		CALL_RXH(ieee80211_rx_h_amsdu);
		CALL_RXH(ieee80211_rx_h_data);

		/* special treatment -- needs the queue */
		res = ieee80211_rx_h_ctrl(rx, frames);
		if (res != RX_CONTINUE)
			goto rxh_next;

		CALL_RXH(ieee80211_rx_h_mgmt_check);
		CALL_RXH(ieee80211_rx_h_action);
		CALL_RXH(ieee80211_rx_h_userspace_mgmt);
		CALL_RXH(ieee80211_rx_h_action_return);
		CALL_RXH(ieee80211_rx_h_mgmt);

 rxh_next:
		ieee80211_rx_handlers_result(rx, res);

#undef CALL_RXH
	}

	spin_unlock_bh(&rx->local->rx_path_lock);
}

static void ieee80211_invoke_rx_handlers(struct ieee80211_rx_data *rx)
{
	struct sk_buff_head reorder_release;
	ieee80211_rx_result res = RX_DROP_MONITOR;

	__skb_queue_head_init(&reorder_release);

#define CALL_RXH(rxh)			\
	do {				\
		res = rxh(rx);		\
		if (res != RX_CONTINUE)	\
			goto rxh_next;  \
	} while (0)

	CALL_RXH(ieee80211_rx_h_check_dup);
	CALL_RXH(ieee80211_rx_h_check);

	ieee80211_rx_reorder_ampdu(rx, &reorder_release);

	ieee80211_rx_handlers(rx, &reorder_release);
	return;

 rxh_next:
	ieee80211_rx_handlers_result(rx, res);

#undef CALL_RXH
}

/*
 * This function makes calls into the RX path, therefore
 * it has to be invoked under RCU read lock.
 */
void ieee80211_release_reorder_timeout(struct sta_info *sta, int tid)
{
	struct sk_buff_head frames;
	struct ieee80211_rx_data rx = {
		.sta = sta,
		.sdata = sta->sdata,
		.local = sta->local,
		/* This is OK -- must be QoS data frame */
		.security_idx = tid,
		.seqno_idx = tid,
		.napi = NULL, /* must be NULL to not have races */
	};
	struct tid_ampdu_rx *tid_agg_rx;

	tid_agg_rx = rcu_dereference(sta->ampdu_mlme.tid_rx[tid]);
	if (!tid_agg_rx)
		return;

	__skb_queue_head_init(&frames);

	spin_lock(&tid_agg_rx->reorder_lock);
	ieee80211_sta_reorder_release(sta->sdata, tid_agg_rx, &frames);
	spin_unlock(&tid_agg_rx->reorder_lock);

	if (!skb_queue_empty(&frames)) {
		struct ieee80211_event event = {
			.type = BA_FRAME_TIMEOUT,
			.u.ba.tid = tid,
			.u.ba.sta = &sta->sta,
		};
		drv_event_callback(rx.local, rx.sdata, &event);
	}

	ieee80211_rx_handlers(&rx, &frames);
}

void ieee80211_mark_rx_ba_filtered_frames(struct ieee80211_sta *pubsta, u8 tid,
					  u16 ssn, u64 filtered,
					  u16 received_mpdus)
{
	struct sta_info *sta;
	struct tid_ampdu_rx *tid_agg_rx;
	struct sk_buff_head frames;
	struct ieee80211_rx_data rx = {
		/* This is OK -- must be QoS data frame */
		.security_idx = tid,
		.seqno_idx = tid,
	};
	int i, diff;

	if (WARN_ON(!pubsta || tid >= IEEE80211_NUM_TIDS))
		return;

	__skb_queue_head_init(&frames);

	sta = container_of(pubsta, struct sta_info, sta);

	rx.sta = sta;
	rx.sdata = sta->sdata;
	rx.local = sta->local;

	rcu_read_lock();
	tid_agg_rx = rcu_dereference(sta->ampdu_mlme.tid_rx[tid]);
	if (!tid_agg_rx)
		goto out;

	spin_lock_bh(&tid_agg_rx->reorder_lock);

	if (received_mpdus >= IEEE80211_SN_MODULO >> 1) {
		int release;

		/* release all frames in the reorder buffer */
		release = (tid_agg_rx->head_seq_num + tid_agg_rx->buf_size) %
			   IEEE80211_SN_MODULO;
		ieee80211_release_reorder_frames(sta->sdata, tid_agg_rx,
						 release, &frames);
		/* update ssn to match received ssn */
		tid_agg_rx->head_seq_num = ssn;
	} else {
		ieee80211_release_reorder_frames(sta->sdata, tid_agg_rx, ssn,
						 &frames);
	}

	/* handle the case that received ssn is behind the mac ssn.
	 * it can be tid_agg_rx->buf_size behind and still be valid */
	diff = (tid_agg_rx->head_seq_num - ssn) & IEEE80211_SN_MASK;
	if (diff >= tid_agg_rx->buf_size) {
		tid_agg_rx->reorder_buf_filtered = 0;
		goto release;
	}
	filtered = filtered >> diff;
	ssn += diff;

	/* update bitmap */
	for (i = 0; i < tid_agg_rx->buf_size; i++) {
		int index = (ssn + i) % tid_agg_rx->buf_size;

		tid_agg_rx->reorder_buf_filtered &= ~BIT_ULL(index);
		if (filtered & BIT_ULL(i))
			tid_agg_rx->reorder_buf_filtered |= BIT_ULL(index);
	}

	/* now process also frames that the filter marking released */
	ieee80211_sta_reorder_release(sta->sdata, tid_agg_rx, &frames);

release:
	spin_unlock_bh(&tid_agg_rx->reorder_lock);

	ieee80211_rx_handlers(&rx, &frames);

 out:
	rcu_read_unlock();
}
EXPORT_SYMBOL(ieee80211_mark_rx_ba_filtered_frames);

/* main receive path */

static bool ieee80211_accept_frame(struct ieee80211_rx_data *rx)
{
	struct ieee80211_sub_if_data *sdata = rx->sdata;
	struct sk_buff *skb = rx->skb;
	struct ieee80211_hdr *hdr = (void *)skb->data;
	struct ieee80211_rx_status *status = IEEE80211_SKB_RXCB(skb);
	u8 *bssid = ieee80211_get_bssid(hdr, skb->len, sdata->vif.type);
	bool multicast = is_multicast_ether_addr(hdr->addr1);

	switch (sdata->vif.type) {
	case NL80211_IFTYPE_STATION:
		if (!bssid && !sdata->u.mgd.use_4addr)
			return false;
		if (ieee80211_is_robust_mgmt_frame(skb) && !rx->sta)
			return false;
		if (multicast)
			return true;
		return ether_addr_equal(sdata->vif.addr, hdr->addr1);
	case NL80211_IFTYPE_ADHOC:
		if (!bssid)
			return false;
		if (ether_addr_equal(sdata->vif.addr, hdr->addr2) ||
		    ether_addr_equal(sdata->u.ibss.bssid, hdr->addr2))
			return false;
		if (ieee80211_is_beacon(hdr->frame_control))
			return true;
		if (!ieee80211_bssid_match(bssid, sdata->u.ibss.bssid))
			return false;
		if (!multicast &&
		    !ether_addr_equal(sdata->vif.addr, hdr->addr1))
			return false;
		if (!rx->sta) {
			int rate_idx;
			if (status->encoding != RX_ENC_LEGACY)
				rate_idx = 0; /* TODO: HT/VHT rates */
			else
				rate_idx = status->rate_idx;
			ieee80211_ibss_rx_no_sta(sdata, bssid, hdr->addr2,
						 BIT(rate_idx));
		}
		return true;
	case NL80211_IFTYPE_OCB:
		if (!bssid)
			return false;
		if (!ieee80211_is_data_present(hdr->frame_control))
			return false;
		if (!is_broadcast_ether_addr(bssid))
			return false;
		if (!multicast &&
		    !ether_addr_equal(sdata->dev->dev_addr, hdr->addr1))
			return false;
		if (!rx->sta) {
			int rate_idx;
			if (status->encoding != RX_ENC_LEGACY)
				rate_idx = 0; /* TODO: HT rates */
			else
				rate_idx = status->rate_idx;
			ieee80211_ocb_rx_no_sta(sdata, bssid, hdr->addr2,
						BIT(rate_idx));
		}
		return true;
	case NL80211_IFTYPE_MESH_POINT:
		if (ether_addr_equal(sdata->vif.addr, hdr->addr2))
			return false;
		if (multicast)
			return true;
		return ether_addr_equal(sdata->vif.addr, hdr->addr1);
	case NL80211_IFTYPE_AP_VLAN:
	case NL80211_IFTYPE_AP:
		if (!bssid)
			return ether_addr_equal(sdata->vif.addr, hdr->addr1);

		if (!ieee80211_bssid_match(bssid, sdata->vif.addr)) {
			/*
			 * Accept public action frames even when the
			 * BSSID doesn't match, this is used for P2P
			 * and location updates. Note that mac80211
			 * itself never looks at these frames.
			 */
			if (!multicast &&
			    !ether_addr_equal(sdata->vif.addr, hdr->addr1))
				return false;
			if (ieee80211_is_public_action(hdr, skb->len))
				return true;
			return ieee80211_is_beacon(hdr->frame_control);
		}

		if (!ieee80211_has_tods(hdr->frame_control)) {
			/* ignore data frames to TDLS-peers */
			if (ieee80211_is_data(hdr->frame_control))
				return false;
			/* ignore action frames to TDLS-peers */
			if (ieee80211_is_action(hdr->frame_control) &&
			    !is_broadcast_ether_addr(bssid) &&
			    !ether_addr_equal(bssid, hdr->addr1))
				return false;
		}

		/*
		 * 802.11-2016 Table 9-26 says that for data frames, A1 must be
		 * the BSSID - we've checked that already but may have accepted
		 * the wildcard (ff:ff:ff:ff:ff:ff).
		 *
		 * It also says:
		 *	The BSSID of the Data frame is determined as follows:
		 *	a) If the STA is contained within an AP or is associated
		 *	   with an AP, the BSSID is the address currently in use
		 *	   by the STA contained in the AP.
		 *
		 * So we should not accept data frames with an address that's
		 * multicast.
		 *
		 * Accepting it also opens a security problem because stations
		 * could encrypt it with the GTK and inject traffic that way.
		 */
		if (ieee80211_is_data(hdr->frame_control) && multicast)
			return false;

		return true;
	case NL80211_IFTYPE_WDS:
		if (bssid || !ieee80211_is_data(hdr->frame_control))
			return false;
		return ether_addr_equal(sdata->u.wds.remote_addr, hdr->addr2);
	case NL80211_IFTYPE_P2P_DEVICE:
		return ieee80211_is_public_action(hdr, skb->len) ||
		       ieee80211_is_probe_req(hdr->frame_control) ||
		       ieee80211_is_probe_resp(hdr->frame_control) ||
		       ieee80211_is_beacon(hdr->frame_control);
	case NL80211_IFTYPE_NAN:
		/* Currently no frames on NAN interface are allowed */
		return false;
	default:
		break;
	}

	WARN_ON_ONCE(1);
	return false;
}

void ieee80211_check_fast_rx(struct sta_info *sta)
{
	struct ieee80211_sub_if_data *sdata = sta->sdata;
	struct ieee80211_local *local = sdata->local;
	struct ieee80211_key *key;
	struct ieee80211_fast_rx fastrx = {
		.dev = sdata->dev,
		.vif_type = sdata->vif.type,
		.control_port_protocol = sdata->control_port_protocol,
	}, *old, *new = NULL;
	bool assign = false;

	/* use sparse to check that we don't return without updating */
	__acquire(check_fast_rx);

	BUILD_BUG_ON(sizeof(fastrx.rfc1042_hdr) != sizeof(rfc1042_header));
	BUILD_BUG_ON(sizeof(fastrx.rfc1042_hdr) != ETH_ALEN);
	ether_addr_copy(fastrx.rfc1042_hdr, rfc1042_header);
	ether_addr_copy(fastrx.vif_addr, sdata->vif.addr);

	fastrx.uses_rss = ieee80211_hw_check(&local->hw, USES_RSS);

	/* fast-rx doesn't do reordering */
	if (ieee80211_hw_check(&local->hw, AMPDU_AGGREGATION) &&
	    !ieee80211_hw_check(&local->hw, SUPPORTS_REORDERING_BUFFER))
		goto clear;

	switch (sdata->vif.type) {
	case NL80211_IFTYPE_STATION:
		if (sta->sta.tdls) {
			fastrx.da_offs = offsetof(struct ieee80211_hdr, addr1);
			fastrx.sa_offs = offsetof(struct ieee80211_hdr, addr2);
			fastrx.expected_ds_bits = 0;
		} else {
			fastrx.sta_notify = sdata->u.mgd.probe_send_count > 0;
			fastrx.da_offs = offsetof(struct ieee80211_hdr, addr1);
			fastrx.sa_offs = offsetof(struct ieee80211_hdr, addr3);
			fastrx.expected_ds_bits =
				cpu_to_le16(IEEE80211_FCTL_FROMDS);
		}

		if (sdata->u.mgd.use_4addr && !sta->sta.tdls) {
			fastrx.expected_ds_bits |=
				cpu_to_le16(IEEE80211_FCTL_TODS);
			fastrx.da_offs = offsetof(struct ieee80211_hdr, addr3);
			fastrx.sa_offs = offsetof(struct ieee80211_hdr, addr4);
		}

		if (!sdata->u.mgd.powersave)
			break;

		/* software powersave is a huge mess, avoid all of it */
		if (ieee80211_hw_check(&local->hw, PS_NULLFUNC_STACK))
			goto clear;
		if (ieee80211_hw_check(&local->hw, SUPPORTS_PS) &&
		    !ieee80211_hw_check(&local->hw, SUPPORTS_DYNAMIC_PS))
			goto clear;
		break;
	case NL80211_IFTYPE_AP_VLAN:
	case NL80211_IFTYPE_AP:
		/* parallel-rx requires this, at least with calls to
		 * ieee80211_sta_ps_transition()
		 */
		if (!ieee80211_hw_check(&local->hw, AP_LINK_PS))
			goto clear;
		fastrx.da_offs = offsetof(struct ieee80211_hdr, addr3);
		fastrx.sa_offs = offsetof(struct ieee80211_hdr, addr2);
		fastrx.expected_ds_bits = cpu_to_le16(IEEE80211_FCTL_TODS);

		fastrx.internal_forward =
			!(sdata->flags & IEEE80211_SDATA_DONT_BRIDGE_PACKETS) &&
			(sdata->vif.type != NL80211_IFTYPE_AP_VLAN ||
			 !sdata->u.vlan.sta);

		if (sdata->vif.type == NL80211_IFTYPE_AP_VLAN &&
		    sdata->u.vlan.sta) {
			fastrx.expected_ds_bits |=
				cpu_to_le16(IEEE80211_FCTL_FROMDS);
			fastrx.sa_offs = offsetof(struct ieee80211_hdr, addr4);
			fastrx.internal_forward = 0;
		}

		break;
	default:
		goto clear;
	}

	if (!test_sta_flag(sta, WLAN_STA_AUTHORIZED))
		goto clear;

	rcu_read_lock();
	key = rcu_dereference(sta->ptk[sta->ptk_idx]);
	if (key) {
		switch (key->conf.cipher) {
		case WLAN_CIPHER_SUITE_TKIP:
			/* we don't want to deal with MMIC in fast-rx */
			goto clear_rcu;
		case WLAN_CIPHER_SUITE_CCMP:
		case WLAN_CIPHER_SUITE_CCMP_256:
		case WLAN_CIPHER_SUITE_GCMP:
		case WLAN_CIPHER_SUITE_GCMP_256:
			break;
		default:
			/* We also don't want to deal with
			 * WEP or cipher scheme.
			 */
			goto clear_rcu;
		}

		fastrx.key = true;
		fastrx.icv_len = key->conf.icv_len;
	}

	assign = true;
 clear_rcu:
	rcu_read_unlock();
 clear:
	__release(check_fast_rx);

	if (assign)
		new = kmemdup(&fastrx, sizeof(fastrx), GFP_KERNEL);

	spin_lock_bh(&sta->lock);
	old = rcu_dereference_protected(sta->fast_rx, true);
	rcu_assign_pointer(sta->fast_rx, new);
	spin_unlock_bh(&sta->lock);

	if (old)
		kfree_rcu(old, rcu_head);
}

void ieee80211_clear_fast_rx(struct sta_info *sta)
{
	struct ieee80211_fast_rx *old;

	spin_lock_bh(&sta->lock);
	old = rcu_dereference_protected(sta->fast_rx, true);
	RCU_INIT_POINTER(sta->fast_rx, NULL);
	spin_unlock_bh(&sta->lock);

	if (old)
		kfree_rcu(old, rcu_head);
}

void __ieee80211_check_fast_rx_iface(struct ieee80211_sub_if_data *sdata)
{
	struct ieee80211_local *local = sdata->local;
	struct sta_info *sta;

	lockdep_assert_held(&local->sta_mtx);

	list_for_each_entry_rcu(sta, &local->sta_list, list) {
		if (sdata != sta->sdata &&
		    (!sta->sdata->bss || sta->sdata->bss != sdata->bss))
			continue;
		ieee80211_check_fast_rx(sta);
	}
}

void ieee80211_check_fast_rx_iface(struct ieee80211_sub_if_data *sdata)
{
	struct ieee80211_local *local = sdata->local;

	mutex_lock(&local->sta_mtx);
	__ieee80211_check_fast_rx_iface(sdata);
	mutex_unlock(&local->sta_mtx);
}

static bool ieee80211_invoke_fast_rx(struct ieee80211_rx_data *rx,
				     struct ieee80211_fast_rx *fast_rx)
{
	struct sk_buff *skb = rx->skb;
	struct ieee80211_hdr *hdr = (void *)skb->data;
	struct ieee80211_rx_status *status = IEEE80211_SKB_RXCB(skb);
	struct sta_info *sta = rx->sta;
	int orig_len = skb->len;
	int hdrlen = ieee80211_hdrlen(hdr->frame_control);
	int snap_offs = hdrlen;
	struct {
		u8 snap[sizeof(rfc1042_header)];
		__be16 proto;
	} *payload __aligned(2);
	struct {
		u8 da[ETH_ALEN];
		u8 sa[ETH_ALEN];
	} addrs __aligned(2);
	struct ieee80211_sta_rx_stats *stats = &sta->rx_stats;

	if (fast_rx->uses_rss)
		stats = this_cpu_ptr(sta->pcpu_rx_stats);

	/* for parallel-rx, we need to have DUP_VALIDATED, otherwise we write
	 * to a common data structure; drivers can implement that per queue
	 * but we don't have that information in mac80211
	 */
	if (!(status->flag & RX_FLAG_DUP_VALIDATED))
		return false;

#define FAST_RX_CRYPT_FLAGS	(RX_FLAG_PN_VALIDATED | RX_FLAG_DECRYPTED)

	/* If using encryption, we also need to have:
	 *  - PN_VALIDATED: similar, but the implementation is tricky
	 *  - DECRYPTED: necessary for PN_VALIDATED
	 */
	if (fast_rx->key &&
	    (status->flag & FAST_RX_CRYPT_FLAGS) != FAST_RX_CRYPT_FLAGS)
		return false;

	if (unlikely(!ieee80211_is_data_present(hdr->frame_control)))
		return false;

	if (unlikely(ieee80211_is_frag(hdr)))
		return false;

	/* Since our interface address cannot be multicast, this
	 * implicitly also rejects multicast frames without the
	 * explicit check.
	 *
	 * We shouldn't get any *data* frames not addressed to us
	 * (AP mode will accept multicast *management* frames), but
	 * punting here will make it go through the full checks in
	 * ieee80211_accept_frame().
	 */
	if (!ether_addr_equal(fast_rx->vif_addr, hdr->addr1))
		return false;

	if ((hdr->frame_control & cpu_to_le16(IEEE80211_FCTL_FROMDS |
					      IEEE80211_FCTL_TODS)) !=
	    fast_rx->expected_ds_bits)
		return false;

	/* assign the key to drop unencrypted frames (later)
	 * and strip the IV/MIC if necessary
	 */
	if (fast_rx->key && !(status->flag & RX_FLAG_IV_STRIPPED)) {
		/* GCMP header length is the same */
		snap_offs += IEEE80211_CCMP_HDR_LEN;
	}

	if (!(status->rx_flags & IEEE80211_RX_AMSDU)) {
		if (!pskb_may_pull(skb, snap_offs + sizeof(*payload)))
			goto drop;

		payload = (void *)(skb->data + snap_offs);

		if (!ether_addr_equal(payload->snap, fast_rx->rfc1042_hdr))
			return false;

		/* Don't handle these here since they require special code.
		 * Accept AARP and IPX even though they should come with a
		 * bridge-tunnel header - but if we get them this way then
		 * there's little point in discarding them.
		 */
		if (unlikely(payload->proto == cpu_to_be16(ETH_P_TDLS) ||
			     payload->proto == fast_rx->control_port_protocol))
			return false;
	}

	/* after this point, don't punt to the slowpath! */

	if (rx->key && !(status->flag & RX_FLAG_MIC_STRIPPED) &&
	    pskb_trim(skb, skb->len - fast_rx->icv_len))
		goto drop;

	if (unlikely(fast_rx->sta_notify)) {
		ieee80211_sta_rx_notify(rx->sdata, hdr);
		fast_rx->sta_notify = false;
	}

	/* statistics part of ieee80211_rx_h_sta_process() */
	if (!(status->flag & RX_FLAG_NO_SIGNAL_VAL)) {
		stats->last_signal = status->signal;
		if (!fast_rx->uses_rss)
			ewma_signal_add(&sta->rx_stats_avg.signal,
					-status->signal);
	}

	if (status->chains) {
		int i;

		stats->chains = status->chains;
		for (i = 0; i < ARRAY_SIZE(status->chain_signal); i++) {
			int signal = status->chain_signal[i];

			if (!(status->chains & BIT(i)))
				continue;

			stats->chain_signal_last[i] = signal;
			if (!fast_rx->uses_rss)
				ewma_signal_add(&sta->rx_stats_avg.chain_signal[i],
						-signal);
		}
	}
	/* end of statistics */

	if (rx->key && !ieee80211_has_protected(hdr->frame_control))
		goto drop;

	if (status->rx_flags & IEEE80211_RX_AMSDU) {
		if (__ieee80211_rx_h_amsdu(rx, snap_offs - hdrlen) !=
		    RX_QUEUED)
			goto drop;

		return true;
	}

	stats->last_rx = jiffies;
	stats->last_rate = sta_stats_encode_rate(status);

	stats->fragments++;
	stats->packets++;

	/* do the header conversion - first grab the addresses */
	ether_addr_copy(addrs.da, skb->data + fast_rx->da_offs);
	ether_addr_copy(addrs.sa, skb->data + fast_rx->sa_offs);
	/* remove the SNAP but leave the ethertype */
	skb_pull(skb, snap_offs + sizeof(rfc1042_header));
	/* push the addresses in front */
	memcpy(skb_push(skb, sizeof(addrs)), &addrs, sizeof(addrs));

	skb->dev = fast_rx->dev;

	ieee80211_rx_stats(fast_rx->dev, skb->len);

	/* The seqno index has the same property as needed
	 * for the rx_msdu field, i.e. it is IEEE80211_NUM_TIDS
	 * for non-QoS-data frames. Here we know it's a data
	 * frame, so count MSDUs.
	 */
	u64_stats_update_begin(&stats->syncp);
	stats->msdu[rx->seqno_idx]++;
	stats->bytes += orig_len;
	u64_stats_update_end(&stats->syncp);

	if (fast_rx->internal_forward) {
		struct sk_buff *xmit_skb = NULL;
		if (is_multicast_ether_addr(addrs.da)) {
			xmit_skb = skb_copy(skb, GFP_ATOMIC);
		} else if (!ether_addr_equal(addrs.da, addrs.sa) &&
			   sta_info_get(rx->sdata, addrs.da)) {
			xmit_skb = skb;
			skb = NULL;
		}

		if (xmit_skb) {
			/*
			 * Send to wireless media and increase priority by 256
			 * to keep the received priority instead of
			 * reclassifying the frame (see cfg80211_classify8021d).
			 */
			xmit_skb->priority += 256;
			xmit_skb->protocol = htons(ETH_P_802_3);
			skb_reset_network_header(xmit_skb);
			skb_reset_mac_header(xmit_skb);
			dev_queue_xmit(xmit_skb);
		}

		if (!skb)
			return true;
	}

	/* deliver to local stack */
	skb->protocol = eth_type_trans(skb, fast_rx->dev);
	memset(skb->cb, 0, sizeof(skb->cb));
	if (rx->napi)
		napi_gro_receive(rx->napi, skb);
	else
		netif_receive_skb(skb);

	return true;
 drop:
	dev_kfree_skb(skb);
	stats->dropped++;
	return true;
}

/*
 * This function returns whether or not the SKB
 * was destined for RX processing or not, which,
 * if consume is true, is equivalent to whether
 * or not the skb was consumed.
 */
static bool ieee80211_prepare_and_rx_handle(struct ieee80211_rx_data *rx,
					    struct sk_buff *skb, bool consume)
{
	struct ieee80211_local *local = rx->local;
	struct ieee80211_sub_if_data *sdata = rx->sdata;

	rx->skb = skb;

	/* See if we can do fast-rx; if we have to copy we already lost,
	 * so punt in that case. We should never have to deliver a data
	 * frame to multiple interfaces anyway.
	 *
	 * We skip the ieee80211_accept_frame() call and do the necessary
	 * checking inside ieee80211_invoke_fast_rx().
	 */
	if (consume && rx->sta) {
		struct ieee80211_fast_rx *fast_rx;

		fast_rx = rcu_dereference(rx->sta->fast_rx);
		if (fast_rx && ieee80211_invoke_fast_rx(rx, fast_rx))
			return true;
	}

	if (!ieee80211_accept_frame(rx))
		return false;

	if (!consume) {
		skb = skb_copy(skb, GFP_ATOMIC);
		if (!skb) {
			if (net_ratelimit())
				wiphy_debug(local->hw.wiphy,
					"failed to copy skb for %s\n",
					sdata->name);
			return true;
		}

		rx->skb = skb;
	}

	ieee80211_invoke_rx_handlers(rx);
	return true;
}

/*
 * This is the actual Rx frames handler. as it belongs to Rx path it must
 * be called with rcu_read_lock protection.
 */
static void __ieee80211_rx_handle_packet(struct ieee80211_hw *hw,
					 struct ieee80211_sta *pubsta,
					 struct sk_buff *skb,
					 struct napi_struct *napi)
{
	struct ieee80211_local *local = hw_to_local(hw);
	struct ieee80211_sub_if_data *sdata;
	struct ieee80211_hdr *hdr;
	__le16 fc;
	struct ieee80211_rx_data rx;
	struct ieee80211_sub_if_data *prev;
	struct rhlist_head *tmp;
	int err = 0;

	fc = ((struct ieee80211_hdr *)skb->data)->frame_control;
	memset(&rx, 0, sizeof(rx));
	rx.skb = skb;
	rx.local = local;
	rx.napi = napi;

	if (ieee80211_is_data(fc) || ieee80211_is_mgmt(fc))
		I802_DEBUG_INC(local->dot11ReceivedFragmentCount);

	if (ieee80211_is_mgmt(fc)) {
		/* drop frame if too short for header */
		if (skb->len < ieee80211_hdrlen(fc))
			err = -ENOBUFS;
		else
			err = skb_linearize(skb);
	} else {
		err = !pskb_may_pull(skb, ieee80211_hdrlen(fc));
	}

	if (err) {
		dev_kfree_skb(skb);
		return;
	}

	hdr = (struct ieee80211_hdr *)skb->data;
	ieee80211_parse_qos(&rx);
	ieee80211_verify_alignment(&rx);

	if (unlikely(ieee80211_is_probe_resp(hdr->frame_control) ||
		     ieee80211_is_beacon(hdr->frame_control)))
		ieee80211_scan_rx(local, skb);

	if (ieee80211_is_data(fc)) {
		struct sta_info *sta, *prev_sta;

		if (pubsta) {
			rx.sta = container_of(pubsta, struct sta_info, sta);
			rx.sdata = rx.sta->sdata;
			if (ieee80211_prepare_and_rx_handle(&rx, skb, true))
				return;
			goto out;
		}

		prev_sta = NULL;

		for_each_sta_info(local, hdr->addr2, sta, tmp) {
			if (!prev_sta) {
				prev_sta = sta;
				continue;
			}

			rx.sta = prev_sta;
			rx.sdata = prev_sta->sdata;
			ieee80211_prepare_and_rx_handle(&rx, skb, false);

			prev_sta = sta;
		}

		if (prev_sta) {
			rx.sta = prev_sta;
			rx.sdata = prev_sta->sdata;

			if (ieee80211_prepare_and_rx_handle(&rx, skb, true))
				return;
			goto out;
		}
	}

	prev = NULL;

	list_for_each_entry_rcu(sdata, &local->interfaces, list) {
		if (!ieee80211_sdata_running(sdata))
			continue;

		if (sdata->vif.type == NL80211_IFTYPE_MONITOR ||
		    sdata->vif.type == NL80211_IFTYPE_AP_VLAN)
			continue;

		/*
		 * frame is destined for this interface, but if it's
		 * not also for the previous one we handle that after
		 * the loop to avoid copying the SKB once too much
		 */

		if (!prev) {
			prev = sdata;
			continue;
		}

		rx.sta = sta_info_get_bss(prev, hdr->addr2);
		rx.sdata = prev;
		ieee80211_prepare_and_rx_handle(&rx, skb, false);

		prev = sdata;
	}

	if (prev) {
		rx.sta = sta_info_get_bss(prev, hdr->addr2);
		rx.sdata = prev;

		if (ieee80211_prepare_and_rx_handle(&rx, skb, true))
			return;
	}

 out:
	dev_kfree_skb(skb);
}

/*
 * This is the receive path handler. It is called by a low level driver when an
 * 802.11 MPDU is received from the hardware.
 */
void ieee80211_rx_napi(struct ieee80211_hw *hw, struct ieee80211_sta *pubsta,
		       struct sk_buff *skb, struct napi_struct *napi)
{
	struct ieee80211_local *local = hw_to_local(hw);
	struct ieee80211_rate *rate = NULL;
	struct ieee80211_supported_band *sband;
	struct ieee80211_rx_status *status = IEEE80211_SKB_RXCB(skb);

	WARN_ON_ONCE(softirq_count() == 0);

	if (WARN_ON(status->band >= NUM_NL80211_BANDS))
		goto drop;

	sband = local->hw.wiphy->bands[status->band];
	if (WARN_ON(!sband))
		goto drop;

	/*
	 * If we're suspending, it is possible although not too likely
	 * that we'd be receiving frames after having already partially
	 * quiesced the stack. We can't process such frames then since
	 * that might, for example, cause stations to be added or other
	 * driver callbacks be invoked.
	 */
	if (unlikely(local->quiescing || local->suspended))
		goto drop;

	/* We might be during a HW reconfig, prevent Rx for the same reason */
	if (unlikely(local->in_reconfig))
		goto drop;

	/*
	 * The same happens when we're not even started,
	 * but that's worth a warning.
	 */
	if (WARN_ON(!local->started))
		goto drop;

	if (likely(!(status->flag & RX_FLAG_FAILED_PLCP_CRC))) {
		/*
		 * Validate the rate, unless a PLCP error means that
		 * we probably can't have a valid rate here anyway.
		 */

		switch (status->encoding) {
		case RX_ENC_HT:
			/*
			 * rate_idx is MCS index, which can be [0-76]
			 * as documented on:
			 *
			 * http://wireless.kernel.org/en/developers/Documentation/ieee80211/802.11n
			 *
			 * Anything else would be some sort of driver or
			 * hardware error. The driver should catch hardware
			 * errors.
			 */
			if (WARN(status->rate_idx > 76,
				 "Rate marked as an HT rate but passed "
				 "status->rate_idx is not "
				 "an MCS index [0-76]: %d (0x%02x)\n",
				 status->rate_idx,
				 status->rate_idx))
				goto drop;
			break;
		case RX_ENC_VHT:
			if (WARN_ONCE(status->rate_idx > 9 ||
				      !status->nss ||
				      status->nss > 8,
				      "Rate marked as a VHT rate but data is invalid: MCS: %d, NSS: %d\n",
				      status->rate_idx, status->nss))
				goto drop;
			break;
		case RX_ENC_HE:
			if (WARN_ONCE(status->rate_idx > 11 ||
				      !status->nss ||
				      status->nss > 8,
				      "Rate marked as an HE rate but data is invalid: MCS: %d, NSS: %d\n",
				      status->rate_idx, status->nss))
				goto drop;
			break;
		default:
			WARN_ON_ONCE(1);
			/* fall through */
		case RX_ENC_LEGACY:
			if (WARN_ON(status->rate_idx >= sband->n_bitrates))
				goto drop;
			rate = &sband->bitrates[status->rate_idx];
		}
	}

	status->rx_flags = 0;

	/*
	 * key references and virtual interfaces are protected using RCU
	 * and this requires that we are in a read-side RCU section during
	 * receive processing
	 */
	rcu_read_lock();

	/*
	 * Frames with failed FCS/PLCP checksum are not returned,
	 * all other frames are returned without radiotap header
	 * if it was previously present.
	 * Also, frames with less than 16 bytes are dropped.
	 */
	skb = ieee80211_rx_monitor(local, skb, rate);
	if (!skb) {
		rcu_read_unlock();
		return;
	}

	ieee80211_tpt_led_trig_rx(local,
			((struct ieee80211_hdr *)skb->data)->frame_control,
			skb->len);

	__ieee80211_rx_handle_packet(hw, pubsta, skb, napi);

	rcu_read_unlock();

	return;
 drop:
	kfree_skb(skb);
}
EXPORT_SYMBOL(ieee80211_rx_napi);

/* This is a version of the rx handler that can be called from hard irq
 * context. Post the skb on the queue and schedule the tasklet */
void ieee80211_rx_irqsafe(struct ieee80211_hw *hw, struct sk_buff *skb)
{
	struct ieee80211_local *local = hw_to_local(hw);

	BUILD_BUG_ON(sizeof(struct ieee80211_rx_status) > sizeof(skb->cb));

	skb->pkt_type = IEEE80211_RX_MSG;
	skb_queue_tail(&local->skb_queue, skb);
	tasklet_schedule(&local->tasklet);
}
EXPORT_SYMBOL(ieee80211_rx_irqsafe);<|MERGE_RESOLUTION|>--- conflicted
+++ resolved
@@ -7,13 +7,6 @@
  * Copyright 2013-2014  Intel Mobile Communications GmbH
  * Copyright(c) 2015 - 2017 Intel Deutschland GmbH
  * Copyright (C) 2018-2019 Intel Corporation
-<<<<<<< HEAD
- *
- * This program is free software; you can redistribute it and/or modify
- * it under the terms of the GNU General Public License version 2 as
- * published by the Free Software Foundation.
-=======
->>>>>>> 0ecfebd2
  */
 
 #include <linux/jiffies.h>
