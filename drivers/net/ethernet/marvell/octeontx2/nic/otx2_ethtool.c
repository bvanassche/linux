--- conflicted
+++ resolved
@@ -1268,12 +1268,8 @@
 
 static const struct ethtool_ops otx2_ethtool_ops = {
 	.supported_coalesce_params = ETHTOOL_COALESCE_USECS |
-<<<<<<< HEAD
-				     ETHTOOL_COALESCE_MAX_FRAMES,
-=======
 				     ETHTOOL_COALESCE_MAX_FRAMES |
 				     ETHTOOL_COALESCE_USE_ADAPTIVE,
->>>>>>> 88084a3d
 	.supported_ring_params  = ETHTOOL_RING_USE_RX_BUF_LEN |
 				  ETHTOOL_RING_USE_CQE_SIZE,
 	.get_link		= otx2_get_link,
@@ -1394,12 +1390,8 @@
 
 static const struct ethtool_ops otx2vf_ethtool_ops = {
 	.supported_coalesce_params = ETHTOOL_COALESCE_USECS |
-<<<<<<< HEAD
-				     ETHTOOL_COALESCE_MAX_FRAMES,
-=======
 				     ETHTOOL_COALESCE_MAX_FRAMES |
 				     ETHTOOL_COALESCE_USE_ADAPTIVE,
->>>>>>> 88084a3d
 	.supported_ring_params  = ETHTOOL_RING_USE_RX_BUF_LEN |
 				  ETHTOOL_RING_USE_CQE_SIZE,
 	.get_link		= otx2_get_link,
