/* 
 * Copyright (C) 2000, 2002 Jeff Dike (jdike@karaya.com)
 * Licensed under the GPL
 */

#include "linux/config.h"
#include "linux/fs.h"
#include "linux/tty.h"
#include "linux/tty_driver.h"
#include "linux/major.h"
#include "linux/mm.h"
#include "linux/init.h"
#include "asm/termbits.h"
#include "asm/irq.h"
#include "line.h"
#include "ssl.h"
#include "chan_kern.h"
#include "user_util.h"
#include "kern_util.h"
#include "kern.h"
#include "init.h"
#include "irq_user.h"
#include "mconsole_kern.h"
#include "2_5compat.h"

static int ssl_version = 1;

/* Referenced only by tty_driver below - presumably it's locked correctly
 * by the tty driver.
 */
static int ssl_refcount = 0;

static struct tty_driver ssl_driver;

#define NR_PORTS 64

void ssl_announce(char *dev_name, int dev)
{
	printk(KERN_INFO "Serial line %d assigned device '%s'\n", dev,
	       dev_name);
}

static struct chan_opts opts = {
	.announce 	= ssl_announce,
	.xterm_title	= "Serial Line #%d",
	.raw		= 1,
	.tramp_stack 	= 0,
	.in_kernel 	= 1,
};

static int ssl_config(char *str);
static int ssl_get_config(char *dev, char *str, int size, char **error_out);
static int ssl_remove(char *str);

static struct line_driver driver = {
<<<<<<< HEAD
	name :			"UML serial line",
	devfs_name :		"tts/%d",
	major :			TTYAUX_MAJOR,
	minor_start :		64,
	type :		 	TTY_DRIVER_TYPE_SERIAL,
	subtype :	 	0,
	read_irq :		SSL_IRQ,
	read_irq_name :		"ssl",
	write_irq :		SSL_WRITE_IRQ,
	write_irq_name :	"ssl-write",
	symlink_from :		"serial",
	symlink_to :		"tts",
	mc : {
		name : 		"ssl",
		config :	ssl_config,
		get_config :	ssl_get_config,
		remove :	ssl_remove,
=======
	.name 			= "UML serial line",
	.devfs_name 		= "tts/%d",
	.major 			= TTYAUX_MAJOR,
	.minor_start 		= 64,
	.type 		 	= TTY_DRIVER_TYPE_SERIAL,
	.subtype 	 	= 0,
	.read_irq 		= SSL_IRQ,
	.read_irq_name 		= "ssl",
	.write_irq 		= SSL_WRITE_IRQ,
	.write_irq_name 	= "ssl-write",
	.symlink_from 		= "serial",
	.symlink_to 		= "tts",
	.mc  = {
		.name  		= "ssl",
		.config 	= ssl_config,
		.get_config 	= ssl_get_config,
		.remove 	= ssl_remove,
>>>>>>> be82f706
	},
};

/* The array is initialized by line_init, which is an initcall.  The 
 * individual elements are protected by individual semaphores.
 */
static struct line serial_lines[NR_PORTS] =
	{ [0 ... NR_PORTS - 1] = LINE_INIT(CONFIG_SSL_CHAN, &driver) };

static struct lines lines = LINES_INIT(NR_PORTS);

static int ssl_config(char *str)
{
	return(line_config(serial_lines, 
			   sizeof(serial_lines)/sizeof(serial_lines[0]), str));
}

static int ssl_get_config(char *dev, char *str, int size, char **error_out)
{
	return(line_get_config(dev, serial_lines, 
			       sizeof(serial_lines)/sizeof(serial_lines[0]), 
			       str, size, error_out));
}

static int ssl_remove(char *str)
{
	return(line_remove(serial_lines, 
			   sizeof(serial_lines)/sizeof(serial_lines[0]), str));
}

int ssl_open(struct tty_struct *tty, struct file *filp)
{
	return(line_open(serial_lines, tty, &opts));
}

static void ssl_close(struct tty_struct *tty, struct file * filp)
{
	line_close(serial_lines, tty);
}

static int ssl_write(struct tty_struct * tty, int from_user,
		     const unsigned char *buf, int count)
{
	return(line_write(serial_lines, tty, from_user, buf, count));
}

static void ssl_put_char(struct tty_struct *tty, unsigned char ch)
{
	line_write(serial_lines, tty, 0, &ch, sizeof(ch));
}

static void ssl_flush_chars(struct tty_struct *tty)
{
	return;
}

static int ssl_chars_in_buffer(struct tty_struct *tty)
{
	return(0);
}

static void ssl_flush_buffer(struct tty_struct *tty)
{
	return;
}

static int ssl_ioctl(struct tty_struct *tty, struct file * file,
		     unsigned int cmd, unsigned long arg)
{
	int ret;

	ret = 0;
	switch(cmd){
	case TCGETS:
	case TCSETS:
	case TCFLSH:
	case TCSETSF:
	case TCSETSW:
	case TCGETA:
	case TIOCMGET:
		ret = -ENOIOCTLCMD;
		break;
	default:
		printk(KERN_ERR 
		       "Unimplemented ioctl in ssl_ioctl : 0x%x\n", cmd);
		ret = -ENOIOCTLCMD;
		break;
	}
	return(ret);
}

static void ssl_throttle(struct tty_struct * tty)
{
	printk(KERN_ERR "Someone should implement ssl_throttle\n");
}

static void ssl_unthrottle(struct tty_struct * tty)
{
	printk(KERN_ERR "Someone should implement ssl_unthrottle\n");
}

static void ssl_set_termios(struct tty_struct *tty, 
			    struct termios *old_termios)
{
}

static void ssl_stop(struct tty_struct *tty)
{
	printk(KERN_ERR "Someone should implement ssl_stop\n");
}

static void ssl_start(struct tty_struct *tty)
{
	printk(KERN_ERR "Someone should implement ssl_start\n");
}

void ssl_hangup(struct tty_struct *tty)
{
}

static struct tty_driver ssl_driver = {
	.refcount 		= &ssl_refcount,
	.open 	 		= ssl_open,
	.close 	 		= ssl_close,
	.write 	 		= ssl_write,
	.put_char 		= ssl_put_char,
	.flush_chars 		= ssl_flush_chars,
	.chars_in_buffer 	= ssl_chars_in_buffer,
	.flush_buffer 		= ssl_flush_buffer,
	.ioctl 	 		= ssl_ioctl,
	.throttle 		= ssl_throttle,
	.unthrottle 		= ssl_unthrottle,
	.set_termios 		= ssl_set_termios,
	.stop 	 		= ssl_stop,
	.start 	 		= ssl_start,
	.hangup 	 	= ssl_hangup
};

/* Changed by ssl_init and referenced by ssl_exit, which are both serialized
 * by being an initcall and exitcall, respectively.
 */
static int ssl_init_done = 0;

int ssl_init(void)
{
	char *new_title;

	printk(KERN_INFO "Initializing software serial port version %d\n", 
	       ssl_version);

	line_register_devfs(&lines, &driver, &ssl_driver, serial_lines, 
			    sizeof(serial_lines)/sizeof(serial_lines[0]));

	lines_init(serial_lines, sizeof(serial_lines)/sizeof(serial_lines[0]));

	new_title = add_xterm_umid(opts.xterm_title);
	if(new_title != NULL) opts.xterm_title = new_title;

	ssl_init_done = 1;
	return(0);
}

__initcall(ssl_init);

static int ssl_chan_setup(char *str)
{
	line_setup(serial_lines, sizeof(serial_lines)/sizeof(serial_lines[0]),
		   str, 1);
	return(1);
}

__setup("ssl", ssl_chan_setup);
__channel_help(ssl_chan_setup, "ssl");

static void ssl_exit(void)
{
	if(!ssl_init_done) return;
	close_lines(serial_lines, 
		    sizeof(serial_lines)/sizeof(serial_lines[0]));
}

__uml_exitcall(ssl_exit);

/*
 * Overrides for Emacs so that we follow Linus's tabbing style.
 * Emacs will notice this stuff at the end of the file and automatically
 * adjust the settings for this buffer only.  This must remain at the end
 * of the file.
 * ---------------------------------------------------------------------------
 * Local variables:
 * c-file-style: "linux"
 * End:
 */<|MERGE_RESOLUTION|>--- conflicted
+++ resolved
@@ -53,25 +53,6 @@
 static int ssl_remove(char *str);
 
 static struct line_driver driver = {
-<<<<<<< HEAD
-	name :			"UML serial line",
-	devfs_name :		"tts/%d",
-	major :			TTYAUX_MAJOR,
-	minor_start :		64,
-	type :		 	TTY_DRIVER_TYPE_SERIAL,
-	subtype :	 	0,
-	read_irq :		SSL_IRQ,
-	read_irq_name :		"ssl",
-	write_irq :		SSL_WRITE_IRQ,
-	write_irq_name :	"ssl-write",
-	symlink_from :		"serial",
-	symlink_to :		"tts",
-	mc : {
-		name : 		"ssl",
-		config :	ssl_config,
-		get_config :	ssl_get_config,
-		remove :	ssl_remove,
-=======
 	.name 			= "UML serial line",
 	.devfs_name 		= "tts/%d",
 	.major 			= TTYAUX_MAJOR,
@@ -89,7 +70,6 @@
 		.config 	= ssl_config,
 		.get_config 	= ssl_get_config,
 		.remove 	= ssl_remove,
->>>>>>> be82f706
 	},
 };
 
