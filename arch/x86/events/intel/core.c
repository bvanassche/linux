--- conflicted
+++ resolved
@@ -2137,7 +2137,6 @@
 }
 
 static inline bool event_is_checkpointed(struct perf_event *event)
-<<<<<<< HEAD
 {
 	return unlikely(event->hw.config & HSW_IN_TX_CHECKPOINTED) != 0;
 }
@@ -2165,35 +2164,6 @@
 
 static void intel_pmu_disable_fixed(struct perf_event *event)
 {
-=======
-{
-	return unlikely(event->hw.config & HSW_IN_TX_CHECKPOINTED) != 0;
-}
-
-static inline void intel_set_masks(struct perf_event *event, int idx)
-{
-	struct cpu_hw_events *cpuc = this_cpu_ptr(&cpu_hw_events);
-
-	if (event->attr.exclude_host)
-		__set_bit(idx, (unsigned long *)&cpuc->intel_ctrl_guest_mask);
-	if (event->attr.exclude_guest)
-		__set_bit(idx, (unsigned long *)&cpuc->intel_ctrl_host_mask);
-	if (event_is_checkpointed(event))
-		__set_bit(idx, (unsigned long *)&cpuc->intel_cp_status);
-}
-
-static inline void intel_clear_masks(struct perf_event *event, int idx)
-{
-	struct cpu_hw_events *cpuc = this_cpu_ptr(&cpu_hw_events);
-
-	__clear_bit(idx, (unsigned long *)&cpuc->intel_ctrl_guest_mask);
-	__clear_bit(idx, (unsigned long *)&cpuc->intel_ctrl_host_mask);
-	__clear_bit(idx, (unsigned long *)&cpuc->intel_cp_status);
-}
-
-static void intel_pmu_disable_fixed(struct perf_event *event)
-{
->>>>>>> d903b6d0
 	struct hw_perf_event *hwc = &event->hw;
 	int idx = hwc->idx - INTEL_PMC_IDX_FIXED;
 	u64 ctrl_val, mask;
