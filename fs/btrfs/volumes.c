// SPDX-License-Identifier: GPL-2.0
/*
 * Copyright (C) 2007 Oracle.  All rights reserved.
 */

#include <linux/sched.h>
#include <linux/bio.h>
#include <linux/slab.h>
#include <linux/buffer_head.h>
#include <linux/blkdev.h>
#include <linux/ratelimit.h>
#include <linux/kthread.h>
#include <linux/raid/pq.h>
#include <linux/semaphore.h>
#include <linux/uuid.h>
#include <linux/list_sort.h>
#include "ctree.h"
#include "extent_map.h"
#include "disk-io.h"
#include "transaction.h"
#include "print-tree.h"
#include "volumes.h"
#include "raid56.h"
#include "async-thread.h"
#include "check-integrity.h"
#include "rcu-string.h"
#include "math.h"
#include "dev-replace.h"
#include "sysfs.h"

const struct btrfs_raid_attr btrfs_raid_array[BTRFS_NR_RAID_TYPES] = {
	[BTRFS_RAID_RAID10] = {
		.sub_stripes	= 2,
		.dev_stripes	= 1,
		.devs_max	= 0,	/* 0 == as many as possible */
		.devs_min	= 4,
		.tolerated_failures = 1,
		.devs_increment	= 2,
		.ncopies	= 2,
		.nparity        = 0,
		.raid_name	= "raid10",
		.bg_flag	= BTRFS_BLOCK_GROUP_RAID10,
		.mindev_error	= BTRFS_ERROR_DEV_RAID10_MIN_NOT_MET,
	},
	[BTRFS_RAID_RAID1] = {
		.sub_stripes	= 1,
		.dev_stripes	= 1,
		.devs_max	= 2,
		.devs_min	= 2,
		.tolerated_failures = 1,
		.devs_increment	= 2,
		.ncopies	= 2,
		.nparity        = 0,
		.raid_name	= "raid1",
		.bg_flag	= BTRFS_BLOCK_GROUP_RAID1,
		.mindev_error	= BTRFS_ERROR_DEV_RAID1_MIN_NOT_MET,
	},
	[BTRFS_RAID_DUP] = {
		.sub_stripes	= 1,
		.dev_stripes	= 2,
		.devs_max	= 1,
		.devs_min	= 1,
		.tolerated_failures = 0,
		.devs_increment	= 1,
		.ncopies	= 2,
		.nparity        = 0,
		.raid_name	= "dup",
		.bg_flag	= BTRFS_BLOCK_GROUP_DUP,
		.mindev_error	= 0,
	},
	[BTRFS_RAID_RAID0] = {
		.sub_stripes	= 1,
		.dev_stripes	= 1,
		.devs_max	= 0,
		.devs_min	= 2,
		.tolerated_failures = 0,
		.devs_increment	= 1,
		.ncopies	= 1,
		.nparity        = 0,
		.raid_name	= "raid0",
		.bg_flag	= BTRFS_BLOCK_GROUP_RAID0,
		.mindev_error	= 0,
	},
	[BTRFS_RAID_SINGLE] = {
		.sub_stripes	= 1,
		.dev_stripes	= 1,
		.devs_max	= 1,
		.devs_min	= 1,
		.tolerated_failures = 0,
		.devs_increment	= 1,
		.ncopies	= 1,
		.nparity        = 0,
		.raid_name	= "single",
		.bg_flag	= 0,
		.mindev_error	= 0,
	},
	[BTRFS_RAID_RAID5] = {
		.sub_stripes	= 1,
		.dev_stripes	= 1,
		.devs_max	= 0,
		.devs_min	= 2,
		.tolerated_failures = 1,
		.devs_increment	= 1,
		.ncopies	= 1,
		.nparity        = 1,
		.raid_name	= "raid5",
		.bg_flag	= BTRFS_BLOCK_GROUP_RAID5,
		.mindev_error	= BTRFS_ERROR_DEV_RAID5_MIN_NOT_MET,
	},
	[BTRFS_RAID_RAID6] = {
		.sub_stripes	= 1,
		.dev_stripes	= 1,
		.devs_max	= 0,
		.devs_min	= 3,
		.tolerated_failures = 2,
		.devs_increment	= 1,
		.ncopies	= 1,
		.nparity        = 2,
		.raid_name	= "raid6",
		.bg_flag	= BTRFS_BLOCK_GROUP_RAID6,
		.mindev_error	= BTRFS_ERROR_DEV_RAID6_MIN_NOT_MET,
	},
};

const char *get_raid_name(enum btrfs_raid_types type)
{
	if (type >= BTRFS_NR_RAID_TYPES)
		return NULL;

	return btrfs_raid_array[type].raid_name;
}

/*
 * Fill @buf with textual description of @bg_flags, no more than @size_buf
 * bytes including terminating null byte.
 */
void btrfs_describe_block_groups(u64 bg_flags, char *buf, u32 size_buf)
{
	int i;
	int ret;
	char *bp = buf;
	u64 flags = bg_flags;
	u32 size_bp = size_buf;

	if (!flags) {
		strcpy(bp, "NONE");
		return;
	}

#define DESCRIBE_FLAG(flag, desc)						\
	do {								\
		if (flags & (flag)) {					\
			ret = snprintf(bp, size_bp, "%s|", (desc));	\
			if (ret < 0 || ret >= size_bp)			\
				goto out_overflow;			\
			size_bp -= ret;					\
			bp += ret;					\
			flags &= ~(flag);				\
		}							\
	} while (0)

	DESCRIBE_FLAG(BTRFS_BLOCK_GROUP_DATA, "data");
	DESCRIBE_FLAG(BTRFS_BLOCK_GROUP_SYSTEM, "system");
	DESCRIBE_FLAG(BTRFS_BLOCK_GROUP_METADATA, "metadata");

	DESCRIBE_FLAG(BTRFS_AVAIL_ALLOC_BIT_SINGLE, "single");
	for (i = 0; i < BTRFS_NR_RAID_TYPES; i++)
		DESCRIBE_FLAG(btrfs_raid_array[i].bg_flag,
			      btrfs_raid_array[i].raid_name);
#undef DESCRIBE_FLAG

	if (flags) {
		ret = snprintf(bp, size_bp, "0x%llx|", flags);
		size_bp -= ret;
	}

	if (size_bp < size_buf)
		buf[size_buf - size_bp - 1] = '\0'; /* remove last | */

	/*
	 * The text is trimmed, it's up to the caller to provide sufficiently
	 * large buffer
	 */
out_overflow:;
}

static int init_first_rw_device(struct btrfs_trans_handle *trans,
				struct btrfs_fs_info *fs_info);
static int btrfs_relocate_sys_chunks(struct btrfs_fs_info *fs_info);
static void __btrfs_reset_dev_stats(struct btrfs_device *dev);
static void btrfs_dev_stat_print_on_error(struct btrfs_device *dev);
static void btrfs_dev_stat_print_on_load(struct btrfs_device *device);
static int __btrfs_map_block(struct btrfs_fs_info *fs_info,
			     enum btrfs_map_op op,
			     u64 logical, u64 *length,
			     struct btrfs_bio **bbio_ret,
			     int mirror_num, int need_raid_map);

/*
 * Device locking
 * ==============
 *
 * There are several mutexes that protect manipulation of devices and low-level
 * structures like chunks but not block groups, extents or files
 *
 * uuid_mutex (global lock)
 * ------------------------
 * protects the fs_uuids list that tracks all per-fs fs_devices, resulting from
 * the SCAN_DEV ioctl registration or from mount either implicitly (the first
 * device) or requested by the device= mount option
 *
 * the mutex can be very coarse and can cover long-running operations
 *
 * protects: updates to fs_devices counters like missing devices, rw devices,
 * seeding, structure cloning, opening/closing devices at mount/umount time
 *
 * global::fs_devs - add, remove, updates to the global list
 *
 * does not protect: manipulation of the fs_devices::devices list!
 *
 * btrfs_device::name - renames (write side), read is RCU
 *
 * fs_devices::device_list_mutex (per-fs, with RCU)
 * ------------------------------------------------
 * protects updates to fs_devices::devices, ie. adding and deleting
 *
 * simple list traversal with read-only actions can be done with RCU protection
 *
 * may be used to exclude some operations from running concurrently without any
 * modifications to the list (see write_all_supers)
 *
 * balance_mutex
 * -------------
 * protects balance structures (status, state) and context accessed from
 * several places (internally, ioctl)
 *
 * chunk_mutex
 * -----------
 * protects chunks, adding or removing during allocation, trim or when a new
 * device is added/removed
 *
 * cleaner_mutex
 * -------------
 * a big lock that is held by the cleaner thread and prevents running subvolume
 * cleaning together with relocation or delayed iputs
 *
 *
 * Lock nesting
 * ============
 *
 * uuid_mutex
 *   volume_mutex
 *     device_list_mutex
 *       chunk_mutex
 *     balance_mutex
 *
 *
 * Exclusive operations, BTRFS_FS_EXCL_OP
 * ======================================
 *
 * Maintains the exclusivity of the following operations that apply to the
 * whole filesystem and cannot run in parallel.
 *
 * - Balance (*)
 * - Device add
 * - Device remove
 * - Device replace (*)
 * - Resize
 *
 * The device operations (as above) can be in one of the following states:
 *
 * - Running state
 * - Paused state
 * - Completed state
 *
 * Only device operations marked with (*) can go into the Paused state for the
 * following reasons:
 *
 * - ioctl (only Balance can be Paused through ioctl)
 * - filesystem remounted as read-only
 * - filesystem unmounted and mounted as read-only
 * - system power-cycle and filesystem mounted as read-only
 * - filesystem or device errors leading to forced read-only
 *
 * BTRFS_FS_EXCL_OP flag is set and cleared using atomic operations.
 * During the course of Paused state, the BTRFS_FS_EXCL_OP remains set.
 * A device operation in Paused or Running state can be canceled or resumed
 * either by ioctl (Balance only) or when remounted as read-write.
 * BTRFS_FS_EXCL_OP flag is cleared when the device operation is canceled or
 * completed.
 */

DEFINE_MUTEX(uuid_mutex);
static LIST_HEAD(fs_uuids);
struct list_head *btrfs_get_fs_uuids(void)
{
	return &fs_uuids;
}

/*
 * alloc_fs_devices - allocate struct btrfs_fs_devices
 * @fsid:		if not NULL, copy the UUID to fs_devices::fsid
 * @metadata_fsid:	if not NULL, copy the UUID to fs_devices::metadata_fsid
 *
 * Return a pointer to a new struct btrfs_fs_devices on success, or ERR_PTR().
 * The returned struct is not linked onto any lists and can be destroyed with
 * kfree() right away.
 */
static struct btrfs_fs_devices *alloc_fs_devices(const u8 *fsid,
						 const u8 *metadata_fsid)
{
	struct btrfs_fs_devices *fs_devs;

	fs_devs = kzalloc(sizeof(*fs_devs), GFP_KERNEL);
	if (!fs_devs)
		return ERR_PTR(-ENOMEM);

	mutex_init(&fs_devs->device_list_mutex);

	INIT_LIST_HEAD(&fs_devs->devices);
	INIT_LIST_HEAD(&fs_devs->resized_devices);
	INIT_LIST_HEAD(&fs_devs->alloc_list);
	INIT_LIST_HEAD(&fs_devs->fs_list);
	if (fsid)
		memcpy(fs_devs->fsid, fsid, BTRFS_FSID_SIZE);

	if (metadata_fsid)
		memcpy(fs_devs->metadata_uuid, metadata_fsid, BTRFS_FSID_SIZE);
	else if (fsid)
		memcpy(fs_devs->metadata_uuid, fsid, BTRFS_FSID_SIZE);

	return fs_devs;
}

void btrfs_free_device(struct btrfs_device *device)
{
	rcu_string_free(device->name);
	bio_put(device->flush_bio);
	kfree(device);
}

static void free_fs_devices(struct btrfs_fs_devices *fs_devices)
{
	struct btrfs_device *device;
	WARN_ON(fs_devices->opened);
	while (!list_empty(&fs_devices->devices)) {
		device = list_entry(fs_devices->devices.next,
				    struct btrfs_device, dev_list);
		list_del(&device->dev_list);
		btrfs_free_device(device);
	}
	kfree(fs_devices);
}

static void btrfs_kobject_uevent(struct block_device *bdev,
				 enum kobject_action action)
{
	int ret;

	ret = kobject_uevent(&disk_to_dev(bdev->bd_disk)->kobj, action);
	if (ret)
		pr_warn("BTRFS: Sending event '%d' to kobject: '%s' (%p): failed\n",
			action,
			kobject_name(&disk_to_dev(bdev->bd_disk)->kobj),
			&disk_to_dev(bdev->bd_disk)->kobj);
}

void __exit btrfs_cleanup_fs_uuids(void)
{
	struct btrfs_fs_devices *fs_devices;

	while (!list_empty(&fs_uuids)) {
		fs_devices = list_entry(fs_uuids.next,
					struct btrfs_fs_devices, fs_list);
		list_del(&fs_devices->fs_list);
		free_fs_devices(fs_devices);
	}
}

/*
 * Returns a pointer to a new btrfs_device on success; ERR_PTR() on error.
 * Returned struct is not linked onto any lists and must be destroyed using
 * btrfs_free_device.
 */
static struct btrfs_device *__alloc_device(void)
{
	struct btrfs_device *dev;

	dev = kzalloc(sizeof(*dev), GFP_KERNEL);
	if (!dev)
		return ERR_PTR(-ENOMEM);

	/*
	 * Preallocate a bio that's always going to be used for flushing device
	 * barriers and matches the device lifespan
	 */
	dev->flush_bio = bio_alloc_bioset(GFP_KERNEL, 0, NULL);
	if (!dev->flush_bio) {
		kfree(dev);
		return ERR_PTR(-ENOMEM);
	}

	INIT_LIST_HEAD(&dev->dev_list);
	INIT_LIST_HEAD(&dev->dev_alloc_list);
	INIT_LIST_HEAD(&dev->resized_list);

	spin_lock_init(&dev->io_lock);

	atomic_set(&dev->reada_in_flight, 0);
	atomic_set(&dev->dev_stats_ccnt, 0);
	btrfs_device_data_ordered_init(dev);
	INIT_RADIX_TREE(&dev->reada_zones, GFP_NOFS & ~__GFP_DIRECT_RECLAIM);
	INIT_RADIX_TREE(&dev->reada_extents, GFP_NOFS & ~__GFP_DIRECT_RECLAIM);

	return dev;
}

static noinline struct btrfs_fs_devices *find_fsid(
		const u8 *fsid, const u8 *metadata_fsid)
{
	struct btrfs_fs_devices *fs_devices;

	ASSERT(fsid);

	if (metadata_fsid) {
		/*
		 * Handle scanned device having completed its fsid change but
		 * belonging to a fs_devices that was created by first scanning
		 * a device which didn't have its fsid/metadata_uuid changed
		 * at all and the CHANGING_FSID_V2 flag set.
		 */
		list_for_each_entry(fs_devices, &fs_uuids, fs_list) {
			if (fs_devices->fsid_change &&
			    memcmp(metadata_fsid, fs_devices->fsid,
				   BTRFS_FSID_SIZE) == 0 &&
			    memcmp(fs_devices->fsid, fs_devices->metadata_uuid,
				   BTRFS_FSID_SIZE) == 0) {
				return fs_devices;
			}
		}
		/*
		 * Handle scanned device having completed its fsid change but
		 * belonging to a fs_devices that was created by a device that
		 * has an outdated pair of fsid/metadata_uuid and
		 * CHANGING_FSID_V2 flag set.
		 */
		list_for_each_entry(fs_devices, &fs_uuids, fs_list) {
			if (fs_devices->fsid_change &&
			    memcmp(fs_devices->metadata_uuid,
				   fs_devices->fsid, BTRFS_FSID_SIZE) != 0 &&
			    memcmp(metadata_fsid, fs_devices->metadata_uuid,
				   BTRFS_FSID_SIZE) == 0) {
				return fs_devices;
			}
		}
	}

	/* Handle non-split brain cases */
	list_for_each_entry(fs_devices, &fs_uuids, fs_list) {
		if (metadata_fsid) {
			if (memcmp(fsid, fs_devices->fsid, BTRFS_FSID_SIZE) == 0
			    && memcmp(metadata_fsid, fs_devices->metadata_uuid,
				      BTRFS_FSID_SIZE) == 0)
				return fs_devices;
		} else {
			if (memcmp(fsid, fs_devices->fsid, BTRFS_FSID_SIZE) == 0)
				return fs_devices;
		}
	}
	return NULL;
}

static int
btrfs_get_bdev_and_sb(const char *device_path, fmode_t flags, void *holder,
		      int flush, struct block_device **bdev,
		      struct buffer_head **bh)
{
	int ret;

	*bdev = blkdev_get_by_path(device_path, flags, holder);

	if (IS_ERR(*bdev)) {
		ret = PTR_ERR(*bdev);
		goto error;
	}

	if (flush)
		filemap_write_and_wait((*bdev)->bd_inode->i_mapping);
	ret = set_blocksize(*bdev, BTRFS_BDEV_BLOCKSIZE);
	if (ret) {
		blkdev_put(*bdev, flags);
		goto error;
	}
	invalidate_bdev(*bdev);
	*bh = btrfs_read_dev_super(*bdev);
	if (IS_ERR(*bh)) {
		ret = PTR_ERR(*bh);
		blkdev_put(*bdev, flags);
		goto error;
	}

	return 0;

error:
	*bdev = NULL;
	*bh = NULL;
	return ret;
}

static void requeue_list(struct btrfs_pending_bios *pending_bios,
			struct bio *head, struct bio *tail)
{

	struct bio *old_head;

	old_head = pending_bios->head;
	pending_bios->head = head;
	if (pending_bios->tail)
		tail->bi_next = old_head;
	else
		pending_bios->tail = tail;
}

/*
 * we try to collect pending bios for a device so we don't get a large
 * number of procs sending bios down to the same device.  This greatly
 * improves the schedulers ability to collect and merge the bios.
 *
 * But, it also turns into a long list of bios to process and that is sure
 * to eventually make the worker thread block.  The solution here is to
 * make some progress and then put this work struct back at the end of
 * the list if the block device is congested.  This way, multiple devices
 * can make progress from a single worker thread.
 */
static noinline void run_scheduled_bios(struct btrfs_device *device)
{
	struct btrfs_fs_info *fs_info = device->fs_info;
	struct bio *pending;
	struct backing_dev_info *bdi;
	struct btrfs_pending_bios *pending_bios;
	struct bio *tail;
	struct bio *cur;
	int again = 0;
	unsigned long num_run;
	unsigned long batch_run = 0;
	unsigned long last_waited = 0;
	int force_reg = 0;
	int sync_pending = 0;
	struct blk_plug plug;

	/*
	 * this function runs all the bios we've collected for
	 * a particular device.  We don't want to wander off to
	 * another device without first sending all of these down.
	 * So, setup a plug here and finish it off before we return
	 */
	blk_start_plug(&plug);

	bdi = device->bdev->bd_bdi;

loop:
	spin_lock(&device->io_lock);

loop_lock:
	num_run = 0;

	/* take all the bios off the list at once and process them
	 * later on (without the lock held).  But, remember the
	 * tail and other pointers so the bios can be properly reinserted
	 * into the list if we hit congestion
	 */
	if (!force_reg && device->pending_sync_bios.head) {
		pending_bios = &device->pending_sync_bios;
		force_reg = 1;
	} else {
		pending_bios = &device->pending_bios;
		force_reg = 0;
	}

	pending = pending_bios->head;
	tail = pending_bios->tail;
	WARN_ON(pending && !tail);

	/*
	 * if pending was null this time around, no bios need processing
	 * at all and we can stop.  Otherwise it'll loop back up again
	 * and do an additional check so no bios are missed.
	 *
	 * device->running_pending is used to synchronize with the
	 * schedule_bio code.
	 */
	if (device->pending_sync_bios.head == NULL &&
	    device->pending_bios.head == NULL) {
		again = 0;
		device->running_pending = 0;
	} else {
		again = 1;
		device->running_pending = 1;
	}

	pending_bios->head = NULL;
	pending_bios->tail = NULL;

	spin_unlock(&device->io_lock);

	while (pending) {

		rmb();
		/* we want to work on both lists, but do more bios on the
		 * sync list than the regular list
		 */
		if ((num_run > 32 &&
		    pending_bios != &device->pending_sync_bios &&
		    device->pending_sync_bios.head) ||
		   (num_run > 64 && pending_bios == &device->pending_sync_bios &&
		    device->pending_bios.head)) {
			spin_lock(&device->io_lock);
			requeue_list(pending_bios, pending, tail);
			goto loop_lock;
		}

		cur = pending;
		pending = pending->bi_next;
		cur->bi_next = NULL;

		BUG_ON(atomic_read(&cur->__bi_cnt) == 0);

		/*
		 * if we're doing the sync list, record that our
		 * plug has some sync requests on it
		 *
		 * If we're doing the regular list and there are
		 * sync requests sitting around, unplug before
		 * we add more
		 */
		if (pending_bios == &device->pending_sync_bios) {
			sync_pending = 1;
		} else if (sync_pending) {
			blk_finish_plug(&plug);
			blk_start_plug(&plug);
			sync_pending = 0;
		}

		btrfsic_submit_bio(cur);
		num_run++;
		batch_run++;

		cond_resched();

		/*
		 * we made progress, there is more work to do and the bdi
		 * is now congested.  Back off and let other work structs
		 * run instead
		 */
		if (pending && bdi_write_congested(bdi) && batch_run > 8 &&
		    fs_info->fs_devices->open_devices > 1) {
			struct io_context *ioc;

			ioc = current->io_context;

			/*
			 * the main goal here is that we don't want to
			 * block if we're going to be able to submit
			 * more requests without blocking.
			 *
			 * This code does two great things, it pokes into
			 * the elevator code from a filesystem _and_
			 * it makes assumptions about how batching works.
			 */
			if (ioc && ioc->nr_batch_requests > 0 &&
			    time_before(jiffies, ioc->last_waited + HZ/50UL) &&
			    (last_waited == 0 ||
			     ioc->last_waited == last_waited)) {
				/*
				 * we want to go through our batch of
				 * requests and stop.  So, we copy out
				 * the ioc->last_waited time and test
				 * against it before looping
				 */
				last_waited = ioc->last_waited;
				cond_resched();
				continue;
			}
			spin_lock(&device->io_lock);
			requeue_list(pending_bios, pending, tail);
			device->running_pending = 1;

			spin_unlock(&device->io_lock);
			btrfs_queue_work(fs_info->submit_workers,
					 &device->work);
			goto done;
		}
	}

	cond_resched();
	if (again)
		goto loop;

	spin_lock(&device->io_lock);
	if (device->pending_bios.head || device->pending_sync_bios.head)
		goto loop_lock;
	spin_unlock(&device->io_lock);

done:
	blk_finish_plug(&plug);
}

static void pending_bios_fn(struct btrfs_work *work)
{
	struct btrfs_device *device;

	device = container_of(work, struct btrfs_device, work);
	run_scheduled_bios(device);
}

static bool device_path_matched(const char *path, struct btrfs_device *device)
{
	int found;

	rcu_read_lock();
	found = strcmp(rcu_str_deref(device->name), path);
	rcu_read_unlock();

<<<<<<< HEAD
	return found == 0;
=======
	if (!found)
		return true;
	return false;
>>>>>>> e0b6382e
}

/*
 *  Search and remove all stale (devices which are not mounted) devices.
 *  When both inputs are NULL, it will search and release all stale devices.
 *  path:	Optional. When provided will it release all unmounted devices
 *		matching this path only.
 *  skip_dev:	Optional. Will skip this device when searching for the stale
 *		devices.
<<<<<<< HEAD
 *  Return:	0 for success or if @path is NULL.
 * 		-EBUSY if @path is a mounted device.
 * 		-ENOENT if @path does not match any device in the list.
=======
 *  Return:	0 for success or if path is NULL.
 * 		-EBUSY if path is a mounted device.
 * 		-ENOENT if path does not match with any device in the list.
>>>>>>> e0b6382e
 */
static int btrfs_free_stale_devices(const char *path,
				     struct btrfs_device *skip_device)
{
	struct btrfs_fs_devices *fs_devices, *tmp_fs_devices;
	struct btrfs_device *device, *tmp_device;
<<<<<<< HEAD
	int ret = 0;

	if (path)
		ret = -ENOENT;

	list_for_each_entry_safe(fs_devices, tmp_fs_devices, &fs_uuids, fs_list) {
=======
	int ret;

	if (path)
		ret = -ENOENT;
	else
		ret = 0;

	list_for_each_entry_safe(fs_devices, tmp_fs_devices, &fs_uuids, fs_list) {

		mutex_lock(&fs_devices->device_list_mutex);
>>>>>>> e0b6382e

		mutex_lock(&fs_devices->device_list_mutex);
		list_for_each_entry_safe(device, tmp_device,
					 &fs_devices->devices, dev_list) {
<<<<<<< HEAD
=======

>>>>>>> e0b6382e
			if (skip_device && skip_device == device)
				continue;
			if (path && !device->name)
				continue;
			if (path && !device_path_matched(path, device))
				continue;
			if (fs_devices->opened) {
<<<<<<< HEAD
				/* for an already deleted device return 0 */
=======
				/* if already deleted a device return 0 */
>>>>>>> e0b6382e
				if (path && ret != 0)
					ret = -EBUSY;
				break;
			}

			/* delete the stale device */
			fs_devices->num_devices--;
			list_del(&device->dev_list);
			btrfs_free_device(device);

			ret = 0;
			if (fs_devices->num_devices == 0)
				break;
		}

		mutex_unlock(&fs_devices->device_list_mutex);

		if (fs_devices->num_devices == 0) {
			btrfs_sysfs_remove_fsid(fs_devices);
			list_del(&fs_devices->fs_list);
			free_fs_devices(fs_devices);
		}
	}

	return ret;
}

static int btrfs_open_one_device(struct btrfs_fs_devices *fs_devices,
			struct btrfs_device *device, fmode_t flags,
			void *holder)
{
	struct request_queue *q;
	struct block_device *bdev;
	struct buffer_head *bh;
	struct btrfs_super_block *disk_super;
	u64 devid;
	int ret;

	if (device->bdev)
		return -EINVAL;
	if (!device->name)
		return -EINVAL;

	ret = btrfs_get_bdev_and_sb(device->name->str, flags, holder, 1,
				    &bdev, &bh);
	if (ret)
		return ret;

	disk_super = (struct btrfs_super_block *)bh->b_data;
	devid = btrfs_stack_device_id(&disk_super->dev_item);
	if (devid != device->devid)
		goto error_brelse;

	if (memcmp(device->uuid, disk_super->dev_item.uuid, BTRFS_UUID_SIZE))
		goto error_brelse;

	device->generation = btrfs_super_generation(disk_super);

	if (btrfs_super_flags(disk_super) & BTRFS_SUPER_FLAG_SEEDING) {
		if (btrfs_super_incompat_flags(disk_super) &
		    BTRFS_FEATURE_INCOMPAT_METADATA_UUID) {
			pr_err(
		"BTRFS: Invalid seeding and uuid-changed device detected\n");
			goto error_brelse;
		}

		clear_bit(BTRFS_DEV_STATE_WRITEABLE, &device->dev_state);
		fs_devices->seeding = 1;
	} else {
		if (bdev_read_only(bdev))
			clear_bit(BTRFS_DEV_STATE_WRITEABLE, &device->dev_state);
		else
			set_bit(BTRFS_DEV_STATE_WRITEABLE, &device->dev_state);
	}

	q = bdev_get_queue(bdev);
	if (!blk_queue_nonrot(q))
		fs_devices->rotating = 1;

	device->bdev = bdev;
	clear_bit(BTRFS_DEV_STATE_IN_FS_METADATA, &device->dev_state);
	device->mode = flags;

	fs_devices->open_devices++;
	if (test_bit(BTRFS_DEV_STATE_WRITEABLE, &device->dev_state) &&
	    device->devid != BTRFS_DEV_REPLACE_DEVID) {
		fs_devices->rw_devices++;
		list_add_tail(&device->dev_alloc_list, &fs_devices->alloc_list);
	}
	brelse(bh);

	return 0;

error_brelse:
	brelse(bh);
	blkdev_put(bdev, flags);

	return -EINVAL;
}

/*
 * Handle scanned device having its CHANGING_FSID_V2 flag set and the fs_devices
 * being created with a disk that has already completed its fsid change.
 */
static struct btrfs_fs_devices *find_fsid_inprogress(
					struct btrfs_super_block *disk_super)
{
	struct btrfs_fs_devices *fs_devices;

	list_for_each_entry(fs_devices, &fs_uuids, fs_list) {
		if (memcmp(fs_devices->metadata_uuid, fs_devices->fsid,
			   BTRFS_FSID_SIZE) != 0 &&
		    memcmp(fs_devices->metadata_uuid, disk_super->fsid,
			   BTRFS_FSID_SIZE) == 0 && !fs_devices->fsid_change) {
			return fs_devices;
		}
	}

	return NULL;
}


static struct btrfs_fs_devices *find_fsid_changed(
					struct btrfs_super_block *disk_super)
{
	struct btrfs_fs_devices *fs_devices;

	/*
	 * Handles the case where scanned device is part of an fs that had
	 * multiple successful changes of FSID but curently device didn't
	 * observe it. Meaning our fsid will be different than theirs.
	 */
	list_for_each_entry(fs_devices, &fs_uuids, fs_list) {
		if (memcmp(fs_devices->metadata_uuid, fs_devices->fsid,
			   BTRFS_FSID_SIZE) != 0 &&
		    memcmp(fs_devices->metadata_uuid, disk_super->metadata_uuid,
			   BTRFS_FSID_SIZE) == 0 &&
		    memcmp(fs_devices->fsid, disk_super->fsid,
			   BTRFS_FSID_SIZE) != 0) {
			return fs_devices;
		}
	}

	return NULL;
}
/*
 * Add new device to list of registered devices
 *
 * Returns:
 * device pointer which was just added or updated when successful
 * error pointer when failed
 */
static noinline struct btrfs_device *device_list_add(const char *path,
			   struct btrfs_super_block *disk_super,
			   bool *new_device_added)
{
	struct btrfs_device *device;
	struct btrfs_fs_devices *fs_devices = NULL;
	struct rcu_string *name;
	u64 found_transid = btrfs_super_generation(disk_super);
	u64 devid = btrfs_stack_device_id(&disk_super->dev_item);
	bool has_metadata_uuid = (btrfs_super_incompat_flags(disk_super) &
		BTRFS_FEATURE_INCOMPAT_METADATA_UUID);
	bool fsid_change_in_progress = (btrfs_super_flags(disk_super) &
					BTRFS_SUPER_FLAG_CHANGING_FSID_V2);

	if (fsid_change_in_progress) {
		if (!has_metadata_uuid) {
			/*
			 * When we have an image which has CHANGING_FSID_V2 set
			 * it might belong to either a filesystem which has
			 * disks with completed fsid change or it might belong
			 * to fs with no UUID changes in effect, handle both.
			 */
			fs_devices = find_fsid_inprogress(disk_super);
			if (!fs_devices)
				fs_devices = find_fsid(disk_super->fsid, NULL);
		} else {
			fs_devices = find_fsid_changed(disk_super);
		}
	} else if (has_metadata_uuid) {
		fs_devices = find_fsid(disk_super->fsid,
				       disk_super->metadata_uuid);
	} else {
		fs_devices = find_fsid(disk_super->fsid, NULL);
	}


	if (!fs_devices) {
		if (has_metadata_uuid)
			fs_devices = alloc_fs_devices(disk_super->fsid,
						      disk_super->metadata_uuid);
		else
			fs_devices = alloc_fs_devices(disk_super->fsid, NULL);

		fs_devices->fsid_change = fsid_change_in_progress;

		if (IS_ERR(fs_devices))
			return ERR_CAST(fs_devices);

		mutex_lock(&fs_devices->device_list_mutex);
		list_add(&fs_devices->fs_list, &fs_uuids);

		device = NULL;
	} else {
		mutex_lock(&fs_devices->device_list_mutex);
		device = btrfs_find_device(fs_devices, devid,
				disk_super->dev_item.uuid, NULL, false);

		/*
		 * If this disk has been pulled into an fs devices created by
		 * a device which had the CHANGING_FSID_V2 flag then replace the
		 * metadata_uuid/fsid values of the fs_devices.
		 */
		if (has_metadata_uuid && fs_devices->fsid_change &&
		    found_transid > fs_devices->latest_generation) {
			memcpy(fs_devices->fsid, disk_super->fsid,
					BTRFS_FSID_SIZE);
			memcpy(fs_devices->metadata_uuid,
					disk_super->metadata_uuid, BTRFS_FSID_SIZE);

			fs_devices->fsid_change = false;
		}
	}

	if (!device) {
		if (fs_devices->opened) {
			mutex_unlock(&fs_devices->device_list_mutex);
			return ERR_PTR(-EBUSY);
		}

		device = btrfs_alloc_device(NULL, &devid,
					    disk_super->dev_item.uuid);
		if (IS_ERR(device)) {
			mutex_unlock(&fs_devices->device_list_mutex);
			/* we can safely leave the fs_devices entry around */
			return device;
		}

		name = rcu_string_strdup(path, GFP_NOFS);
		if (!name) {
			btrfs_free_device(device);
			mutex_unlock(&fs_devices->device_list_mutex);
			return ERR_PTR(-ENOMEM);
		}
		rcu_assign_pointer(device->name, name);

		list_add_rcu(&device->dev_list, &fs_devices->devices);
		fs_devices->num_devices++;

		device->fs_devices = fs_devices;
		*new_device_added = true;

		if (disk_super->label[0])
			pr_info("BTRFS: device label %s devid %llu transid %llu %s\n",
				disk_super->label, devid, found_transid, path);
		else
			pr_info("BTRFS: device fsid %pU devid %llu transid %llu %s\n",
				disk_super->fsid, devid, found_transid, path);

	} else if (!device->name || strcmp(device->name->str, path)) {
		/*
		 * When FS is already mounted.
		 * 1. If you are here and if the device->name is NULL that
		 *    means this device was missing at time of FS mount.
		 * 2. If you are here and if the device->name is different
		 *    from 'path' that means either
		 *      a. The same device disappeared and reappeared with
		 *         different name. or
		 *      b. The missing-disk-which-was-replaced, has
		 *         reappeared now.
		 *
		 * We must allow 1 and 2a above. But 2b would be a spurious
		 * and unintentional.
		 *
		 * Further in case of 1 and 2a above, the disk at 'path'
		 * would have missed some transaction when it was away and
		 * in case of 2a the stale bdev has to be updated as well.
		 * 2b must not be allowed at all time.
		 */

		/*
		 * For now, we do allow update to btrfs_fs_device through the
		 * btrfs dev scan cli after FS has been mounted.  We're still
		 * tracking a problem where systems fail mount by subvolume id
		 * when we reject replacement on a mounted FS.
		 */
		if (!fs_devices->opened && found_transid < device->generation) {
			/*
			 * That is if the FS is _not_ mounted and if you
			 * are here, that means there is more than one
			 * disk with same uuid and devid.We keep the one
			 * with larger generation number or the last-in if
			 * generation are equal.
			 */
			mutex_unlock(&fs_devices->device_list_mutex);
			return ERR_PTR(-EEXIST);
		}

		/*
		 * We are going to replace the device path for a given devid,
		 * make sure it's the same device if the device is mounted
		 */
		if (device->bdev) {
			struct block_device *path_bdev;

			path_bdev = lookup_bdev(path);
			if (IS_ERR(path_bdev)) {
				mutex_unlock(&fs_devices->device_list_mutex);
				return ERR_CAST(path_bdev);
			}

			if (device->bdev != path_bdev) {
				bdput(path_bdev);
				mutex_unlock(&fs_devices->device_list_mutex);
				btrfs_warn_in_rcu(device->fs_info,
			"duplicate device fsid:devid for %pU:%llu old:%s new:%s",
					disk_super->fsid, devid,
					rcu_str_deref(device->name), path);
				return ERR_PTR(-EEXIST);
			}
			bdput(path_bdev);
			btrfs_info_in_rcu(device->fs_info,
				"device fsid %pU devid %llu moved old:%s new:%s",
				disk_super->fsid, devid,
				rcu_str_deref(device->name), path);
		}

		name = rcu_string_strdup(path, GFP_NOFS);
		if (!name) {
			mutex_unlock(&fs_devices->device_list_mutex);
			return ERR_PTR(-ENOMEM);
		}
		rcu_string_free(device->name);
		rcu_assign_pointer(device->name, name);
		if (test_bit(BTRFS_DEV_STATE_MISSING, &device->dev_state)) {
			fs_devices->missing_devices--;
			clear_bit(BTRFS_DEV_STATE_MISSING, &device->dev_state);
		}
	}

	/*
	 * Unmount does not free the btrfs_device struct but would zero
	 * generation along with most of the other members. So just update
	 * it back. We need it to pick the disk with largest generation
	 * (as above).
	 */
	if (!fs_devices->opened) {
		device->generation = found_transid;
		fs_devices->latest_generation = max_t(u64, found_transid,
						fs_devices->latest_generation);
	}

	fs_devices->total_devices = btrfs_super_num_devices(disk_super);

	mutex_unlock(&fs_devices->device_list_mutex);
	return device;
}

static struct btrfs_fs_devices *clone_fs_devices(struct btrfs_fs_devices *orig)
{
	struct btrfs_fs_devices *fs_devices;
	struct btrfs_device *device;
	struct btrfs_device *orig_dev;

	fs_devices = alloc_fs_devices(orig->fsid, NULL);
	if (IS_ERR(fs_devices))
		return fs_devices;

	mutex_lock(&orig->device_list_mutex);
	fs_devices->total_devices = orig->total_devices;

	/* We have held the volume lock, it is safe to get the devices. */
	list_for_each_entry(orig_dev, &orig->devices, dev_list) {
		struct rcu_string *name;

		device = btrfs_alloc_device(NULL, &orig_dev->devid,
					    orig_dev->uuid);
		if (IS_ERR(device))
			goto error;

		/*
		 * This is ok to do without rcu read locked because we hold the
		 * uuid mutex so nothing we touch in here is going to disappear.
		 */
		if (orig_dev->name) {
			name = rcu_string_strdup(orig_dev->name->str,
					GFP_KERNEL);
			if (!name) {
				btrfs_free_device(device);
				goto error;
			}
			rcu_assign_pointer(device->name, name);
		}

		list_add(&device->dev_list, &fs_devices->devices);
		device->fs_devices = fs_devices;
		fs_devices->num_devices++;
	}
	mutex_unlock(&orig->device_list_mutex);
	return fs_devices;
error:
	mutex_unlock(&orig->device_list_mutex);
	free_fs_devices(fs_devices);
	return ERR_PTR(-ENOMEM);
}

/*
 * After we have read the system tree and know devids belonging to
 * this filesystem, remove the device which does not belong there.
 */
void btrfs_free_extra_devids(struct btrfs_fs_devices *fs_devices, int step)
{
	struct btrfs_device *device, *next;
	struct btrfs_device *latest_dev = NULL;
	struct btrfs_fs_devices *parent_fs_devices = fs_devices;

	mutex_lock(&parent_fs_devices->device_list_mutex);
again:
	/* This is the initialized path, it is safe to release the devices. */
	list_for_each_entry_safe(device, next, &fs_devices->devices, dev_list) {
		if (test_bit(BTRFS_DEV_STATE_IN_FS_METADATA,
							&device->dev_state)) {
			if (!test_bit(BTRFS_DEV_STATE_REPLACE_TGT,
			     &device->dev_state) &&
			     (!latest_dev ||
			      device->generation > latest_dev->generation)) {
				latest_dev = device;
			}
			continue;
		}

		if (device->devid == BTRFS_DEV_REPLACE_DEVID) {
			/*
			 * In the first step, keep the device which has
			 * the correct fsid and the devid that is used
			 * for the dev_replace procedure.
			 * In the second step, the dev_replace state is
			 * read from the device tree and it is known
			 * whether the procedure is really active or
			 * not, which means whether this device is
			 * used or whether it should be removed.
			 */
			if (step == 0 || test_bit(BTRFS_DEV_STATE_REPLACE_TGT,
						  &device->dev_state)) {
				continue;
			}
		}
		if (device->bdev) {
			blkdev_put(device->bdev, device->mode);
			device->bdev = NULL;
			fs_devices->open_devices--;
		}
		if (test_bit(BTRFS_DEV_STATE_WRITEABLE, &device->dev_state)) {
			list_del_init(&device->dev_alloc_list);
			clear_bit(BTRFS_DEV_STATE_WRITEABLE, &device->dev_state);
			if (!test_bit(BTRFS_DEV_STATE_REPLACE_TGT,
				      &device->dev_state))
				fs_devices->rw_devices--;
		}
		list_del_init(&device->dev_list);
		fs_devices->num_devices--;
		btrfs_free_device(device);
	}

	if (fs_devices->seed) {
		fs_devices = fs_devices->seed;
		goto again;
	}

	fs_devices->latest_bdev = latest_dev->bdev;
	mutex_unlock(&parent_fs_devices->device_list_mutex);
}

static void free_device_rcu(struct rcu_head *head)
{
	struct btrfs_device *device;

	device = container_of(head, struct btrfs_device, rcu);
	btrfs_free_device(device);
}

static void btrfs_close_bdev(struct btrfs_device *device)
{
	if (!device->bdev)
		return;

	if (test_bit(BTRFS_DEV_STATE_WRITEABLE, &device->dev_state)) {
		sync_blockdev(device->bdev);
		invalidate_bdev(device->bdev);
	}

	blkdev_put(device->bdev, device->mode);
}

static void btrfs_close_one_device(struct btrfs_device *device)
{
	struct btrfs_fs_devices *fs_devices = device->fs_devices;
	struct btrfs_device *new_device;
	struct rcu_string *name;

	if (device->bdev)
		fs_devices->open_devices--;

	if (test_bit(BTRFS_DEV_STATE_WRITEABLE, &device->dev_state) &&
	    device->devid != BTRFS_DEV_REPLACE_DEVID) {
		list_del_init(&device->dev_alloc_list);
		fs_devices->rw_devices--;
	}

	if (test_bit(BTRFS_DEV_STATE_MISSING, &device->dev_state))
		fs_devices->missing_devices--;

	btrfs_close_bdev(device);

	new_device = btrfs_alloc_device(NULL, &device->devid,
					device->uuid);
	BUG_ON(IS_ERR(new_device)); /* -ENOMEM */

	/* Safe because we are under uuid_mutex */
	if (device->name) {
		name = rcu_string_strdup(device->name->str, GFP_NOFS);
		BUG_ON(!name); /* -ENOMEM */
		rcu_assign_pointer(new_device->name, name);
	}

	list_replace_rcu(&device->dev_list, &new_device->dev_list);
	new_device->fs_devices = device->fs_devices;

	call_rcu(&device->rcu, free_device_rcu);
}

static int close_fs_devices(struct btrfs_fs_devices *fs_devices)
{
	struct btrfs_device *device, *tmp;

	if (--fs_devices->opened > 0)
		return 0;

	mutex_lock(&fs_devices->device_list_mutex);
	list_for_each_entry_safe(device, tmp, &fs_devices->devices, dev_list) {
		btrfs_close_one_device(device);
	}
	mutex_unlock(&fs_devices->device_list_mutex);

	WARN_ON(fs_devices->open_devices);
	WARN_ON(fs_devices->rw_devices);
	fs_devices->opened = 0;
	fs_devices->seeding = 0;

	return 0;
}

int btrfs_close_devices(struct btrfs_fs_devices *fs_devices)
{
	struct btrfs_fs_devices *seed_devices = NULL;
	int ret;

	mutex_lock(&uuid_mutex);
	ret = close_fs_devices(fs_devices);
	if (!fs_devices->opened) {
		seed_devices = fs_devices->seed;
		fs_devices->seed = NULL;
	}
	mutex_unlock(&uuid_mutex);

	while (seed_devices) {
		fs_devices = seed_devices;
		seed_devices = fs_devices->seed;
		close_fs_devices(fs_devices);
		free_fs_devices(fs_devices);
	}
	return ret;
}

static int open_fs_devices(struct btrfs_fs_devices *fs_devices,
				fmode_t flags, void *holder)
{
	struct btrfs_device *device;
	struct btrfs_device *latest_dev = NULL;
	int ret = 0;

	flags |= FMODE_EXCL;

	list_for_each_entry(device, &fs_devices->devices, dev_list) {
		/* Just open everything we can; ignore failures here */
		if (btrfs_open_one_device(fs_devices, device, flags, holder))
			continue;

		if (!latest_dev ||
		    device->generation > latest_dev->generation)
			latest_dev = device;
	}
	if (fs_devices->open_devices == 0) {
		ret = -EINVAL;
		goto out;
	}
	fs_devices->opened = 1;
	fs_devices->latest_bdev = latest_dev->bdev;
	fs_devices->total_rw_bytes = 0;
out:
	return ret;
}

static int devid_cmp(void *priv, struct list_head *a, struct list_head *b)
{
	struct btrfs_device *dev1, *dev2;

	dev1 = list_entry(a, struct btrfs_device, dev_list);
	dev2 = list_entry(b, struct btrfs_device, dev_list);

	if (dev1->devid < dev2->devid)
		return -1;
	else if (dev1->devid > dev2->devid)
		return 1;
	return 0;
}

int btrfs_open_devices(struct btrfs_fs_devices *fs_devices,
		       fmode_t flags, void *holder)
{
	int ret;

	lockdep_assert_held(&uuid_mutex);

	mutex_lock(&fs_devices->device_list_mutex);
	if (fs_devices->opened) {
		fs_devices->opened++;
		ret = 0;
	} else {
		list_sort(NULL, &fs_devices->devices, devid_cmp);
		ret = open_fs_devices(fs_devices, flags, holder);
	}
	mutex_unlock(&fs_devices->device_list_mutex);

	return ret;
}

static void btrfs_release_disk_super(struct page *page)
{
	kunmap(page);
	put_page(page);
}

static int btrfs_read_disk_super(struct block_device *bdev, u64 bytenr,
				 struct page **page,
				 struct btrfs_super_block **disk_super)
{
	void *p;
	pgoff_t index;

	/* make sure our super fits in the device */
	if (bytenr + PAGE_SIZE >= i_size_read(bdev->bd_inode))
		return 1;

	/* make sure our super fits in the page */
	if (sizeof(**disk_super) > PAGE_SIZE)
		return 1;

	/* make sure our super doesn't straddle pages on disk */
	index = bytenr >> PAGE_SHIFT;
	if ((bytenr + sizeof(**disk_super) - 1) >> PAGE_SHIFT != index)
		return 1;

	/* pull in the page with our super */
	*page = read_cache_page_gfp(bdev->bd_inode->i_mapping,
				   index, GFP_KERNEL);

	if (IS_ERR_OR_NULL(*page))
		return 1;

	p = kmap(*page);

	/* align our pointer to the offset of the super block */
	*disk_super = p + offset_in_page(bytenr);

	if (btrfs_super_bytenr(*disk_super) != bytenr ||
	    btrfs_super_magic(*disk_super) != BTRFS_MAGIC) {
		btrfs_release_disk_super(*page);
		return 1;
	}

	if ((*disk_super)->label[0] &&
		(*disk_super)->label[BTRFS_LABEL_SIZE - 1])
		(*disk_super)->label[BTRFS_LABEL_SIZE - 1] = '\0';

	return 0;
}

int btrfs_forget_devices(const char *path)
{
	int ret;

	mutex_lock(&uuid_mutex);
	ret = btrfs_free_stale_devices(strlen(path) ? path : NULL, NULL);
	mutex_unlock(&uuid_mutex);

	return ret;
}

/*
 * Look for a btrfs signature on a device. This may be called out of the mount path
 * and we are not allowed to call set_blocksize during the scan. The superblock
 * is read via pagecache
 */
struct btrfs_device *btrfs_scan_one_device(const char *path, fmode_t flags,
					   void *holder)
{
	struct btrfs_super_block *disk_super;
	bool new_device_added = false;
	struct btrfs_device *device = NULL;
	struct block_device *bdev;
	struct page *page;
	u64 bytenr;

	lockdep_assert_held(&uuid_mutex);

	/*
	 * we would like to check all the supers, but that would make
	 * a btrfs mount succeed after a mkfs from a different FS.
	 * So, we need to add a special mount option to scan for
	 * later supers, using BTRFS_SUPER_MIRROR_MAX instead
	 */
	bytenr = btrfs_sb_offset(0);
	flags |= FMODE_EXCL;

	bdev = blkdev_get_by_path(path, flags, holder);
	if (IS_ERR(bdev))
		return ERR_CAST(bdev);

	if (btrfs_read_disk_super(bdev, bytenr, &page, &disk_super)) {
		device = ERR_PTR(-EINVAL);
		goto error_bdev_put;
	}

	device = device_list_add(path, disk_super, &new_device_added);
	if (!IS_ERR(device)) {
		if (new_device_added)
			btrfs_free_stale_devices(path, device);
	}

	btrfs_release_disk_super(page);

error_bdev_put:
	blkdev_put(bdev, flags);

	return device;
}

static int contains_pending_extent(struct btrfs_transaction *transaction,
				   struct btrfs_device *device,
				   u64 *start, u64 len)
{
	struct btrfs_fs_info *fs_info = device->fs_info;
	struct extent_map *em;
	struct list_head *search_list = &fs_info->pinned_chunks;
	int ret = 0;
	u64 physical_start = *start;

	if (transaction)
		search_list = &transaction->pending_chunks;
again:
	list_for_each_entry(em, search_list, list) {
		struct map_lookup *map;
		int i;

		map = em->map_lookup;
		for (i = 0; i < map->num_stripes; i++) {
			u64 end;

			if (map->stripes[i].dev != device)
				continue;
			if (map->stripes[i].physical >= physical_start + len ||
			    map->stripes[i].physical + em->orig_block_len <=
			    physical_start)
				continue;
			/*
			 * Make sure that while processing the pinned list we do
			 * not override our *start with a lower value, because
			 * we can have pinned chunks that fall within this
			 * device hole and that have lower physical addresses
			 * than the pending chunks we processed before. If we
			 * do not take this special care we can end up getting
			 * 2 pending chunks that start at the same physical
			 * device offsets because the end offset of a pinned
			 * chunk can be equal to the start offset of some
			 * pending chunk.
			 */
			end = map->stripes[i].physical + em->orig_block_len;
			if (end > *start) {
				*start = end;
				ret = 1;
			}
		}
	}
	if (search_list != &fs_info->pinned_chunks) {
		search_list = &fs_info->pinned_chunks;
		goto again;
	}

	return ret;
}


/*
 * find_free_dev_extent_start - find free space in the specified device
 * @device:	  the device which we search the free space in
 * @num_bytes:	  the size of the free space that we need
 * @search_start: the position from which to begin the search
 * @start:	  store the start of the free space.
 * @len:	  the size of the free space. that we find, or the size
 *		  of the max free space if we don't find suitable free space
 *
 * this uses a pretty simple search, the expectation is that it is
 * called very infrequently and that a given device has a small number
 * of extents
 *
 * @start is used to store the start of the free space if we find. But if we
 * don't find suitable free space, it will be used to store the start position
 * of the max free space.
 *
 * @len is used to store the size of the free space that we find.
 * But if we don't find suitable free space, it is used to store the size of
 * the max free space.
 */
int find_free_dev_extent_start(struct btrfs_transaction *transaction,
			       struct btrfs_device *device, u64 num_bytes,
			       u64 search_start, u64 *start, u64 *len)
{
	struct btrfs_fs_info *fs_info = device->fs_info;
	struct btrfs_root *root = fs_info->dev_root;
	struct btrfs_key key;
	struct btrfs_dev_extent *dev_extent;
	struct btrfs_path *path;
	u64 hole_size;
	u64 max_hole_start;
	u64 max_hole_size;
	u64 extent_end;
	u64 search_end = device->total_bytes;
	int ret;
	int slot;
	struct extent_buffer *l;

	/*
	 * We don't want to overwrite the superblock on the drive nor any area
	 * used by the boot loader (grub for example), so we make sure to start
	 * at an offset of at least 1MB.
	 */
	search_start = max_t(u64, search_start, SZ_1M);

	path = btrfs_alloc_path();
	if (!path)
		return -ENOMEM;

	max_hole_start = search_start;
	max_hole_size = 0;

again:
	if (search_start >= search_end ||
		test_bit(BTRFS_DEV_STATE_REPLACE_TGT, &device->dev_state)) {
		ret = -ENOSPC;
		goto out;
	}

	path->reada = READA_FORWARD;
	path->search_commit_root = 1;
	path->skip_locking = 1;

	key.objectid = device->devid;
	key.offset = search_start;
	key.type = BTRFS_DEV_EXTENT_KEY;

	ret = btrfs_search_slot(NULL, root, &key, path, 0, 0);
	if (ret < 0)
		goto out;
	if (ret > 0) {
		ret = btrfs_previous_item(root, path, key.objectid, key.type);
		if (ret < 0)
			goto out;
	}

	while (1) {
		l = path->nodes[0];
		slot = path->slots[0];
		if (slot >= btrfs_header_nritems(l)) {
			ret = btrfs_next_leaf(root, path);
			if (ret == 0)
				continue;
			if (ret < 0)
				goto out;

			break;
		}
		btrfs_item_key_to_cpu(l, &key, slot);

		if (key.objectid < device->devid)
			goto next;

		if (key.objectid > device->devid)
			break;

		if (key.type != BTRFS_DEV_EXTENT_KEY)
			goto next;

		if (key.offset > search_start) {
			hole_size = key.offset - search_start;

			/*
			 * Have to check before we set max_hole_start, otherwise
			 * we could end up sending back this offset anyway.
			 */
			if (contains_pending_extent(transaction, device,
						    &search_start,
						    hole_size)) {
				if (key.offset >= search_start) {
					hole_size = key.offset - search_start;
				} else {
					WARN_ON_ONCE(1);
					hole_size = 0;
				}
			}

			if (hole_size > max_hole_size) {
				max_hole_start = search_start;
				max_hole_size = hole_size;
			}

			/*
			 * If this free space is greater than which we need,
			 * it must be the max free space that we have found
			 * until now, so max_hole_start must point to the start
			 * of this free space and the length of this free space
			 * is stored in max_hole_size. Thus, we return
			 * max_hole_start and max_hole_size and go back to the
			 * caller.
			 */
			if (hole_size >= num_bytes) {
				ret = 0;
				goto out;
			}
		}

		dev_extent = btrfs_item_ptr(l, slot, struct btrfs_dev_extent);
		extent_end = key.offset + btrfs_dev_extent_length(l,
								  dev_extent);
		if (extent_end > search_start)
			search_start = extent_end;
next:
		path->slots[0]++;
		cond_resched();
	}

	/*
	 * At this point, search_start should be the end of
	 * allocated dev extents, and when shrinking the device,
	 * search_end may be smaller than search_start.
	 */
	if (search_end > search_start) {
		hole_size = search_end - search_start;

		if (contains_pending_extent(transaction, device, &search_start,
					    hole_size)) {
			btrfs_release_path(path);
			goto again;
		}

		if (hole_size > max_hole_size) {
			max_hole_start = search_start;
			max_hole_size = hole_size;
		}
	}

	/* See above. */
	if (max_hole_size < num_bytes)
		ret = -ENOSPC;
	else
		ret = 0;

out:
	btrfs_free_path(path);
	*start = max_hole_start;
	if (len)
		*len = max_hole_size;
	return ret;
}

int find_free_dev_extent(struct btrfs_trans_handle *trans,
			 struct btrfs_device *device, u64 num_bytes,
			 u64 *start, u64 *len)
{
	/* FIXME use last free of some kind */
	return find_free_dev_extent_start(trans->transaction, device,
					  num_bytes, 0, start, len);
}

static int btrfs_free_dev_extent(struct btrfs_trans_handle *trans,
			  struct btrfs_device *device,
			  u64 start, u64 *dev_extent_len)
{
	struct btrfs_fs_info *fs_info = device->fs_info;
	struct btrfs_root *root = fs_info->dev_root;
	int ret;
	struct btrfs_path *path;
	struct btrfs_key key;
	struct btrfs_key found_key;
	struct extent_buffer *leaf = NULL;
	struct btrfs_dev_extent *extent = NULL;

	path = btrfs_alloc_path();
	if (!path)
		return -ENOMEM;

	key.objectid = device->devid;
	key.offset = start;
	key.type = BTRFS_DEV_EXTENT_KEY;
again:
	ret = btrfs_search_slot(trans, root, &key, path, -1, 1);
	if (ret > 0) {
		ret = btrfs_previous_item(root, path, key.objectid,
					  BTRFS_DEV_EXTENT_KEY);
		if (ret)
			goto out;
		leaf = path->nodes[0];
		btrfs_item_key_to_cpu(leaf, &found_key, path->slots[0]);
		extent = btrfs_item_ptr(leaf, path->slots[0],
					struct btrfs_dev_extent);
		BUG_ON(found_key.offset > start || found_key.offset +
		       btrfs_dev_extent_length(leaf, extent) < start);
		key = found_key;
		btrfs_release_path(path);
		goto again;
	} else if (ret == 0) {
		leaf = path->nodes[0];
		extent = btrfs_item_ptr(leaf, path->slots[0],
					struct btrfs_dev_extent);
	} else {
		btrfs_handle_fs_error(fs_info, ret, "Slot search failed");
		goto out;
	}

	*dev_extent_len = btrfs_dev_extent_length(leaf, extent);

	ret = btrfs_del_item(trans, root, path);
	if (ret) {
		btrfs_handle_fs_error(fs_info, ret,
				      "Failed to remove dev extent item");
	} else {
		set_bit(BTRFS_TRANS_HAVE_FREE_BGS, &trans->transaction->flags);
	}
out:
	btrfs_free_path(path);
	return ret;
}

static int btrfs_alloc_dev_extent(struct btrfs_trans_handle *trans,
				  struct btrfs_device *device,
				  u64 chunk_offset, u64 start, u64 num_bytes)
{
	int ret;
	struct btrfs_path *path;
	struct btrfs_fs_info *fs_info = device->fs_info;
	struct btrfs_root *root = fs_info->dev_root;
	struct btrfs_dev_extent *extent;
	struct extent_buffer *leaf;
	struct btrfs_key key;

	WARN_ON(!test_bit(BTRFS_DEV_STATE_IN_FS_METADATA, &device->dev_state));
	WARN_ON(test_bit(BTRFS_DEV_STATE_REPLACE_TGT, &device->dev_state));
	path = btrfs_alloc_path();
	if (!path)
		return -ENOMEM;

	key.objectid = device->devid;
	key.offset = start;
	key.type = BTRFS_DEV_EXTENT_KEY;
	ret = btrfs_insert_empty_item(trans, root, path, &key,
				      sizeof(*extent));
	if (ret)
		goto out;

	leaf = path->nodes[0];
	extent = btrfs_item_ptr(leaf, path->slots[0],
				struct btrfs_dev_extent);
	btrfs_set_dev_extent_chunk_tree(leaf, extent,
					BTRFS_CHUNK_TREE_OBJECTID);
	btrfs_set_dev_extent_chunk_objectid(leaf, extent,
					    BTRFS_FIRST_CHUNK_TREE_OBJECTID);
	btrfs_set_dev_extent_chunk_offset(leaf, extent, chunk_offset);

	btrfs_set_dev_extent_length(leaf, extent, num_bytes);
	btrfs_mark_buffer_dirty(leaf);
out:
	btrfs_free_path(path);
	return ret;
}

static u64 find_next_chunk(struct btrfs_fs_info *fs_info)
{
	struct extent_map_tree *em_tree;
	struct extent_map *em;
	struct rb_node *n;
	u64 ret = 0;

	em_tree = &fs_info->mapping_tree.map_tree;
	read_lock(&em_tree->lock);
	n = rb_last(&em_tree->map.rb_root);
	if (n) {
		em = rb_entry(n, struct extent_map, rb_node);
		ret = em->start + em->len;
	}
	read_unlock(&em_tree->lock);

	return ret;
}

static noinline int find_next_devid(struct btrfs_fs_info *fs_info,
				    u64 *devid_ret)
{
	int ret;
	struct btrfs_key key;
	struct btrfs_key found_key;
	struct btrfs_path *path;

	path = btrfs_alloc_path();
	if (!path)
		return -ENOMEM;

	key.objectid = BTRFS_DEV_ITEMS_OBJECTID;
	key.type = BTRFS_DEV_ITEM_KEY;
	key.offset = (u64)-1;

	ret = btrfs_search_slot(NULL, fs_info->chunk_root, &key, path, 0, 0);
	if (ret < 0)
		goto error;

	BUG_ON(ret == 0); /* Corruption */

	ret = btrfs_previous_item(fs_info->chunk_root, path,
				  BTRFS_DEV_ITEMS_OBJECTID,
				  BTRFS_DEV_ITEM_KEY);
	if (ret) {
		*devid_ret = 1;
	} else {
		btrfs_item_key_to_cpu(path->nodes[0], &found_key,
				      path->slots[0]);
		*devid_ret = found_key.offset + 1;
	}
	ret = 0;
error:
	btrfs_free_path(path);
	return ret;
}

/*
 * the device information is stored in the chunk root
 * the btrfs_device struct should be fully filled in
 */
static int btrfs_add_dev_item(struct btrfs_trans_handle *trans,
			    struct btrfs_device *device)
{
	int ret;
	struct btrfs_path *path;
	struct btrfs_dev_item *dev_item;
	struct extent_buffer *leaf;
	struct btrfs_key key;
	unsigned long ptr;

	path = btrfs_alloc_path();
	if (!path)
		return -ENOMEM;

	key.objectid = BTRFS_DEV_ITEMS_OBJECTID;
	key.type = BTRFS_DEV_ITEM_KEY;
	key.offset = device->devid;

	ret = btrfs_insert_empty_item(trans, trans->fs_info->chunk_root, path,
				      &key, sizeof(*dev_item));
	if (ret)
		goto out;

	leaf = path->nodes[0];
	dev_item = btrfs_item_ptr(leaf, path->slots[0], struct btrfs_dev_item);

	btrfs_set_device_id(leaf, dev_item, device->devid);
	btrfs_set_device_generation(leaf, dev_item, 0);
	btrfs_set_device_type(leaf, dev_item, device->type);
	btrfs_set_device_io_align(leaf, dev_item, device->io_align);
	btrfs_set_device_io_width(leaf, dev_item, device->io_width);
	btrfs_set_device_sector_size(leaf, dev_item, device->sector_size);
	btrfs_set_device_total_bytes(leaf, dev_item,
				     btrfs_device_get_disk_total_bytes(device));
	btrfs_set_device_bytes_used(leaf, dev_item,
				    btrfs_device_get_bytes_used(device));
	btrfs_set_device_group(leaf, dev_item, 0);
	btrfs_set_device_seek_speed(leaf, dev_item, 0);
	btrfs_set_device_bandwidth(leaf, dev_item, 0);
	btrfs_set_device_start_offset(leaf, dev_item, 0);

	ptr = btrfs_device_uuid(dev_item);
	write_extent_buffer(leaf, device->uuid, ptr, BTRFS_UUID_SIZE);
	ptr = btrfs_device_fsid(dev_item);
	write_extent_buffer(leaf, trans->fs_info->fs_devices->metadata_uuid,
			    ptr, BTRFS_FSID_SIZE);
	btrfs_mark_buffer_dirty(leaf);

	ret = 0;
out:
	btrfs_free_path(path);
	return ret;
}

/*
 * Function to update ctime/mtime for a given device path.
 * Mainly used for ctime/mtime based probe like libblkid.
 */
static void update_dev_time(const char *path_name)
{
	struct file *filp;

	filp = filp_open(path_name, O_RDWR, 0);
	if (IS_ERR(filp))
		return;
	file_update_time(filp);
	filp_close(filp, NULL);
}

static int btrfs_rm_dev_item(struct btrfs_fs_info *fs_info,
			     struct btrfs_device *device)
{
	struct btrfs_root *root = fs_info->chunk_root;
	int ret;
	struct btrfs_path *path;
	struct btrfs_key key;
	struct btrfs_trans_handle *trans;

	path = btrfs_alloc_path();
	if (!path)
		return -ENOMEM;

	trans = btrfs_start_transaction(root, 0);
	if (IS_ERR(trans)) {
		btrfs_free_path(path);
		return PTR_ERR(trans);
	}
	key.objectid = BTRFS_DEV_ITEMS_OBJECTID;
	key.type = BTRFS_DEV_ITEM_KEY;
	key.offset = device->devid;

	ret = btrfs_search_slot(trans, root, &key, path, -1, 1);
	if (ret) {
		if (ret > 0)
			ret = -ENOENT;
		btrfs_abort_transaction(trans, ret);
		btrfs_end_transaction(trans);
		goto out;
	}

	ret = btrfs_del_item(trans, root, path);
	if (ret) {
		btrfs_abort_transaction(trans, ret);
		btrfs_end_transaction(trans);
	}

out:
	btrfs_free_path(path);
	if (!ret)
		ret = btrfs_commit_transaction(trans);
	return ret;
}

/*
 * Verify that @num_devices satisfies the RAID profile constraints in the whole
 * filesystem. It's up to the caller to adjust that number regarding eg. device
 * replace.
 */
static int btrfs_check_raid_min_devices(struct btrfs_fs_info *fs_info,
		u64 num_devices)
{
	u64 all_avail;
	unsigned seq;
	int i;

	do {
		seq = read_seqbegin(&fs_info->profiles_lock);

		all_avail = fs_info->avail_data_alloc_bits |
			    fs_info->avail_system_alloc_bits |
			    fs_info->avail_metadata_alloc_bits;
	} while (read_seqretry(&fs_info->profiles_lock, seq));

	for (i = 0; i < BTRFS_NR_RAID_TYPES; i++) {
		if (!(all_avail & btrfs_raid_array[i].bg_flag))
			continue;

		if (num_devices < btrfs_raid_array[i].devs_min) {
			int ret = btrfs_raid_array[i].mindev_error;

			if (ret)
				return ret;
		}
	}

	return 0;
}

static struct btrfs_device * btrfs_find_next_active_device(
		struct btrfs_fs_devices *fs_devs, struct btrfs_device *device)
{
	struct btrfs_device *next_device;

	list_for_each_entry(next_device, &fs_devs->devices, dev_list) {
		if (next_device != device &&
		    !test_bit(BTRFS_DEV_STATE_MISSING, &next_device->dev_state)
		    && next_device->bdev)
			return next_device;
	}

	return NULL;
}

/*
 * Helper function to check if the given device is part of s_bdev / latest_bdev
 * and replace it with the provided or the next active device, in the context
 * where this function called, there should be always be another device (or
 * this_dev) which is active.
 */
void btrfs_assign_next_active_device(struct btrfs_device *device,
				     struct btrfs_device *this_dev)
{
	struct btrfs_fs_info *fs_info = device->fs_info;
	struct btrfs_device *next_device;

	if (this_dev)
		next_device = this_dev;
	else
		next_device = btrfs_find_next_active_device(fs_info->fs_devices,
								device);
	ASSERT(next_device);

	if (fs_info->sb->s_bdev &&
			(fs_info->sb->s_bdev == device->bdev))
		fs_info->sb->s_bdev = next_device->bdev;

	if (fs_info->fs_devices->latest_bdev == device->bdev)
		fs_info->fs_devices->latest_bdev = next_device->bdev;
}

/*
 * Return btrfs_fs_devices::num_devices excluding the device that's being
 * currently replaced.
 */
static u64 btrfs_num_devices(struct btrfs_fs_info *fs_info)
{
	u64 num_devices = fs_info->fs_devices->num_devices;

	down_read(&fs_info->dev_replace.rwsem);
	if (btrfs_dev_replace_is_ongoing(&fs_info->dev_replace)) {
		ASSERT(num_devices > 1);
		num_devices--;
	}
	up_read(&fs_info->dev_replace.rwsem);

	return num_devices;
}

int btrfs_rm_device(struct btrfs_fs_info *fs_info, const char *device_path,
		u64 devid)
{
	struct btrfs_device *device;
	struct btrfs_fs_devices *cur_devices;
	struct btrfs_fs_devices *fs_devices = fs_info->fs_devices;
	u64 num_devices;
	int ret = 0;

	mutex_lock(&uuid_mutex);

	num_devices = btrfs_num_devices(fs_info);

	ret = btrfs_check_raid_min_devices(fs_info, num_devices - 1);
	if (ret)
		goto out;

	device = btrfs_find_device_by_devspec(fs_info, devid, device_path);

	if (IS_ERR(device)) {
		if (PTR_ERR(device) == -ENOENT &&
		    strcmp(device_path, "missing") == 0)
			ret = BTRFS_ERROR_DEV_MISSING_NOT_FOUND;
		else
			ret = PTR_ERR(device);
		goto out;
	}

	if (btrfs_pinned_by_swapfile(fs_info, device)) {
		btrfs_warn_in_rcu(fs_info,
		  "cannot remove device %s (devid %llu) due to active swapfile",
				  rcu_str_deref(device->name), device->devid);
		ret = -ETXTBSY;
		goto out;
	}

	if (test_bit(BTRFS_DEV_STATE_REPLACE_TGT, &device->dev_state)) {
		ret = BTRFS_ERROR_DEV_TGT_REPLACE;
		goto out;
	}

	if (test_bit(BTRFS_DEV_STATE_WRITEABLE, &device->dev_state) &&
	    fs_info->fs_devices->rw_devices == 1) {
		ret = BTRFS_ERROR_DEV_ONLY_WRITABLE;
		goto out;
	}

	if (test_bit(BTRFS_DEV_STATE_WRITEABLE, &device->dev_state)) {
		mutex_lock(&fs_info->chunk_mutex);
		list_del_init(&device->dev_alloc_list);
		device->fs_devices->rw_devices--;
		mutex_unlock(&fs_info->chunk_mutex);
	}

	mutex_unlock(&uuid_mutex);
	ret = btrfs_shrink_device(device, 0);
	mutex_lock(&uuid_mutex);
	if (ret)
		goto error_undo;

	/*
	 * TODO: the superblock still includes this device in its num_devices
	 * counter although write_all_supers() is not locked out. This
	 * could give a filesystem state which requires a degraded mount.
	 */
	ret = btrfs_rm_dev_item(fs_info, device);
	if (ret)
		goto error_undo;

	clear_bit(BTRFS_DEV_STATE_IN_FS_METADATA, &device->dev_state);
	btrfs_scrub_cancel_dev(fs_info, device);

	/*
	 * the device list mutex makes sure that we don't change
	 * the device list while someone else is writing out all
	 * the device supers. Whoever is writing all supers, should
	 * lock the device list mutex before getting the number of
	 * devices in the super block (super_copy). Conversely,
	 * whoever updates the number of devices in the super block
	 * (super_copy) should hold the device list mutex.
	 */

	/*
	 * In normal cases the cur_devices == fs_devices. But in case
	 * of deleting a seed device, the cur_devices should point to
	 * its own fs_devices listed under the fs_devices->seed.
	 */
	cur_devices = device->fs_devices;
	mutex_lock(&fs_devices->device_list_mutex);
	list_del_rcu(&device->dev_list);

	cur_devices->num_devices--;
	cur_devices->total_devices--;
	/* Update total_devices of the parent fs_devices if it's seed */
	if (cur_devices != fs_devices)
		fs_devices->total_devices--;

	if (test_bit(BTRFS_DEV_STATE_MISSING, &device->dev_state))
		cur_devices->missing_devices--;

	btrfs_assign_next_active_device(device, NULL);

	if (device->bdev) {
		cur_devices->open_devices--;
		/* remove sysfs entry */
		btrfs_sysfs_rm_device_link(fs_devices, device);
	}

	num_devices = btrfs_super_num_devices(fs_info->super_copy) - 1;
	btrfs_set_super_num_devices(fs_info->super_copy, num_devices);
	mutex_unlock(&fs_devices->device_list_mutex);

	/*
	 * at this point, the device is zero sized and detached from
	 * the devices list.  All that's left is to zero out the old
	 * supers and free the device.
	 */
	if (test_bit(BTRFS_DEV_STATE_WRITEABLE, &device->dev_state))
		btrfs_scratch_superblocks(device->bdev, device->name->str);

	btrfs_close_bdev(device);
	call_rcu(&device->rcu, free_device_rcu);

	if (cur_devices->open_devices == 0) {
		while (fs_devices) {
			if (fs_devices->seed == cur_devices) {
				fs_devices->seed = cur_devices->seed;
				break;
			}
			fs_devices = fs_devices->seed;
		}
		cur_devices->seed = NULL;
		close_fs_devices(cur_devices);
		free_fs_devices(cur_devices);
	}

out:
	mutex_unlock(&uuid_mutex);
	return ret;

error_undo:
	if (test_bit(BTRFS_DEV_STATE_WRITEABLE, &device->dev_state)) {
		mutex_lock(&fs_info->chunk_mutex);
		list_add(&device->dev_alloc_list,
			 &fs_devices->alloc_list);
		device->fs_devices->rw_devices++;
		mutex_unlock(&fs_info->chunk_mutex);
	}
	goto out;
}

void btrfs_rm_dev_replace_remove_srcdev(struct btrfs_device *srcdev)
{
	struct btrfs_fs_devices *fs_devices;

	lockdep_assert_held(&srcdev->fs_info->fs_devices->device_list_mutex);

	/*
	 * in case of fs with no seed, srcdev->fs_devices will point
	 * to fs_devices of fs_info. However when the dev being replaced is
	 * a seed dev it will point to the seed's local fs_devices. In short
	 * srcdev will have its correct fs_devices in both the cases.
	 */
	fs_devices = srcdev->fs_devices;

	list_del_rcu(&srcdev->dev_list);
	list_del(&srcdev->dev_alloc_list);
	fs_devices->num_devices--;
	if (test_bit(BTRFS_DEV_STATE_MISSING, &srcdev->dev_state))
		fs_devices->missing_devices--;

	if (test_bit(BTRFS_DEV_STATE_WRITEABLE, &srcdev->dev_state))
		fs_devices->rw_devices--;

	if (srcdev->bdev)
		fs_devices->open_devices--;
}

void btrfs_rm_dev_replace_free_srcdev(struct btrfs_fs_info *fs_info,
				      struct btrfs_device *srcdev)
{
	struct btrfs_fs_devices *fs_devices = srcdev->fs_devices;

	if (test_bit(BTRFS_DEV_STATE_WRITEABLE, &srcdev->dev_state)) {
		/* zero out the old super if it is writable */
		btrfs_scratch_superblocks(srcdev->bdev, srcdev->name->str);
	}

	btrfs_close_bdev(srcdev);
	call_rcu(&srcdev->rcu, free_device_rcu);

	/* if this is no devs we rather delete the fs_devices */
	if (!fs_devices->num_devices) {
		struct btrfs_fs_devices *tmp_fs_devices;

		/*
		 * On a mounted FS, num_devices can't be zero unless it's a
		 * seed. In case of a seed device being replaced, the replace
		 * target added to the sprout FS, so there will be no more
		 * device left under the seed FS.
		 */
		ASSERT(fs_devices->seeding);

		tmp_fs_devices = fs_info->fs_devices;
		while (tmp_fs_devices) {
			if (tmp_fs_devices->seed == fs_devices) {
				tmp_fs_devices->seed = fs_devices->seed;
				break;
			}
			tmp_fs_devices = tmp_fs_devices->seed;
		}
		fs_devices->seed = NULL;
		close_fs_devices(fs_devices);
		free_fs_devices(fs_devices);
	}
}

void btrfs_destroy_dev_replace_tgtdev(struct btrfs_device *tgtdev)
{
	struct btrfs_fs_devices *fs_devices = tgtdev->fs_info->fs_devices;

	WARN_ON(!tgtdev);
	mutex_lock(&fs_devices->device_list_mutex);

	btrfs_sysfs_rm_device_link(fs_devices, tgtdev);

	if (tgtdev->bdev)
		fs_devices->open_devices--;

	fs_devices->num_devices--;

	btrfs_assign_next_active_device(tgtdev, NULL);

	list_del_rcu(&tgtdev->dev_list);

	mutex_unlock(&fs_devices->device_list_mutex);

	/*
	 * The update_dev_time() with in btrfs_scratch_superblocks()
	 * may lead to a call to btrfs_show_devname() which will try
	 * to hold device_list_mutex. And here this device
	 * is already out of device list, so we don't have to hold
	 * the device_list_mutex lock.
	 */
	btrfs_scratch_superblocks(tgtdev->bdev, tgtdev->name->str);

	btrfs_close_bdev(tgtdev);
	call_rcu(&tgtdev->rcu, free_device_rcu);
}

static struct btrfs_device *btrfs_find_device_by_path(
		struct btrfs_fs_info *fs_info, const char *device_path)
{
	int ret = 0;
	struct btrfs_super_block *disk_super;
	u64 devid;
	u8 *dev_uuid;
	struct block_device *bdev;
	struct buffer_head *bh;
	struct btrfs_device *device;

	ret = btrfs_get_bdev_and_sb(device_path, FMODE_READ,
				    fs_info->bdev_holder, 0, &bdev, &bh);
	if (ret)
		return ERR_PTR(ret);
	disk_super = (struct btrfs_super_block *)bh->b_data;
	devid = btrfs_stack_device_id(&disk_super->dev_item);
	dev_uuid = disk_super->dev_item.uuid;
	if (btrfs_fs_incompat(fs_info, METADATA_UUID))
		device = btrfs_find_device(fs_info->fs_devices, devid, dev_uuid,
					   disk_super->metadata_uuid, true);
	else
		device = btrfs_find_device(fs_info->fs_devices, devid, dev_uuid,
					   disk_super->fsid, true);

	brelse(bh);
	if (!device)
		device = ERR_PTR(-ENOENT);
	blkdev_put(bdev, FMODE_READ);
	return device;
}

/*
 * Lookup a device given by device id, or the path if the id is 0.
 */
struct btrfs_device *btrfs_find_device_by_devspec(
		struct btrfs_fs_info *fs_info, u64 devid,
		const char *device_path)
{
	struct btrfs_device *device;

	if (devid) {
		device = btrfs_find_device(fs_info->fs_devices, devid, NULL,
					   NULL, true);
		if (!device)
			return ERR_PTR(-ENOENT);
		return device;
	}

	if (!device_path || !device_path[0])
		return ERR_PTR(-EINVAL);

	if (strcmp(device_path, "missing") == 0) {
		/* Find first missing device */
		list_for_each_entry(device, &fs_info->fs_devices->devices,
				    dev_list) {
			if (test_bit(BTRFS_DEV_STATE_IN_FS_METADATA,
				     &device->dev_state) && !device->bdev)
				return device;
		}
		return ERR_PTR(-ENOENT);
	}

	return btrfs_find_device_by_path(fs_info, device_path);
}

/*
 * does all the dirty work required for changing file system's UUID.
 */
static int btrfs_prepare_sprout(struct btrfs_fs_info *fs_info)
{
	struct btrfs_fs_devices *fs_devices = fs_info->fs_devices;
	struct btrfs_fs_devices *old_devices;
	struct btrfs_fs_devices *seed_devices;
	struct btrfs_super_block *disk_super = fs_info->super_copy;
	struct btrfs_device *device;
	u64 super_flags;

	lockdep_assert_held(&uuid_mutex);
	if (!fs_devices->seeding)
		return -EINVAL;

	seed_devices = alloc_fs_devices(NULL, NULL);
	if (IS_ERR(seed_devices))
		return PTR_ERR(seed_devices);

	old_devices = clone_fs_devices(fs_devices);
	if (IS_ERR(old_devices)) {
		kfree(seed_devices);
		return PTR_ERR(old_devices);
	}

	list_add(&old_devices->fs_list, &fs_uuids);

	memcpy(seed_devices, fs_devices, sizeof(*seed_devices));
	seed_devices->opened = 1;
	INIT_LIST_HEAD(&seed_devices->devices);
	INIT_LIST_HEAD(&seed_devices->alloc_list);
	mutex_init(&seed_devices->device_list_mutex);

	mutex_lock(&fs_devices->device_list_mutex);
	list_splice_init_rcu(&fs_devices->devices, &seed_devices->devices,
			      synchronize_rcu);
	list_for_each_entry(device, &seed_devices->devices, dev_list)
		device->fs_devices = seed_devices;

	mutex_lock(&fs_info->chunk_mutex);
	list_splice_init(&fs_devices->alloc_list, &seed_devices->alloc_list);
	mutex_unlock(&fs_info->chunk_mutex);

	fs_devices->seeding = 0;
	fs_devices->num_devices = 0;
	fs_devices->open_devices = 0;
	fs_devices->missing_devices = 0;
	fs_devices->rotating = 0;
	fs_devices->seed = seed_devices;

	generate_random_uuid(fs_devices->fsid);
	memcpy(fs_devices->metadata_uuid, fs_devices->fsid, BTRFS_FSID_SIZE);
	memcpy(disk_super->fsid, fs_devices->fsid, BTRFS_FSID_SIZE);
	mutex_unlock(&fs_devices->device_list_mutex);

	super_flags = btrfs_super_flags(disk_super) &
		      ~BTRFS_SUPER_FLAG_SEEDING;
	btrfs_set_super_flags(disk_super, super_flags);

	return 0;
}

/*
 * Store the expected generation for seed devices in device items.
 */
static int btrfs_finish_sprout(struct btrfs_trans_handle *trans,
			       struct btrfs_fs_info *fs_info)
{
	struct btrfs_root *root = fs_info->chunk_root;
	struct btrfs_path *path;
	struct extent_buffer *leaf;
	struct btrfs_dev_item *dev_item;
	struct btrfs_device *device;
	struct btrfs_key key;
	u8 fs_uuid[BTRFS_FSID_SIZE];
	u8 dev_uuid[BTRFS_UUID_SIZE];
	u64 devid;
	int ret;

	path = btrfs_alloc_path();
	if (!path)
		return -ENOMEM;

	key.objectid = BTRFS_DEV_ITEMS_OBJECTID;
	key.offset = 0;
	key.type = BTRFS_DEV_ITEM_KEY;

	while (1) {
		ret = btrfs_search_slot(trans, root, &key, path, 0, 1);
		if (ret < 0)
			goto error;

		leaf = path->nodes[0];
next_slot:
		if (path->slots[0] >= btrfs_header_nritems(leaf)) {
			ret = btrfs_next_leaf(root, path);
			if (ret > 0)
				break;
			if (ret < 0)
				goto error;
			leaf = path->nodes[0];
			btrfs_item_key_to_cpu(leaf, &key, path->slots[0]);
			btrfs_release_path(path);
			continue;
		}

		btrfs_item_key_to_cpu(leaf, &key, path->slots[0]);
		if (key.objectid != BTRFS_DEV_ITEMS_OBJECTID ||
		    key.type != BTRFS_DEV_ITEM_KEY)
			break;

		dev_item = btrfs_item_ptr(leaf, path->slots[0],
					  struct btrfs_dev_item);
		devid = btrfs_device_id(leaf, dev_item);
		read_extent_buffer(leaf, dev_uuid, btrfs_device_uuid(dev_item),
				   BTRFS_UUID_SIZE);
		read_extent_buffer(leaf, fs_uuid, btrfs_device_fsid(dev_item),
				   BTRFS_FSID_SIZE);
		device = btrfs_find_device(fs_info->fs_devices, devid, dev_uuid,
					   fs_uuid, true);
		BUG_ON(!device); /* Logic error */

		if (device->fs_devices->seeding) {
			btrfs_set_device_generation(leaf, dev_item,
						    device->generation);
			btrfs_mark_buffer_dirty(leaf);
		}

		path->slots[0]++;
		goto next_slot;
	}
	ret = 0;
error:
	btrfs_free_path(path);
	return ret;
}

int btrfs_init_new_device(struct btrfs_fs_info *fs_info, const char *device_path)
{
	struct btrfs_root *root = fs_info->dev_root;
	struct request_queue *q;
	struct btrfs_trans_handle *trans;
	struct btrfs_device *device;
	struct block_device *bdev;
	struct super_block *sb = fs_info->sb;
	struct rcu_string *name;
	struct btrfs_fs_devices *fs_devices = fs_info->fs_devices;
	u64 orig_super_total_bytes;
	u64 orig_super_num_devices;
	int seeding_dev = 0;
	int ret = 0;
	bool unlocked = false;

	if (sb_rdonly(sb) && !fs_devices->seeding)
		return -EROFS;

	bdev = blkdev_get_by_path(device_path, FMODE_WRITE | FMODE_EXCL,
				  fs_info->bdev_holder);
	if (IS_ERR(bdev))
		return PTR_ERR(bdev);

	if (fs_devices->seeding) {
		seeding_dev = 1;
		down_write(&sb->s_umount);
		mutex_lock(&uuid_mutex);
	}

	filemap_write_and_wait(bdev->bd_inode->i_mapping);

	mutex_lock(&fs_devices->device_list_mutex);
	list_for_each_entry(device, &fs_devices->devices, dev_list) {
		if (device->bdev == bdev) {
			ret = -EEXIST;
			mutex_unlock(
				&fs_devices->device_list_mutex);
			goto error;
		}
	}
	mutex_unlock(&fs_devices->device_list_mutex);

	device = btrfs_alloc_device(fs_info, NULL, NULL);
	if (IS_ERR(device)) {
		/* we can safely leave the fs_devices entry around */
		ret = PTR_ERR(device);
		goto error;
	}

	name = rcu_string_strdup(device_path, GFP_KERNEL);
	if (!name) {
		ret = -ENOMEM;
		goto error_free_device;
	}
	rcu_assign_pointer(device->name, name);

	trans = btrfs_start_transaction(root, 0);
	if (IS_ERR(trans)) {
		ret = PTR_ERR(trans);
		goto error_free_device;
	}

	q = bdev_get_queue(bdev);
	set_bit(BTRFS_DEV_STATE_WRITEABLE, &device->dev_state);
	device->generation = trans->transid;
	device->io_width = fs_info->sectorsize;
	device->io_align = fs_info->sectorsize;
	device->sector_size = fs_info->sectorsize;
	device->total_bytes = round_down(i_size_read(bdev->bd_inode),
					 fs_info->sectorsize);
	device->disk_total_bytes = device->total_bytes;
	device->commit_total_bytes = device->total_bytes;
	device->fs_info = fs_info;
	device->bdev = bdev;
	set_bit(BTRFS_DEV_STATE_IN_FS_METADATA, &device->dev_state);
	clear_bit(BTRFS_DEV_STATE_REPLACE_TGT, &device->dev_state);
	device->mode = FMODE_EXCL;
	device->dev_stats_valid = 1;
	set_blocksize(device->bdev, BTRFS_BDEV_BLOCKSIZE);

	if (seeding_dev) {
		sb->s_flags &= ~SB_RDONLY;
		ret = btrfs_prepare_sprout(fs_info);
		if (ret) {
			btrfs_abort_transaction(trans, ret);
			goto error_trans;
		}
	}

	device->fs_devices = fs_devices;

	mutex_lock(&fs_devices->device_list_mutex);
	mutex_lock(&fs_info->chunk_mutex);
	list_add_rcu(&device->dev_list, &fs_devices->devices);
	list_add(&device->dev_alloc_list, &fs_devices->alloc_list);
	fs_devices->num_devices++;
	fs_devices->open_devices++;
	fs_devices->rw_devices++;
	fs_devices->total_devices++;
	fs_devices->total_rw_bytes += device->total_bytes;

	atomic64_add(device->total_bytes, &fs_info->free_chunk_space);

	if (!blk_queue_nonrot(q))
		fs_devices->rotating = 1;

	orig_super_total_bytes = btrfs_super_total_bytes(fs_info->super_copy);
	btrfs_set_super_total_bytes(fs_info->super_copy,
		round_down(orig_super_total_bytes + device->total_bytes,
			   fs_info->sectorsize));

	orig_super_num_devices = btrfs_super_num_devices(fs_info->super_copy);
	btrfs_set_super_num_devices(fs_info->super_copy,
				    orig_super_num_devices + 1);

	/* add sysfs device entry */
	btrfs_sysfs_add_device_link(fs_devices, device);

	/*
	 * we've got more storage, clear any full flags on the space
	 * infos
	 */
	btrfs_clear_space_info_full(fs_info);

	mutex_unlock(&fs_info->chunk_mutex);
	mutex_unlock(&fs_devices->device_list_mutex);

	if (seeding_dev) {
		mutex_lock(&fs_info->chunk_mutex);
		ret = init_first_rw_device(trans, fs_info);
		mutex_unlock(&fs_info->chunk_mutex);
		if (ret) {
			btrfs_abort_transaction(trans, ret);
			goto error_sysfs;
		}
	}

	ret = btrfs_add_dev_item(trans, device);
	if (ret) {
		btrfs_abort_transaction(trans, ret);
		goto error_sysfs;
	}

	if (seeding_dev) {
		char fsid_buf[BTRFS_UUID_UNPARSED_SIZE];

		ret = btrfs_finish_sprout(trans, fs_info);
		if (ret) {
			btrfs_abort_transaction(trans, ret);
			goto error_sysfs;
		}

		/* Sprouting would change fsid of the mounted root,
		 * so rename the fsid on the sysfs
		 */
		snprintf(fsid_buf, BTRFS_UUID_UNPARSED_SIZE, "%pU",
						fs_info->fs_devices->fsid);
		if (kobject_rename(&fs_devices->fsid_kobj, fsid_buf))
			btrfs_warn(fs_info,
				   "sysfs: failed to create fsid for sprout");
	}

	ret = btrfs_commit_transaction(trans);

	if (seeding_dev) {
		mutex_unlock(&uuid_mutex);
		up_write(&sb->s_umount);
		unlocked = true;

		if (ret) /* transaction commit */
			return ret;

		ret = btrfs_relocate_sys_chunks(fs_info);
		if (ret < 0)
			btrfs_handle_fs_error(fs_info, ret,
				    "Failed to relocate sys chunks after device initialization. This can be fixed using the \"btrfs balance\" command.");
		trans = btrfs_attach_transaction(root);
		if (IS_ERR(trans)) {
			if (PTR_ERR(trans) == -ENOENT)
				return 0;
			ret = PTR_ERR(trans);
			trans = NULL;
			goto error_sysfs;
		}
		ret = btrfs_commit_transaction(trans);
	}

	/* Update ctime/mtime for libblkid */
	update_dev_time(device_path);
	return ret;

error_sysfs:
	btrfs_sysfs_rm_device_link(fs_devices, device);
	mutex_lock(&fs_info->fs_devices->device_list_mutex);
	mutex_lock(&fs_info->chunk_mutex);
	list_del_rcu(&device->dev_list);
	list_del(&device->dev_alloc_list);
	fs_info->fs_devices->num_devices--;
	fs_info->fs_devices->open_devices--;
	fs_info->fs_devices->rw_devices--;
	fs_info->fs_devices->total_devices--;
	fs_info->fs_devices->total_rw_bytes -= device->total_bytes;
	atomic64_sub(device->total_bytes, &fs_info->free_chunk_space);
	btrfs_set_super_total_bytes(fs_info->super_copy,
				    orig_super_total_bytes);
	btrfs_set_super_num_devices(fs_info->super_copy,
				    orig_super_num_devices);
	mutex_unlock(&fs_info->chunk_mutex);
	mutex_unlock(&fs_info->fs_devices->device_list_mutex);
error_trans:
	if (seeding_dev)
		sb->s_flags |= SB_RDONLY;
	if (trans)
		btrfs_end_transaction(trans);
error_free_device:
	btrfs_free_device(device);
error:
	blkdev_put(bdev, FMODE_EXCL);
	if (seeding_dev && !unlocked) {
		mutex_unlock(&uuid_mutex);
		up_write(&sb->s_umount);
	}
	return ret;
}

static noinline int btrfs_update_device(struct btrfs_trans_handle *trans,
					struct btrfs_device *device)
{
	int ret;
	struct btrfs_path *path;
	struct btrfs_root *root = device->fs_info->chunk_root;
	struct btrfs_dev_item *dev_item;
	struct extent_buffer *leaf;
	struct btrfs_key key;

	path = btrfs_alloc_path();
	if (!path)
		return -ENOMEM;

	key.objectid = BTRFS_DEV_ITEMS_OBJECTID;
	key.type = BTRFS_DEV_ITEM_KEY;
	key.offset = device->devid;

	ret = btrfs_search_slot(trans, root, &key, path, 0, 1);
	if (ret < 0)
		goto out;

	if (ret > 0) {
		ret = -ENOENT;
		goto out;
	}

	leaf = path->nodes[0];
	dev_item = btrfs_item_ptr(leaf, path->slots[0], struct btrfs_dev_item);

	btrfs_set_device_id(leaf, dev_item, device->devid);
	btrfs_set_device_type(leaf, dev_item, device->type);
	btrfs_set_device_io_align(leaf, dev_item, device->io_align);
	btrfs_set_device_io_width(leaf, dev_item, device->io_width);
	btrfs_set_device_sector_size(leaf, dev_item, device->sector_size);
	btrfs_set_device_total_bytes(leaf, dev_item,
				     btrfs_device_get_disk_total_bytes(device));
	btrfs_set_device_bytes_used(leaf, dev_item,
				    btrfs_device_get_bytes_used(device));
	btrfs_mark_buffer_dirty(leaf);

out:
	btrfs_free_path(path);
	return ret;
}

int btrfs_grow_device(struct btrfs_trans_handle *trans,
		      struct btrfs_device *device, u64 new_size)
{
	struct btrfs_fs_info *fs_info = device->fs_info;
	struct btrfs_super_block *super_copy = fs_info->super_copy;
	struct btrfs_fs_devices *fs_devices;
	u64 old_total;
	u64 diff;

	if (!test_bit(BTRFS_DEV_STATE_WRITEABLE, &device->dev_state))
		return -EACCES;

	new_size = round_down(new_size, fs_info->sectorsize);

	mutex_lock(&fs_info->chunk_mutex);
	old_total = btrfs_super_total_bytes(super_copy);
	diff = round_down(new_size - device->total_bytes, fs_info->sectorsize);

	if (new_size <= device->total_bytes ||
	    test_bit(BTRFS_DEV_STATE_REPLACE_TGT, &device->dev_state)) {
		mutex_unlock(&fs_info->chunk_mutex);
		return -EINVAL;
	}

	fs_devices = fs_info->fs_devices;

	btrfs_set_super_total_bytes(super_copy,
			round_down(old_total + diff, fs_info->sectorsize));
	device->fs_devices->total_rw_bytes += diff;

	btrfs_device_set_total_bytes(device, new_size);
	btrfs_device_set_disk_total_bytes(device, new_size);
	btrfs_clear_space_info_full(device->fs_info);
	if (list_empty(&device->resized_list))
		list_add_tail(&device->resized_list,
			      &fs_devices->resized_devices);
	mutex_unlock(&fs_info->chunk_mutex);

	return btrfs_update_device(trans, device);
}

static int btrfs_free_chunk(struct btrfs_trans_handle *trans, u64 chunk_offset)
{
	struct btrfs_fs_info *fs_info = trans->fs_info;
	struct btrfs_root *root = fs_info->chunk_root;
	int ret;
	struct btrfs_path *path;
	struct btrfs_key key;

	path = btrfs_alloc_path();
	if (!path)
		return -ENOMEM;

	key.objectid = BTRFS_FIRST_CHUNK_TREE_OBJECTID;
	key.offset = chunk_offset;
	key.type = BTRFS_CHUNK_ITEM_KEY;

	ret = btrfs_search_slot(trans, root, &key, path, -1, 1);
	if (ret < 0)
		goto out;
	else if (ret > 0) { /* Logic error or corruption */
		btrfs_handle_fs_error(fs_info, -ENOENT,
				      "Failed lookup while freeing chunk.");
		ret = -ENOENT;
		goto out;
	}

	ret = btrfs_del_item(trans, root, path);
	if (ret < 0)
		btrfs_handle_fs_error(fs_info, ret,
				      "Failed to delete chunk item.");
out:
	btrfs_free_path(path);
	return ret;
}

static int btrfs_del_sys_chunk(struct btrfs_fs_info *fs_info, u64 chunk_offset)
{
	struct btrfs_super_block *super_copy = fs_info->super_copy;
	struct btrfs_disk_key *disk_key;
	struct btrfs_chunk *chunk;
	u8 *ptr;
	int ret = 0;
	u32 num_stripes;
	u32 array_size;
	u32 len = 0;
	u32 cur;
	struct btrfs_key key;

	mutex_lock(&fs_info->chunk_mutex);
	array_size = btrfs_super_sys_array_size(super_copy);

	ptr = super_copy->sys_chunk_array;
	cur = 0;

	while (cur < array_size) {
		disk_key = (struct btrfs_disk_key *)ptr;
		btrfs_disk_key_to_cpu(&key, disk_key);

		len = sizeof(*disk_key);

		if (key.type == BTRFS_CHUNK_ITEM_KEY) {
			chunk = (struct btrfs_chunk *)(ptr + len);
			num_stripes = btrfs_stack_chunk_num_stripes(chunk);
			len += btrfs_chunk_item_size(num_stripes);
		} else {
			ret = -EIO;
			break;
		}
		if (key.objectid == BTRFS_FIRST_CHUNK_TREE_OBJECTID &&
		    key.offset == chunk_offset) {
			memmove(ptr, ptr + len, array_size - (cur + len));
			array_size -= len;
			btrfs_set_super_sys_array_size(super_copy, array_size);
		} else {
			ptr += len;
			cur += len;
		}
	}
	mutex_unlock(&fs_info->chunk_mutex);
	return ret;
}

/*
 * btrfs_get_chunk_map() - Find the mapping containing the given logical extent.
 * @logical: Logical block offset in bytes.
 * @length: Length of extent in bytes.
 *
 * Return: Chunk mapping or ERR_PTR.
 */
struct extent_map *btrfs_get_chunk_map(struct btrfs_fs_info *fs_info,
				       u64 logical, u64 length)
{
	struct extent_map_tree *em_tree;
	struct extent_map *em;

	em_tree = &fs_info->mapping_tree.map_tree;
	read_lock(&em_tree->lock);
	em = lookup_extent_mapping(em_tree, logical, length);
	read_unlock(&em_tree->lock);

	if (!em) {
		btrfs_crit(fs_info, "unable to find logical %llu length %llu",
			   logical, length);
		return ERR_PTR(-EINVAL);
	}

	if (em->start > logical || em->start + em->len < logical) {
		btrfs_crit(fs_info,
			   "found a bad mapping, wanted %llu-%llu, found %llu-%llu",
			   logical, length, em->start, em->start + em->len);
		free_extent_map(em);
		return ERR_PTR(-EINVAL);
	}

	/* callers are responsible for dropping em's ref. */
	return em;
}

int btrfs_remove_chunk(struct btrfs_trans_handle *trans, u64 chunk_offset)
{
	struct btrfs_fs_info *fs_info = trans->fs_info;
	struct extent_map *em;
	struct map_lookup *map;
	u64 dev_extent_len = 0;
	int i, ret = 0;
	struct btrfs_fs_devices *fs_devices = fs_info->fs_devices;

	em = btrfs_get_chunk_map(fs_info, chunk_offset, 1);
	if (IS_ERR(em)) {
		/*
		 * This is a logic error, but we don't want to just rely on the
		 * user having built with ASSERT enabled, so if ASSERT doesn't
		 * do anything we still error out.
		 */
		ASSERT(0);
		return PTR_ERR(em);
	}
	map = em->map_lookup;
	mutex_lock(&fs_info->chunk_mutex);
	check_system_chunk(trans, map->type);
	mutex_unlock(&fs_info->chunk_mutex);

	/*
	 * Take the device list mutex to prevent races with the final phase of
	 * a device replace operation that replaces the device object associated
	 * with map stripes (dev-replace.c:btrfs_dev_replace_finishing()).
	 */
	mutex_lock(&fs_devices->device_list_mutex);
	for (i = 0; i < map->num_stripes; i++) {
		struct btrfs_device *device = map->stripes[i].dev;
		ret = btrfs_free_dev_extent(trans, device,
					    map->stripes[i].physical,
					    &dev_extent_len);
		if (ret) {
			mutex_unlock(&fs_devices->device_list_mutex);
			btrfs_abort_transaction(trans, ret);
			goto out;
		}

		if (device->bytes_used > 0) {
			mutex_lock(&fs_info->chunk_mutex);
			btrfs_device_set_bytes_used(device,
					device->bytes_used - dev_extent_len);
			atomic64_add(dev_extent_len, &fs_info->free_chunk_space);
			btrfs_clear_space_info_full(fs_info);
			mutex_unlock(&fs_info->chunk_mutex);
		}

		ret = btrfs_update_device(trans, device);
		if (ret) {
			mutex_unlock(&fs_devices->device_list_mutex);
			btrfs_abort_transaction(trans, ret);
			goto out;
		}
	}
	mutex_unlock(&fs_devices->device_list_mutex);

	ret = btrfs_free_chunk(trans, chunk_offset);
	if (ret) {
		btrfs_abort_transaction(trans, ret);
		goto out;
	}

	trace_btrfs_chunk_free(fs_info, map, chunk_offset, em->len);

	if (map->type & BTRFS_BLOCK_GROUP_SYSTEM) {
		ret = btrfs_del_sys_chunk(fs_info, chunk_offset);
		if (ret) {
			btrfs_abort_transaction(trans, ret);
			goto out;
		}
	}

	ret = btrfs_remove_block_group(trans, chunk_offset, em);
	if (ret) {
		btrfs_abort_transaction(trans, ret);
		goto out;
	}

out:
	/* once for us */
	free_extent_map(em);
	return ret;
}

static int btrfs_relocate_chunk(struct btrfs_fs_info *fs_info, u64 chunk_offset)
{
	struct btrfs_root *root = fs_info->chunk_root;
	struct btrfs_trans_handle *trans;
	int ret;

	/*
	 * Prevent races with automatic removal of unused block groups.
	 * After we relocate and before we remove the chunk with offset
	 * chunk_offset, automatic removal of the block group can kick in,
	 * resulting in a failure when calling btrfs_remove_chunk() below.
	 *
	 * Make sure to acquire this mutex before doing a tree search (dev
	 * or chunk trees) to find chunks. Otherwise the cleaner kthread might
	 * call btrfs_remove_chunk() (through btrfs_delete_unused_bgs()) after
	 * we release the path used to search the chunk/dev tree and before
	 * the current task acquires this mutex and calls us.
	 */
	lockdep_assert_held(&fs_info->delete_unused_bgs_mutex);

	ret = btrfs_can_relocate(fs_info, chunk_offset);
	if (ret)
		return -ENOSPC;

	/* step one, relocate all the extents inside this chunk */
	btrfs_scrub_pause(fs_info);
	ret = btrfs_relocate_block_group(fs_info, chunk_offset);
	btrfs_scrub_continue(fs_info);
	if (ret)
		return ret;

	/*
	 * We add the kobjects here (and after forcing data chunk creation)
	 * since relocation is the only place we'll create chunks of a new
	 * type at runtime.  The only place where we'll remove the last
	 * chunk of a type is the call immediately below this one.  Even
	 * so, we're protected against races with the cleaner thread since
	 * we're covered by the delete_unused_bgs_mutex.
	 */
	btrfs_add_raid_kobjects(fs_info);

	trans = btrfs_start_trans_remove_block_group(root->fs_info,
						     chunk_offset);
	if (IS_ERR(trans)) {
		ret = PTR_ERR(trans);
		btrfs_handle_fs_error(root->fs_info, ret, NULL);
		return ret;
	}

	/*
	 * step two, delete the device extents and the
	 * chunk tree entries
	 */
	ret = btrfs_remove_chunk(trans, chunk_offset);
	btrfs_end_transaction(trans);
	return ret;
}

static int btrfs_relocate_sys_chunks(struct btrfs_fs_info *fs_info)
{
	struct btrfs_root *chunk_root = fs_info->chunk_root;
	struct btrfs_path *path;
	struct extent_buffer *leaf;
	struct btrfs_chunk *chunk;
	struct btrfs_key key;
	struct btrfs_key found_key;
	u64 chunk_type;
	bool retried = false;
	int failed = 0;
	int ret;

	path = btrfs_alloc_path();
	if (!path)
		return -ENOMEM;

again:
	key.objectid = BTRFS_FIRST_CHUNK_TREE_OBJECTID;
	key.offset = (u64)-1;
	key.type = BTRFS_CHUNK_ITEM_KEY;

	while (1) {
		mutex_lock(&fs_info->delete_unused_bgs_mutex);
		ret = btrfs_search_slot(NULL, chunk_root, &key, path, 0, 0);
		if (ret < 0) {
			mutex_unlock(&fs_info->delete_unused_bgs_mutex);
			goto error;
		}
		BUG_ON(ret == 0); /* Corruption */

		ret = btrfs_previous_item(chunk_root, path, key.objectid,
					  key.type);
		if (ret)
			mutex_unlock(&fs_info->delete_unused_bgs_mutex);
		if (ret < 0)
			goto error;
		if (ret > 0)
			break;

		leaf = path->nodes[0];
		btrfs_item_key_to_cpu(leaf, &found_key, path->slots[0]);

		chunk = btrfs_item_ptr(leaf, path->slots[0],
				       struct btrfs_chunk);
		chunk_type = btrfs_chunk_type(leaf, chunk);
		btrfs_release_path(path);

		if (chunk_type & BTRFS_BLOCK_GROUP_SYSTEM) {
			ret = btrfs_relocate_chunk(fs_info, found_key.offset);
			if (ret == -ENOSPC)
				failed++;
			else
				BUG_ON(ret);
		}
		mutex_unlock(&fs_info->delete_unused_bgs_mutex);

		if (found_key.offset == 0)
			break;
		key.offset = found_key.offset - 1;
	}
	ret = 0;
	if (failed && !retried) {
		failed = 0;
		retried = true;
		goto again;
	} else if (WARN_ON(failed && retried)) {
		ret = -ENOSPC;
	}
error:
	btrfs_free_path(path);
	return ret;
}

/*
 * return 1 : allocate a data chunk successfully,
 * return <0: errors during allocating a data chunk,
 * return 0 : no need to allocate a data chunk.
 */
static int btrfs_may_alloc_data_chunk(struct btrfs_fs_info *fs_info,
				      u64 chunk_offset)
{
	struct btrfs_block_group_cache *cache;
	u64 bytes_used;
	u64 chunk_type;

	cache = btrfs_lookup_block_group(fs_info, chunk_offset);
	ASSERT(cache);
	chunk_type = cache->flags;
	btrfs_put_block_group(cache);

	if (chunk_type & BTRFS_BLOCK_GROUP_DATA) {
		spin_lock(&fs_info->data_sinfo->lock);
		bytes_used = fs_info->data_sinfo->bytes_used;
		spin_unlock(&fs_info->data_sinfo->lock);

		if (!bytes_used) {
			struct btrfs_trans_handle *trans;
			int ret;

			trans =	btrfs_join_transaction(fs_info->tree_root);
			if (IS_ERR(trans))
				return PTR_ERR(trans);

			ret = btrfs_force_chunk_alloc(trans,
						      BTRFS_BLOCK_GROUP_DATA);
			btrfs_end_transaction(trans);
			if (ret < 0)
				return ret;

			btrfs_add_raid_kobjects(fs_info);

			return 1;
		}
	}
	return 0;
}

static int insert_balance_item(struct btrfs_fs_info *fs_info,
			       struct btrfs_balance_control *bctl)
{
	struct btrfs_root *root = fs_info->tree_root;
	struct btrfs_trans_handle *trans;
	struct btrfs_balance_item *item;
	struct btrfs_disk_balance_args disk_bargs;
	struct btrfs_path *path;
	struct extent_buffer *leaf;
	struct btrfs_key key;
	int ret, err;

	path = btrfs_alloc_path();
	if (!path)
		return -ENOMEM;

	trans = btrfs_start_transaction(root, 0);
	if (IS_ERR(trans)) {
		btrfs_free_path(path);
		return PTR_ERR(trans);
	}

	key.objectid = BTRFS_BALANCE_OBJECTID;
	key.type = BTRFS_TEMPORARY_ITEM_KEY;
	key.offset = 0;

	ret = btrfs_insert_empty_item(trans, root, path, &key,
				      sizeof(*item));
	if (ret)
		goto out;

	leaf = path->nodes[0];
	item = btrfs_item_ptr(leaf, path->slots[0], struct btrfs_balance_item);

	memzero_extent_buffer(leaf, (unsigned long)item, sizeof(*item));

	btrfs_cpu_balance_args_to_disk(&disk_bargs, &bctl->data);
	btrfs_set_balance_data(leaf, item, &disk_bargs);
	btrfs_cpu_balance_args_to_disk(&disk_bargs, &bctl->meta);
	btrfs_set_balance_meta(leaf, item, &disk_bargs);
	btrfs_cpu_balance_args_to_disk(&disk_bargs, &bctl->sys);
	btrfs_set_balance_sys(leaf, item, &disk_bargs);

	btrfs_set_balance_flags(leaf, item, bctl->flags);

	btrfs_mark_buffer_dirty(leaf);
out:
	btrfs_free_path(path);
	err = btrfs_commit_transaction(trans);
	if (err && !ret)
		ret = err;
	return ret;
}

static int del_balance_item(struct btrfs_fs_info *fs_info)
{
	struct btrfs_root *root = fs_info->tree_root;
	struct btrfs_trans_handle *trans;
	struct btrfs_path *path;
	struct btrfs_key key;
	int ret, err;

	path = btrfs_alloc_path();
	if (!path)
		return -ENOMEM;

	trans = btrfs_start_transaction(root, 0);
	if (IS_ERR(trans)) {
		btrfs_free_path(path);
		return PTR_ERR(trans);
	}

	key.objectid = BTRFS_BALANCE_OBJECTID;
	key.type = BTRFS_TEMPORARY_ITEM_KEY;
	key.offset = 0;

	ret = btrfs_search_slot(trans, root, &key, path, -1, 1);
	if (ret < 0)
		goto out;
	if (ret > 0) {
		ret = -ENOENT;
		goto out;
	}

	ret = btrfs_del_item(trans, root, path);
out:
	btrfs_free_path(path);
	err = btrfs_commit_transaction(trans);
	if (err && !ret)
		ret = err;
	return ret;
}

/*
 * This is a heuristic used to reduce the number of chunks balanced on
 * resume after balance was interrupted.
 */
static void update_balance_args(struct btrfs_balance_control *bctl)
{
	/*
	 * Turn on soft mode for chunk types that were being converted.
	 */
	if (bctl->data.flags & BTRFS_BALANCE_ARGS_CONVERT)
		bctl->data.flags |= BTRFS_BALANCE_ARGS_SOFT;
	if (bctl->sys.flags & BTRFS_BALANCE_ARGS_CONVERT)
		bctl->sys.flags |= BTRFS_BALANCE_ARGS_SOFT;
	if (bctl->meta.flags & BTRFS_BALANCE_ARGS_CONVERT)
		bctl->meta.flags |= BTRFS_BALANCE_ARGS_SOFT;

	/*
	 * Turn on usage filter if is not already used.  The idea is
	 * that chunks that we have already balanced should be
	 * reasonably full.  Don't do it for chunks that are being
	 * converted - that will keep us from relocating unconverted
	 * (albeit full) chunks.
	 */
	if (!(bctl->data.flags & BTRFS_BALANCE_ARGS_USAGE) &&
	    !(bctl->data.flags & BTRFS_BALANCE_ARGS_USAGE_RANGE) &&
	    !(bctl->data.flags & BTRFS_BALANCE_ARGS_CONVERT)) {
		bctl->data.flags |= BTRFS_BALANCE_ARGS_USAGE;
		bctl->data.usage = 90;
	}
	if (!(bctl->sys.flags & BTRFS_BALANCE_ARGS_USAGE) &&
	    !(bctl->sys.flags & BTRFS_BALANCE_ARGS_USAGE_RANGE) &&
	    !(bctl->sys.flags & BTRFS_BALANCE_ARGS_CONVERT)) {
		bctl->sys.flags |= BTRFS_BALANCE_ARGS_USAGE;
		bctl->sys.usage = 90;
	}
	if (!(bctl->meta.flags & BTRFS_BALANCE_ARGS_USAGE) &&
	    !(bctl->meta.flags & BTRFS_BALANCE_ARGS_USAGE_RANGE) &&
	    !(bctl->meta.flags & BTRFS_BALANCE_ARGS_CONVERT)) {
		bctl->meta.flags |= BTRFS_BALANCE_ARGS_USAGE;
		bctl->meta.usage = 90;
	}
}

/*
 * Clear the balance status in fs_info and delete the balance item from disk.
 */
static void reset_balance_state(struct btrfs_fs_info *fs_info)
{
	struct btrfs_balance_control *bctl = fs_info->balance_ctl;
	int ret;

	BUG_ON(!fs_info->balance_ctl);

	spin_lock(&fs_info->balance_lock);
	fs_info->balance_ctl = NULL;
	spin_unlock(&fs_info->balance_lock);

	kfree(bctl);
	ret = del_balance_item(fs_info);
	if (ret)
		btrfs_handle_fs_error(fs_info, ret, NULL);
}

/*
 * Balance filters.  Return 1 if chunk should be filtered out
 * (should not be balanced).
 */
static int chunk_profiles_filter(u64 chunk_type,
				 struct btrfs_balance_args *bargs)
{
	chunk_type = chunk_to_extended(chunk_type) &
				BTRFS_EXTENDED_PROFILE_MASK;

	if (bargs->profiles & chunk_type)
		return 0;

	return 1;
}

static int chunk_usage_range_filter(struct btrfs_fs_info *fs_info, u64 chunk_offset,
			      struct btrfs_balance_args *bargs)
{
	struct btrfs_block_group_cache *cache;
	u64 chunk_used;
	u64 user_thresh_min;
	u64 user_thresh_max;
	int ret = 1;

	cache = btrfs_lookup_block_group(fs_info, chunk_offset);
	chunk_used = btrfs_block_group_used(&cache->item);

	if (bargs->usage_min == 0)
		user_thresh_min = 0;
	else
		user_thresh_min = div_factor_fine(cache->key.offset,
					bargs->usage_min);

	if (bargs->usage_max == 0)
		user_thresh_max = 1;
	else if (bargs->usage_max > 100)
		user_thresh_max = cache->key.offset;
	else
		user_thresh_max = div_factor_fine(cache->key.offset,
					bargs->usage_max);

	if (user_thresh_min <= chunk_used && chunk_used < user_thresh_max)
		ret = 0;

	btrfs_put_block_group(cache);
	return ret;
}

static int chunk_usage_filter(struct btrfs_fs_info *fs_info,
		u64 chunk_offset, struct btrfs_balance_args *bargs)
{
	struct btrfs_block_group_cache *cache;
	u64 chunk_used, user_thresh;
	int ret = 1;

	cache = btrfs_lookup_block_group(fs_info, chunk_offset);
	chunk_used = btrfs_block_group_used(&cache->item);

	if (bargs->usage_min == 0)
		user_thresh = 1;
	else if (bargs->usage > 100)
		user_thresh = cache->key.offset;
	else
		user_thresh = div_factor_fine(cache->key.offset,
					      bargs->usage);

	if (chunk_used < user_thresh)
		ret = 0;

	btrfs_put_block_group(cache);
	return ret;
}

static int chunk_devid_filter(struct extent_buffer *leaf,
			      struct btrfs_chunk *chunk,
			      struct btrfs_balance_args *bargs)
{
	struct btrfs_stripe *stripe;
	int num_stripes = btrfs_chunk_num_stripes(leaf, chunk);
	int i;

	for (i = 0; i < num_stripes; i++) {
		stripe = btrfs_stripe_nr(chunk, i);
		if (btrfs_stripe_devid(leaf, stripe) == bargs->devid)
			return 0;
	}

	return 1;
}

/* [pstart, pend) */
static int chunk_drange_filter(struct extent_buffer *leaf,
			       struct btrfs_chunk *chunk,
			       struct btrfs_balance_args *bargs)
{
	struct btrfs_stripe *stripe;
	int num_stripes = btrfs_chunk_num_stripes(leaf, chunk);
	u64 stripe_offset;
	u64 stripe_length;
	int factor;
	int i;

	if (!(bargs->flags & BTRFS_BALANCE_ARGS_DEVID))
		return 0;

	if (btrfs_chunk_type(leaf, chunk) & (BTRFS_BLOCK_GROUP_DUP |
	     BTRFS_BLOCK_GROUP_RAID1 | BTRFS_BLOCK_GROUP_RAID10)) {
		factor = num_stripes / 2;
	} else if (btrfs_chunk_type(leaf, chunk) & BTRFS_BLOCK_GROUP_RAID5) {
		factor = num_stripes - 1;
	} else if (btrfs_chunk_type(leaf, chunk) & BTRFS_BLOCK_GROUP_RAID6) {
		factor = num_stripes - 2;
	} else {
		factor = num_stripes;
	}

	for (i = 0; i < num_stripes; i++) {
		stripe = btrfs_stripe_nr(chunk, i);
		if (btrfs_stripe_devid(leaf, stripe) != bargs->devid)
			continue;

		stripe_offset = btrfs_stripe_offset(leaf, stripe);
		stripe_length = btrfs_chunk_length(leaf, chunk);
		stripe_length = div_u64(stripe_length, factor);

		if (stripe_offset < bargs->pend &&
		    stripe_offset + stripe_length > bargs->pstart)
			return 0;
	}

	return 1;
}

/* [vstart, vend) */
static int chunk_vrange_filter(struct extent_buffer *leaf,
			       struct btrfs_chunk *chunk,
			       u64 chunk_offset,
			       struct btrfs_balance_args *bargs)
{
	if (chunk_offset < bargs->vend &&
	    chunk_offset + btrfs_chunk_length(leaf, chunk) > bargs->vstart)
		/* at least part of the chunk is inside this vrange */
		return 0;

	return 1;
}

static int chunk_stripes_range_filter(struct extent_buffer *leaf,
			       struct btrfs_chunk *chunk,
			       struct btrfs_balance_args *bargs)
{
	int num_stripes = btrfs_chunk_num_stripes(leaf, chunk);

	if (bargs->stripes_min <= num_stripes
			&& num_stripes <= bargs->stripes_max)
		return 0;

	return 1;
}

static int chunk_soft_convert_filter(u64 chunk_type,
				     struct btrfs_balance_args *bargs)
{
	if (!(bargs->flags & BTRFS_BALANCE_ARGS_CONVERT))
		return 0;

	chunk_type = chunk_to_extended(chunk_type) &
				BTRFS_EXTENDED_PROFILE_MASK;

	if (bargs->target == chunk_type)
		return 1;

	return 0;
}

static int should_balance_chunk(struct btrfs_fs_info *fs_info,
				struct extent_buffer *leaf,
				struct btrfs_chunk *chunk, u64 chunk_offset)
{
	struct btrfs_balance_control *bctl = fs_info->balance_ctl;
	struct btrfs_balance_args *bargs = NULL;
	u64 chunk_type = btrfs_chunk_type(leaf, chunk);

	/* type filter */
	if (!((chunk_type & BTRFS_BLOCK_GROUP_TYPE_MASK) &
	      (bctl->flags & BTRFS_BALANCE_TYPE_MASK))) {
		return 0;
	}

	if (chunk_type & BTRFS_BLOCK_GROUP_DATA)
		bargs = &bctl->data;
	else if (chunk_type & BTRFS_BLOCK_GROUP_SYSTEM)
		bargs = &bctl->sys;
	else if (chunk_type & BTRFS_BLOCK_GROUP_METADATA)
		bargs = &bctl->meta;

	/* profiles filter */
	if ((bargs->flags & BTRFS_BALANCE_ARGS_PROFILES) &&
	    chunk_profiles_filter(chunk_type, bargs)) {
		return 0;
	}

	/* usage filter */
	if ((bargs->flags & BTRFS_BALANCE_ARGS_USAGE) &&
	    chunk_usage_filter(fs_info, chunk_offset, bargs)) {
		return 0;
	} else if ((bargs->flags & BTRFS_BALANCE_ARGS_USAGE_RANGE) &&
	    chunk_usage_range_filter(fs_info, chunk_offset, bargs)) {
		return 0;
	}

	/* devid filter */
	if ((bargs->flags & BTRFS_BALANCE_ARGS_DEVID) &&
	    chunk_devid_filter(leaf, chunk, bargs)) {
		return 0;
	}

	/* drange filter, makes sense only with devid filter */
	if ((bargs->flags & BTRFS_BALANCE_ARGS_DRANGE) &&
	    chunk_drange_filter(leaf, chunk, bargs)) {
		return 0;
	}

	/* vrange filter */
	if ((bargs->flags & BTRFS_BALANCE_ARGS_VRANGE) &&
	    chunk_vrange_filter(leaf, chunk, chunk_offset, bargs)) {
		return 0;
	}

	/* stripes filter */
	if ((bargs->flags & BTRFS_BALANCE_ARGS_STRIPES_RANGE) &&
	    chunk_stripes_range_filter(leaf, chunk, bargs)) {
		return 0;
	}

	/* soft profile changing mode */
	if ((bargs->flags & BTRFS_BALANCE_ARGS_SOFT) &&
	    chunk_soft_convert_filter(chunk_type, bargs)) {
		return 0;
	}

	/*
	 * limited by count, must be the last filter
	 */
	if ((bargs->flags & BTRFS_BALANCE_ARGS_LIMIT)) {
		if (bargs->limit == 0)
			return 0;
		else
			bargs->limit--;
	} else if ((bargs->flags & BTRFS_BALANCE_ARGS_LIMIT_RANGE)) {
		/*
		 * Same logic as the 'limit' filter; the minimum cannot be
		 * determined here because we do not have the global information
		 * about the count of all chunks that satisfy the filters.
		 */
		if (bargs->limit_max == 0)
			return 0;
		else
			bargs->limit_max--;
	}

	return 1;
}

static int __btrfs_balance(struct btrfs_fs_info *fs_info)
{
	struct btrfs_balance_control *bctl = fs_info->balance_ctl;
	struct btrfs_root *chunk_root = fs_info->chunk_root;
	u64 chunk_type;
	struct btrfs_chunk *chunk;
	struct btrfs_path *path = NULL;
	struct btrfs_key key;
	struct btrfs_key found_key;
	struct extent_buffer *leaf;
	int slot;
	int ret;
	int enospc_errors = 0;
	bool counting = true;
	/* The single value limit and min/max limits use the same bytes in the */
	u64 limit_data = bctl->data.limit;
	u64 limit_meta = bctl->meta.limit;
	u64 limit_sys = bctl->sys.limit;
	u32 count_data = 0;
	u32 count_meta = 0;
	u32 count_sys = 0;
	int chunk_reserved = 0;

	path = btrfs_alloc_path();
	if (!path) {
		ret = -ENOMEM;
		goto error;
	}

	/* zero out stat counters */
	spin_lock(&fs_info->balance_lock);
	memset(&bctl->stat, 0, sizeof(bctl->stat));
	spin_unlock(&fs_info->balance_lock);
again:
	if (!counting) {
		/*
		 * The single value limit and min/max limits use the same bytes
		 * in the
		 */
		bctl->data.limit = limit_data;
		bctl->meta.limit = limit_meta;
		bctl->sys.limit = limit_sys;
	}
	key.objectid = BTRFS_FIRST_CHUNK_TREE_OBJECTID;
	key.offset = (u64)-1;
	key.type = BTRFS_CHUNK_ITEM_KEY;

	while (1) {
		if ((!counting && atomic_read(&fs_info->balance_pause_req)) ||
		    atomic_read(&fs_info->balance_cancel_req)) {
			ret = -ECANCELED;
			goto error;
		}

		mutex_lock(&fs_info->delete_unused_bgs_mutex);
		ret = btrfs_search_slot(NULL, chunk_root, &key, path, 0, 0);
		if (ret < 0) {
			mutex_unlock(&fs_info->delete_unused_bgs_mutex);
			goto error;
		}

		/*
		 * this shouldn't happen, it means the last relocate
		 * failed
		 */
		if (ret == 0)
			BUG(); /* FIXME break ? */

		ret = btrfs_previous_item(chunk_root, path, 0,
					  BTRFS_CHUNK_ITEM_KEY);
		if (ret) {
			mutex_unlock(&fs_info->delete_unused_bgs_mutex);
			ret = 0;
			break;
		}

		leaf = path->nodes[0];
		slot = path->slots[0];
		btrfs_item_key_to_cpu(leaf, &found_key, slot);

		if (found_key.objectid != key.objectid) {
			mutex_unlock(&fs_info->delete_unused_bgs_mutex);
			break;
		}

		chunk = btrfs_item_ptr(leaf, slot, struct btrfs_chunk);
		chunk_type = btrfs_chunk_type(leaf, chunk);

		if (!counting) {
			spin_lock(&fs_info->balance_lock);
			bctl->stat.considered++;
			spin_unlock(&fs_info->balance_lock);
		}

		ret = should_balance_chunk(fs_info, leaf, chunk,
					   found_key.offset);

		btrfs_release_path(path);
		if (!ret) {
			mutex_unlock(&fs_info->delete_unused_bgs_mutex);
			goto loop;
		}

		if (counting) {
			mutex_unlock(&fs_info->delete_unused_bgs_mutex);
			spin_lock(&fs_info->balance_lock);
			bctl->stat.expected++;
			spin_unlock(&fs_info->balance_lock);

			if (chunk_type & BTRFS_BLOCK_GROUP_DATA)
				count_data++;
			else if (chunk_type & BTRFS_BLOCK_GROUP_SYSTEM)
				count_sys++;
			else if (chunk_type & BTRFS_BLOCK_GROUP_METADATA)
				count_meta++;

			goto loop;
		}

		/*
		 * Apply limit_min filter, no need to check if the LIMITS
		 * filter is used, limit_min is 0 by default
		 */
		if (((chunk_type & BTRFS_BLOCK_GROUP_DATA) &&
					count_data < bctl->data.limit_min)
				|| ((chunk_type & BTRFS_BLOCK_GROUP_METADATA) &&
					count_meta < bctl->meta.limit_min)
				|| ((chunk_type & BTRFS_BLOCK_GROUP_SYSTEM) &&
					count_sys < bctl->sys.limit_min)) {
			mutex_unlock(&fs_info->delete_unused_bgs_mutex);
			goto loop;
		}

		if (!chunk_reserved) {
			/*
			 * We may be relocating the only data chunk we have,
			 * which could potentially end up with losing data's
			 * raid profile, so lets allocate an empty one in
			 * advance.
			 */
			ret = btrfs_may_alloc_data_chunk(fs_info,
							 found_key.offset);
			if (ret < 0) {
				mutex_unlock(&fs_info->delete_unused_bgs_mutex);
				goto error;
			} else if (ret == 1) {
				chunk_reserved = 1;
			}
		}

		ret = btrfs_relocate_chunk(fs_info, found_key.offset);
		mutex_unlock(&fs_info->delete_unused_bgs_mutex);
		if (ret == -ENOSPC) {
			enospc_errors++;
		} else if (ret == -ETXTBSY) {
			btrfs_info(fs_info,
	   "skipping relocation of block group %llu due to active swapfile",
				   found_key.offset);
			ret = 0;
		} else if (ret) {
			goto error;
		} else {
			spin_lock(&fs_info->balance_lock);
			bctl->stat.completed++;
			spin_unlock(&fs_info->balance_lock);
		}
loop:
		if (found_key.offset == 0)
			break;
		key.offset = found_key.offset - 1;
	}

	if (counting) {
		btrfs_release_path(path);
		counting = false;
		goto again;
	}
error:
	btrfs_free_path(path);
	if (enospc_errors) {
		btrfs_info(fs_info, "%d enospc errors during balance",
			   enospc_errors);
		if (!ret)
			ret = -ENOSPC;
	}

	return ret;
}

/**
 * alloc_profile_is_valid - see if a given profile is valid and reduced
 * @flags: profile to validate
 * @extended: if true @flags is treated as an extended profile
 */
static int alloc_profile_is_valid(u64 flags, int extended)
{
	u64 mask = (extended ? BTRFS_EXTENDED_PROFILE_MASK :
			       BTRFS_BLOCK_GROUP_PROFILE_MASK);

	flags &= ~BTRFS_BLOCK_GROUP_TYPE_MASK;

	/* 1) check that all other bits are zeroed */
	if (flags & ~mask)
		return 0;

	/* 2) see if profile is reduced */
	if (flags == 0)
		return !extended; /* "0" is valid for usual profiles */

	/* true if exactly one bit set */
	return is_power_of_2(flags);
}

static inline int balance_need_close(struct btrfs_fs_info *fs_info)
{
	/* cancel requested || normal exit path */
	return atomic_read(&fs_info->balance_cancel_req) ||
		(atomic_read(&fs_info->balance_pause_req) == 0 &&
		 atomic_read(&fs_info->balance_cancel_req) == 0);
}

/* Non-zero return value signifies invalidity */
static inline int validate_convert_profile(struct btrfs_balance_args *bctl_arg,
		u64 allowed)
{
	return ((bctl_arg->flags & BTRFS_BALANCE_ARGS_CONVERT) &&
		(!alloc_profile_is_valid(bctl_arg->target, 1) ||
		 (bctl_arg->target & ~allowed)));
}

/*
 * Fill @buf with textual description of balance filter flags @bargs, up to
 * @size_buf including the terminating null. The output may be trimmed if it
 * does not fit into the provided buffer.
 */
static void describe_balance_args(struct btrfs_balance_args *bargs, char *buf,
				 u32 size_buf)
{
	int ret;
	u32 size_bp = size_buf;
	char *bp = buf;
	u64 flags = bargs->flags;
	char tmp_buf[128] = {'\0'};

	if (!flags)
		return;

#define CHECK_APPEND_NOARG(a)						\
	do {								\
		ret = snprintf(bp, size_bp, (a));			\
		if (ret < 0 || ret >= size_bp)				\
			goto out_overflow;				\
		size_bp -= ret;						\
		bp += ret;						\
	} while (0)

#define CHECK_APPEND_1ARG(a, v1)					\
	do {								\
		ret = snprintf(bp, size_bp, (a), (v1));			\
		if (ret < 0 || ret >= size_bp)				\
			goto out_overflow;				\
		size_bp -= ret;						\
		bp += ret;						\
	} while (0)

#define CHECK_APPEND_2ARG(a, v1, v2)					\
	do {								\
		ret = snprintf(bp, size_bp, (a), (v1), (v2));		\
		if (ret < 0 || ret >= size_bp)				\
			goto out_overflow;				\
		size_bp -= ret;						\
		bp += ret;						\
	} while (0)

	if (flags & BTRFS_BALANCE_ARGS_CONVERT) {
		int index = btrfs_bg_flags_to_raid_index(bargs->target);

		CHECK_APPEND_1ARG("convert=%s,", get_raid_name(index));
	}

	if (flags & BTRFS_BALANCE_ARGS_SOFT)
		CHECK_APPEND_NOARG("soft,");

	if (flags & BTRFS_BALANCE_ARGS_PROFILES) {
		btrfs_describe_block_groups(bargs->profiles, tmp_buf,
					    sizeof(tmp_buf));
		CHECK_APPEND_1ARG("profiles=%s,", tmp_buf);
	}

	if (flags & BTRFS_BALANCE_ARGS_USAGE)
		CHECK_APPEND_1ARG("usage=%llu,", bargs->usage);

	if (flags & BTRFS_BALANCE_ARGS_USAGE_RANGE)
		CHECK_APPEND_2ARG("usage=%u..%u,",
				  bargs->usage_min, bargs->usage_max);

	if (flags & BTRFS_BALANCE_ARGS_DEVID)
		CHECK_APPEND_1ARG("devid=%llu,", bargs->devid);

	if (flags & BTRFS_BALANCE_ARGS_DRANGE)
		CHECK_APPEND_2ARG("drange=%llu..%llu,",
				  bargs->pstart, bargs->pend);

	if (flags & BTRFS_BALANCE_ARGS_VRANGE)
		CHECK_APPEND_2ARG("vrange=%llu..%llu,",
				  bargs->vstart, bargs->vend);

	if (flags & BTRFS_BALANCE_ARGS_LIMIT)
		CHECK_APPEND_1ARG("limit=%llu,", bargs->limit);

	if (flags & BTRFS_BALANCE_ARGS_LIMIT_RANGE)
		CHECK_APPEND_2ARG("limit=%u..%u,",
				bargs->limit_min, bargs->limit_max);

	if (flags & BTRFS_BALANCE_ARGS_STRIPES_RANGE)
		CHECK_APPEND_2ARG("stripes=%u..%u,",
				  bargs->stripes_min, bargs->stripes_max);

#undef CHECK_APPEND_2ARG
#undef CHECK_APPEND_1ARG
#undef CHECK_APPEND_NOARG

out_overflow:

	if (size_bp < size_buf)
		buf[size_buf - size_bp - 1] = '\0'; /* remove last , */
	else
		buf[0] = '\0';
}

static void describe_balance_start_or_resume(struct btrfs_fs_info *fs_info)
{
	u32 size_buf = 1024;
	char tmp_buf[192] = {'\0'};
	char *buf;
	char *bp;
	u32 size_bp = size_buf;
	int ret;
	struct btrfs_balance_control *bctl = fs_info->balance_ctl;

	buf = kzalloc(size_buf, GFP_KERNEL);
	if (!buf)
		return;

	bp = buf;

#define CHECK_APPEND_1ARG(a, v1)					\
	do {								\
		ret = snprintf(bp, size_bp, (a), (v1));			\
		if (ret < 0 || ret >= size_bp)				\
			goto out_overflow;				\
		size_bp -= ret;						\
		bp += ret;						\
	} while (0)

	if (bctl->flags & BTRFS_BALANCE_FORCE)
		CHECK_APPEND_1ARG("%s", "-f ");

	if (bctl->flags & BTRFS_BALANCE_DATA) {
		describe_balance_args(&bctl->data, tmp_buf, sizeof(tmp_buf));
		CHECK_APPEND_1ARG("-d%s ", tmp_buf);
	}

	if (bctl->flags & BTRFS_BALANCE_METADATA) {
		describe_balance_args(&bctl->meta, tmp_buf, sizeof(tmp_buf));
		CHECK_APPEND_1ARG("-m%s ", tmp_buf);
	}

	if (bctl->flags & BTRFS_BALANCE_SYSTEM) {
		describe_balance_args(&bctl->sys, tmp_buf, sizeof(tmp_buf));
		CHECK_APPEND_1ARG("-s%s ", tmp_buf);
	}

#undef CHECK_APPEND_1ARG

out_overflow:

	if (size_bp < size_buf)
		buf[size_buf - size_bp - 1] = '\0'; /* remove last " " */
	btrfs_info(fs_info, "balance: %s %s",
		   (bctl->flags & BTRFS_BALANCE_RESUME) ?
		   "resume" : "start", buf);

	kfree(buf);
}

/*
 * Should be called with balance mutexe held
 */
int btrfs_balance(struct btrfs_fs_info *fs_info,
		  struct btrfs_balance_control *bctl,
		  struct btrfs_ioctl_balance_args *bargs)
{
	u64 meta_target, data_target;
	u64 allowed;
	int mixed = 0;
	int ret;
	u64 num_devices;
	unsigned seq;
	bool reducing_integrity;

	if (btrfs_fs_closing(fs_info) ||
	    atomic_read(&fs_info->balance_pause_req) ||
	    atomic_read(&fs_info->balance_cancel_req)) {
		ret = -EINVAL;
		goto out;
	}

	allowed = btrfs_super_incompat_flags(fs_info->super_copy);
	if (allowed & BTRFS_FEATURE_INCOMPAT_MIXED_GROUPS)
		mixed = 1;

	/*
	 * In case of mixed groups both data and meta should be picked,
	 * and identical options should be given for both of them.
	 */
	allowed = BTRFS_BALANCE_DATA | BTRFS_BALANCE_METADATA;
	if (mixed && (bctl->flags & allowed)) {
		if (!(bctl->flags & BTRFS_BALANCE_DATA) ||
		    !(bctl->flags & BTRFS_BALANCE_METADATA) ||
		    memcmp(&bctl->data, &bctl->meta, sizeof(bctl->data))) {
			btrfs_err(fs_info,
	  "balance: mixed groups data and metadata options must be the same");
			ret = -EINVAL;
			goto out;
		}
	}

	num_devices = btrfs_num_devices(fs_info);

	allowed = BTRFS_AVAIL_ALLOC_BIT_SINGLE | BTRFS_BLOCK_GROUP_DUP;
	if (num_devices > 1)
		allowed |= (BTRFS_BLOCK_GROUP_RAID0 | BTRFS_BLOCK_GROUP_RAID1);
	if (num_devices > 2)
		allowed |= BTRFS_BLOCK_GROUP_RAID5;
	if (num_devices > 3)
		allowed |= (BTRFS_BLOCK_GROUP_RAID10 |
			    BTRFS_BLOCK_GROUP_RAID6);
	if (validate_convert_profile(&bctl->data, allowed)) {
		int index = btrfs_bg_flags_to_raid_index(bctl->data.target);

		btrfs_err(fs_info,
			  "balance: invalid convert data profile %s",
			  get_raid_name(index));
		ret = -EINVAL;
		goto out;
	}
	if (validate_convert_profile(&bctl->meta, allowed)) {
		int index = btrfs_bg_flags_to_raid_index(bctl->meta.target);

		btrfs_err(fs_info,
			  "balance: invalid convert metadata profile %s",
			  get_raid_name(index));
		ret = -EINVAL;
		goto out;
	}
	if (validate_convert_profile(&bctl->sys, allowed)) {
		int index = btrfs_bg_flags_to_raid_index(bctl->sys.target);

		btrfs_err(fs_info,
			  "balance: invalid convert system profile %s",
			  get_raid_name(index));
		ret = -EINVAL;
		goto out;
	}

	/* allow to reduce meta or sys integrity only if force set */
	allowed = BTRFS_BLOCK_GROUP_DUP | BTRFS_BLOCK_GROUP_RAID1 |
			BTRFS_BLOCK_GROUP_RAID10 |
			BTRFS_BLOCK_GROUP_RAID5 |
			BTRFS_BLOCK_GROUP_RAID6;
	do {
		seq = read_seqbegin(&fs_info->profiles_lock);

		if (((bctl->sys.flags & BTRFS_BALANCE_ARGS_CONVERT) &&
		     (fs_info->avail_system_alloc_bits & allowed) &&
		     !(bctl->sys.target & allowed)) ||
		    ((bctl->meta.flags & BTRFS_BALANCE_ARGS_CONVERT) &&
		     (fs_info->avail_metadata_alloc_bits & allowed) &&
		     !(bctl->meta.target & allowed)))
			reducing_integrity = true;
		else
			reducing_integrity = false;

		/* if we're not converting, the target field is uninitialized */
		meta_target = (bctl->meta.flags & BTRFS_BALANCE_ARGS_CONVERT) ?
			bctl->meta.target : fs_info->avail_metadata_alloc_bits;
		data_target = (bctl->data.flags & BTRFS_BALANCE_ARGS_CONVERT) ?
			bctl->data.target : fs_info->avail_data_alloc_bits;
	} while (read_seqretry(&fs_info->profiles_lock, seq));

	if (reducing_integrity) {
		if (bctl->flags & BTRFS_BALANCE_FORCE) {
			btrfs_info(fs_info,
				   "balance: force reducing metadata integrity");
		} else {
			btrfs_err(fs_info,
	  "balance: reduces metadata integrity, use --force if you want this");
			ret = -EINVAL;
			goto out;
		}
	}

	if (btrfs_get_num_tolerated_disk_barrier_failures(meta_target) <
		btrfs_get_num_tolerated_disk_barrier_failures(data_target)) {
		int meta_index = btrfs_bg_flags_to_raid_index(meta_target);
		int data_index = btrfs_bg_flags_to_raid_index(data_target);

		btrfs_warn(fs_info,
	"balance: metadata profile %s has lower redundancy than data profile %s",
			   get_raid_name(meta_index), get_raid_name(data_index));
	}

	ret = insert_balance_item(fs_info, bctl);
	if (ret && ret != -EEXIST)
		goto out;

	if (!(bctl->flags & BTRFS_BALANCE_RESUME)) {
		BUG_ON(ret == -EEXIST);
		BUG_ON(fs_info->balance_ctl);
		spin_lock(&fs_info->balance_lock);
		fs_info->balance_ctl = bctl;
		spin_unlock(&fs_info->balance_lock);
	} else {
		BUG_ON(ret != -EEXIST);
		spin_lock(&fs_info->balance_lock);
		update_balance_args(bctl);
		spin_unlock(&fs_info->balance_lock);
	}

	ASSERT(!test_bit(BTRFS_FS_BALANCE_RUNNING, &fs_info->flags));
	set_bit(BTRFS_FS_BALANCE_RUNNING, &fs_info->flags);
	describe_balance_start_or_resume(fs_info);
	mutex_unlock(&fs_info->balance_mutex);

	ret = __btrfs_balance(fs_info);

	mutex_lock(&fs_info->balance_mutex);
	if (ret == -ECANCELED && atomic_read(&fs_info->balance_pause_req))
		btrfs_info(fs_info, "balance: paused");
	else if (ret == -ECANCELED && atomic_read(&fs_info->balance_cancel_req))
		btrfs_info(fs_info, "balance: canceled");
	else
		btrfs_info(fs_info, "balance: ended with status: %d", ret);

	clear_bit(BTRFS_FS_BALANCE_RUNNING, &fs_info->flags);

	if (bargs) {
		memset(bargs, 0, sizeof(*bargs));
		btrfs_update_ioctl_balance_args(fs_info, bargs);
	}

	if ((ret && ret != -ECANCELED && ret != -ENOSPC) ||
	    balance_need_close(fs_info)) {
		reset_balance_state(fs_info);
		clear_bit(BTRFS_FS_EXCL_OP, &fs_info->flags);
	}

	wake_up(&fs_info->balance_wait_q);

	return ret;
out:
	if (bctl->flags & BTRFS_BALANCE_RESUME)
		reset_balance_state(fs_info);
	else
		kfree(bctl);
	clear_bit(BTRFS_FS_EXCL_OP, &fs_info->flags);

	return ret;
}

static int balance_kthread(void *data)
{
	struct btrfs_fs_info *fs_info = data;
	int ret = 0;

	mutex_lock(&fs_info->balance_mutex);
	if (fs_info->balance_ctl)
		ret = btrfs_balance(fs_info, fs_info->balance_ctl, NULL);
	mutex_unlock(&fs_info->balance_mutex);

	return ret;
}

int btrfs_resume_balance_async(struct btrfs_fs_info *fs_info)
{
	struct task_struct *tsk;

	mutex_lock(&fs_info->balance_mutex);
	if (!fs_info->balance_ctl) {
		mutex_unlock(&fs_info->balance_mutex);
		return 0;
	}
	mutex_unlock(&fs_info->balance_mutex);

	if (btrfs_test_opt(fs_info, SKIP_BALANCE)) {
		btrfs_info(fs_info, "balance: resume skipped");
		return 0;
	}

	/*
	 * A ro->rw remount sequence should continue with the paused balance
	 * regardless of who pauses it, system or the user as of now, so set
	 * the resume flag.
	 */
	spin_lock(&fs_info->balance_lock);
	fs_info->balance_ctl->flags |= BTRFS_BALANCE_RESUME;
	spin_unlock(&fs_info->balance_lock);

	tsk = kthread_run(balance_kthread, fs_info, "btrfs-balance");
	return PTR_ERR_OR_ZERO(tsk);
}

int btrfs_recover_balance(struct btrfs_fs_info *fs_info)
{
	struct btrfs_balance_control *bctl;
	struct btrfs_balance_item *item;
	struct btrfs_disk_balance_args disk_bargs;
	struct btrfs_path *path;
	struct extent_buffer *leaf;
	struct btrfs_key key;
	int ret;

	path = btrfs_alloc_path();
	if (!path)
		return -ENOMEM;

	key.objectid = BTRFS_BALANCE_OBJECTID;
	key.type = BTRFS_TEMPORARY_ITEM_KEY;
	key.offset = 0;

	ret = btrfs_search_slot(NULL, fs_info->tree_root, &key, path, 0, 0);
	if (ret < 0)
		goto out;
	if (ret > 0) { /* ret = -ENOENT; */
		ret = 0;
		goto out;
	}

	bctl = kzalloc(sizeof(*bctl), GFP_NOFS);
	if (!bctl) {
		ret = -ENOMEM;
		goto out;
	}

	leaf = path->nodes[0];
	item = btrfs_item_ptr(leaf, path->slots[0], struct btrfs_balance_item);

	bctl->flags = btrfs_balance_flags(leaf, item);
	bctl->flags |= BTRFS_BALANCE_RESUME;

	btrfs_balance_data(leaf, item, &disk_bargs);
	btrfs_disk_balance_args_to_cpu(&bctl->data, &disk_bargs);
	btrfs_balance_meta(leaf, item, &disk_bargs);
	btrfs_disk_balance_args_to_cpu(&bctl->meta, &disk_bargs);
	btrfs_balance_sys(leaf, item, &disk_bargs);
	btrfs_disk_balance_args_to_cpu(&bctl->sys, &disk_bargs);

	/*
	 * This should never happen, as the paused balance state is recovered
	 * during mount without any chance of other exclusive ops to collide.
	 *
	 * This gives the exclusive op status to balance and keeps in paused
	 * state until user intervention (cancel or umount). If the ownership
	 * cannot be assigned, show a message but do not fail. The balance
	 * is in a paused state and must have fs_info::balance_ctl properly
	 * set up.
	 */
	if (test_and_set_bit(BTRFS_FS_EXCL_OP, &fs_info->flags))
		btrfs_warn(fs_info,
	"balance: cannot set exclusive op status, resume manually");

	mutex_lock(&fs_info->balance_mutex);
	BUG_ON(fs_info->balance_ctl);
	spin_lock(&fs_info->balance_lock);
	fs_info->balance_ctl = bctl;
	spin_unlock(&fs_info->balance_lock);
	mutex_unlock(&fs_info->balance_mutex);
out:
	btrfs_free_path(path);
	return ret;
}

int btrfs_pause_balance(struct btrfs_fs_info *fs_info)
{
	int ret = 0;

	mutex_lock(&fs_info->balance_mutex);
	if (!fs_info->balance_ctl) {
		mutex_unlock(&fs_info->balance_mutex);
		return -ENOTCONN;
	}

	if (test_bit(BTRFS_FS_BALANCE_RUNNING, &fs_info->flags)) {
		atomic_inc(&fs_info->balance_pause_req);
		mutex_unlock(&fs_info->balance_mutex);

		wait_event(fs_info->balance_wait_q,
			   !test_bit(BTRFS_FS_BALANCE_RUNNING, &fs_info->flags));

		mutex_lock(&fs_info->balance_mutex);
		/* we are good with balance_ctl ripped off from under us */
		BUG_ON(test_bit(BTRFS_FS_BALANCE_RUNNING, &fs_info->flags));
		atomic_dec(&fs_info->balance_pause_req);
	} else {
		ret = -ENOTCONN;
	}

	mutex_unlock(&fs_info->balance_mutex);
	return ret;
}

int btrfs_cancel_balance(struct btrfs_fs_info *fs_info)
{
	mutex_lock(&fs_info->balance_mutex);
	if (!fs_info->balance_ctl) {
		mutex_unlock(&fs_info->balance_mutex);
		return -ENOTCONN;
	}

	/*
	 * A paused balance with the item stored on disk can be resumed at
	 * mount time if the mount is read-write. Otherwise it's still paused
	 * and we must not allow cancelling as it deletes the item.
	 */
	if (sb_rdonly(fs_info->sb)) {
		mutex_unlock(&fs_info->balance_mutex);
		return -EROFS;
	}

	atomic_inc(&fs_info->balance_cancel_req);
	/*
	 * if we are running just wait and return, balance item is
	 * deleted in btrfs_balance in this case
	 */
	if (test_bit(BTRFS_FS_BALANCE_RUNNING, &fs_info->flags)) {
		mutex_unlock(&fs_info->balance_mutex);
		wait_event(fs_info->balance_wait_q,
			   !test_bit(BTRFS_FS_BALANCE_RUNNING, &fs_info->flags));
		mutex_lock(&fs_info->balance_mutex);
	} else {
		mutex_unlock(&fs_info->balance_mutex);
		/*
		 * Lock released to allow other waiters to continue, we'll
		 * reexamine the status again.
		 */
		mutex_lock(&fs_info->balance_mutex);

		if (fs_info->balance_ctl) {
			reset_balance_state(fs_info);
			clear_bit(BTRFS_FS_EXCL_OP, &fs_info->flags);
			btrfs_info(fs_info, "balance: canceled");
		}
	}

	BUG_ON(fs_info->balance_ctl ||
		test_bit(BTRFS_FS_BALANCE_RUNNING, &fs_info->flags));
	atomic_dec(&fs_info->balance_cancel_req);
	mutex_unlock(&fs_info->balance_mutex);
	return 0;
}

static int btrfs_uuid_scan_kthread(void *data)
{
	struct btrfs_fs_info *fs_info = data;
	struct btrfs_root *root = fs_info->tree_root;
	struct btrfs_key key;
	struct btrfs_path *path = NULL;
	int ret = 0;
	struct extent_buffer *eb;
	int slot;
	struct btrfs_root_item root_item;
	u32 item_size;
	struct btrfs_trans_handle *trans = NULL;

	path = btrfs_alloc_path();
	if (!path) {
		ret = -ENOMEM;
		goto out;
	}

	key.objectid = 0;
	key.type = BTRFS_ROOT_ITEM_KEY;
	key.offset = 0;

	while (1) {
		ret = btrfs_search_forward(root, &key, path,
				BTRFS_OLDEST_GENERATION);
		if (ret) {
			if (ret > 0)
				ret = 0;
			break;
		}

		if (key.type != BTRFS_ROOT_ITEM_KEY ||
		    (key.objectid < BTRFS_FIRST_FREE_OBJECTID &&
		     key.objectid != BTRFS_FS_TREE_OBJECTID) ||
		    key.objectid > BTRFS_LAST_FREE_OBJECTID)
			goto skip;

		eb = path->nodes[0];
		slot = path->slots[0];
		item_size = btrfs_item_size_nr(eb, slot);
		if (item_size < sizeof(root_item))
			goto skip;

		read_extent_buffer(eb, &root_item,
				   btrfs_item_ptr_offset(eb, slot),
				   (int)sizeof(root_item));
		if (btrfs_root_refs(&root_item) == 0)
			goto skip;

		if (!btrfs_is_empty_uuid(root_item.uuid) ||
		    !btrfs_is_empty_uuid(root_item.received_uuid)) {
			if (trans)
				goto update_tree;

			btrfs_release_path(path);
			/*
			 * 1 - subvol uuid item
			 * 1 - received_subvol uuid item
			 */
			trans = btrfs_start_transaction(fs_info->uuid_root, 2);
			if (IS_ERR(trans)) {
				ret = PTR_ERR(trans);
				break;
			}
			continue;
		} else {
			goto skip;
		}
update_tree:
		if (!btrfs_is_empty_uuid(root_item.uuid)) {
			ret = btrfs_uuid_tree_add(trans, root_item.uuid,
						  BTRFS_UUID_KEY_SUBVOL,
						  key.objectid);
			if (ret < 0) {
				btrfs_warn(fs_info, "uuid_tree_add failed %d",
					ret);
				break;
			}
		}

		if (!btrfs_is_empty_uuid(root_item.received_uuid)) {
			ret = btrfs_uuid_tree_add(trans,
						  root_item.received_uuid,
						 BTRFS_UUID_KEY_RECEIVED_SUBVOL,
						  key.objectid);
			if (ret < 0) {
				btrfs_warn(fs_info, "uuid_tree_add failed %d",
					ret);
				break;
			}
		}

skip:
		if (trans) {
			ret = btrfs_end_transaction(trans);
			trans = NULL;
			if (ret)
				break;
		}

		btrfs_release_path(path);
		if (key.offset < (u64)-1) {
			key.offset++;
		} else if (key.type < BTRFS_ROOT_ITEM_KEY) {
			key.offset = 0;
			key.type = BTRFS_ROOT_ITEM_KEY;
		} else if (key.objectid < (u64)-1) {
			key.offset = 0;
			key.type = BTRFS_ROOT_ITEM_KEY;
			key.objectid++;
		} else {
			break;
		}
		cond_resched();
	}

out:
	btrfs_free_path(path);
	if (trans && !IS_ERR(trans))
		btrfs_end_transaction(trans);
	if (ret)
		btrfs_warn(fs_info, "btrfs_uuid_scan_kthread failed %d", ret);
	else
		set_bit(BTRFS_FS_UPDATE_UUID_TREE_GEN, &fs_info->flags);
	up(&fs_info->uuid_tree_rescan_sem);
	return 0;
}

/*
 * Callback for btrfs_uuid_tree_iterate().
 * returns:
 * 0	check succeeded, the entry is not outdated.
 * < 0	if an error occurred.
 * > 0	if the check failed, which means the caller shall remove the entry.
 */
static int btrfs_check_uuid_tree_entry(struct btrfs_fs_info *fs_info,
				       u8 *uuid, u8 type, u64 subid)
{
	struct btrfs_key key;
	int ret = 0;
	struct btrfs_root *subvol_root;

	if (type != BTRFS_UUID_KEY_SUBVOL &&
	    type != BTRFS_UUID_KEY_RECEIVED_SUBVOL)
		goto out;

	key.objectid = subid;
	key.type = BTRFS_ROOT_ITEM_KEY;
	key.offset = (u64)-1;
	subvol_root = btrfs_read_fs_root_no_name(fs_info, &key);
	if (IS_ERR(subvol_root)) {
		ret = PTR_ERR(subvol_root);
		if (ret == -ENOENT)
			ret = 1;
		goto out;
	}

	switch (type) {
	case BTRFS_UUID_KEY_SUBVOL:
		if (memcmp(uuid, subvol_root->root_item.uuid, BTRFS_UUID_SIZE))
			ret = 1;
		break;
	case BTRFS_UUID_KEY_RECEIVED_SUBVOL:
		if (memcmp(uuid, subvol_root->root_item.received_uuid,
			   BTRFS_UUID_SIZE))
			ret = 1;
		break;
	}

out:
	return ret;
}

static int btrfs_uuid_rescan_kthread(void *data)
{
	struct btrfs_fs_info *fs_info = (struct btrfs_fs_info *)data;
	int ret;

	/*
	 * 1st step is to iterate through the existing UUID tree and
	 * to delete all entries that contain outdated data.
	 * 2nd step is to add all missing entries to the UUID tree.
	 */
	ret = btrfs_uuid_tree_iterate(fs_info, btrfs_check_uuid_tree_entry);
	if (ret < 0) {
		btrfs_warn(fs_info, "iterating uuid_tree failed %d", ret);
		up(&fs_info->uuid_tree_rescan_sem);
		return ret;
	}
	return btrfs_uuid_scan_kthread(data);
}

int btrfs_create_uuid_tree(struct btrfs_fs_info *fs_info)
{
	struct btrfs_trans_handle *trans;
	struct btrfs_root *tree_root = fs_info->tree_root;
	struct btrfs_root *uuid_root;
	struct task_struct *task;
	int ret;

	/*
	 * 1 - root node
	 * 1 - root item
	 */
	trans = btrfs_start_transaction(tree_root, 2);
	if (IS_ERR(trans))
		return PTR_ERR(trans);

	uuid_root = btrfs_create_tree(trans, fs_info,
				      BTRFS_UUID_TREE_OBJECTID);
	if (IS_ERR(uuid_root)) {
		ret = PTR_ERR(uuid_root);
		btrfs_abort_transaction(trans, ret);
		btrfs_end_transaction(trans);
		return ret;
	}

	fs_info->uuid_root = uuid_root;

	ret = btrfs_commit_transaction(trans);
	if (ret)
		return ret;

	down(&fs_info->uuid_tree_rescan_sem);
	task = kthread_run(btrfs_uuid_scan_kthread, fs_info, "btrfs-uuid");
	if (IS_ERR(task)) {
		/* fs_info->update_uuid_tree_gen remains 0 in all error case */
		btrfs_warn(fs_info, "failed to start uuid_scan task");
		up(&fs_info->uuid_tree_rescan_sem);
		return PTR_ERR(task);
	}

	return 0;
}

int btrfs_check_uuid_tree(struct btrfs_fs_info *fs_info)
{
	struct task_struct *task;

	down(&fs_info->uuid_tree_rescan_sem);
	task = kthread_run(btrfs_uuid_rescan_kthread, fs_info, "btrfs-uuid");
	if (IS_ERR(task)) {
		/* fs_info->update_uuid_tree_gen remains 0 in all error case */
		btrfs_warn(fs_info, "failed to start uuid_rescan task");
		up(&fs_info->uuid_tree_rescan_sem);
		return PTR_ERR(task);
	}

	return 0;
}

/*
 * shrinking a device means finding all of the device extents past
 * the new size, and then following the back refs to the chunks.
 * The chunk relocation code actually frees the device extent
 */
int btrfs_shrink_device(struct btrfs_device *device, u64 new_size)
{
	struct btrfs_fs_info *fs_info = device->fs_info;
	struct btrfs_root *root = fs_info->dev_root;
	struct btrfs_trans_handle *trans;
	struct btrfs_dev_extent *dev_extent = NULL;
	struct btrfs_path *path;
	u64 length;
	u64 chunk_offset;
	int ret;
	int slot;
	int failed = 0;
	bool retried = false;
	bool checked_pending_chunks = false;
	struct extent_buffer *l;
	struct btrfs_key key;
	struct btrfs_super_block *super_copy = fs_info->super_copy;
	u64 old_total = btrfs_super_total_bytes(super_copy);
	u64 old_size = btrfs_device_get_total_bytes(device);
	u64 diff;

	new_size = round_down(new_size, fs_info->sectorsize);
	diff = round_down(old_size - new_size, fs_info->sectorsize);

	if (test_bit(BTRFS_DEV_STATE_REPLACE_TGT, &device->dev_state))
		return -EINVAL;

	path = btrfs_alloc_path();
	if (!path)
		return -ENOMEM;

	path->reada = READA_BACK;

	mutex_lock(&fs_info->chunk_mutex);

	btrfs_device_set_total_bytes(device, new_size);
	if (test_bit(BTRFS_DEV_STATE_WRITEABLE, &device->dev_state)) {
		device->fs_devices->total_rw_bytes -= diff;
		atomic64_sub(diff, &fs_info->free_chunk_space);
	}
	mutex_unlock(&fs_info->chunk_mutex);

again:
	key.objectid = device->devid;
	key.offset = (u64)-1;
	key.type = BTRFS_DEV_EXTENT_KEY;

	do {
		mutex_lock(&fs_info->delete_unused_bgs_mutex);
		ret = btrfs_search_slot(NULL, root, &key, path, 0, 0);
		if (ret < 0) {
			mutex_unlock(&fs_info->delete_unused_bgs_mutex);
			goto done;
		}

		ret = btrfs_previous_item(root, path, 0, key.type);
		if (ret)
			mutex_unlock(&fs_info->delete_unused_bgs_mutex);
		if (ret < 0)
			goto done;
		if (ret) {
			ret = 0;
			btrfs_release_path(path);
			break;
		}

		l = path->nodes[0];
		slot = path->slots[0];
		btrfs_item_key_to_cpu(l, &key, path->slots[0]);

		if (key.objectid != device->devid) {
			mutex_unlock(&fs_info->delete_unused_bgs_mutex);
			btrfs_release_path(path);
			break;
		}

		dev_extent = btrfs_item_ptr(l, slot, struct btrfs_dev_extent);
		length = btrfs_dev_extent_length(l, dev_extent);

		if (key.offset + length <= new_size) {
			mutex_unlock(&fs_info->delete_unused_bgs_mutex);
			btrfs_release_path(path);
			break;
		}

		chunk_offset = btrfs_dev_extent_chunk_offset(l, dev_extent);
		btrfs_release_path(path);

		/*
		 * We may be relocating the only data chunk we have,
		 * which could potentially end up with losing data's
		 * raid profile, so lets allocate an empty one in
		 * advance.
		 */
		ret = btrfs_may_alloc_data_chunk(fs_info, chunk_offset);
		if (ret < 0) {
			mutex_unlock(&fs_info->delete_unused_bgs_mutex);
			goto done;
		}

		ret = btrfs_relocate_chunk(fs_info, chunk_offset);
		mutex_unlock(&fs_info->delete_unused_bgs_mutex);
		if (ret == -ENOSPC) {
			failed++;
		} else if (ret) {
			if (ret == -ETXTBSY) {
				btrfs_warn(fs_info,
		   "could not shrink block group %llu due to active swapfile",
					   chunk_offset);
			}
			goto done;
		}
	} while (key.offset-- > 0);

	if (failed && !retried) {
		failed = 0;
		retried = true;
		goto again;
	} else if (failed && retried) {
		ret = -ENOSPC;
		goto done;
	}

	/* Shrinking succeeded, else we would be at "done". */
	trans = btrfs_start_transaction(root, 0);
	if (IS_ERR(trans)) {
		ret = PTR_ERR(trans);
		goto done;
	}

	mutex_lock(&fs_info->chunk_mutex);

	/*
	 * We checked in the above loop all device extents that were already in
	 * the device tree. However before we have updated the device's
	 * total_bytes to the new size, we might have had chunk allocations that
	 * have not complete yet (new block groups attached to transaction
	 * handles), and therefore their device extents were not yet in the
	 * device tree and we missed them in the loop above. So if we have any
	 * pending chunk using a device extent that overlaps the device range
	 * that we can not use anymore, commit the current transaction and
	 * repeat the search on the device tree - this way we guarantee we will
	 * not have chunks using device extents that end beyond 'new_size'.
	 */
	if (!checked_pending_chunks) {
		u64 start = new_size;
		u64 len = old_size - new_size;

		if (contains_pending_extent(trans->transaction, device,
					    &start, len)) {
			mutex_unlock(&fs_info->chunk_mutex);
			checked_pending_chunks = true;
			failed = 0;
			retried = false;
			ret = btrfs_commit_transaction(trans);
			if (ret)
				goto done;
			goto again;
		}
	}

	btrfs_device_set_disk_total_bytes(device, new_size);
	if (list_empty(&device->resized_list))
		list_add_tail(&device->resized_list,
			      &fs_info->fs_devices->resized_devices);

	WARN_ON(diff > old_total);
	btrfs_set_super_total_bytes(super_copy,
			round_down(old_total - diff, fs_info->sectorsize));
	mutex_unlock(&fs_info->chunk_mutex);

	/* Now btrfs_update_device() will change the on-disk size. */
	ret = btrfs_update_device(trans, device);
	if (ret < 0) {
		btrfs_abort_transaction(trans, ret);
		btrfs_end_transaction(trans);
	} else {
		ret = btrfs_commit_transaction(trans);
	}
done:
	btrfs_free_path(path);
	if (ret) {
		mutex_lock(&fs_info->chunk_mutex);
		btrfs_device_set_total_bytes(device, old_size);
		if (test_bit(BTRFS_DEV_STATE_WRITEABLE, &device->dev_state))
			device->fs_devices->total_rw_bytes += diff;
		atomic64_add(diff, &fs_info->free_chunk_space);
		mutex_unlock(&fs_info->chunk_mutex);
	}
	return ret;
}

static int btrfs_add_system_chunk(struct btrfs_fs_info *fs_info,
			   struct btrfs_key *key,
			   struct btrfs_chunk *chunk, int item_size)
{
	struct btrfs_super_block *super_copy = fs_info->super_copy;
	struct btrfs_disk_key disk_key;
	u32 array_size;
	u8 *ptr;

	mutex_lock(&fs_info->chunk_mutex);
	array_size = btrfs_super_sys_array_size(super_copy);
	if (array_size + item_size + sizeof(disk_key)
			> BTRFS_SYSTEM_CHUNK_ARRAY_SIZE) {
		mutex_unlock(&fs_info->chunk_mutex);
		return -EFBIG;
	}

	ptr = super_copy->sys_chunk_array + array_size;
	btrfs_cpu_key_to_disk(&disk_key, key);
	memcpy(ptr, &disk_key, sizeof(disk_key));
	ptr += sizeof(disk_key);
	memcpy(ptr, chunk, item_size);
	item_size += sizeof(disk_key);
	btrfs_set_super_sys_array_size(super_copy, array_size + item_size);
	mutex_unlock(&fs_info->chunk_mutex);

	return 0;
}

/*
 * sort the devices in descending order by max_avail, total_avail
 */
static int btrfs_cmp_device_info(const void *a, const void *b)
{
	const struct btrfs_device_info *di_a = a;
	const struct btrfs_device_info *di_b = b;

	if (di_a->max_avail > di_b->max_avail)
		return -1;
	if (di_a->max_avail < di_b->max_avail)
		return 1;
	if (di_a->total_avail > di_b->total_avail)
		return -1;
	if (di_a->total_avail < di_b->total_avail)
		return 1;
	return 0;
}

static void check_raid56_incompat_flag(struct btrfs_fs_info *info, u64 type)
{
	if (!(type & BTRFS_BLOCK_GROUP_RAID56_MASK))
		return;

	btrfs_set_fs_incompat(info, RAID56);
}

#define BTRFS_MAX_DEVS(info) ((BTRFS_MAX_ITEM_SIZE(info)	\
			- sizeof(struct btrfs_chunk))		\
			/ sizeof(struct btrfs_stripe) + 1)

#define BTRFS_MAX_DEVS_SYS_CHUNK ((BTRFS_SYSTEM_CHUNK_ARRAY_SIZE	\
				- 2 * sizeof(struct btrfs_disk_key)	\
				- 2 * sizeof(struct btrfs_chunk))	\
				/ sizeof(struct btrfs_stripe) + 1)

static int __btrfs_alloc_chunk(struct btrfs_trans_handle *trans,
			       u64 start, u64 type)
{
	struct btrfs_fs_info *info = trans->fs_info;
	struct btrfs_fs_devices *fs_devices = info->fs_devices;
	struct btrfs_device *device;
	struct map_lookup *map = NULL;
	struct extent_map_tree *em_tree;
	struct extent_map *em;
	struct btrfs_device_info *devices_info = NULL;
	u64 total_avail;
	int num_stripes;	/* total number of stripes to allocate */
	int data_stripes;	/* number of stripes that count for
				   block group size */
	int sub_stripes;	/* sub_stripes info for map */
	int dev_stripes;	/* stripes per dev */
	int devs_max;		/* max devs to use */
	int devs_min;		/* min devs needed */
	int devs_increment;	/* ndevs has to be a multiple of this */
	int ncopies;		/* how many copies to data has */
	int nparity;		/* number of stripes worth of bytes to
				   store parity information */
	int ret;
	u64 max_stripe_size;
	u64 max_chunk_size;
	u64 stripe_size;
	u64 chunk_size;
	int ndevs;
	int i;
	int j;
	int index;

	BUG_ON(!alloc_profile_is_valid(type, 0));

	if (list_empty(&fs_devices->alloc_list)) {
		if (btrfs_test_opt(info, ENOSPC_DEBUG))
			btrfs_debug(info, "%s: no writable device", __func__);
		return -ENOSPC;
	}

	index = btrfs_bg_flags_to_raid_index(type);

	sub_stripes = btrfs_raid_array[index].sub_stripes;
	dev_stripes = btrfs_raid_array[index].dev_stripes;
	devs_max = btrfs_raid_array[index].devs_max;
	devs_min = btrfs_raid_array[index].devs_min;
	devs_increment = btrfs_raid_array[index].devs_increment;
	ncopies = btrfs_raid_array[index].ncopies;
	nparity = btrfs_raid_array[index].nparity;

	if (type & BTRFS_BLOCK_GROUP_DATA) {
		max_stripe_size = SZ_1G;
		max_chunk_size = BTRFS_MAX_DATA_CHUNK_SIZE;
		if (!devs_max)
			devs_max = BTRFS_MAX_DEVS(info);
	} else if (type & BTRFS_BLOCK_GROUP_METADATA) {
		/* for larger filesystems, use larger metadata chunks */
		if (fs_devices->total_rw_bytes > 50ULL * SZ_1G)
			max_stripe_size = SZ_1G;
		else
			max_stripe_size = SZ_256M;
		max_chunk_size = max_stripe_size;
		if (!devs_max)
			devs_max = BTRFS_MAX_DEVS(info);
	} else if (type & BTRFS_BLOCK_GROUP_SYSTEM) {
		max_stripe_size = SZ_32M;
		max_chunk_size = 2 * max_stripe_size;
		if (!devs_max)
			devs_max = BTRFS_MAX_DEVS_SYS_CHUNK;
	} else {
		btrfs_err(info, "invalid chunk type 0x%llx requested",
		       type);
		BUG_ON(1);
	}

	/* We don't want a chunk larger than 10% of writable space */
	max_chunk_size = min(div_factor(fs_devices->total_rw_bytes, 1),
			     max_chunk_size);

	devices_info = kcalloc(fs_devices->rw_devices, sizeof(*devices_info),
			       GFP_NOFS);
	if (!devices_info)
		return -ENOMEM;

	/*
	 * in the first pass through the devices list, we gather information
	 * about the available holes on each device.
	 */
	ndevs = 0;
	list_for_each_entry(device, &fs_devices->alloc_list, dev_alloc_list) {
		u64 max_avail;
		u64 dev_offset;

		if (!test_bit(BTRFS_DEV_STATE_WRITEABLE, &device->dev_state)) {
			WARN(1, KERN_ERR
			       "BTRFS: read-only device in alloc_list\n");
			continue;
		}

		if (!test_bit(BTRFS_DEV_STATE_IN_FS_METADATA,
					&device->dev_state) ||
		    test_bit(BTRFS_DEV_STATE_REPLACE_TGT, &device->dev_state))
			continue;

		if (device->total_bytes > device->bytes_used)
			total_avail = device->total_bytes - device->bytes_used;
		else
			total_avail = 0;

		/* If there is no space on this device, skip it. */
		if (total_avail == 0)
			continue;

		ret = find_free_dev_extent(trans, device,
					   max_stripe_size * dev_stripes,
					   &dev_offset, &max_avail);
		if (ret && ret != -ENOSPC)
			goto error;

		if (ret == 0)
			max_avail = max_stripe_size * dev_stripes;

		if (max_avail < BTRFS_STRIPE_LEN * dev_stripes) {
			if (btrfs_test_opt(info, ENOSPC_DEBUG))
				btrfs_debug(info,
			"%s: devid %llu has no free space, have=%llu want=%u",
					    __func__, device->devid, max_avail,
					    BTRFS_STRIPE_LEN * dev_stripes);
			continue;
		}

		if (ndevs == fs_devices->rw_devices) {
			WARN(1, "%s: found more than %llu devices\n",
			     __func__, fs_devices->rw_devices);
			break;
		}
		devices_info[ndevs].dev_offset = dev_offset;
		devices_info[ndevs].max_avail = max_avail;
		devices_info[ndevs].total_avail = total_avail;
		devices_info[ndevs].dev = device;
		++ndevs;
	}

	/*
	 * now sort the devices by hole size / available space
	 */
	sort(devices_info, ndevs, sizeof(struct btrfs_device_info),
	     btrfs_cmp_device_info, NULL);

	/* round down to number of usable stripes */
	ndevs = round_down(ndevs, devs_increment);

	if (ndevs < devs_min) {
		ret = -ENOSPC;
		if (btrfs_test_opt(info, ENOSPC_DEBUG)) {
			btrfs_debug(info,
	"%s: not enough devices with free space: have=%d minimum required=%d",
				    __func__, ndevs, devs_min);
		}
		goto error;
	}

	ndevs = min(ndevs, devs_max);

	/*
	 * The primary goal is to maximize the number of stripes, so use as
	 * many devices as possible, even if the stripes are not maximum sized.
	 *
	 * The DUP profile stores more than one stripe per device, the
	 * max_avail is the total size so we have to adjust.
	 */
	stripe_size = div_u64(devices_info[ndevs - 1].max_avail, dev_stripes);
	num_stripes = ndevs * dev_stripes;

	/*
	 * this will have to be fixed for RAID1 and RAID10 over
	 * more drives
	 */
	data_stripes = (num_stripes - nparity) / ncopies;

	/*
	 * Use the number of data stripes to figure out how big this chunk
	 * is really going to be in terms of logical address space,
	 * and compare that answer with the max chunk size. If it's higher,
	 * we try to reduce stripe_size.
	 */
	if (stripe_size * data_stripes > max_chunk_size) {
		/*
		 * Reduce stripe_size, round it up to a 16MB boundary again and
		 * then use it, unless it ends up being even bigger than the
		 * previous value we had already.
		 */
		stripe_size = min(round_up(div_u64(max_chunk_size,
						   data_stripes), SZ_16M),
				  stripe_size);
	}

	/* align to BTRFS_STRIPE_LEN */
	stripe_size = round_down(stripe_size, BTRFS_STRIPE_LEN);

	map = kmalloc(map_lookup_size(num_stripes), GFP_NOFS);
	if (!map) {
		ret = -ENOMEM;
		goto error;
	}
	map->num_stripes = num_stripes;

	for (i = 0; i < ndevs; ++i) {
		for (j = 0; j < dev_stripes; ++j) {
			int s = i * dev_stripes + j;
			map->stripes[s].dev = devices_info[i].dev;
			map->stripes[s].physical = devices_info[i].dev_offset +
						   j * stripe_size;
		}
	}
	map->stripe_len = BTRFS_STRIPE_LEN;
	map->io_align = BTRFS_STRIPE_LEN;
	map->io_width = BTRFS_STRIPE_LEN;
	map->type = type;
	map->sub_stripes = sub_stripes;

	chunk_size = stripe_size * data_stripes;

	trace_btrfs_chunk_alloc(info, map, start, chunk_size);

	em = alloc_extent_map();
	if (!em) {
		kfree(map);
		ret = -ENOMEM;
		goto error;
	}
	set_bit(EXTENT_FLAG_FS_MAPPING, &em->flags);
	em->map_lookup = map;
	em->start = start;
	em->len = chunk_size;
	em->block_start = 0;
	em->block_len = em->len;
	em->orig_block_len = stripe_size;

	em_tree = &info->mapping_tree.map_tree;
	write_lock(&em_tree->lock);
	ret = add_extent_mapping(em_tree, em, 0);
	if (ret) {
		write_unlock(&em_tree->lock);
		free_extent_map(em);
		goto error;
	}

	list_add_tail(&em->list, &trans->transaction->pending_chunks);
	refcount_inc(&em->refs);
	write_unlock(&em_tree->lock);

	ret = btrfs_make_block_group(trans, 0, type, start, chunk_size);
	if (ret)
		goto error_del_extent;

	for (i = 0; i < map->num_stripes; i++)
		btrfs_device_set_bytes_used(map->stripes[i].dev,
				map->stripes[i].dev->bytes_used + stripe_size);

	atomic64_sub(stripe_size * map->num_stripes, &info->free_chunk_space);

	free_extent_map(em);
	check_raid56_incompat_flag(info, type);

	kfree(devices_info);
	return 0;

error_del_extent:
	write_lock(&em_tree->lock);
	remove_extent_mapping(em_tree, em);
	write_unlock(&em_tree->lock);

	/* One for our allocation */
	free_extent_map(em);
	/* One for the tree reference */
	free_extent_map(em);
	/* One for the pending_chunks list reference */
	free_extent_map(em);
error:
	kfree(devices_info);
	return ret;
}

int btrfs_finish_chunk_alloc(struct btrfs_trans_handle *trans,
			     u64 chunk_offset, u64 chunk_size)
{
	struct btrfs_fs_info *fs_info = trans->fs_info;
	struct btrfs_root *extent_root = fs_info->extent_root;
	struct btrfs_root *chunk_root = fs_info->chunk_root;
	struct btrfs_key key;
	struct btrfs_device *device;
	struct btrfs_chunk *chunk;
	struct btrfs_stripe *stripe;
	struct extent_map *em;
	struct map_lookup *map;
	size_t item_size;
	u64 dev_offset;
	u64 stripe_size;
	int i = 0;
	int ret = 0;

	em = btrfs_get_chunk_map(fs_info, chunk_offset, chunk_size);
	if (IS_ERR(em))
		return PTR_ERR(em);

	map = em->map_lookup;
	item_size = btrfs_chunk_item_size(map->num_stripes);
	stripe_size = em->orig_block_len;

	chunk = kzalloc(item_size, GFP_NOFS);
	if (!chunk) {
		ret = -ENOMEM;
		goto out;
	}

	/*
	 * Take the device list mutex to prevent races with the final phase of
	 * a device replace operation that replaces the device object associated
	 * with the map's stripes, because the device object's id can change
	 * at any time during that final phase of the device replace operation
	 * (dev-replace.c:btrfs_dev_replace_finishing()).
	 */
	mutex_lock(&fs_info->fs_devices->device_list_mutex);
	for (i = 0; i < map->num_stripes; i++) {
		device = map->stripes[i].dev;
		dev_offset = map->stripes[i].physical;

		ret = btrfs_update_device(trans, device);
		if (ret)
			break;
		ret = btrfs_alloc_dev_extent(trans, device, chunk_offset,
					     dev_offset, stripe_size);
		if (ret)
			break;
	}
	if (ret) {
		mutex_unlock(&fs_info->fs_devices->device_list_mutex);
		goto out;
	}

	stripe = &chunk->stripe;
	for (i = 0; i < map->num_stripes; i++) {
		device = map->stripes[i].dev;
		dev_offset = map->stripes[i].physical;

		btrfs_set_stack_stripe_devid(stripe, device->devid);
		btrfs_set_stack_stripe_offset(stripe, dev_offset);
		memcpy(stripe->dev_uuid, device->uuid, BTRFS_UUID_SIZE);
		stripe++;
	}
	mutex_unlock(&fs_info->fs_devices->device_list_mutex);

	btrfs_set_stack_chunk_length(chunk, chunk_size);
	btrfs_set_stack_chunk_owner(chunk, extent_root->root_key.objectid);
	btrfs_set_stack_chunk_stripe_len(chunk, map->stripe_len);
	btrfs_set_stack_chunk_type(chunk, map->type);
	btrfs_set_stack_chunk_num_stripes(chunk, map->num_stripes);
	btrfs_set_stack_chunk_io_align(chunk, map->stripe_len);
	btrfs_set_stack_chunk_io_width(chunk, map->stripe_len);
	btrfs_set_stack_chunk_sector_size(chunk, fs_info->sectorsize);
	btrfs_set_stack_chunk_sub_stripes(chunk, map->sub_stripes);

	key.objectid = BTRFS_FIRST_CHUNK_TREE_OBJECTID;
	key.type = BTRFS_CHUNK_ITEM_KEY;
	key.offset = chunk_offset;

	ret = btrfs_insert_item(trans, chunk_root, &key, chunk, item_size);
	if (ret == 0 && map->type & BTRFS_BLOCK_GROUP_SYSTEM) {
		/*
		 * TODO: Cleanup of inserted chunk root in case of
		 * failure.
		 */
		ret = btrfs_add_system_chunk(fs_info, &key, chunk, item_size);
	}

out:
	kfree(chunk);
	free_extent_map(em);
	return ret;
}

/*
 * Chunk allocation falls into two parts. The first part does work
 * that makes the new allocated chunk usable, but does not do any operation
 * that modifies the chunk tree. The second part does the work that
 * requires modifying the chunk tree. This division is important for the
 * bootstrap process of adding storage to a seed btrfs.
 */
int btrfs_alloc_chunk(struct btrfs_trans_handle *trans, u64 type)
{
	u64 chunk_offset;

	lockdep_assert_held(&trans->fs_info->chunk_mutex);
	chunk_offset = find_next_chunk(trans->fs_info);
	return __btrfs_alloc_chunk(trans, chunk_offset, type);
}

static noinline int init_first_rw_device(struct btrfs_trans_handle *trans,
					 struct btrfs_fs_info *fs_info)
{
	u64 chunk_offset;
	u64 sys_chunk_offset;
	u64 alloc_profile;
	int ret;

	chunk_offset = find_next_chunk(fs_info);
	alloc_profile = btrfs_metadata_alloc_profile(fs_info);
	ret = __btrfs_alloc_chunk(trans, chunk_offset, alloc_profile);
	if (ret)
		return ret;

	sys_chunk_offset = find_next_chunk(fs_info);
	alloc_profile = btrfs_system_alloc_profile(fs_info);
	ret = __btrfs_alloc_chunk(trans, sys_chunk_offset, alloc_profile);
	return ret;
}

static inline int btrfs_chunk_max_errors(struct map_lookup *map)
{
	int max_errors;

	if (map->type & (BTRFS_BLOCK_GROUP_RAID1 |
			 BTRFS_BLOCK_GROUP_RAID10 |
			 BTRFS_BLOCK_GROUP_RAID5 |
			 BTRFS_BLOCK_GROUP_DUP)) {
		max_errors = 1;
	} else if (map->type & BTRFS_BLOCK_GROUP_RAID6) {
		max_errors = 2;
	} else {
		max_errors = 0;
	}

	return max_errors;
}

int btrfs_chunk_readonly(struct btrfs_fs_info *fs_info, u64 chunk_offset)
{
	struct extent_map *em;
	struct map_lookup *map;
	int readonly = 0;
	int miss_ndevs = 0;
	int i;

	em = btrfs_get_chunk_map(fs_info, chunk_offset, 1);
	if (IS_ERR(em))
		return 1;

	map = em->map_lookup;
	for (i = 0; i < map->num_stripes; i++) {
		if (test_bit(BTRFS_DEV_STATE_MISSING,
					&map->stripes[i].dev->dev_state)) {
			miss_ndevs++;
			continue;
		}
		if (!test_bit(BTRFS_DEV_STATE_WRITEABLE,
					&map->stripes[i].dev->dev_state)) {
			readonly = 1;
			goto end;
		}
	}

	/*
	 * If the number of missing devices is larger than max errors,
	 * we can not write the data into that chunk successfully, so
	 * set it readonly.
	 */
	if (miss_ndevs > btrfs_chunk_max_errors(map))
		readonly = 1;
end:
	free_extent_map(em);
	return readonly;
}

void btrfs_mapping_init(struct btrfs_mapping_tree *tree)
{
	extent_map_tree_init(&tree->map_tree);
}

void btrfs_mapping_tree_free(struct btrfs_mapping_tree *tree)
{
	struct extent_map *em;

	while (1) {
		write_lock(&tree->map_tree.lock);
		em = lookup_extent_mapping(&tree->map_tree, 0, (u64)-1);
		if (em)
			remove_extent_mapping(&tree->map_tree, em);
		write_unlock(&tree->map_tree.lock);
		if (!em)
			break;
		/* once for us */
		free_extent_map(em);
		/* once for the tree */
		free_extent_map(em);
	}
}

int btrfs_num_copies(struct btrfs_fs_info *fs_info, u64 logical, u64 len)
{
	struct extent_map *em;
	struct map_lookup *map;
	int ret;

	em = btrfs_get_chunk_map(fs_info, logical, len);
	if (IS_ERR(em))
		/*
		 * We could return errors for these cases, but that could get
		 * ugly and we'd probably do the same thing which is just not do
		 * anything else and exit, so return 1 so the callers don't try
		 * to use other copies.
		 */
		return 1;

	map = em->map_lookup;
	if (map->type & (BTRFS_BLOCK_GROUP_DUP | BTRFS_BLOCK_GROUP_RAID1))
		ret = map->num_stripes;
	else if (map->type & BTRFS_BLOCK_GROUP_RAID10)
		ret = map->sub_stripes;
	else if (map->type & BTRFS_BLOCK_GROUP_RAID5)
		ret = 2;
	else if (map->type & BTRFS_BLOCK_GROUP_RAID6)
		/*
		 * There could be two corrupted data stripes, we need
		 * to loop retry in order to rebuild the correct data.
		 *
		 * Fail a stripe at a time on every retry except the
		 * stripe under reconstruction.
		 */
		ret = map->num_stripes;
	else
		ret = 1;
	free_extent_map(em);

	down_read(&fs_info->dev_replace.rwsem);
	if (btrfs_dev_replace_is_ongoing(&fs_info->dev_replace) &&
	    fs_info->dev_replace.tgtdev)
		ret++;
	up_read(&fs_info->dev_replace.rwsem);

	return ret;
}

unsigned long btrfs_full_stripe_len(struct btrfs_fs_info *fs_info,
				    u64 logical)
{
	struct extent_map *em;
	struct map_lookup *map;
	unsigned long len = fs_info->sectorsize;

	em = btrfs_get_chunk_map(fs_info, logical, len);

	if (!WARN_ON(IS_ERR(em))) {
		map = em->map_lookup;
		if (map->type & BTRFS_BLOCK_GROUP_RAID56_MASK)
			len = map->stripe_len * nr_data_stripes(map);
		free_extent_map(em);
	}
	return len;
}

int btrfs_is_parity_mirror(struct btrfs_fs_info *fs_info, u64 logical, u64 len)
{
	struct extent_map *em;
	struct map_lookup *map;
	int ret = 0;

	em = btrfs_get_chunk_map(fs_info, logical, len);

	if(!WARN_ON(IS_ERR(em))) {
		map = em->map_lookup;
		if (map->type & BTRFS_BLOCK_GROUP_RAID56_MASK)
			ret = 1;
		free_extent_map(em);
	}
	return ret;
}

static int find_live_mirror(struct btrfs_fs_info *fs_info,
			    struct map_lookup *map, int first,
			    int dev_replace_is_ongoing)
{
	int i;
	int num_stripes;
	int preferred_mirror;
	int tolerance;
	struct btrfs_device *srcdev;

	ASSERT((map->type &
		 (BTRFS_BLOCK_GROUP_RAID1 | BTRFS_BLOCK_GROUP_RAID10)));

	if (map->type & BTRFS_BLOCK_GROUP_RAID10)
		num_stripes = map->sub_stripes;
	else
		num_stripes = map->num_stripes;

	preferred_mirror = first + current->pid % num_stripes;

	if (dev_replace_is_ongoing &&
	    fs_info->dev_replace.cont_reading_from_srcdev_mode ==
	     BTRFS_DEV_REPLACE_ITEM_CONT_READING_FROM_SRCDEV_MODE_AVOID)
		srcdev = fs_info->dev_replace.srcdev;
	else
		srcdev = NULL;

	/*
	 * try to avoid the drive that is the source drive for a
	 * dev-replace procedure, only choose it if no other non-missing
	 * mirror is available
	 */
	for (tolerance = 0; tolerance < 2; tolerance++) {
		if (map->stripes[preferred_mirror].dev->bdev &&
		    (tolerance || map->stripes[preferred_mirror].dev != srcdev))
			return preferred_mirror;
		for (i = first; i < first + num_stripes; i++) {
			if (map->stripes[i].dev->bdev &&
			    (tolerance || map->stripes[i].dev != srcdev))
				return i;
		}
	}

	/* we couldn't find one that doesn't fail.  Just return something
	 * and the io error handling code will clean up eventually
	 */
	return preferred_mirror;
}

static inline int parity_smaller(u64 a, u64 b)
{
	return a > b;
}

/* Bubble-sort the stripe set to put the parity/syndrome stripes last */
static void sort_parity_stripes(struct btrfs_bio *bbio, int num_stripes)
{
	struct btrfs_bio_stripe s;
	int i;
	u64 l;
	int again = 1;

	while (again) {
		again = 0;
		for (i = 0; i < num_stripes - 1; i++) {
			if (parity_smaller(bbio->raid_map[i],
					   bbio->raid_map[i+1])) {
				s = bbio->stripes[i];
				l = bbio->raid_map[i];
				bbio->stripes[i] = bbio->stripes[i+1];
				bbio->raid_map[i] = bbio->raid_map[i+1];
				bbio->stripes[i+1] = s;
				bbio->raid_map[i+1] = l;

				again = 1;
			}
		}
	}
}

static struct btrfs_bio *alloc_btrfs_bio(int total_stripes, int real_stripes)
{
	struct btrfs_bio *bbio = kzalloc(
		 /* the size of the btrfs_bio */
		sizeof(struct btrfs_bio) +
		/* plus the variable array for the stripes */
		sizeof(struct btrfs_bio_stripe) * (total_stripes) +
		/* plus the variable array for the tgt dev */
		sizeof(int) * (real_stripes) +
		/*
		 * plus the raid_map, which includes both the tgt dev
		 * and the stripes
		 */
		sizeof(u64) * (total_stripes),
		GFP_NOFS|__GFP_NOFAIL);

	atomic_set(&bbio->error, 0);
	refcount_set(&bbio->refs, 1);

	return bbio;
}

void btrfs_get_bbio(struct btrfs_bio *bbio)
{
	WARN_ON(!refcount_read(&bbio->refs));
	refcount_inc(&bbio->refs);
}

void btrfs_put_bbio(struct btrfs_bio *bbio)
{
	if (!bbio)
		return;
	if (refcount_dec_and_test(&bbio->refs))
		kfree(bbio);
}

/* can REQ_OP_DISCARD be sent with other REQ like REQ_OP_WRITE? */
/*
 * Please note that, discard won't be sent to target device of device
 * replace.
 */
static int __btrfs_map_block_for_discard(struct btrfs_fs_info *fs_info,
					 u64 logical, u64 length,
					 struct btrfs_bio **bbio_ret)
{
	struct extent_map *em;
	struct map_lookup *map;
	struct btrfs_bio *bbio;
	u64 offset;
	u64 stripe_nr;
	u64 stripe_nr_end;
	u64 stripe_end_offset;
	u64 stripe_cnt;
	u64 stripe_len;
	u64 stripe_offset;
	u64 num_stripes;
	u32 stripe_index;
	u32 factor = 0;
	u32 sub_stripes = 0;
	u64 stripes_per_dev = 0;
	u32 remaining_stripes = 0;
	u32 last_stripe = 0;
	int ret = 0;
	int i;

	/* discard always return a bbio */
	ASSERT(bbio_ret);

	em = btrfs_get_chunk_map(fs_info, logical, length);
	if (IS_ERR(em))
		return PTR_ERR(em);

	map = em->map_lookup;
	/* we don't discard raid56 yet */
	if (map->type & BTRFS_BLOCK_GROUP_RAID56_MASK) {
		ret = -EOPNOTSUPP;
		goto out;
	}

	offset = logical - em->start;
	length = min_t(u64, em->len - offset, length);

	stripe_len = map->stripe_len;
	/*
	 * stripe_nr counts the total number of stripes we have to stride
	 * to get to this block
	 */
	stripe_nr = div64_u64(offset, stripe_len);

	/* stripe_offset is the offset of this block in its stripe */
	stripe_offset = offset - stripe_nr * stripe_len;

	stripe_nr_end = round_up(offset + length, map->stripe_len);
	stripe_nr_end = div64_u64(stripe_nr_end, map->stripe_len);
	stripe_cnt = stripe_nr_end - stripe_nr;
	stripe_end_offset = stripe_nr_end * map->stripe_len -
			    (offset + length);
	/*
	 * after this, stripe_nr is the number of stripes on this
	 * device we have to walk to find the data, and stripe_index is
	 * the number of our device in the stripe array
	 */
	num_stripes = 1;
	stripe_index = 0;
	if (map->type & (BTRFS_BLOCK_GROUP_RAID0 |
			 BTRFS_BLOCK_GROUP_RAID10)) {
		if (map->type & BTRFS_BLOCK_GROUP_RAID0)
			sub_stripes = 1;
		else
			sub_stripes = map->sub_stripes;

		factor = map->num_stripes / sub_stripes;
		num_stripes = min_t(u64, map->num_stripes,
				    sub_stripes * stripe_cnt);
		stripe_nr = div_u64_rem(stripe_nr, factor, &stripe_index);
		stripe_index *= sub_stripes;
		stripes_per_dev = div_u64_rem(stripe_cnt, factor,
					      &remaining_stripes);
		div_u64_rem(stripe_nr_end - 1, factor, &last_stripe);
		last_stripe *= sub_stripes;
	} else if (map->type & (BTRFS_BLOCK_GROUP_RAID1 |
				BTRFS_BLOCK_GROUP_DUP)) {
		num_stripes = map->num_stripes;
	} else {
		stripe_nr = div_u64_rem(stripe_nr, map->num_stripes,
					&stripe_index);
	}

	bbio = alloc_btrfs_bio(num_stripes, 0);
	if (!bbio) {
		ret = -ENOMEM;
		goto out;
	}

	for (i = 0; i < num_stripes; i++) {
		bbio->stripes[i].physical =
			map->stripes[stripe_index].physical +
			stripe_offset + stripe_nr * map->stripe_len;
		bbio->stripes[i].dev = map->stripes[stripe_index].dev;

		if (map->type & (BTRFS_BLOCK_GROUP_RAID0 |
				 BTRFS_BLOCK_GROUP_RAID10)) {
			bbio->stripes[i].length = stripes_per_dev *
				map->stripe_len;

			if (i / sub_stripes < remaining_stripes)
				bbio->stripes[i].length +=
					map->stripe_len;

			/*
			 * Special for the first stripe and
			 * the last stripe:
			 *
			 * |-------|...|-------|
			 *     |----------|
			 *    off     end_off
			 */
			if (i < sub_stripes)
				bbio->stripes[i].length -=
					stripe_offset;

			if (stripe_index >= last_stripe &&
			    stripe_index <= (last_stripe +
					     sub_stripes - 1))
				bbio->stripes[i].length -=
					stripe_end_offset;

			if (i == sub_stripes - 1)
				stripe_offset = 0;
		} else {
			bbio->stripes[i].length = length;
		}

		stripe_index++;
		if (stripe_index == map->num_stripes) {
			stripe_index = 0;
			stripe_nr++;
		}
	}

	*bbio_ret = bbio;
	bbio->map_type = map->type;
	bbio->num_stripes = num_stripes;
out:
	free_extent_map(em);
	return ret;
}

/*
 * In dev-replace case, for repair case (that's the only case where the mirror
 * is selected explicitly when calling btrfs_map_block), blocks left of the
 * left cursor can also be read from the target drive.
 *
 * For REQ_GET_READ_MIRRORS, the target drive is added as the last one to the
 * array of stripes.
 * For READ, it also needs to be supported using the same mirror number.
 *
 * If the requested block is not left of the left cursor, EIO is returned. This
 * can happen because btrfs_num_copies() returns one more in the dev-replace
 * case.
 */
static int get_extra_mirror_from_replace(struct btrfs_fs_info *fs_info,
					 u64 logical, u64 length,
					 u64 srcdev_devid, int *mirror_num,
					 u64 *physical)
{
	struct btrfs_bio *bbio = NULL;
	int num_stripes;
	int index_srcdev = 0;
	int found = 0;
	u64 physical_of_found = 0;
	int i;
	int ret = 0;

	ret = __btrfs_map_block(fs_info, BTRFS_MAP_GET_READ_MIRRORS,
				logical, &length, &bbio, 0, 0);
	if (ret) {
		ASSERT(bbio == NULL);
		return ret;
	}

	num_stripes = bbio->num_stripes;
	if (*mirror_num > num_stripes) {
		/*
		 * BTRFS_MAP_GET_READ_MIRRORS does not contain this mirror,
		 * that means that the requested area is not left of the left
		 * cursor
		 */
		btrfs_put_bbio(bbio);
		return -EIO;
	}

	/*
	 * process the rest of the function using the mirror_num of the source
	 * drive. Therefore look it up first.  At the end, patch the device
	 * pointer to the one of the target drive.
	 */
	for (i = 0; i < num_stripes; i++) {
		if (bbio->stripes[i].dev->devid != srcdev_devid)
			continue;

		/*
		 * In case of DUP, in order to keep it simple, only add the
		 * mirror with the lowest physical address
		 */
		if (found &&
		    physical_of_found <= bbio->stripes[i].physical)
			continue;

		index_srcdev = i;
		found = 1;
		physical_of_found = bbio->stripes[i].physical;
	}

	btrfs_put_bbio(bbio);

	ASSERT(found);
	if (!found)
		return -EIO;

	*mirror_num = index_srcdev + 1;
	*physical = physical_of_found;
	return ret;
}

static void handle_ops_on_dev_replace(enum btrfs_map_op op,
				      struct btrfs_bio **bbio_ret,
				      struct btrfs_dev_replace *dev_replace,
				      int *num_stripes_ret, int *max_errors_ret)
{
	struct btrfs_bio *bbio = *bbio_ret;
	u64 srcdev_devid = dev_replace->srcdev->devid;
	int tgtdev_indexes = 0;
	int num_stripes = *num_stripes_ret;
	int max_errors = *max_errors_ret;
	int i;

	if (op == BTRFS_MAP_WRITE) {
		int index_where_to_add;

		/*
		 * duplicate the write operations while the dev replace
		 * procedure is running. Since the copying of the old disk to
		 * the new disk takes place at run time while the filesystem is
		 * mounted writable, the regular write operations to the old
		 * disk have to be duplicated to go to the new disk as well.
		 *
		 * Note that device->missing is handled by the caller, and that
		 * the write to the old disk is already set up in the stripes
		 * array.
		 */
		index_where_to_add = num_stripes;
		for (i = 0; i < num_stripes; i++) {
			if (bbio->stripes[i].dev->devid == srcdev_devid) {
				/* write to new disk, too */
				struct btrfs_bio_stripe *new =
					bbio->stripes + index_where_to_add;
				struct btrfs_bio_stripe *old =
					bbio->stripes + i;

				new->physical = old->physical;
				new->length = old->length;
				new->dev = dev_replace->tgtdev;
				bbio->tgtdev_map[i] = index_where_to_add;
				index_where_to_add++;
				max_errors++;
				tgtdev_indexes++;
			}
		}
		num_stripes = index_where_to_add;
	} else if (op == BTRFS_MAP_GET_READ_MIRRORS) {
		int index_srcdev = 0;
		int found = 0;
		u64 physical_of_found = 0;

		/*
		 * During the dev-replace procedure, the target drive can also
		 * be used to read data in case it is needed to repair a corrupt
		 * block elsewhere. This is possible if the requested area is
		 * left of the left cursor. In this area, the target drive is a
		 * full copy of the source drive.
		 */
		for (i = 0; i < num_stripes; i++) {
			if (bbio->stripes[i].dev->devid == srcdev_devid) {
				/*
				 * In case of DUP, in order to keep it simple,
				 * only add the mirror with the lowest physical
				 * address
				 */
				if (found &&
				    physical_of_found <=
				     bbio->stripes[i].physical)
					continue;
				index_srcdev = i;
				found = 1;
				physical_of_found = bbio->stripes[i].physical;
			}
		}
		if (found) {
			struct btrfs_bio_stripe *tgtdev_stripe =
				bbio->stripes + num_stripes;

			tgtdev_stripe->physical = physical_of_found;
			tgtdev_stripe->length =
				bbio->stripes[index_srcdev].length;
			tgtdev_stripe->dev = dev_replace->tgtdev;
			bbio->tgtdev_map[index_srcdev] = num_stripes;

			tgtdev_indexes++;
			num_stripes++;
		}
	}

	*num_stripes_ret = num_stripes;
	*max_errors_ret = max_errors;
	bbio->num_tgtdevs = tgtdev_indexes;
	*bbio_ret = bbio;
}

static bool need_full_stripe(enum btrfs_map_op op)
{
	return (op == BTRFS_MAP_WRITE || op == BTRFS_MAP_GET_READ_MIRRORS);
}

static int __btrfs_map_block(struct btrfs_fs_info *fs_info,
			     enum btrfs_map_op op,
			     u64 logical, u64 *length,
			     struct btrfs_bio **bbio_ret,
			     int mirror_num, int need_raid_map)
{
	struct extent_map *em;
	struct map_lookup *map;
	u64 offset;
	u64 stripe_offset;
	u64 stripe_nr;
	u64 stripe_len;
	u32 stripe_index;
	int i;
	int ret = 0;
	int num_stripes;
	int max_errors = 0;
	int tgtdev_indexes = 0;
	struct btrfs_bio *bbio = NULL;
	struct btrfs_dev_replace *dev_replace = &fs_info->dev_replace;
	int dev_replace_is_ongoing = 0;
	int num_alloc_stripes;
	int patch_the_first_stripe_for_dev_replace = 0;
	u64 physical_to_patch_in_first_stripe = 0;
	u64 raid56_full_stripe_start = (u64)-1;

	if (op == BTRFS_MAP_DISCARD)
		return __btrfs_map_block_for_discard(fs_info, logical,
						     *length, bbio_ret);

	em = btrfs_get_chunk_map(fs_info, logical, *length);
	if (IS_ERR(em))
		return PTR_ERR(em);

	map = em->map_lookup;
	offset = logical - em->start;

	stripe_len = map->stripe_len;
	stripe_nr = offset;
	/*
	 * stripe_nr counts the total number of stripes we have to stride
	 * to get to this block
	 */
	stripe_nr = div64_u64(stripe_nr, stripe_len);

	stripe_offset = stripe_nr * stripe_len;
	if (offset < stripe_offset) {
		btrfs_crit(fs_info,
			   "stripe math has gone wrong, stripe_offset=%llu, offset=%llu, start=%llu, logical=%llu, stripe_len=%llu",
			   stripe_offset, offset, em->start, logical,
			   stripe_len);
		free_extent_map(em);
		return -EINVAL;
	}

	/* stripe_offset is the offset of this block in its stripe*/
	stripe_offset = offset - stripe_offset;

	/* if we're here for raid56, we need to know the stripe aligned start */
	if (map->type & BTRFS_BLOCK_GROUP_RAID56_MASK) {
		unsigned long full_stripe_len = stripe_len * nr_data_stripes(map);
		raid56_full_stripe_start = offset;

		/* allow a write of a full stripe, but make sure we don't
		 * allow straddling of stripes
		 */
		raid56_full_stripe_start = div64_u64(raid56_full_stripe_start,
				full_stripe_len);
		raid56_full_stripe_start *= full_stripe_len;
	}

	if (map->type & BTRFS_BLOCK_GROUP_PROFILE_MASK) {
		u64 max_len;
		/* For writes to RAID[56], allow a full stripeset across all disks.
		   For other RAID types and for RAID[56] reads, just allow a single
		   stripe (on a single disk). */
		if ((map->type & BTRFS_BLOCK_GROUP_RAID56_MASK) &&
		    (op == BTRFS_MAP_WRITE)) {
			max_len = stripe_len * nr_data_stripes(map) -
				(offset - raid56_full_stripe_start);
		} else {
			/* we limit the length of each bio to what fits in a stripe */
			max_len = stripe_len - stripe_offset;
		}
		*length = min_t(u64, em->len - offset, max_len);
	} else {
		*length = em->len - offset;
	}

	/*
	 * This is for when we're called from btrfs_bio_fits_in_stripe and all
	 * it cares about is the length
	 */
	if (!bbio_ret)
		goto out;

	down_read(&dev_replace->rwsem);
	dev_replace_is_ongoing = btrfs_dev_replace_is_ongoing(dev_replace);
	/*
	 * Hold the semaphore for read during the whole operation, write is
	 * requested at commit time but must wait.
	 */
	if (!dev_replace_is_ongoing)
		up_read(&dev_replace->rwsem);

	if (dev_replace_is_ongoing && mirror_num == map->num_stripes + 1 &&
	    !need_full_stripe(op) && dev_replace->tgtdev != NULL) {
		ret = get_extra_mirror_from_replace(fs_info, logical, *length,
						    dev_replace->srcdev->devid,
						    &mirror_num,
					    &physical_to_patch_in_first_stripe);
		if (ret)
			goto out;
		else
			patch_the_first_stripe_for_dev_replace = 1;
	} else if (mirror_num > map->num_stripes) {
		mirror_num = 0;
	}

	num_stripes = 1;
	stripe_index = 0;
	if (map->type & BTRFS_BLOCK_GROUP_RAID0) {
		stripe_nr = div_u64_rem(stripe_nr, map->num_stripes,
				&stripe_index);
		if (!need_full_stripe(op))
			mirror_num = 1;
	} else if (map->type & BTRFS_BLOCK_GROUP_RAID1) {
		if (need_full_stripe(op))
			num_stripes = map->num_stripes;
		else if (mirror_num)
			stripe_index = mirror_num - 1;
		else {
			stripe_index = find_live_mirror(fs_info, map, 0,
					    dev_replace_is_ongoing);
			mirror_num = stripe_index + 1;
		}

	} else if (map->type & BTRFS_BLOCK_GROUP_DUP) {
		if (need_full_stripe(op)) {
			num_stripes = map->num_stripes;
		} else if (mirror_num) {
			stripe_index = mirror_num - 1;
		} else {
			mirror_num = 1;
		}

	} else if (map->type & BTRFS_BLOCK_GROUP_RAID10) {
		u32 factor = map->num_stripes / map->sub_stripes;

		stripe_nr = div_u64_rem(stripe_nr, factor, &stripe_index);
		stripe_index *= map->sub_stripes;

		if (need_full_stripe(op))
			num_stripes = map->sub_stripes;
		else if (mirror_num)
			stripe_index += mirror_num - 1;
		else {
			int old_stripe_index = stripe_index;
			stripe_index = find_live_mirror(fs_info, map,
					      stripe_index,
					      dev_replace_is_ongoing);
			mirror_num = stripe_index - old_stripe_index + 1;
		}

	} else if (map->type & BTRFS_BLOCK_GROUP_RAID56_MASK) {
		if (need_raid_map && (need_full_stripe(op) || mirror_num > 1)) {
			/* push stripe_nr back to the start of the full stripe */
			stripe_nr = div64_u64(raid56_full_stripe_start,
					stripe_len * nr_data_stripes(map));

			/* RAID[56] write or recovery. Return all stripes */
			num_stripes = map->num_stripes;
			max_errors = nr_parity_stripes(map);

			*length = map->stripe_len;
			stripe_index = 0;
			stripe_offset = 0;
		} else {
			/*
			 * Mirror #0 or #1 means the original data block.
			 * Mirror #2 is RAID5 parity block.
			 * Mirror #3 is RAID6 Q block.
			 */
			stripe_nr = div_u64_rem(stripe_nr,
					nr_data_stripes(map), &stripe_index);
			if (mirror_num > 1)
				stripe_index = nr_data_stripes(map) +
						mirror_num - 2;

			/* We distribute the parity blocks across stripes */
			div_u64_rem(stripe_nr + stripe_index, map->num_stripes,
					&stripe_index);
			if (!need_full_stripe(op) && mirror_num <= 1)
				mirror_num = 1;
		}
	} else {
		/*
		 * after this, stripe_nr is the number of stripes on this
		 * device we have to walk to find the data, and stripe_index is
		 * the number of our device in the stripe array
		 */
		stripe_nr = div_u64_rem(stripe_nr, map->num_stripes,
				&stripe_index);
		mirror_num = stripe_index + 1;
	}
	if (stripe_index >= map->num_stripes) {
		btrfs_crit(fs_info,
			   "stripe index math went horribly wrong, got stripe_index=%u, num_stripes=%u",
			   stripe_index, map->num_stripes);
		ret = -EINVAL;
		goto out;
	}

	num_alloc_stripes = num_stripes;
	if (dev_replace_is_ongoing && dev_replace->tgtdev != NULL) {
		if (op == BTRFS_MAP_WRITE)
			num_alloc_stripes <<= 1;
		if (op == BTRFS_MAP_GET_READ_MIRRORS)
			num_alloc_stripes++;
		tgtdev_indexes = num_stripes;
	}

	bbio = alloc_btrfs_bio(num_alloc_stripes, tgtdev_indexes);
	if (!bbio) {
		ret = -ENOMEM;
		goto out;
	}
	if (dev_replace_is_ongoing && dev_replace->tgtdev != NULL)
		bbio->tgtdev_map = (int *)(bbio->stripes + num_alloc_stripes);

	/* build raid_map */
	if (map->type & BTRFS_BLOCK_GROUP_RAID56_MASK && need_raid_map &&
	    (need_full_stripe(op) || mirror_num > 1)) {
		u64 tmp;
		unsigned rot;

		bbio->raid_map = (u64 *)((void *)bbio->stripes +
				 sizeof(struct btrfs_bio_stripe) *
				 num_alloc_stripes +
				 sizeof(int) * tgtdev_indexes);

		/* Work out the disk rotation on this stripe-set */
		div_u64_rem(stripe_nr, num_stripes, &rot);

		/* Fill in the logical address of each stripe */
		tmp = stripe_nr * nr_data_stripes(map);
		for (i = 0; i < nr_data_stripes(map); i++)
			bbio->raid_map[(i+rot) % num_stripes] =
				em->start + (tmp + i) * map->stripe_len;

		bbio->raid_map[(i+rot) % map->num_stripes] = RAID5_P_STRIPE;
		if (map->type & BTRFS_BLOCK_GROUP_RAID6)
			bbio->raid_map[(i+rot+1) % num_stripes] =
				RAID6_Q_STRIPE;
	}


	for (i = 0; i < num_stripes; i++) {
		bbio->stripes[i].physical =
			map->stripes[stripe_index].physical +
			stripe_offset +
			stripe_nr * map->stripe_len;
		bbio->stripes[i].dev =
			map->stripes[stripe_index].dev;
		stripe_index++;
	}

	if (need_full_stripe(op))
		max_errors = btrfs_chunk_max_errors(map);

	if (bbio->raid_map)
		sort_parity_stripes(bbio, num_stripes);

	if (dev_replace_is_ongoing && dev_replace->tgtdev != NULL &&
	    need_full_stripe(op)) {
		handle_ops_on_dev_replace(op, &bbio, dev_replace, &num_stripes,
					  &max_errors);
	}

	*bbio_ret = bbio;
	bbio->map_type = map->type;
	bbio->num_stripes = num_stripes;
	bbio->max_errors = max_errors;
	bbio->mirror_num = mirror_num;

	/*
	 * this is the case that REQ_READ && dev_replace_is_ongoing &&
	 * mirror_num == num_stripes + 1 && dev_replace target drive is
	 * available as a mirror
	 */
	if (patch_the_first_stripe_for_dev_replace && num_stripes > 0) {
		WARN_ON(num_stripes > 1);
		bbio->stripes[0].dev = dev_replace->tgtdev;
		bbio->stripes[0].physical = physical_to_patch_in_first_stripe;
		bbio->mirror_num = map->num_stripes + 1;
	}
out:
	if (dev_replace_is_ongoing) {
		lockdep_assert_held(&dev_replace->rwsem);
		/* Unlock and let waiting writers proceed */
		up_read(&dev_replace->rwsem);
	}
	free_extent_map(em);
	return ret;
}

int btrfs_map_block(struct btrfs_fs_info *fs_info, enum btrfs_map_op op,
		      u64 logical, u64 *length,
		      struct btrfs_bio **bbio_ret, int mirror_num)
{
	return __btrfs_map_block(fs_info, op, logical, length, bbio_ret,
				 mirror_num, 0);
}

/* For Scrub/replace */
int btrfs_map_sblock(struct btrfs_fs_info *fs_info, enum btrfs_map_op op,
		     u64 logical, u64 *length,
		     struct btrfs_bio **bbio_ret)
{
	return __btrfs_map_block(fs_info, op, logical, length, bbio_ret, 0, 1);
}

int btrfs_rmap_block(struct btrfs_fs_info *fs_info, u64 chunk_start,
		     u64 physical, u64 **logical, int *naddrs, int *stripe_len)
{
	struct extent_map *em;
	struct map_lookup *map;
	u64 *buf;
	u64 bytenr;
	u64 length;
	u64 stripe_nr;
	u64 rmap_len;
	int i, j, nr = 0;

	em = btrfs_get_chunk_map(fs_info, chunk_start, 1);
	if (IS_ERR(em))
		return -EIO;

	map = em->map_lookup;
	length = em->len;
	rmap_len = map->stripe_len;

	if (map->type & BTRFS_BLOCK_GROUP_RAID10)
		length = div_u64(length, map->num_stripes / map->sub_stripes);
	else if (map->type & BTRFS_BLOCK_GROUP_RAID0)
		length = div_u64(length, map->num_stripes);
	else if (map->type & BTRFS_BLOCK_GROUP_RAID56_MASK) {
		length = div_u64(length, nr_data_stripes(map));
		rmap_len = map->stripe_len * nr_data_stripes(map);
	}

	buf = kcalloc(map->num_stripes, sizeof(u64), GFP_NOFS);
	BUG_ON(!buf); /* -ENOMEM */

	for (i = 0; i < map->num_stripes; i++) {
		if (map->stripes[i].physical > physical ||
		    map->stripes[i].physical + length <= physical)
			continue;

		stripe_nr = physical - map->stripes[i].physical;
		stripe_nr = div64_u64(stripe_nr, map->stripe_len);

		if (map->type & BTRFS_BLOCK_GROUP_RAID10) {
			stripe_nr = stripe_nr * map->num_stripes + i;
			stripe_nr = div_u64(stripe_nr, map->sub_stripes);
		} else if (map->type & BTRFS_BLOCK_GROUP_RAID0) {
			stripe_nr = stripe_nr * map->num_stripes + i;
		} /* else if RAID[56], multiply by nr_data_stripes().
		   * Alternatively, just use rmap_len below instead of
		   * map->stripe_len */

		bytenr = chunk_start + stripe_nr * rmap_len;
		WARN_ON(nr >= map->num_stripes);
		for (j = 0; j < nr; j++) {
			if (buf[j] == bytenr)
				break;
		}
		if (j == nr) {
			WARN_ON(nr >= map->num_stripes);
			buf[nr++] = bytenr;
		}
	}

	*logical = buf;
	*naddrs = nr;
	*stripe_len = rmap_len;

	free_extent_map(em);
	return 0;
}

static inline void btrfs_end_bbio(struct btrfs_bio *bbio, struct bio *bio)
{
	bio->bi_private = bbio->private;
	bio->bi_end_io = bbio->end_io;
	bio_endio(bio);

	btrfs_put_bbio(bbio);
}

static void btrfs_end_bio(struct bio *bio)
{
	struct btrfs_bio *bbio = bio->bi_private;
	int is_orig_bio = 0;

	if (bio->bi_status) {
		atomic_inc(&bbio->error);
		if (bio->bi_status == BLK_STS_IOERR ||
		    bio->bi_status == BLK_STS_TARGET) {
			unsigned int stripe_index =
				btrfs_io_bio(bio)->stripe_index;
			struct btrfs_device *dev;

			BUG_ON(stripe_index >= bbio->num_stripes);
			dev = bbio->stripes[stripe_index].dev;
			if (dev->bdev) {
				if (bio_op(bio) == REQ_OP_WRITE)
					btrfs_dev_stat_inc_and_print(dev,
						BTRFS_DEV_STAT_WRITE_ERRS);
				else
					btrfs_dev_stat_inc_and_print(dev,
						BTRFS_DEV_STAT_READ_ERRS);
				if (bio->bi_opf & REQ_PREFLUSH)
					btrfs_dev_stat_inc_and_print(dev,
						BTRFS_DEV_STAT_FLUSH_ERRS);
			}
		}
	}

	if (bio == bbio->orig_bio)
		is_orig_bio = 1;

	btrfs_bio_counter_dec(bbio->fs_info);

	if (atomic_dec_and_test(&bbio->stripes_pending)) {
		if (!is_orig_bio) {
			bio_put(bio);
			bio = bbio->orig_bio;
		}

		btrfs_io_bio(bio)->mirror_num = bbio->mirror_num;
		/* only send an error to the higher layers if it is
		 * beyond the tolerance of the btrfs bio
		 */
		if (atomic_read(&bbio->error) > bbio->max_errors) {
			bio->bi_status = BLK_STS_IOERR;
		} else {
			/*
			 * this bio is actually up to date, we didn't
			 * go over the max number of errors
			 */
			bio->bi_status = BLK_STS_OK;
		}

		btrfs_end_bbio(bbio, bio);
	} else if (!is_orig_bio) {
		bio_put(bio);
	}
}

/*
 * see run_scheduled_bios for a description of why bios are collected for
 * async submit.
 *
 * This will add one bio to the pending list for a device and make sure
 * the work struct is scheduled.
 */
static noinline void btrfs_schedule_bio(struct btrfs_device *device,
					struct bio *bio)
{
	struct btrfs_fs_info *fs_info = device->fs_info;
	int should_queue = 1;
	struct btrfs_pending_bios *pending_bios;

	/* don't bother with additional async steps for reads, right now */
	if (bio_op(bio) == REQ_OP_READ) {
		btrfsic_submit_bio(bio);
		return;
	}

	WARN_ON(bio->bi_next);
	bio->bi_next = NULL;

	spin_lock(&device->io_lock);
	if (op_is_sync(bio->bi_opf))
		pending_bios = &device->pending_sync_bios;
	else
		pending_bios = &device->pending_bios;

	if (pending_bios->tail)
		pending_bios->tail->bi_next = bio;

	pending_bios->tail = bio;
	if (!pending_bios->head)
		pending_bios->head = bio;
	if (device->running_pending)
		should_queue = 0;

	spin_unlock(&device->io_lock);

	if (should_queue)
		btrfs_queue_work(fs_info->submit_workers, &device->work);
}

static void submit_stripe_bio(struct btrfs_bio *bbio, struct bio *bio,
			      u64 physical, int dev_nr, int async)
{
	struct btrfs_device *dev = bbio->stripes[dev_nr].dev;
	struct btrfs_fs_info *fs_info = bbio->fs_info;

	bio->bi_private = bbio;
	btrfs_io_bio(bio)->stripe_index = dev_nr;
	bio->bi_end_io = btrfs_end_bio;
	bio->bi_iter.bi_sector = physical >> 9;
	btrfs_debug_in_rcu(fs_info,
	"btrfs_map_bio: rw %d 0x%x, sector=%llu, dev=%lu (%s id %llu), size=%u",
		bio_op(bio), bio->bi_opf, (u64)bio->bi_iter.bi_sector,
		(u_long)dev->bdev->bd_dev, rcu_str_deref(dev->name), dev->devid,
		bio->bi_iter.bi_size);
	bio_set_dev(bio, dev->bdev);

	btrfs_bio_counter_inc_noblocked(fs_info);

	if (async)
		btrfs_schedule_bio(dev, bio);
	else
		btrfsic_submit_bio(bio);
}

static void bbio_error(struct btrfs_bio *bbio, struct bio *bio, u64 logical)
{
	atomic_inc(&bbio->error);
	if (atomic_dec_and_test(&bbio->stripes_pending)) {
		/* Should be the original bio. */
		WARN_ON(bio != bbio->orig_bio);

		btrfs_io_bio(bio)->mirror_num = bbio->mirror_num;
		bio->bi_iter.bi_sector = logical >> 9;
		if (atomic_read(&bbio->error) > bbio->max_errors)
			bio->bi_status = BLK_STS_IOERR;
		else
			bio->bi_status = BLK_STS_OK;
		btrfs_end_bbio(bbio, bio);
	}
}

blk_status_t btrfs_map_bio(struct btrfs_fs_info *fs_info, struct bio *bio,
			   int mirror_num, int async_submit)
{
	struct btrfs_device *dev;
	struct bio *first_bio = bio;
	u64 logical = (u64)bio->bi_iter.bi_sector << 9;
	u64 length = 0;
	u64 map_length;
	int ret;
	int dev_nr;
	int total_devs;
	struct btrfs_bio *bbio = NULL;

	length = bio->bi_iter.bi_size;
	map_length = length;

	btrfs_bio_counter_inc_blocked(fs_info);
	ret = __btrfs_map_block(fs_info, btrfs_op(bio), logical,
				&map_length, &bbio, mirror_num, 1);
	if (ret) {
		btrfs_bio_counter_dec(fs_info);
		return errno_to_blk_status(ret);
	}

	total_devs = bbio->num_stripes;
	bbio->orig_bio = first_bio;
	bbio->private = first_bio->bi_private;
	bbio->end_io = first_bio->bi_end_io;
	bbio->fs_info = fs_info;
	atomic_set(&bbio->stripes_pending, bbio->num_stripes);

	if ((bbio->map_type & BTRFS_BLOCK_GROUP_RAID56_MASK) &&
	    ((bio_op(bio) == REQ_OP_WRITE) || (mirror_num > 1))) {
		/* In this case, map_length has been set to the length of
		   a single stripe; not the whole write */
		if (bio_op(bio) == REQ_OP_WRITE) {
			ret = raid56_parity_write(fs_info, bio, bbio,
						  map_length);
		} else {
			ret = raid56_parity_recover(fs_info, bio, bbio,
						    map_length, mirror_num, 1);
		}

		btrfs_bio_counter_dec(fs_info);
		return errno_to_blk_status(ret);
	}

	if (map_length < length) {
		btrfs_crit(fs_info,
			   "mapping failed logical %llu bio len %llu len %llu",
			   logical, length, map_length);
		BUG();
	}

	for (dev_nr = 0; dev_nr < total_devs; dev_nr++) {
		dev = bbio->stripes[dev_nr].dev;
		if (!dev || !dev->bdev || test_bit(BTRFS_DEV_STATE_MISSING,
						   &dev->dev_state) ||
		    (bio_op(first_bio) == REQ_OP_WRITE &&
		    !test_bit(BTRFS_DEV_STATE_WRITEABLE, &dev->dev_state))) {
			bbio_error(bbio, first_bio, logical);
			continue;
		}

		if (dev_nr < total_devs - 1)
			bio = btrfs_bio_clone(first_bio);
		else
			bio = first_bio;

		submit_stripe_bio(bbio, bio, bbio->stripes[dev_nr].physical,
				  dev_nr, async_submit);
	}
	btrfs_bio_counter_dec(fs_info);
	return BLK_STS_OK;
}

/*
 * Find a device specified by @devid or @uuid in the list of @fs_devices, or
 * return NULL.
 *
 * If devid and uuid are both specified, the match must be exact, otherwise
 * only devid is used.
 *
 * If @seed is true, traverse through the seed devices.
 */
struct btrfs_device *btrfs_find_device(struct btrfs_fs_devices *fs_devices,
				       u64 devid, u8 *uuid, u8 *fsid,
				       bool seed)
{
	struct btrfs_device *device;

	while (fs_devices) {
		if (!fsid ||
		    !memcmp(fs_devices->metadata_uuid, fsid, BTRFS_FSID_SIZE)) {
			list_for_each_entry(device, &fs_devices->devices,
					    dev_list) {
				if (device->devid == devid &&
				    (!uuid || memcmp(device->uuid, uuid,
						     BTRFS_UUID_SIZE) == 0))
					return device;
			}
		}
		if (seed)
			fs_devices = fs_devices->seed;
		else
			return NULL;
	}
	return NULL;
}

static struct btrfs_device *add_missing_dev(struct btrfs_fs_devices *fs_devices,
					    u64 devid, u8 *dev_uuid)
{
	struct btrfs_device *device;

	device = btrfs_alloc_device(NULL, &devid, dev_uuid);
	if (IS_ERR(device))
		return device;

	list_add(&device->dev_list, &fs_devices->devices);
	device->fs_devices = fs_devices;
	fs_devices->num_devices++;

	set_bit(BTRFS_DEV_STATE_MISSING, &device->dev_state);
	fs_devices->missing_devices++;

	return device;
}

/**
 * btrfs_alloc_device - allocate struct btrfs_device
 * @fs_info:	used only for generating a new devid, can be NULL if
 *		devid is provided (i.e. @devid != NULL).
 * @devid:	a pointer to devid for this device.  If NULL a new devid
 *		is generated.
 * @uuid:	a pointer to UUID for this device.  If NULL a new UUID
 *		is generated.
 *
 * Return: a pointer to a new &struct btrfs_device on success; ERR_PTR()
 * on error.  Returned struct is not linked onto any lists and must be
 * destroyed with btrfs_free_device.
 */
struct btrfs_device *btrfs_alloc_device(struct btrfs_fs_info *fs_info,
					const u64 *devid,
					const u8 *uuid)
{
	struct btrfs_device *dev;
	u64 tmp;

	if (WARN_ON(!devid && !fs_info))
		return ERR_PTR(-EINVAL);

	dev = __alloc_device();
	if (IS_ERR(dev))
		return dev;

	if (devid)
		tmp = *devid;
	else {
		int ret;

		ret = find_next_devid(fs_info, &tmp);
		if (ret) {
			btrfs_free_device(dev);
			return ERR_PTR(ret);
		}
	}
	dev->devid = tmp;

	if (uuid)
		memcpy(dev->uuid, uuid, BTRFS_UUID_SIZE);
	else
		generate_random_uuid(dev->uuid);

	btrfs_init_work(&dev->work, btrfs_submit_helper,
			pending_bios_fn, NULL, NULL);

	return dev;
}

/* Return -EIO if any error, otherwise return 0. */
static int btrfs_check_chunk_valid(struct btrfs_fs_info *fs_info,
				   struct extent_buffer *leaf,
				   struct btrfs_chunk *chunk, u64 logical)
{
	u64 length;
	u64 stripe_len;
	u16 num_stripes;
	u16 sub_stripes;
	u64 type;
	u64 features;
	bool mixed = false;

	length = btrfs_chunk_length(leaf, chunk);
	stripe_len = btrfs_chunk_stripe_len(leaf, chunk);
	num_stripes = btrfs_chunk_num_stripes(leaf, chunk);
	sub_stripes = btrfs_chunk_sub_stripes(leaf, chunk);
	type = btrfs_chunk_type(leaf, chunk);

	if (!num_stripes) {
		btrfs_err(fs_info, "invalid chunk num_stripes: %u",
			  num_stripes);
		return -EIO;
	}
	if (!IS_ALIGNED(logical, fs_info->sectorsize)) {
		btrfs_err(fs_info, "invalid chunk logical %llu", logical);
		return -EIO;
	}
	if (btrfs_chunk_sector_size(leaf, chunk) != fs_info->sectorsize) {
		btrfs_err(fs_info, "invalid chunk sectorsize %u",
			  btrfs_chunk_sector_size(leaf, chunk));
		return -EIO;
	}
	if (!length || !IS_ALIGNED(length, fs_info->sectorsize)) {
		btrfs_err(fs_info, "invalid chunk length %llu", length);
		return -EIO;
	}
	if (!is_power_of_2(stripe_len) || stripe_len != BTRFS_STRIPE_LEN) {
		btrfs_err(fs_info, "invalid chunk stripe length: %llu",
			  stripe_len);
		return -EIO;
	}
	if (~(BTRFS_BLOCK_GROUP_TYPE_MASK | BTRFS_BLOCK_GROUP_PROFILE_MASK) &
	    type) {
		btrfs_err(fs_info, "unrecognized chunk type: %llu",
			  ~(BTRFS_BLOCK_GROUP_TYPE_MASK |
			    BTRFS_BLOCK_GROUP_PROFILE_MASK) &
			  btrfs_chunk_type(leaf, chunk));
		return -EIO;
	}

	if ((type & BTRFS_BLOCK_GROUP_TYPE_MASK) == 0) {
		btrfs_err(fs_info, "missing chunk type flag: 0x%llx", type);
		return -EIO;
	}

	if ((type & BTRFS_BLOCK_GROUP_SYSTEM) &&
	    (type & (BTRFS_BLOCK_GROUP_METADATA | BTRFS_BLOCK_GROUP_DATA))) {
		btrfs_err(fs_info,
			"system chunk with data or metadata type: 0x%llx", type);
		return -EIO;
	}

	features = btrfs_super_incompat_flags(fs_info->super_copy);
	if (features & BTRFS_FEATURE_INCOMPAT_MIXED_GROUPS)
		mixed = true;

	if (!mixed) {
		if ((type & BTRFS_BLOCK_GROUP_METADATA) &&
		    (type & BTRFS_BLOCK_GROUP_DATA)) {
			btrfs_err(fs_info,
			"mixed chunk type in non-mixed mode: 0x%llx", type);
			return -EIO;
		}
	}

	if ((type & BTRFS_BLOCK_GROUP_RAID10 && sub_stripes != 2) ||
	    (type & BTRFS_BLOCK_GROUP_RAID1 && num_stripes < 1) ||
	    (type & BTRFS_BLOCK_GROUP_RAID5 && num_stripes < 2) ||
	    (type & BTRFS_BLOCK_GROUP_RAID6 && num_stripes < 3) ||
	    (type & BTRFS_BLOCK_GROUP_DUP && num_stripes > 2) ||
	    ((type & BTRFS_BLOCK_GROUP_PROFILE_MASK) == 0 &&
	     num_stripes != 1)) {
		btrfs_err(fs_info,
			"invalid num_stripes:sub_stripes %u:%u for profile %llu",
			num_stripes, sub_stripes,
			type & BTRFS_BLOCK_GROUP_PROFILE_MASK);
		return -EIO;
	}

	return 0;
}

static void btrfs_report_missing_device(struct btrfs_fs_info *fs_info,
					u64 devid, u8 *uuid, bool error)
{
	if (error)
		btrfs_err_rl(fs_info, "devid %llu uuid %pU is missing",
			      devid, uuid);
	else
		btrfs_warn_rl(fs_info, "devid %llu uuid %pU is missing",
			      devid, uuid);
}

static int read_one_chunk(struct btrfs_fs_info *fs_info, struct btrfs_key *key,
			  struct extent_buffer *leaf,
			  struct btrfs_chunk *chunk)
{
	struct btrfs_mapping_tree *map_tree = &fs_info->mapping_tree;
	struct map_lookup *map;
	struct extent_map *em;
	u64 logical;
	u64 length;
	u64 devid;
	u8 uuid[BTRFS_UUID_SIZE];
	int num_stripes;
	int ret;
	int i;

	logical = key->offset;
	length = btrfs_chunk_length(leaf, chunk);
	num_stripes = btrfs_chunk_num_stripes(leaf, chunk);

	ret = btrfs_check_chunk_valid(fs_info, leaf, chunk, logical);
	if (ret)
		return ret;

	read_lock(&map_tree->map_tree.lock);
	em = lookup_extent_mapping(&map_tree->map_tree, logical, 1);
	read_unlock(&map_tree->map_tree.lock);

	/* already mapped? */
	if (em && em->start <= logical && em->start + em->len > logical) {
		free_extent_map(em);
		return 0;
	} else if (em) {
		free_extent_map(em);
	}

	em = alloc_extent_map();
	if (!em)
		return -ENOMEM;
	map = kmalloc(map_lookup_size(num_stripes), GFP_NOFS);
	if (!map) {
		free_extent_map(em);
		return -ENOMEM;
	}

	set_bit(EXTENT_FLAG_FS_MAPPING, &em->flags);
	em->map_lookup = map;
	em->start = logical;
	em->len = length;
	em->orig_start = 0;
	em->block_start = 0;
	em->block_len = em->len;

	map->num_stripes = num_stripes;
	map->io_width = btrfs_chunk_io_width(leaf, chunk);
	map->io_align = btrfs_chunk_io_align(leaf, chunk);
	map->stripe_len = btrfs_chunk_stripe_len(leaf, chunk);
	map->type = btrfs_chunk_type(leaf, chunk);
	map->sub_stripes = btrfs_chunk_sub_stripes(leaf, chunk);
	map->verified_stripes = 0;
	for (i = 0; i < num_stripes; i++) {
		map->stripes[i].physical =
			btrfs_stripe_offset_nr(leaf, chunk, i);
		devid = btrfs_stripe_devid_nr(leaf, chunk, i);
		read_extent_buffer(leaf, uuid, (unsigned long)
				   btrfs_stripe_dev_uuid_nr(chunk, i),
				   BTRFS_UUID_SIZE);
		map->stripes[i].dev = btrfs_find_device(fs_info->fs_devices,
							devid, uuid, NULL, true);
		if (!map->stripes[i].dev &&
		    !btrfs_test_opt(fs_info, DEGRADED)) {
			free_extent_map(em);
			btrfs_report_missing_device(fs_info, devid, uuid, true);
			return -ENOENT;
		}
		if (!map->stripes[i].dev) {
			map->stripes[i].dev =
				add_missing_dev(fs_info->fs_devices, devid,
						uuid);
			if (IS_ERR(map->stripes[i].dev)) {
				free_extent_map(em);
				btrfs_err(fs_info,
					"failed to init missing dev %llu: %ld",
					devid, PTR_ERR(map->stripes[i].dev));
				return PTR_ERR(map->stripes[i].dev);
			}
			btrfs_report_missing_device(fs_info, devid, uuid, false);
		}
		set_bit(BTRFS_DEV_STATE_IN_FS_METADATA,
				&(map->stripes[i].dev->dev_state));

	}

	write_lock(&map_tree->map_tree.lock);
	ret = add_extent_mapping(&map_tree->map_tree, em, 0);
	write_unlock(&map_tree->map_tree.lock);
	if (ret < 0) {
		btrfs_err(fs_info,
			  "failed to add chunk map, start=%llu len=%llu: %d",
			  em->start, em->len, ret);
	}
	free_extent_map(em);

	return ret;
}

static void fill_device_from_item(struct extent_buffer *leaf,
				 struct btrfs_dev_item *dev_item,
				 struct btrfs_device *device)
{
	unsigned long ptr;

	device->devid = btrfs_device_id(leaf, dev_item);
	device->disk_total_bytes = btrfs_device_total_bytes(leaf, dev_item);
	device->total_bytes = device->disk_total_bytes;
	device->commit_total_bytes = device->disk_total_bytes;
	device->bytes_used = btrfs_device_bytes_used(leaf, dev_item);
	device->commit_bytes_used = device->bytes_used;
	device->type = btrfs_device_type(leaf, dev_item);
	device->io_align = btrfs_device_io_align(leaf, dev_item);
	device->io_width = btrfs_device_io_width(leaf, dev_item);
	device->sector_size = btrfs_device_sector_size(leaf, dev_item);
	WARN_ON(device->devid == BTRFS_DEV_REPLACE_DEVID);
	clear_bit(BTRFS_DEV_STATE_REPLACE_TGT, &device->dev_state);

	ptr = btrfs_device_uuid(dev_item);
	read_extent_buffer(leaf, device->uuid, ptr, BTRFS_UUID_SIZE);
}

static struct btrfs_fs_devices *open_seed_devices(struct btrfs_fs_info *fs_info,
						  u8 *fsid)
{
	struct btrfs_fs_devices *fs_devices;
	int ret;

	lockdep_assert_held(&uuid_mutex);
	ASSERT(fsid);

	fs_devices = fs_info->fs_devices->seed;
	while (fs_devices) {
		if (!memcmp(fs_devices->fsid, fsid, BTRFS_FSID_SIZE))
			return fs_devices;

		fs_devices = fs_devices->seed;
	}

	fs_devices = find_fsid(fsid, NULL);
	if (!fs_devices) {
		if (!btrfs_test_opt(fs_info, DEGRADED))
			return ERR_PTR(-ENOENT);

		fs_devices = alloc_fs_devices(fsid, NULL);
		if (IS_ERR(fs_devices))
			return fs_devices;

		fs_devices->seeding = 1;
		fs_devices->opened = 1;
		return fs_devices;
	}

	fs_devices = clone_fs_devices(fs_devices);
	if (IS_ERR(fs_devices))
		return fs_devices;

	ret = open_fs_devices(fs_devices, FMODE_READ, fs_info->bdev_holder);
	if (ret) {
		free_fs_devices(fs_devices);
		fs_devices = ERR_PTR(ret);
		goto out;
	}

	if (!fs_devices->seeding) {
		close_fs_devices(fs_devices);
		free_fs_devices(fs_devices);
		fs_devices = ERR_PTR(-EINVAL);
		goto out;
	}

	fs_devices->seed = fs_info->fs_devices->seed;
	fs_info->fs_devices->seed = fs_devices;
out:
	return fs_devices;
}

static int read_one_dev(struct btrfs_fs_info *fs_info,
			struct extent_buffer *leaf,
			struct btrfs_dev_item *dev_item)
{
	struct btrfs_fs_devices *fs_devices = fs_info->fs_devices;
	struct btrfs_device *device;
	u64 devid;
	int ret;
	u8 fs_uuid[BTRFS_FSID_SIZE];
	u8 dev_uuid[BTRFS_UUID_SIZE];

	devid = btrfs_device_id(leaf, dev_item);
	read_extent_buffer(leaf, dev_uuid, btrfs_device_uuid(dev_item),
			   BTRFS_UUID_SIZE);
	read_extent_buffer(leaf, fs_uuid, btrfs_device_fsid(dev_item),
			   BTRFS_FSID_SIZE);

	if (memcmp(fs_uuid, fs_devices->metadata_uuid, BTRFS_FSID_SIZE)) {
		fs_devices = open_seed_devices(fs_info, fs_uuid);
		if (IS_ERR(fs_devices))
			return PTR_ERR(fs_devices);
	}

	device = btrfs_find_device(fs_info->fs_devices, devid, dev_uuid,
				   fs_uuid, true);
	if (!device) {
		if (!btrfs_test_opt(fs_info, DEGRADED)) {
			btrfs_report_missing_device(fs_info, devid,
							dev_uuid, true);
			return -ENOENT;
		}

		device = add_missing_dev(fs_devices, devid, dev_uuid);
		if (IS_ERR(device)) {
			btrfs_err(fs_info,
				"failed to add missing dev %llu: %ld",
				devid, PTR_ERR(device));
			return PTR_ERR(device);
		}
		btrfs_report_missing_device(fs_info, devid, dev_uuid, false);
	} else {
		if (!device->bdev) {
			if (!btrfs_test_opt(fs_info, DEGRADED)) {
				btrfs_report_missing_device(fs_info,
						devid, dev_uuid, true);
				return -ENOENT;
			}
			btrfs_report_missing_device(fs_info, devid,
							dev_uuid, false);
		}

		if (!device->bdev &&
		    !test_bit(BTRFS_DEV_STATE_MISSING, &device->dev_state)) {
			/*
			 * this happens when a device that was properly setup
			 * in the device info lists suddenly goes bad.
			 * device->bdev is NULL, and so we have to set
			 * device->missing to one here
			 */
			device->fs_devices->missing_devices++;
			set_bit(BTRFS_DEV_STATE_MISSING, &device->dev_state);
		}

		/* Move the device to its own fs_devices */
		if (device->fs_devices != fs_devices) {
			ASSERT(test_bit(BTRFS_DEV_STATE_MISSING,
							&device->dev_state));

			list_move(&device->dev_list, &fs_devices->devices);
			device->fs_devices->num_devices--;
			fs_devices->num_devices++;

			device->fs_devices->missing_devices--;
			fs_devices->missing_devices++;

			device->fs_devices = fs_devices;
		}
	}

	if (device->fs_devices != fs_info->fs_devices) {
		BUG_ON(test_bit(BTRFS_DEV_STATE_WRITEABLE, &device->dev_state));
		if (device->generation !=
		    btrfs_device_generation(leaf, dev_item))
			return -EINVAL;
	}

	fill_device_from_item(leaf, dev_item, device);
	set_bit(BTRFS_DEV_STATE_IN_FS_METADATA, &device->dev_state);
	if (test_bit(BTRFS_DEV_STATE_WRITEABLE, &device->dev_state) &&
	   !test_bit(BTRFS_DEV_STATE_REPLACE_TGT, &device->dev_state)) {
		device->fs_devices->total_rw_bytes += device->total_bytes;
		atomic64_add(device->total_bytes - device->bytes_used,
				&fs_info->free_chunk_space);
	}
	ret = 0;
	return ret;
}

int btrfs_read_sys_array(struct btrfs_fs_info *fs_info)
{
	struct btrfs_root *root = fs_info->tree_root;
	struct btrfs_super_block *super_copy = fs_info->super_copy;
	struct extent_buffer *sb;
	struct btrfs_disk_key *disk_key;
	struct btrfs_chunk *chunk;
	u8 *array_ptr;
	unsigned long sb_array_offset;
	int ret = 0;
	u32 num_stripes;
	u32 array_size;
	u32 len = 0;
	u32 cur_offset;
	u64 type;
	struct btrfs_key key;

	ASSERT(BTRFS_SUPER_INFO_SIZE <= fs_info->nodesize);
	/*
	 * This will create extent buffer of nodesize, superblock size is
	 * fixed to BTRFS_SUPER_INFO_SIZE. If nodesize > sb size, this will
	 * overallocate but we can keep it as-is, only the first page is used.
	 */
	sb = btrfs_find_create_tree_block(fs_info, BTRFS_SUPER_INFO_OFFSET);
	if (IS_ERR(sb))
		return PTR_ERR(sb);
	set_extent_buffer_uptodate(sb);
	btrfs_set_buffer_lockdep_class(root->root_key.objectid, sb, 0);
	/*
	 * The sb extent buffer is artificial and just used to read the system array.
	 * set_extent_buffer_uptodate() call does not properly mark all it's
	 * pages up-to-date when the page is larger: extent does not cover the
	 * whole page and consequently check_page_uptodate does not find all
	 * the page's extents up-to-date (the hole beyond sb),
	 * write_extent_buffer then triggers a WARN_ON.
	 *
	 * Regular short extents go through mark_extent_buffer_dirty/writeback cycle,
	 * but sb spans only this function. Add an explicit SetPageUptodate call
	 * to silence the warning eg. on PowerPC 64.
	 */
	if (PAGE_SIZE > BTRFS_SUPER_INFO_SIZE)
		SetPageUptodate(sb->pages[0]);

	write_extent_buffer(sb, super_copy, 0, BTRFS_SUPER_INFO_SIZE);
	array_size = btrfs_super_sys_array_size(super_copy);

	array_ptr = super_copy->sys_chunk_array;
	sb_array_offset = offsetof(struct btrfs_super_block, sys_chunk_array);
	cur_offset = 0;

	while (cur_offset < array_size) {
		disk_key = (struct btrfs_disk_key *)array_ptr;
		len = sizeof(*disk_key);
		if (cur_offset + len > array_size)
			goto out_short_read;

		btrfs_disk_key_to_cpu(&key, disk_key);

		array_ptr += len;
		sb_array_offset += len;
		cur_offset += len;

		if (key.type == BTRFS_CHUNK_ITEM_KEY) {
			chunk = (struct btrfs_chunk *)sb_array_offset;
			/*
			 * At least one btrfs_chunk with one stripe must be
			 * present, exact stripe count check comes afterwards
			 */
			len = btrfs_chunk_item_size(1);
			if (cur_offset + len > array_size)
				goto out_short_read;

			num_stripes = btrfs_chunk_num_stripes(sb, chunk);
			if (!num_stripes) {
				btrfs_err(fs_info,
					"invalid number of stripes %u in sys_array at offset %u",
					num_stripes, cur_offset);
				ret = -EIO;
				break;
			}

			type = btrfs_chunk_type(sb, chunk);
			if ((type & BTRFS_BLOCK_GROUP_SYSTEM) == 0) {
				btrfs_err(fs_info,
			    "invalid chunk type %llu in sys_array at offset %u",
					type, cur_offset);
				ret = -EIO;
				break;
			}

			len = btrfs_chunk_item_size(num_stripes);
			if (cur_offset + len > array_size)
				goto out_short_read;

			ret = read_one_chunk(fs_info, &key, sb, chunk);
			if (ret)
				break;
		} else {
			btrfs_err(fs_info,
			    "unexpected item type %u in sys_array at offset %u",
				  (u32)key.type, cur_offset);
			ret = -EIO;
			break;
		}
		array_ptr += len;
		sb_array_offset += len;
		cur_offset += len;
	}
	clear_extent_buffer_uptodate(sb);
	free_extent_buffer_stale(sb);
	return ret;

out_short_read:
	btrfs_err(fs_info, "sys_array too short to read %u bytes at offset %u",
			len, cur_offset);
	clear_extent_buffer_uptodate(sb);
	free_extent_buffer_stale(sb);
	return -EIO;
}

/*
 * Check if all chunks in the fs are OK for read-write degraded mount
 *
 * If the @failing_dev is specified, it's accounted as missing.
 *
 * Return true if all chunks meet the minimal RW mount requirements.
 * Return false if any chunk doesn't meet the minimal RW mount requirements.
 */
bool btrfs_check_rw_degradable(struct btrfs_fs_info *fs_info,
					struct btrfs_device *failing_dev)
{
	struct btrfs_mapping_tree *map_tree = &fs_info->mapping_tree;
	struct extent_map *em;
	u64 next_start = 0;
	bool ret = true;

	read_lock(&map_tree->map_tree.lock);
	em = lookup_extent_mapping(&map_tree->map_tree, 0, (u64)-1);
	read_unlock(&map_tree->map_tree.lock);
	/* No chunk at all? Return false anyway */
	if (!em) {
		ret = false;
		goto out;
	}
	while (em) {
		struct map_lookup *map;
		int missing = 0;
		int max_tolerated;
		int i;

		map = em->map_lookup;
		max_tolerated =
			btrfs_get_num_tolerated_disk_barrier_failures(
					map->type);
		for (i = 0; i < map->num_stripes; i++) {
			struct btrfs_device *dev = map->stripes[i].dev;

			if (!dev || !dev->bdev ||
			    test_bit(BTRFS_DEV_STATE_MISSING, &dev->dev_state) ||
			    dev->last_flush_error)
				missing++;
			else if (failing_dev && failing_dev == dev)
				missing++;
		}
		if (missing > max_tolerated) {
			if (!failing_dev)
				btrfs_warn(fs_info,
	"chunk %llu missing %d devices, max tolerance is %d for writable mount",
				   em->start, missing, max_tolerated);
			free_extent_map(em);
			ret = false;
			goto out;
		}
		next_start = extent_map_end(em);
		free_extent_map(em);

		read_lock(&map_tree->map_tree.lock);
		em = lookup_extent_mapping(&map_tree->map_tree, next_start,
					   (u64)(-1) - next_start);
		read_unlock(&map_tree->map_tree.lock);
	}
out:
	return ret;
}

int btrfs_read_chunk_tree(struct btrfs_fs_info *fs_info)
{
	struct btrfs_root *root = fs_info->chunk_root;
	struct btrfs_path *path;
	struct extent_buffer *leaf;
	struct btrfs_key key;
	struct btrfs_key found_key;
	int ret;
	int slot;
	u64 total_dev = 0;

	path = btrfs_alloc_path();
	if (!path)
		return -ENOMEM;

	/*
	 * uuid_mutex is needed only if we are mounting a sprout FS
	 * otherwise we don't need it.
	 */
	mutex_lock(&uuid_mutex);
	mutex_lock(&fs_info->chunk_mutex);

	/*
	 * Read all device items, and then all the chunk items. All
	 * device items are found before any chunk item (their object id
	 * is smaller than the lowest possible object id for a chunk
	 * item - BTRFS_FIRST_CHUNK_TREE_OBJECTID).
	 */
	key.objectid = BTRFS_DEV_ITEMS_OBJECTID;
	key.offset = 0;
	key.type = 0;
	ret = btrfs_search_slot(NULL, root, &key, path, 0, 0);
	if (ret < 0)
		goto error;
	while (1) {
		leaf = path->nodes[0];
		slot = path->slots[0];
		if (slot >= btrfs_header_nritems(leaf)) {
			ret = btrfs_next_leaf(root, path);
			if (ret == 0)
				continue;
			if (ret < 0)
				goto error;
			break;
		}
		btrfs_item_key_to_cpu(leaf, &found_key, slot);
		if (found_key.type == BTRFS_DEV_ITEM_KEY) {
			struct btrfs_dev_item *dev_item;
			dev_item = btrfs_item_ptr(leaf, slot,
						  struct btrfs_dev_item);
			ret = read_one_dev(fs_info, leaf, dev_item);
			if (ret)
				goto error;
			total_dev++;
		} else if (found_key.type == BTRFS_CHUNK_ITEM_KEY) {
			struct btrfs_chunk *chunk;
			chunk = btrfs_item_ptr(leaf, slot, struct btrfs_chunk);
			ret = read_one_chunk(fs_info, &found_key, leaf, chunk);
			if (ret)
				goto error;
		}
		path->slots[0]++;
	}

	/*
	 * After loading chunk tree, we've got all device information,
	 * do another round of validation checks.
	 */
	if (total_dev != fs_info->fs_devices->total_devices) {
		btrfs_err(fs_info,
	   "super_num_devices %llu mismatch with num_devices %llu found here",
			  btrfs_super_num_devices(fs_info->super_copy),
			  total_dev);
		ret = -EINVAL;
		goto error;
	}
	if (btrfs_super_total_bytes(fs_info->super_copy) <
	    fs_info->fs_devices->total_rw_bytes) {
		btrfs_err(fs_info,
	"super_total_bytes %llu mismatch with fs_devices total_rw_bytes %llu",
			  btrfs_super_total_bytes(fs_info->super_copy),
			  fs_info->fs_devices->total_rw_bytes);
		ret = -EINVAL;
		goto error;
	}
	ret = 0;
error:
	mutex_unlock(&fs_info->chunk_mutex);
	mutex_unlock(&uuid_mutex);

	btrfs_free_path(path);
	return ret;
}

void btrfs_init_devices_late(struct btrfs_fs_info *fs_info)
{
	struct btrfs_fs_devices *fs_devices = fs_info->fs_devices;
	struct btrfs_device *device;

	while (fs_devices) {
		mutex_lock(&fs_devices->device_list_mutex);
		list_for_each_entry(device, &fs_devices->devices, dev_list)
			device->fs_info = fs_info;
		mutex_unlock(&fs_devices->device_list_mutex);

		fs_devices = fs_devices->seed;
	}
}

static void __btrfs_reset_dev_stats(struct btrfs_device *dev)
{
	int i;

	for (i = 0; i < BTRFS_DEV_STAT_VALUES_MAX; i++)
		btrfs_dev_stat_reset(dev, i);
}

int btrfs_init_dev_stats(struct btrfs_fs_info *fs_info)
{
	struct btrfs_key key;
	struct btrfs_key found_key;
	struct btrfs_root *dev_root = fs_info->dev_root;
	struct btrfs_fs_devices *fs_devices = fs_info->fs_devices;
	struct extent_buffer *eb;
	int slot;
	int ret = 0;
	struct btrfs_device *device;
	struct btrfs_path *path = NULL;
	int i;

	path = btrfs_alloc_path();
	if (!path) {
		ret = -ENOMEM;
		goto out;
	}

	mutex_lock(&fs_devices->device_list_mutex);
	list_for_each_entry(device, &fs_devices->devices, dev_list) {
		int item_size;
		struct btrfs_dev_stats_item *ptr;

		key.objectid = BTRFS_DEV_STATS_OBJECTID;
		key.type = BTRFS_PERSISTENT_ITEM_KEY;
		key.offset = device->devid;
		ret = btrfs_search_slot(NULL, dev_root, &key, path, 0, 0);
		if (ret) {
			__btrfs_reset_dev_stats(device);
			device->dev_stats_valid = 1;
			btrfs_release_path(path);
			continue;
		}
		slot = path->slots[0];
		eb = path->nodes[0];
		btrfs_item_key_to_cpu(eb, &found_key, slot);
		item_size = btrfs_item_size_nr(eb, slot);

		ptr = btrfs_item_ptr(eb, slot,
				     struct btrfs_dev_stats_item);

		for (i = 0; i < BTRFS_DEV_STAT_VALUES_MAX; i++) {
			if (item_size >= (1 + i) * sizeof(__le64))
				btrfs_dev_stat_set(device, i,
					btrfs_dev_stats_value(eb, ptr, i));
			else
				btrfs_dev_stat_reset(device, i);
		}

		device->dev_stats_valid = 1;
		btrfs_dev_stat_print_on_load(device);
		btrfs_release_path(path);
	}
	mutex_unlock(&fs_devices->device_list_mutex);

out:
	btrfs_free_path(path);
	return ret < 0 ? ret : 0;
}

static int update_dev_stat_item(struct btrfs_trans_handle *trans,
				struct btrfs_device *device)
{
	struct btrfs_fs_info *fs_info = trans->fs_info;
	struct btrfs_root *dev_root = fs_info->dev_root;
	struct btrfs_path *path;
	struct btrfs_key key;
	struct extent_buffer *eb;
	struct btrfs_dev_stats_item *ptr;
	int ret;
	int i;

	key.objectid = BTRFS_DEV_STATS_OBJECTID;
	key.type = BTRFS_PERSISTENT_ITEM_KEY;
	key.offset = device->devid;

	path = btrfs_alloc_path();
	if (!path)
		return -ENOMEM;
	ret = btrfs_search_slot(trans, dev_root, &key, path, -1, 1);
	if (ret < 0) {
		btrfs_warn_in_rcu(fs_info,
			"error %d while searching for dev_stats item for device %s",
			      ret, rcu_str_deref(device->name));
		goto out;
	}

	if (ret == 0 &&
	    btrfs_item_size_nr(path->nodes[0], path->slots[0]) < sizeof(*ptr)) {
		/* need to delete old one and insert a new one */
		ret = btrfs_del_item(trans, dev_root, path);
		if (ret != 0) {
			btrfs_warn_in_rcu(fs_info,
				"delete too small dev_stats item for device %s failed %d",
				      rcu_str_deref(device->name), ret);
			goto out;
		}
		ret = 1;
	}

	if (ret == 1) {
		/* need to insert a new item */
		btrfs_release_path(path);
		ret = btrfs_insert_empty_item(trans, dev_root, path,
					      &key, sizeof(*ptr));
		if (ret < 0) {
			btrfs_warn_in_rcu(fs_info,
				"insert dev_stats item for device %s failed %d",
				rcu_str_deref(device->name), ret);
			goto out;
		}
	}

	eb = path->nodes[0];
	ptr = btrfs_item_ptr(eb, path->slots[0], struct btrfs_dev_stats_item);
	for (i = 0; i < BTRFS_DEV_STAT_VALUES_MAX; i++)
		btrfs_set_dev_stats_value(eb, ptr, i,
					  btrfs_dev_stat_read(device, i));
	btrfs_mark_buffer_dirty(eb);

out:
	btrfs_free_path(path);
	return ret;
}

/*
 * called from commit_transaction. Writes all changed device stats to disk.
 */
int btrfs_run_dev_stats(struct btrfs_trans_handle *trans,
			struct btrfs_fs_info *fs_info)
{
	struct btrfs_fs_devices *fs_devices = fs_info->fs_devices;
	struct btrfs_device *device;
	int stats_cnt;
	int ret = 0;

	mutex_lock(&fs_devices->device_list_mutex);
	list_for_each_entry(device, &fs_devices->devices, dev_list) {
		stats_cnt = atomic_read(&device->dev_stats_ccnt);
		if (!device->dev_stats_valid || stats_cnt == 0)
			continue;


		/*
		 * There is a LOAD-LOAD control dependency between the value of
		 * dev_stats_ccnt and updating the on-disk values which requires
		 * reading the in-memory counters. Such control dependencies
		 * require explicit read memory barriers.
		 *
		 * This memory barriers pairs with smp_mb__before_atomic in
		 * btrfs_dev_stat_inc/btrfs_dev_stat_set and with the full
		 * barrier implied by atomic_xchg in
		 * btrfs_dev_stats_read_and_reset
		 */
		smp_rmb();

		ret = update_dev_stat_item(trans, device);
		if (!ret)
			atomic_sub(stats_cnt, &device->dev_stats_ccnt);
	}
	mutex_unlock(&fs_devices->device_list_mutex);

	return ret;
}

void btrfs_dev_stat_inc_and_print(struct btrfs_device *dev, int index)
{
	btrfs_dev_stat_inc(dev, index);
	btrfs_dev_stat_print_on_error(dev);
}

static void btrfs_dev_stat_print_on_error(struct btrfs_device *dev)
{
	if (!dev->dev_stats_valid)
		return;
	btrfs_err_rl_in_rcu(dev->fs_info,
		"bdev %s errs: wr %u, rd %u, flush %u, corrupt %u, gen %u",
			   rcu_str_deref(dev->name),
			   btrfs_dev_stat_read(dev, BTRFS_DEV_STAT_WRITE_ERRS),
			   btrfs_dev_stat_read(dev, BTRFS_DEV_STAT_READ_ERRS),
			   btrfs_dev_stat_read(dev, BTRFS_DEV_STAT_FLUSH_ERRS),
			   btrfs_dev_stat_read(dev, BTRFS_DEV_STAT_CORRUPTION_ERRS),
			   btrfs_dev_stat_read(dev, BTRFS_DEV_STAT_GENERATION_ERRS));
}

static void btrfs_dev_stat_print_on_load(struct btrfs_device *dev)
{
	int i;

	for (i = 0; i < BTRFS_DEV_STAT_VALUES_MAX; i++)
		if (btrfs_dev_stat_read(dev, i) != 0)
			break;
	if (i == BTRFS_DEV_STAT_VALUES_MAX)
		return; /* all values == 0, suppress message */

	btrfs_info_in_rcu(dev->fs_info,
		"bdev %s errs: wr %u, rd %u, flush %u, corrupt %u, gen %u",
	       rcu_str_deref(dev->name),
	       btrfs_dev_stat_read(dev, BTRFS_DEV_STAT_WRITE_ERRS),
	       btrfs_dev_stat_read(dev, BTRFS_DEV_STAT_READ_ERRS),
	       btrfs_dev_stat_read(dev, BTRFS_DEV_STAT_FLUSH_ERRS),
	       btrfs_dev_stat_read(dev, BTRFS_DEV_STAT_CORRUPTION_ERRS),
	       btrfs_dev_stat_read(dev, BTRFS_DEV_STAT_GENERATION_ERRS));
}

int btrfs_get_dev_stats(struct btrfs_fs_info *fs_info,
			struct btrfs_ioctl_get_dev_stats *stats)
{
	struct btrfs_device *dev;
	struct btrfs_fs_devices *fs_devices = fs_info->fs_devices;
	int i;

	mutex_lock(&fs_devices->device_list_mutex);
	dev = btrfs_find_device(fs_info->fs_devices, stats->devid, NULL, NULL,
				true);
	mutex_unlock(&fs_devices->device_list_mutex);

	if (!dev) {
		btrfs_warn(fs_info, "get dev_stats failed, device not found");
		return -ENODEV;
	} else if (!dev->dev_stats_valid) {
		btrfs_warn(fs_info, "get dev_stats failed, not yet valid");
		return -ENODEV;
	} else if (stats->flags & BTRFS_DEV_STATS_RESET) {
		for (i = 0; i < BTRFS_DEV_STAT_VALUES_MAX; i++) {
			if (stats->nr_items > i)
				stats->values[i] =
					btrfs_dev_stat_read_and_reset(dev, i);
			else
				btrfs_dev_stat_reset(dev, i);
		}
	} else {
		for (i = 0; i < BTRFS_DEV_STAT_VALUES_MAX; i++)
			if (stats->nr_items > i)
				stats->values[i] = btrfs_dev_stat_read(dev, i);
	}
	if (stats->nr_items > BTRFS_DEV_STAT_VALUES_MAX)
		stats->nr_items = BTRFS_DEV_STAT_VALUES_MAX;
	return 0;
}

void btrfs_scratch_superblocks(struct block_device *bdev, const char *device_path)
{
	struct buffer_head *bh;
	struct btrfs_super_block *disk_super;
	int copy_num;

	if (!bdev)
		return;

	for (copy_num = 0; copy_num < BTRFS_SUPER_MIRROR_MAX;
		copy_num++) {

		if (btrfs_read_dev_one_super(bdev, copy_num, &bh))
			continue;

		disk_super = (struct btrfs_super_block *)bh->b_data;

		memset(&disk_super->magic, 0, sizeof(disk_super->magic));
		set_buffer_dirty(bh);
		sync_dirty_buffer(bh);
		brelse(bh);
	}

	/* Notify udev that device has changed */
	btrfs_kobject_uevent(bdev, KOBJ_CHANGE);

	/* Update ctime/mtime for device path for libblkid */
	update_dev_time(device_path);
}

/*
 * Update the size of all devices, which is used for writing out the
 * super blocks.
 */
void btrfs_update_commit_device_size(struct btrfs_fs_info *fs_info)
{
	struct btrfs_fs_devices *fs_devices = fs_info->fs_devices;
	struct btrfs_device *curr, *next;

	if (list_empty(&fs_devices->resized_devices))
		return;

	mutex_lock(&fs_devices->device_list_mutex);
	mutex_lock(&fs_info->chunk_mutex);
	list_for_each_entry_safe(curr, next, &fs_devices->resized_devices,
				 resized_list) {
		list_del_init(&curr->resized_list);
		curr->commit_total_bytes = curr->disk_total_bytes;
	}
	mutex_unlock(&fs_info->chunk_mutex);
	mutex_unlock(&fs_devices->device_list_mutex);
}

/* Must be invoked during the transaction commit */
void btrfs_update_commit_device_bytes_used(struct btrfs_transaction *trans)
{
	struct btrfs_fs_info *fs_info = trans->fs_info;
	struct extent_map *em;
	struct map_lookup *map;
	struct btrfs_device *dev;
	int i;

	if (list_empty(&trans->pending_chunks))
		return;

	/* In order to kick the device replace finish process */
	mutex_lock(&fs_info->chunk_mutex);
	list_for_each_entry(em, &trans->pending_chunks, list) {
		map = em->map_lookup;

		for (i = 0; i < map->num_stripes; i++) {
			dev = map->stripes[i].dev;
			dev->commit_bytes_used = dev->bytes_used;
		}
	}
	mutex_unlock(&fs_info->chunk_mutex);
}

void btrfs_set_fs_info_ptr(struct btrfs_fs_info *fs_info)
{
	struct btrfs_fs_devices *fs_devices = fs_info->fs_devices;
	while (fs_devices) {
		fs_devices->fs_info = fs_info;
		fs_devices = fs_devices->seed;
	}
}

void btrfs_reset_fs_info_ptr(struct btrfs_fs_info *fs_info)
{
	struct btrfs_fs_devices *fs_devices = fs_info->fs_devices;
	while (fs_devices) {
		fs_devices->fs_info = NULL;
		fs_devices = fs_devices->seed;
	}
}

/*
 * Multiplicity factor for simple profiles: DUP, RAID1-like and RAID10.
 */
int btrfs_bg_type_to_factor(u64 flags)
{
	if (flags & (BTRFS_BLOCK_GROUP_DUP | BTRFS_BLOCK_GROUP_RAID1 |
		     BTRFS_BLOCK_GROUP_RAID10))
		return 2;
	return 1;
}


static u64 calc_stripe_length(u64 type, u64 chunk_len, int num_stripes)
{
	int index = btrfs_bg_flags_to_raid_index(type);
	int ncopies = btrfs_raid_array[index].ncopies;
	int data_stripes;

	switch (type & BTRFS_BLOCK_GROUP_PROFILE_MASK) {
	case BTRFS_BLOCK_GROUP_RAID5:
		data_stripes = num_stripes - 1;
		break;
	case BTRFS_BLOCK_GROUP_RAID6:
		data_stripes = num_stripes - 2;
		break;
	default:
		data_stripes = num_stripes / ncopies;
		break;
	}
	return div_u64(chunk_len, data_stripes);
}

static int verify_one_dev_extent(struct btrfs_fs_info *fs_info,
				 u64 chunk_offset, u64 devid,
				 u64 physical_offset, u64 physical_len)
{
	struct extent_map_tree *em_tree = &fs_info->mapping_tree.map_tree;
	struct extent_map *em;
	struct map_lookup *map;
	struct btrfs_device *dev;
	u64 stripe_len;
	bool found = false;
	int ret = 0;
	int i;

	read_lock(&em_tree->lock);
	em = lookup_extent_mapping(em_tree, chunk_offset, 1);
	read_unlock(&em_tree->lock);

	if (!em) {
		btrfs_err(fs_info,
"dev extent physical offset %llu on devid %llu doesn't have corresponding chunk",
			  physical_offset, devid);
		ret = -EUCLEAN;
		goto out;
	}

	map = em->map_lookup;
	stripe_len = calc_stripe_length(map->type, em->len, map->num_stripes);
	if (physical_len != stripe_len) {
		btrfs_err(fs_info,
"dev extent physical offset %llu on devid %llu length doesn't match chunk %llu, have %llu expect %llu",
			  physical_offset, devid, em->start, physical_len,
			  stripe_len);
		ret = -EUCLEAN;
		goto out;
	}

	for (i = 0; i < map->num_stripes; i++) {
		if (map->stripes[i].dev->devid == devid &&
		    map->stripes[i].physical == physical_offset) {
			found = true;
			if (map->verified_stripes >= map->num_stripes) {
				btrfs_err(fs_info,
				"too many dev extents for chunk %llu found",
					  em->start);
				ret = -EUCLEAN;
				goto out;
			}
			map->verified_stripes++;
			break;
		}
	}
	if (!found) {
		btrfs_err(fs_info,
	"dev extent physical offset %llu devid %llu has no corresponding chunk",
			physical_offset, devid);
		ret = -EUCLEAN;
	}

	/* Make sure no dev extent is beyond device bondary */
	dev = btrfs_find_device(fs_info->fs_devices, devid, NULL, NULL, true);
	if (!dev) {
		btrfs_err(fs_info, "failed to find devid %llu", devid);
		ret = -EUCLEAN;
		goto out;
	}

	/* It's possible this device is a dummy for seed device */
	if (dev->disk_total_bytes == 0) {
		dev = btrfs_find_device(fs_info->fs_devices->seed, devid, NULL,
					NULL, false);
		if (!dev) {
			btrfs_err(fs_info, "failed to find seed devid %llu",
				  devid);
			ret = -EUCLEAN;
			goto out;
		}
	}

	if (physical_offset + physical_len > dev->disk_total_bytes) {
		btrfs_err(fs_info,
"dev extent devid %llu physical offset %llu len %llu is beyond device boundary %llu",
			  devid, physical_offset, physical_len,
			  dev->disk_total_bytes);
		ret = -EUCLEAN;
		goto out;
	}
out:
	free_extent_map(em);
	return ret;
}

static int verify_chunk_dev_extent_mapping(struct btrfs_fs_info *fs_info)
{
	struct extent_map_tree *em_tree = &fs_info->mapping_tree.map_tree;
	struct extent_map *em;
	struct rb_node *node;
	int ret = 0;

	read_lock(&em_tree->lock);
	for (node = rb_first_cached(&em_tree->map); node; node = rb_next(node)) {
		em = rb_entry(node, struct extent_map, rb_node);
		if (em->map_lookup->num_stripes !=
		    em->map_lookup->verified_stripes) {
			btrfs_err(fs_info,
			"chunk %llu has missing dev extent, have %d expect %d",
				  em->start, em->map_lookup->verified_stripes,
				  em->map_lookup->num_stripes);
			ret = -EUCLEAN;
			goto out;
		}
	}
out:
	read_unlock(&em_tree->lock);
	return ret;
}

/*
 * Ensure that all dev extents are mapped to correct chunk, otherwise
 * later chunk allocation/free would cause unexpected behavior.
 *
 * NOTE: This will iterate through the whole device tree, which should be of
 * the same size level as the chunk tree.  This slightly increases mount time.
 */
int btrfs_verify_dev_extents(struct btrfs_fs_info *fs_info)
{
	struct btrfs_path *path;
	struct btrfs_root *root = fs_info->dev_root;
	struct btrfs_key key;
	u64 prev_devid = 0;
	u64 prev_dev_ext_end = 0;
	int ret = 0;

	key.objectid = 1;
	key.type = BTRFS_DEV_EXTENT_KEY;
	key.offset = 0;

	path = btrfs_alloc_path();
	if (!path)
		return -ENOMEM;

	path->reada = READA_FORWARD;
	ret = btrfs_search_slot(NULL, root, &key, path, 0, 0);
	if (ret < 0)
		goto out;

	if (path->slots[0] >= btrfs_header_nritems(path->nodes[0])) {
		ret = btrfs_next_item(root, path);
		if (ret < 0)
			goto out;
		/* No dev extents at all? Not good */
		if (ret > 0) {
			ret = -EUCLEAN;
			goto out;
		}
	}
	while (1) {
		struct extent_buffer *leaf = path->nodes[0];
		struct btrfs_dev_extent *dext;
		int slot = path->slots[0];
		u64 chunk_offset;
		u64 physical_offset;
		u64 physical_len;
		u64 devid;

		btrfs_item_key_to_cpu(leaf, &key, slot);
		if (key.type != BTRFS_DEV_EXTENT_KEY)
			break;
		devid = key.objectid;
		physical_offset = key.offset;

		dext = btrfs_item_ptr(leaf, slot, struct btrfs_dev_extent);
		chunk_offset = btrfs_dev_extent_chunk_offset(leaf, dext);
		physical_len = btrfs_dev_extent_length(leaf, dext);

		/* Check if this dev extent overlaps with the previous one */
		if (devid == prev_devid && physical_offset < prev_dev_ext_end) {
			btrfs_err(fs_info,
"dev extent devid %llu physical offset %llu overlap with previous dev extent end %llu",
				  devid, physical_offset, prev_dev_ext_end);
			ret = -EUCLEAN;
			goto out;
		}

		ret = verify_one_dev_extent(fs_info, chunk_offset, devid,
					    physical_offset, physical_len);
		if (ret < 0)
			goto out;
		prev_devid = devid;
		prev_dev_ext_end = physical_offset + physical_len;

		ret = btrfs_next_item(root, path);
		if (ret < 0)
			goto out;
		if (ret > 0) {
			ret = 0;
			break;
		}
	}

	/* Ensure all chunks have corresponding dev extents */
	ret = verify_chunk_dev_extent_mapping(fs_info);
out:
	btrfs_free_path(path);
	return ret;
}

/*
 * Check whether the given block group or device is pinned by any inode being
 * used as a swapfile.
 */
bool btrfs_pinned_by_swapfile(struct btrfs_fs_info *fs_info, void *ptr)
{
	struct btrfs_swapfile_pin *sp;
	struct rb_node *node;

	spin_lock(&fs_info->swapfile_pins_lock);
	node = fs_info->swapfile_pins.rb_node;
	while (node) {
		sp = rb_entry(node, struct btrfs_swapfile_pin, node);
		if (ptr < sp->ptr)
			node = node->rb_left;
		else if (ptr > sp->ptr)
			node = node->rb_right;
		else
			break;
	}
	spin_unlock(&fs_info->swapfile_pins_lock);
	return node != NULL;
}<|MERGE_RESOLUTION|>--- conflicted
+++ resolved
@@ -721,13 +721,7 @@
 	found = strcmp(rcu_str_deref(device->name), path);
 	rcu_read_unlock();
 
-<<<<<<< HEAD
 	return found == 0;
-=======
-	if (!found)
-		return true;
-	return false;
->>>>>>> e0b6382e
 }
 
 /*
@@ -737,48 +731,25 @@
  *		matching this path only.
  *  skip_dev:	Optional. Will skip this device when searching for the stale
  *		devices.
-<<<<<<< HEAD
  *  Return:	0 for success or if @path is NULL.
  * 		-EBUSY if @path is a mounted device.
  * 		-ENOENT if @path does not match any device in the list.
-=======
- *  Return:	0 for success or if path is NULL.
- * 		-EBUSY if path is a mounted device.
- * 		-ENOENT if path does not match with any device in the list.
->>>>>>> e0b6382e
  */
 static int btrfs_free_stale_devices(const char *path,
 				     struct btrfs_device *skip_device)
 {
 	struct btrfs_fs_devices *fs_devices, *tmp_fs_devices;
 	struct btrfs_device *device, *tmp_device;
-<<<<<<< HEAD
 	int ret = 0;
 
 	if (path)
 		ret = -ENOENT;
 
 	list_for_each_entry_safe(fs_devices, tmp_fs_devices, &fs_uuids, fs_list) {
-=======
-	int ret;
-
-	if (path)
-		ret = -ENOENT;
-	else
-		ret = 0;
-
-	list_for_each_entry_safe(fs_devices, tmp_fs_devices, &fs_uuids, fs_list) {
-
-		mutex_lock(&fs_devices->device_list_mutex);
->>>>>>> e0b6382e
 
 		mutex_lock(&fs_devices->device_list_mutex);
 		list_for_each_entry_safe(device, tmp_device,
 					 &fs_devices->devices, dev_list) {
-<<<<<<< HEAD
-=======
-
->>>>>>> e0b6382e
 			if (skip_device && skip_device == device)
 				continue;
 			if (path && !device->name)
@@ -786,11 +757,7 @@
 			if (path && !device_path_matched(path, device))
 				continue;
 			if (fs_devices->opened) {
-<<<<<<< HEAD
 				/* for an already deleted device return 0 */
-=======
-				/* if already deleted a device return 0 */
->>>>>>> e0b6382e
 				if (path && ret != 0)
 					ret = -EBUSY;
 				break;
