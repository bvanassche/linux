--- conflicted
+++ resolved
@@ -309,11 +309,7 @@
 	rtnl_lock();
 	err = nsim_bpf_init(ns);
 	if (err)
-<<<<<<< HEAD
 		goto err_utn_destroy;
-=======
-		goto err_rtnl_unlock;
->>>>>>> 04300d66
 
 	nsim_ipsec_init(ns);
 
@@ -327,14 +323,10 @@
 err_ipsec_teardown:
 	nsim_ipsec_teardown(ns);
 	nsim_bpf_uninit(ns);
-err_rtnl_unlock:
+err_utn_destroy:
 	rtnl_unlock();
-<<<<<<< HEAD
-err_utn_destroy:
 	nsim_udp_tunnels_info_destroy(dev);
 err_free_netdev:
-=======
->>>>>>> 04300d66
 	free_netdev(dev);
 	return ERR_PTR(err);
 }
