--- conflicted
+++ resolved
@@ -388,18 +388,12 @@
 					      journal_pin_flush_fn fn)
 {
 	if (fn == bch2_btree_node_flush0 ||
-<<<<<<< HEAD
-	    fn == bch2_btree_node_flush1)
-		return JOURNAL_PIN_TYPE_btree;
-	else if (fn == bch2_btree_key_cache_journal_flush)
-=======
 	    fn == bch2_btree_node_flush1) {
 		unsigned idx = fn == bch2_btree_node_flush1;
 		struct btree *b = container_of(pin, struct btree, writes[idx].journal);
 
 		return JOURNAL_PIN_TYPE_btree0 - b->c.level;
 	} else if (fn == bch2_btree_key_cache_journal_flush)
->>>>>>> fe0fb583
 		return JOURNAL_PIN_TYPE_key_cache;
 	else
 		return JOURNAL_PIN_TYPE_other;
@@ -597,11 +591,7 @@
 		spin_lock(&j->lock);
 		/* Pin might have been dropped or rearmed: */
 		if (likely(!err && !j->flush_in_progress_dropped))
-<<<<<<< HEAD
-			list_move(&pin->list, &journal_seq_pin(j, seq)->flushed[journal_pin_type(flush_fn)]);
-=======
 			list_move(&pin->list, &journal_seq_pin(j, seq)->flushed[journal_pin_type(pin, flush_fn)]);
->>>>>>> fe0fb583
 		j->flush_in_progress = NULL;
 		j->flush_in_progress_dropped = false;
 		spin_unlock(&j->lock);
@@ -883,20 +873,6 @@
 
 	mutex_lock(&j->reclaim_lock);
 
-<<<<<<< HEAD
-	if (journal_flush_pins_or_still_flushing(j, seq_to_flush,
-			       BIT(JOURNAL_PIN_TYPE_key_cache)|
-			       BIT(JOURNAL_PIN_TYPE_other))) {
-		*did_work = true;
-		goto unlock;
-	}
-
-	if (journal_flush_pins_or_still_flushing(j, seq_to_flush,
-			       BIT(JOURNAL_PIN_TYPE_btree))) {
-		*did_work = true;
-		goto unlock;
-	}
-=======
 	for (int type = JOURNAL_PIN_TYPE_NR - 1;
 	     type >= 0;
 	     --type)
@@ -904,7 +880,6 @@
 			*did_work = true;
 			goto unlock;
 		}
->>>>>>> fe0fb583
 
 	if (seq_to_flush > journal_cur_seq(j))
 		bch2_journal_entry_close(j);
