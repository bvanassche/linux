--- conflicted
+++ resolved
@@ -547,7 +547,6 @@
 			if (!acpi_force) acpi_disabled = 1;
 		}
 
-<<<<<<< HEAD
 		/* "pci=noacpi" disables ACPI interrupt routing */
 		else if (!memcmp(from, "pci=noacpi", 10)) {
 			acpi_irq = 0;
@@ -559,12 +558,6 @@
 			disable_ioapic_setup();
 #endif /* CONFIG_X86_LOCAL_APIC */
 #endif /* CONFIG_ACPI_BOOT */
-=======
-		/* disable IO-APIC */
-		else if (!memcmp(from, "noapic", 6))
-			disable_ioapic_setup();
-#endif
->>>>>>> d9c54c1d
 
 		/*
 		 * highmem=size forces highmem to be exactly 'size' bytes.
