--- conflicted
+++ resolved
@@ -2802,31 +2802,6 @@
 		sha->sas_port[i] = &hisi_hba->port[i].sas_port;
 	}
 
-<<<<<<< HEAD
-	if (hisi_hba->prot_mask) {
-		dev_info(dev, "Registering for DIF/DIX prot_mask=0x%x\n",
-			 prot_mask);
-		scsi_host_set_prot(hisi_hba->shost, prot_mask);
-	}
-=======
-	if (hisi_sas_debugfs_enable)
-		hisi_sas_debugfs_init(hisi_hba);
->>>>>>> 8beb90aa
-
-	rc = scsi_add_host(shost, dev);
-	if (rc)
-		goto err_out_ha;
-
-	rc = sas_register_ha(sha);
-	if (rc)
-		goto err_out_register_ha;
-
-	rc = hisi_hba->hw->hw_init(hisi_hba);
-	if (rc)
-		goto err_out_register_ha;
-
-<<<<<<< HEAD
-=======
 	if (hisi_hba->prot_mask) {
 		dev_info(dev, "Registering for DIF/DIX prot_mask=0x%x\n",
 			 prot_mask);
@@ -2836,7 +2811,21 @@
 					    SHOST_DIX_GUARD_CRC);
 	}
 
->>>>>>> 8beb90aa
+	if (hisi_sas_debugfs_enable)
+		hisi_sas_debugfs_init(hisi_hba);
+
+	rc = scsi_add_host(shost, dev);
+	if (rc)
+		goto err_out_ha;
+
+	rc = sas_register_ha(sha);
+	if (rc)
+		goto err_out_register_ha;
+
+	rc = hisi_hba->hw->hw_init(hisi_hba);
+	if (rc)
+		goto err_out_register_ha;
+
 	scsi_scan_host(shost);
 
 	return 0;
