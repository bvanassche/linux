/*
 *  boot.c - Architecture-Specific Low-Level ACPI Boot Support
 *
 *  Copyright (C) 2001, 2002 Paul Diefenbaugh <paul.s.diefenbaugh@intel.com>
 *  Copyright (C) 2001 Jun Nakajima <jun.nakajima@intel.com>
 *
 * ~~~~~~~~~~~~~~~~~~~~~~~~~~~~~~~~~~~~~~~~~~~~~~~~~~~~~~~~~~~~~~~~~~~~~~~~~~
 *
 *  This program is free software; you can redistribute it and/or modify
 *  it under the terms of the GNU General Public License as published by
 *  the Free Software Foundation; either version 2 of the License, or
 *  (at your option) any later version.
 *
 *  This program is distributed in the hope that it will be useful,
 *  but WITHOUT ANY WARRANTY; without even the implied warranty of
 *  MERCHANTABILITY or FITNESS FOR A PARTICULAR PURPOSE.  See the
 *  GNU General Public License for more details.
 *
 *  You should have received a copy of the GNU General Public License
 *  along with this program; if not, write to the Free Software
 *  Foundation, Inc., 59 Temple Place, Suite 330, Boston, MA  02111-1307  USA
 *
 * ~~~~~~~~~~~~~~~~~~~~~~~~~~~~~~~~~~~~~~~~~~~~~~~~~~~~~~~~~~~~~~~~~~~~~~~~~~
 */

#include <linux/init.h>
#include <linux/config.h>
#include <linux/acpi.h>
#include <linux/efi.h>
#include <linux/irq.h>
#include <asm/pgalloc.h>
#include <asm/io_apic.h>
#include <asm/apic.h>
#include <asm/io.h>
#include <asm/irq.h>
#include <asm/mpspec.h>

#ifdef CONFIG_X86_LOCAL_APIC
#include <mach_apic.h>
#include <mach_mpparse.h>
#include <asm/io_apic.h>
#endif

#define PREFIX			"ACPI: "

int acpi_noirq __initdata;	/* skip ACPI IRQ initialization */
int acpi_ht __initdata = 1;	/* enable HT */

int acpi_lapic;
int acpi_ioapic;
int acpi_strict;

#ifdef CONFIG_X86_LOCAL_APIC
static u64 acpi_lapic_addr __initdata = APIC_DEFAULT_PHYS_BASE;
#endif

/* --------------------------------------------------------------------------
                              Boot-time Configuration
   -------------------------------------------------------------------------- */

/*
 * The default interrupt routing model is PIC (8259).  This gets
 * overriden if IOAPICs are enumerated (below).
 */
enum acpi_irq_model_id		acpi_irq_model = ACPI_IRQ_MODEL_PIC;

/*
 * Temporarily use the virtual area starting from FIX_IO_APIC_BASE_END,
 * to map the target physical address. The problem is that set_fixmap()
 * provides a single page, and it is possible that the page is not
 * sufficient.
 * By using this area, we can map up to MAX_IO_APICS pages temporarily,
 * i.e. until the next __va_range() call.
 *
 * Important Safety Note:  The fixed I/O APIC page numbers are *subtracted*
 * from the fixed base.  That's why we start at FIX_IO_APIC_BASE_END and
 * count idx down while incrementing the phys address.
 */
char *__acpi_map_table(unsigned long phys, unsigned long size)
{
	unsigned long base, offset, mapped_size;
	int idx;

	if (phys + size < 8*1024*1024) 
		return __va(phys); 

	offset = phys & (PAGE_SIZE - 1);
	mapped_size = PAGE_SIZE - offset;
	set_fixmap(FIX_ACPI_END, phys);
	base = fix_to_virt(FIX_ACPI_END);

	/*
	 * Most cases can be covered by the below.
	 */
	idx = FIX_ACPI_END;
	while (mapped_size < size) {
		if (--idx < FIX_ACPI_BEGIN)
			return 0;	/* cannot handle this */
		phys += PAGE_SIZE;
		set_fixmap(idx, phys);
		mapped_size += PAGE_SIZE;
	}

	return ((unsigned char *) base + offset);
}


#ifdef CONFIG_X86_LOCAL_APIC
static int __init
acpi_parse_madt (
	unsigned long		phys_addr,
	unsigned long		size)
{
	struct acpi_table_madt	*madt = NULL;

	if (!phys_addr || !size)
		return -EINVAL;

	madt = (struct acpi_table_madt *) __acpi_map_table(phys_addr, size);
	if (!madt) {
		printk(KERN_WARNING PREFIX "Unable to map MADT\n");
		return -ENODEV;
	}

	if (madt->lapic_address) {
		acpi_lapic_addr = (u64) madt->lapic_address;

		printk(KERN_DEBUG PREFIX "Local APIC address 0x%08x\n",
			madt->lapic_address);
	}

	acpi_madt_oem_check(madt->header.oem_id, madt->header.oem_table_id);
	
	return 0;
}


static int __init
acpi_parse_lapic (
	acpi_table_entry_header *header)
{
	struct acpi_table_lapic	*processor = NULL;

	processor = (struct acpi_table_lapic*) header;
	if (!processor)
		return -EINVAL;

	acpi_table_print_madt_entry(header);

	/* no utility in registering a disabled processor */
	if (processor->flags.enabled == 0)
		return 0;

	mp_register_lapic (
		processor->id,					   /* APIC ID */
		processor->flags.enabled);			  /* Enabled? */

	return 0;
}


static int __init
acpi_parse_lapic_addr_ovr (
	acpi_table_entry_header *header)
{
	struct acpi_table_lapic_addr_ovr *lapic_addr_ovr = NULL;

	lapic_addr_ovr = (struct acpi_table_lapic_addr_ovr*) header;
	if (!lapic_addr_ovr)
		return -EINVAL;

	acpi_lapic_addr = lapic_addr_ovr->address;

	return 0;
}

static int __init
acpi_parse_lapic_nmi (
	acpi_table_entry_header *header)
{
	struct acpi_table_lapic_nmi *lapic_nmi = NULL;

	lapic_nmi = (struct acpi_table_lapic_nmi*) header;
	if (!lapic_nmi)
		return -EINVAL;

	acpi_table_print_madt_entry(header);

	if (lapic_nmi->lint != 1)
		printk(KERN_WARNING PREFIX "NMI not connected to LINT 1!\n");

	return 0;
}


#endif /*CONFIG_X86_LOCAL_APIC*/

#if defined(CONFIG_X86_IO_APIC) && defined(CONFIG_ACPI_INTERPRETER)

static int __init
acpi_parse_ioapic (
	acpi_table_entry_header *header)
{
	struct acpi_table_ioapic *ioapic = NULL;

	ioapic = (struct acpi_table_ioapic*) header;
	if (!ioapic)
		return -EINVAL;
 
	acpi_table_print_madt_entry(header);

	mp_register_ioapic (
		ioapic->id,
		ioapic->address,
		ioapic->global_irq_base);
 
	return 0;
}


static int __init
acpi_parse_int_src_ovr (
	acpi_table_entry_header *header)
{
	struct acpi_table_int_src_ovr *intsrc = NULL;

	intsrc = (struct acpi_table_int_src_ovr*) header;
	if (!intsrc)
		return -EINVAL;

	acpi_table_print_madt_entry(header);

	mp_override_legacy_irq (
		intsrc->bus_irq,
		intsrc->flags.polarity,
		intsrc->flags.trigger,
		intsrc->global_irq);

	return 0;
}


static int __init
acpi_parse_nmi_src (
	acpi_table_entry_header *header)
{
	struct acpi_table_nmi_src *nmi_src = NULL;

	nmi_src = (struct acpi_table_nmi_src*) header;
	if (!nmi_src)
		return -EINVAL;

	acpi_table_print_madt_entry(header);

	/* TBD: Support nimsrc entries? */

	return 0;
}

#endif /* CONFIG_X86_IO_APIC */

#ifdef	CONFIG_ACPI_BUS
/*
 * "acpi_pic_sci=level" (current default)
 * programs the PIC-mode SCI to Level Trigger.
 * (NO-OP if the BIOS set Level Trigger already)
 *
 * If a PIC-mode SCI is not recognized or gives spurious IRQ7's
 * it may require Edge Trigger -- use "acpi_pic_sci=edge"
 * (NO-OP if the BIOS set Edge Trigger already)
 *
 * Port 0x4d0-4d1 are ECLR1 and ECLR2, the Edge/Level Control Registers
 * for the 8259 PIC.  bit[n] = 1 means irq[n] is Level, otherwise Edge.
 * ECLR1 is IRQ's 0-7 (IRQ 0, 1, 2 must be 0)
 * ECLR2 is IRQ's 8-15 (IRQ 8, 13 must be 0)
 */

static int __initdata	acpi_pic_sci_trigger;	/* 0: level, 1: edge */

void __init
acpi_pic_sci_set_trigger(unsigned int irq)
{
	unsigned char mask = 1 << (irq & 7);
	unsigned int port = 0x4d0 + (irq >> 3);
	unsigned char val = inb(port);

	
	printk(PREFIX "IRQ%d SCI:", irq);
	if (!(val & mask)) {
		printk(" Edge");

		if (!acpi_pic_sci_trigger) {
			printk(" set to Level");
			outb(val | mask, port);
		}
	} else {
		printk(" Level");

		if (acpi_pic_sci_trigger) {
			printk(" set to Edge");
			outb(val | mask, port);
		}
	}
	printk(" Trigger.\n");
}

int __init
acpi_pic_sci_setup(char *str)
{
	while (str && *str) {
		if (strncmp(str, "level", 5) == 0)
			acpi_pic_sci_trigger = 0;	/* force level trigger */
		if (strncmp(str, "edge", 4) == 0)
			acpi_pic_sci_trigger = 1;	/* force edge trigger */
		str = strchr(str, ',');
		if (str)
			str += strspn(str, ", \t");
	}
	return 1;
}

__setup("acpi_pic_sci=", acpi_pic_sci_setup);

#endif /* CONFIG_ACPI_BUS */

#ifdef CONFIG_X86_IO_APIC
int acpi_irq_to_vector(u32 irq)
{
	if (use_pci_vector() && !platform_legacy_irq(irq))
 		irq = IO_APIC_VECTOR(irq);
	return irq;
}
#endif

static unsigned long __init
acpi_scan_rsdp (
	unsigned long		start,
	unsigned long		length)
{
	unsigned long		offset = 0;
	unsigned long		sig_len = sizeof("RSD PTR ") - 1;

	/*
	 * Scan all 16-byte boundaries of the physical memory region for the
	 * RSDP signature.
	 */
	for (offset = 0; offset < length; offset += 16) {
		if (strncmp((char *) (start + offset), "RSD PTR ", sig_len))
			continue;
		return (start + offset);
	}

	return 0;
}

#ifdef CONFIG_HPET_TIMER
extern unsigned long hpet_address;

static int __init acpi_parse_hpet(unsigned long phys, unsigned long size)
{
	struct acpi_table_hpet *hpet_tbl;

	if (!phys || !size)
		return -EINVAL;

	hpet_tbl = (struct acpi_table_hpet *) __acpi_map_table(phys, size);
	if (!hpet_tbl) {
		printk(KERN_WARNING PREFIX "Unable to map HPET\n");
		return -ENODEV;
	}

	if (hpet_tbl->addr.space_id != ACPI_SPACE_MEM) {
		printk(KERN_WARNING PREFIX "HPET timers must be located in "
		       "memory.\n");
		return -1;
	}

	hpet_address = hpet_tbl->addr.addrl;
	printk(KERN_INFO PREFIX "HPET id: %#x base: %#lx\n", hpet_tbl->id,
	       hpet_address);
	return 0;
}
#endif

/* detect the location of the ACPI PM Timer */
#ifdef CONFIG_X86_PM_TIMER
extern u32 pmtmr_ioport;

static int __init acpi_parse_fadt(unsigned long phys, unsigned long size)
{
	struct fadt_descriptor_rev2 *fadt =0;

	fadt = (struct fadt_descriptor_rev2*) __acpi_map_table(phys,size);
	if(!fadt) {
		printk(KERN_WARNING PREFIX "Unable to map FADT\n");
		return 0;
	}

	if (fadt->revision >= FADT2_REVISION_ID) {
		/* FADT rev. 2 */
		if (fadt->xpm_tmr_blk.address_space_id != ACPI_ADR_SPACE_SYSTEM_IO)
			return 0;

		pmtmr_ioport = fadt->xpm_tmr_blk.address;
	} else {
		/* FADT rev. 1 */
		pmtmr_ioport = fadt->V1_pm_tmr_blk;
	}
	if (pmtmr_ioport)
		printk(KERN_INFO PREFIX "PM-Timer IO Port: %#x\n", pmtmr_ioport);
	return 0;
}
#endif


unsigned long __init
acpi_find_rsdp (void)
{
	unsigned long		rsdp_phys = 0;

	if (efi_enabled) {
		if (efi.acpi20)
			return __pa(efi.acpi20);
		else if (efi.acpi)
			return __pa(efi.acpi);
	}
	/*
	 * Scan memory looking for the RSDP signature. First search EBDA (low
	 * memory) paragraphs and then search upper memory (E0000-FFFFF).
	 */
	rsdp_phys = acpi_scan_rsdp (0, 0x400);
	if (!rsdp_phys)
		rsdp_phys = acpi_scan_rsdp (0xE0000, 0xFFFFF);

	return rsdp_phys;
}

#ifdef	CONFIG_X86_LOCAL_APIC
/*
 * Parse LAPIC entries in MADT
 * returns 0 on success, < 0 on error
 */
static int __init
acpi_parse_madt_lapic_entries(void)
{
	int count;

	/* 
<<<<<<< HEAD
	 * Initialize the ACPI boot-time table parser.
	 */
	result = acpi_table_init();
	if (result) {
		acpi_disabled = 1;
		return result;
	}

	result = acpi_blacklisted();
	if (result) {
		printk(KERN_WARNING PREFIX "BIOS listed in blacklist, disabling ACPI support\n");
		acpi_disabled = 1;
		return result;
	}

#ifdef CONFIG_X86_PM_TIMER
	acpi_table_parse(ACPI_FADT, acpi_parse_fadt);
#endif

#ifdef CONFIG_X86_LOCAL_APIC

	/* 
	 * MADT
	 * ----
	 * Parse the Multiple APIC Description Table (MADT), if exists.
	 * Note that this table provides platform SMP configuration 
	 * information -- the successor to MPS tables.
	 */

	result = acpi_table_parse(ACPI_APIC, acpi_parse_madt);
	if (!result) {
		return 0;
	}
	else if (result < 0) {
		printk(KERN_ERR PREFIX "Error parsing MADT\n");
		return result;
	}
	else if (result > 1) 
		printk(KERN_WARNING PREFIX "Multiple MADT tables exist\n");

	/* 
	 * Local APIC
	 * ----------
=======
>>>>>>> 69ac14be
	 * Note that the LAPIC address is obtained from the MADT (32-bit value)
	 * and (optionally) overriden by a LAPIC_ADDR_OVR entry (64-bit value).
	 */

	count = acpi_table_parse_madt(ACPI_MADT_LAPIC_ADDR_OVR, acpi_parse_lapic_addr_ovr, 0);
	if (count < 0) {
		printk(KERN_ERR PREFIX "Error parsing LAPIC address override entry\n");
		return count;
	}

	mp_register_lapic_address(acpi_lapic_addr);

	count = acpi_table_parse_madt(ACPI_MADT_LAPIC, acpi_parse_lapic,
				       MAX_APICS);
	if (!count) { 
		printk(KERN_ERR PREFIX "No LAPIC entries present\n");
		/* TBD: Cleanup to allow fallback to MPS */
		return -ENODEV;
	}
	else if (count < 0) {
		printk(KERN_ERR PREFIX "Error parsing LAPIC entry\n");
		/* TBD: Cleanup to allow fallback to MPS */
		return count;
	}

	count = acpi_table_parse_madt(ACPI_MADT_LAPIC_NMI, acpi_parse_lapic_nmi, 0);
	if (count < 0) {
		printk(KERN_ERR PREFIX "Error parsing LAPIC NMI entry\n");
		/* TBD: Cleanup to allow fallback to MPS */
		return count;
	}
	return 0;
}
#endif /* CONFIG_X86_LOCAL_APIC */

#if defined(CONFIG_X86_IO_APIC) && defined(CONFIG_ACPI_INTERPRETER)
/*
 * Parse IOAPIC related entries in MADT
 * returns 0 on success, < 0 on error
 */
static int __init
acpi_parse_madt_ioapic_entries(void)
{
	int count;

	/*
	 * ACPI interpreter is required to complete interrupt setup,
	 * so if it is off, don't enumerate the io-apics with ACPI.
	 * If MPS is present, it will handle them,
	 * otherwise the system will stay in PIC mode
	 */
	if (acpi_disabled || acpi_noirq) {
		return -ENODEV;
        }

	/*
 	 * if "noapic" boot option, don't look for IO-APICs
	 */
	if (ioapic_setup_disabled()) {
		printk(KERN_INFO PREFIX "Skipping IOAPIC probe "
			"due to 'noapic' option.\n");
		return -ENODEV;
	}

	count = acpi_table_parse_madt(ACPI_MADT_IOAPIC, acpi_parse_ioapic, MAX_IO_APICS);
	if (!count) {
		printk(KERN_ERR PREFIX "No IOAPIC entries present\n");
		return -ENODEV;
	}
	else if (count < 0) {
		printk(KERN_ERR PREFIX "Error parsing IOAPIC entry\n");
		return count;
	}

	/* Build a default routing table for legacy (ISA) interrupts. */
	mp_config_acpi_legacy_irqs();

	count = acpi_table_parse_madt(ACPI_MADT_INT_SRC_OVR, acpi_parse_int_src_ovr, NR_IRQ_VECTORS);
	if (count < 0) {
		printk(KERN_ERR PREFIX "Error parsing interrupt source overrides entry\n");
		/* TBD: Cleanup to allow fallback to MPS */
		return count;
	}

	count = acpi_table_parse_madt(ACPI_MADT_NMI_SRC, acpi_parse_nmi_src, NR_IRQ_VECTORS);
	if (count < 0) {
		printk(KERN_ERR PREFIX "Error parsing NMI SRC entry\n");
		/* TBD: Cleanup to allow fallback to MPS */
		return count;
	}

	return 0;
}
#else
static inline int acpi_parse_madt_ioapic_entries(void)
{
	return -1;
}
#endif /* !(CONFIG_X86_IO_APIC && CONFIG_ACPI_INTERPRETER) */


static void __init
acpi_process_madt(void)
{
#ifdef CONFIG_X86_LOCAL_APIC
	int count, error;

	count = acpi_table_parse(ACPI_APIC, acpi_parse_madt);
	if (count == 1) {

		/*
		 * Parse MADT LAPIC entries
		 */
		error = acpi_parse_madt_lapic_entries();
		if (!error) {
			acpi_lapic = 1;

			/*
			 * Parse MADT IO-APIC entries
			 */
			error = acpi_parse_madt_ioapic_entries();
			if (!error) {
				acpi_irq_model = ACPI_IRQ_MODEL_IOAPIC;
				acpi_irq_balance_set(NULL);
				acpi_ioapic = 1;

				smp_found_config = 1;
				clustered_apic_check();
			}
		}
	}
#endif
	return;
}

/*
 * acpi_boot_init()
 *  called from setup_arch(), always.
 *	1. checksums all tables
 *	2. enumerates lapics
 *	3. enumerates io-apics
 *
 * side effects:
 *	acpi_lapic = 1 if LAPIC found
 *	acpi_ioapic = 1 if IOAPIC found
 *	if (acpi_lapic && acpi_ioapic) smp_found_config = 1;
 *	if acpi_blacklisted() acpi_disabled = 1;
 *	acpi_irq_model=...
 *	...
 *
 * return value: (currently ignored)
 *	0: success
 *	!0: failure
 */

int __init
acpi_boot_init (void)
{
	int error;

	/*
	 * If acpi_disabled, bail out
	 * One exception: acpi=ht continues far enough to enumerate LAPICs
	 */
	if (acpi_disabled && !acpi_ht)
		 return 1;

	/* 
	 * Initialize the ACPI boot-time table parser.
	 */
	error = acpi_table_init();
	if (error) {
		acpi_disabled = 1;
		return error;
	}

	/*
	 * blacklist may disable ACPI entirely
	 */
	error = acpi_blacklisted();
	if (error) {
		printk(KERN_WARNING PREFIX "BIOS listed in blacklist, disabling ACPI support\n");
		acpi_disabled = 1;
		return error;
	}

	/*
	 * Process the Multiple APIC Description Table (MADT), if present
	 */
	acpi_process_madt();

#ifdef CONFIG_HPET_TIMER
	(void) acpi_table_parse(ACPI_HPET, acpi_parse_hpet);
#endif

	return 0;
}
<|MERGE_RESOLUTION|>--- conflicted
+++ resolved
@@ -446,52 +446,6 @@
 	int count;
 
 	/* 
-<<<<<<< HEAD
-	 * Initialize the ACPI boot-time table parser.
-	 */
-	result = acpi_table_init();
-	if (result) {
-		acpi_disabled = 1;
-		return result;
-	}
-
-	result = acpi_blacklisted();
-	if (result) {
-		printk(KERN_WARNING PREFIX "BIOS listed in blacklist, disabling ACPI support\n");
-		acpi_disabled = 1;
-		return result;
-	}
-
-#ifdef CONFIG_X86_PM_TIMER
-	acpi_table_parse(ACPI_FADT, acpi_parse_fadt);
-#endif
-
-#ifdef CONFIG_X86_LOCAL_APIC
-
-	/* 
-	 * MADT
-	 * ----
-	 * Parse the Multiple APIC Description Table (MADT), if exists.
-	 * Note that this table provides platform SMP configuration 
-	 * information -- the successor to MPS tables.
-	 */
-
-	result = acpi_table_parse(ACPI_APIC, acpi_parse_madt);
-	if (!result) {
-		return 0;
-	}
-	else if (result < 0) {
-		printk(KERN_ERR PREFIX "Error parsing MADT\n");
-		return result;
-	}
-	else if (result > 1) 
-		printk(KERN_WARNING PREFIX "Multiple MADT tables exist\n");
-
-	/* 
-	 * Local APIC
-	 * ----------
-=======
->>>>>>> 69ac14be
 	 * Note that the LAPIC address is obtained from the MADT (32-bit value)
 	 * and (optionally) overriden by a LAPIC_ADDR_OVR entry (64-bit value).
 	 */
@@ -683,6 +637,10 @@
 	 */
 	acpi_process_madt();
 
+#ifdef CONFIG_X86_PM_TIMER
+	acpi_table_parse(ACPI_FADT, acpi_parse_fadt);
+#endif
+
 #ifdef CONFIG_HPET_TIMER
 	(void) acpi_table_parse(ACPI_HPET, acpi_parse_hpet);
 #endif
