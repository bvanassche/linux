// SPDX-License-Identifier: GPL-2.0
/*
 *  linux/fs/ext4/resize.c
 *
 * Support for resizing an ext4 filesystem while it is mounted.
 *
 * Copyright (C) 2001, 2002 Andreas Dilger <adilger@clusterfs.com>
 *
 * This could probably be made into a module, because it is not often in use.
 */


#define EXT4FS_DEBUG

#include <linux/errno.h>
#include <linux/slab.h>

#include "ext4_jbd2.h"

int ext4_resize_begin(struct super_block *sb)
{
	struct ext4_sb_info *sbi = EXT4_SB(sb);
	int ret = 0;

	if (!capable(CAP_SYS_RESOURCE))
		return -EPERM;

	/*
	 * If we are not using the primary superblock/GDT copy don't resize,
         * because the user tools have no way of handling this.  Probably a
         * bad time to do it anyways.
         */
	if (EXT4_B2C(sbi, sbi->s_sbh->b_blocknr) !=
	    le32_to_cpu(EXT4_SB(sb)->s_es->s_first_data_block)) {
		ext4_warning(sb, "won't resize using backup superblock at %llu",
			(unsigned long long)EXT4_SB(sb)->s_sbh->b_blocknr);
		return -EPERM;
	}

	/*
	 * We are not allowed to do online-resizing on a filesystem mounted
	 * with error, because it can destroy the filesystem easily.
	 */
	if (EXT4_SB(sb)->s_mount_state & EXT4_ERROR_FS) {
		ext4_warning(sb, "There are errors in the filesystem, "
			     "so online resizing is not allowed");
		return -EPERM;
	}

	if (test_and_set_bit_lock(EXT4_FLAGS_RESIZING,
				  &EXT4_SB(sb)->s_ext4_flags))
		ret = -EBUSY;

	return ret;
}

void ext4_resize_end(struct super_block *sb)
{
	clear_bit_unlock(EXT4_FLAGS_RESIZING, &EXT4_SB(sb)->s_ext4_flags);
	smp_mb__after_atomic();
}

static ext4_group_t ext4_meta_bg_first_group(struct super_block *sb,
					     ext4_group_t group) {
	return (group >> EXT4_DESC_PER_BLOCK_BITS(sb)) <<
	       EXT4_DESC_PER_BLOCK_BITS(sb);
}

static ext4_fsblk_t ext4_meta_bg_first_block_no(struct super_block *sb,
					     ext4_group_t group) {
	group = ext4_meta_bg_first_group(sb, group);
	return ext4_group_first_block_no(sb, group);
}

static ext4_grpblk_t ext4_group_overhead_blocks(struct super_block *sb,
						ext4_group_t group) {
	ext4_grpblk_t overhead;
	overhead = ext4_bg_num_gdb(sb, group);
	if (ext4_bg_has_super(sb, group))
		overhead += 1 +
			  le16_to_cpu(EXT4_SB(sb)->s_es->s_reserved_gdt_blocks);
	return overhead;
}

#define outside(b, first, last)	((b) < (first) || (b) >= (last))
#define inside(b, first, last)	((b) >= (first) && (b) < (last))

static int verify_group_input(struct super_block *sb,
			      struct ext4_new_group_data *input)
{
	struct ext4_sb_info *sbi = EXT4_SB(sb);
	struct ext4_super_block *es = sbi->s_es;
	ext4_fsblk_t start = ext4_blocks_count(es);
	ext4_fsblk_t end = start + input->blocks_count;
	ext4_group_t group = input->group;
	ext4_fsblk_t itend = input->inode_table + sbi->s_itb_per_group;
	unsigned overhead;
	ext4_fsblk_t metaend;
	struct buffer_head *bh = NULL;
	ext4_grpblk_t free_blocks_count, offset;
	int err = -EINVAL;

	if (group != sbi->s_groups_count) {
		ext4_warning(sb, "Cannot add at group %u (only %u groups)",
			     input->group, sbi->s_groups_count);
		return -EINVAL;
	}

	overhead = ext4_group_overhead_blocks(sb, group);
	metaend = start + overhead;
	input->free_clusters_count = free_blocks_count =
		input->blocks_count - 2 - overhead - sbi->s_itb_per_group;

	if (test_opt(sb, DEBUG))
		printk(KERN_DEBUG "EXT4-fs: adding %s group %u: %u blocks "
		       "(%d free, %u reserved)\n",
		       ext4_bg_has_super(sb, input->group) ? "normal" :
		       "no-super", input->group, input->blocks_count,
		       free_blocks_count, input->reserved_blocks);

	ext4_get_group_no_and_offset(sb, start, NULL, &offset);
	if (offset != 0)
			ext4_warning(sb, "Last group not full");
	else if (input->reserved_blocks > input->blocks_count / 5)
		ext4_warning(sb, "Reserved blocks too high (%u)",
			     input->reserved_blocks);
	else if (free_blocks_count < 0)
		ext4_warning(sb, "Bad blocks count %u",
			     input->blocks_count);
	else if (IS_ERR(bh = ext4_sb_bread(sb, end - 1, 0))) {
		err = PTR_ERR(bh);
		bh = NULL;
		ext4_warning(sb, "Cannot read last block (%llu)",
			     end - 1);
	} else if (outside(input->block_bitmap, start, end))
		ext4_warning(sb, "Block bitmap not in group (block %llu)",
			     (unsigned long long)input->block_bitmap);
	else if (outside(input->inode_bitmap, start, end))
		ext4_warning(sb, "Inode bitmap not in group (block %llu)",
			     (unsigned long long)input->inode_bitmap);
	else if (outside(input->inode_table, start, end) ||
		 outside(itend - 1, start, end))
		ext4_warning(sb, "Inode table not in group (blocks %llu-%llu)",
			     (unsigned long long)input->inode_table, itend - 1);
	else if (input->inode_bitmap == input->block_bitmap)
		ext4_warning(sb, "Block bitmap same as inode bitmap (%llu)",
			     (unsigned long long)input->block_bitmap);
	else if (inside(input->block_bitmap, input->inode_table, itend))
		ext4_warning(sb, "Block bitmap (%llu) in inode table "
			     "(%llu-%llu)",
			     (unsigned long long)input->block_bitmap,
			     (unsigned long long)input->inode_table, itend - 1);
	else if (inside(input->inode_bitmap, input->inode_table, itend))
		ext4_warning(sb, "Inode bitmap (%llu) in inode table "
			     "(%llu-%llu)",
			     (unsigned long long)input->inode_bitmap,
			     (unsigned long long)input->inode_table, itend - 1);
	else if (inside(input->block_bitmap, start, metaend))
		ext4_warning(sb, "Block bitmap (%llu) in GDT table (%llu-%llu)",
			     (unsigned long long)input->block_bitmap,
			     start, metaend - 1);
	else if (inside(input->inode_bitmap, start, metaend))
		ext4_warning(sb, "Inode bitmap (%llu) in GDT table (%llu-%llu)",
			     (unsigned long long)input->inode_bitmap,
			     start, metaend - 1);
	else if (inside(input->inode_table, start, metaend) ||
		 inside(itend - 1, start, metaend))
		ext4_warning(sb, "Inode table (%llu-%llu) overlaps GDT table "
			     "(%llu-%llu)",
			     (unsigned long long)input->inode_table,
			     itend - 1, start, metaend - 1);
	else
		err = 0;
	brelse(bh);

	return err;
}

/*
 * ext4_new_flex_group_data is used by 64bit-resize interface to add a flex
 * group each time.
 */
struct ext4_new_flex_group_data {
	struct ext4_new_group_data *groups;	/* new_group_data for groups
						   in the flex group */
	__u16 *bg_flags;			/* block group flags of groups
						   in @groups */
	ext4_group_t count;			/* number of groups in @groups
						 */
};

/*
 * alloc_flex_gd() allocates a ext4_new_flex_group_data with size of
 * @flexbg_size.
 *
 * Returns NULL on failure otherwise address of the allocated structure.
 */
static struct ext4_new_flex_group_data *alloc_flex_gd(unsigned long flexbg_size)
{
	struct ext4_new_flex_group_data *flex_gd;

	flex_gd = kmalloc(sizeof(*flex_gd), GFP_NOFS);
	if (flex_gd == NULL)
		goto out3;

	if (flexbg_size >= UINT_MAX / sizeof(struct ext4_new_group_data))
		goto out2;
	flex_gd->count = flexbg_size;

	flex_gd->groups = kmalloc_array(flexbg_size,
					sizeof(struct ext4_new_group_data),
					GFP_NOFS);
	if (flex_gd->groups == NULL)
		goto out2;

	flex_gd->bg_flags = kmalloc_array(flexbg_size, sizeof(__u16),
					  GFP_NOFS);
	if (flex_gd->bg_flags == NULL)
		goto out1;

	return flex_gd;

out1:
	kfree(flex_gd->groups);
out2:
	kfree(flex_gd);
out3:
	return NULL;
}

static void free_flex_gd(struct ext4_new_flex_group_data *flex_gd)
{
	kfree(flex_gd->bg_flags);
	kfree(flex_gd->groups);
	kfree(flex_gd);
}

/*
 * ext4_alloc_group_tables() allocates block bitmaps, inode bitmaps
 * and inode tables for a flex group.
 *
 * This function is used by 64bit-resize.  Note that this function allocates
 * group tables from the 1st group of groups contained by @flexgd, which may
 * be a partial of a flex group.
 *
 * @sb: super block of fs to which the groups belongs
 *
 * Returns 0 on a successful allocation of the metadata blocks in the
 * block group.
 */
static int ext4_alloc_group_tables(struct super_block *sb,
				struct ext4_new_flex_group_data *flex_gd,
				int flexbg_size)
{
	struct ext4_new_group_data *group_data = flex_gd->groups;
	ext4_fsblk_t start_blk;
	ext4_fsblk_t last_blk;
	ext4_group_t src_group;
	ext4_group_t bb_index = 0;
	ext4_group_t ib_index = 0;
	ext4_group_t it_index = 0;
	ext4_group_t group;
	ext4_group_t last_group;
	unsigned overhead;
	__u16 uninit_mask = (flexbg_size > 1) ? ~EXT4_BG_BLOCK_UNINIT : ~0;
	int i;

	BUG_ON(flex_gd->count == 0 || group_data == NULL);

	src_group = group_data[0].group;
	last_group  = src_group + flex_gd->count - 1;

	BUG_ON((flexbg_size > 1) && ((src_group & ~(flexbg_size - 1)) !=
	       (last_group & ~(flexbg_size - 1))));
next_group:
	group = group_data[0].group;
	if (src_group >= group_data[0].group + flex_gd->count)
		return -ENOSPC;
	start_blk = ext4_group_first_block_no(sb, src_group);
	last_blk = start_blk + group_data[src_group - group].blocks_count;

	overhead = ext4_group_overhead_blocks(sb, src_group);

	start_blk += overhead;

	/* We collect contiguous blocks as much as possible. */
	src_group++;
	for (; src_group <= last_group; src_group++) {
		overhead = ext4_group_overhead_blocks(sb, src_group);
		if (overhead == 0)
			last_blk += group_data[src_group - group].blocks_count;
		else
			break;
	}

	/* Allocate block bitmaps */
	for (; bb_index < flex_gd->count; bb_index++) {
		if (start_blk >= last_blk)
			goto next_group;
		group_data[bb_index].block_bitmap = start_blk++;
		group = ext4_get_group_number(sb, start_blk - 1);
		group -= group_data[0].group;
		group_data[group].mdata_blocks++;
		flex_gd->bg_flags[group] &= uninit_mask;
	}

	/* Allocate inode bitmaps */
	for (; ib_index < flex_gd->count; ib_index++) {
		if (start_blk >= last_blk)
			goto next_group;
		group_data[ib_index].inode_bitmap = start_blk++;
		group = ext4_get_group_number(sb, start_blk - 1);
		group -= group_data[0].group;
		group_data[group].mdata_blocks++;
		flex_gd->bg_flags[group] &= uninit_mask;
	}

	/* Allocate inode tables */
	for (; it_index < flex_gd->count; it_index++) {
		unsigned int itb = EXT4_SB(sb)->s_itb_per_group;
		ext4_fsblk_t next_group_start;

		if (start_blk + itb > last_blk)
			goto next_group;
		group_data[it_index].inode_table = start_blk;
		group = ext4_get_group_number(sb, start_blk);
		next_group_start = ext4_group_first_block_no(sb, group + 1);
		group -= group_data[0].group;

		if (start_blk + itb > next_group_start) {
			flex_gd->bg_flags[group + 1] &= uninit_mask;
			overhead = start_blk + itb - next_group_start;
			group_data[group + 1].mdata_blocks += overhead;
			itb -= overhead;
		}

		group_data[group].mdata_blocks += itb;
		flex_gd->bg_flags[group] &= uninit_mask;
		start_blk += EXT4_SB(sb)->s_itb_per_group;
	}

	/* Update free clusters count to exclude metadata blocks */
	for (i = 0; i < flex_gd->count; i++) {
		group_data[i].free_clusters_count -=
				EXT4_NUM_B2C(EXT4_SB(sb),
					     group_data[i].mdata_blocks);
	}

	if (test_opt(sb, DEBUG)) {
		int i;
		group = group_data[0].group;

		printk(KERN_DEBUG "EXT4-fs: adding a flex group with "
		       "%d groups, flexbg size is %d:\n", flex_gd->count,
		       flexbg_size);

		for (i = 0; i < flex_gd->count; i++) {
			ext4_debug(
			       "adding %s group %u: %u blocks (%d free, %d mdata blocks)\n",
			       ext4_bg_has_super(sb, group + i) ? "normal" :
			       "no-super", group + i,
			       group_data[i].blocks_count,
			       group_data[i].free_clusters_count,
			       group_data[i].mdata_blocks);
		}
	}
	return 0;
}

static struct buffer_head *bclean(handle_t *handle, struct super_block *sb,
				  ext4_fsblk_t blk)
{
	struct buffer_head *bh;
	int err;

	bh = sb_getblk(sb, blk);
	if (unlikely(!bh))
		return ERR_PTR(-ENOMEM);
	BUFFER_TRACE(bh, "get_write_access");
	if ((err = ext4_journal_get_write_access(handle, bh))) {
		brelse(bh);
		bh = ERR_PTR(err);
	} else {
		memset(bh->b_data, 0, sb->s_blocksize);
		set_buffer_uptodate(bh);
	}

	return bh;
}

/*
 * If we have fewer than thresh credits, extend by EXT4_MAX_TRANS_DATA.
 * If that fails, restart the transaction & regain write access for the
 * buffer head which is used for block_bitmap modifications.
 */
static int extend_or_restart_transaction(handle_t *handle, int thresh)
{
	int err;

	if (ext4_handle_has_enough_credits(handle, thresh))
		return 0;

	err = ext4_journal_extend(handle, EXT4_MAX_TRANS_DATA);
	if (err < 0)
		return err;
	if (err) {
		err = ext4_journal_restart(handle, EXT4_MAX_TRANS_DATA);
		if (err)
			return err;
	}

	return 0;
}

/*
 * set_flexbg_block_bitmap() mark clusters [@first_cluster, @last_cluster] used.
 *
 * Helper function for ext4_setup_new_group_blocks() which set .
 *
 * @sb: super block
 * @handle: journal handle
 * @flex_gd: flex group data
 */
static int set_flexbg_block_bitmap(struct super_block *sb, handle_t *handle,
			struct ext4_new_flex_group_data *flex_gd,
			ext4_fsblk_t first_cluster, ext4_fsblk_t last_cluster)
{
	struct ext4_sb_info *sbi = EXT4_SB(sb);
	ext4_group_t count = last_cluster - first_cluster + 1;
	ext4_group_t count2;

	ext4_debug("mark clusters [%llu-%llu] used\n", first_cluster,
		   last_cluster);
	for (count2 = count; count > 0;
	     count -= count2, first_cluster += count2) {
		ext4_fsblk_t start;
		struct buffer_head *bh;
		ext4_group_t group;
		int err;

		group = ext4_get_group_number(sb, EXT4_C2B(sbi, first_cluster));
		start = EXT4_B2C(sbi, ext4_group_first_block_no(sb, group));
		group -= flex_gd->groups[0].group;

		count2 = EXT4_CLUSTERS_PER_GROUP(sb) - (first_cluster - start);
		if (count2 > count)
			count2 = count;

		if (flex_gd->bg_flags[group] & EXT4_BG_BLOCK_UNINIT) {
			BUG_ON(flex_gd->count > 1);
			continue;
		}

		err = extend_or_restart_transaction(handle, 1);
		if (err)
			return err;

		bh = sb_getblk(sb, flex_gd->groups[group].block_bitmap);
		if (unlikely(!bh))
			return -ENOMEM;

		BUFFER_TRACE(bh, "get_write_access");
		err = ext4_journal_get_write_access(handle, bh);
		if (err) {
			brelse(bh);
			return err;
		}
		ext4_debug("mark block bitmap %#04llx (+%llu/%u)\n",
			   first_cluster, first_cluster - start, count2);
		ext4_set_bits(bh->b_data, first_cluster - start, count2);

		err = ext4_handle_dirty_metadata(handle, NULL, bh);
		brelse(bh);
		if (unlikely(err))
			return err;
	}

	return 0;
}

/*
 * Set up the block and inode bitmaps, and the inode table for the new groups.
 * This doesn't need to be part of the main transaction, since we are only
 * changing blocks outside the actual filesystem.  We still do journaling to
 * ensure the recovery is correct in case of a failure just after resize.
 * If any part of this fails, we simply abort the resize.
 *
 * setup_new_flex_group_blocks handles a flex group as follow:
 *  1. copy super block and GDT, and initialize group tables if necessary.
 *     In this step, we only set bits in blocks bitmaps for blocks taken by
 *     super block and GDT.
 *  2. allocate group tables in block bitmaps, that is, set bits in block
 *     bitmap for blocks taken by group tables.
 */
static int setup_new_flex_group_blocks(struct super_block *sb,
				struct ext4_new_flex_group_data *flex_gd)
{
	int group_table_count[] = {1, 1, EXT4_SB(sb)->s_itb_per_group};
	ext4_fsblk_t start;
	ext4_fsblk_t block;
	struct ext4_sb_info *sbi = EXT4_SB(sb);
	struct ext4_super_block *es = sbi->s_es;
	struct ext4_new_group_data *group_data = flex_gd->groups;
	__u16 *bg_flags = flex_gd->bg_flags;
	handle_t *handle;
	ext4_group_t group, count;
	struct buffer_head *bh = NULL;
	int reserved_gdb, i, j, err = 0, err2;
	int meta_bg;

	BUG_ON(!flex_gd->count || !group_data ||
	       group_data[0].group != sbi->s_groups_count);

	reserved_gdb = le16_to_cpu(es->s_reserved_gdt_blocks);
	meta_bg = ext4_has_feature_meta_bg(sb);

	/* This transaction may be extended/restarted along the way */
	handle = ext4_journal_start_sb(sb, EXT4_HT_RESIZE, EXT4_MAX_TRANS_DATA);
	if (IS_ERR(handle))
		return PTR_ERR(handle);

	group = group_data[0].group;
	for (i = 0; i < flex_gd->count; i++, group++) {
		unsigned long gdblocks;
		ext4_grpblk_t overhead;

		gdblocks = ext4_bg_num_gdb(sb, group);
		start = ext4_group_first_block_no(sb, group);

		if (meta_bg == 0 && !ext4_bg_has_super(sb, group))
			goto handle_itb;

		if (meta_bg == 1) {
			ext4_group_t first_group;
			first_group = ext4_meta_bg_first_group(sb, group);
			if (first_group != group + 1 &&
			    first_group != group + EXT4_DESC_PER_BLOCK(sb) - 1)
				goto handle_itb;
		}

		block = start + ext4_bg_has_super(sb, group);
		/* Copy all of the GDT blocks into the backup in this group */
		for (j = 0; j < gdblocks; j++, block++) {
			struct buffer_head *gdb;

			ext4_debug("update backup group %#04llx\n", block);
			err = extend_or_restart_transaction(handle, 1);
			if (err)
				goto out;

			gdb = sb_getblk(sb, block);
			if (unlikely(!gdb)) {
				err = -ENOMEM;
				goto out;
			}

			BUFFER_TRACE(gdb, "get_write_access");
			err = ext4_journal_get_write_access(handle, gdb);
			if (err) {
				brelse(gdb);
				goto out;
			}
			memcpy(gdb->b_data, sbi->s_group_desc[j]->b_data,
			       gdb->b_size);
			set_buffer_uptodate(gdb);

			err = ext4_handle_dirty_metadata(handle, NULL, gdb);
			if (unlikely(err)) {
				brelse(gdb);
				goto out;
			}
			brelse(gdb);
		}

		/* Zero out all of the reserved backup group descriptor
		 * table blocks
		 */
		if (ext4_bg_has_super(sb, group)) {
			err = sb_issue_zeroout(sb, gdblocks + start + 1,
					reserved_gdb, GFP_NOFS);
			if (err)
				goto out;
		}

handle_itb:
		/* Initialize group tables of the grop @group */
		if (!(bg_flags[i] & EXT4_BG_INODE_ZEROED))
			goto handle_bb;

		/* Zero out all of the inode table blocks */
		block = group_data[i].inode_table;
		ext4_debug("clear inode table blocks %#04llx -> %#04lx\n",
			   block, sbi->s_itb_per_group);
		err = sb_issue_zeroout(sb, block, sbi->s_itb_per_group,
				       GFP_NOFS);
		if (err)
			goto out;

handle_bb:
		if (bg_flags[i] & EXT4_BG_BLOCK_UNINIT)
			goto handle_ib;

		/* Initialize block bitmap of the @group */
		block = group_data[i].block_bitmap;
		err = extend_or_restart_transaction(handle, 1);
		if (err)
			goto out;

		bh = bclean(handle, sb, block);
		if (IS_ERR(bh)) {
			err = PTR_ERR(bh);
			goto out;
		}
		overhead = ext4_group_overhead_blocks(sb, group);
		if (overhead != 0) {
			ext4_debug("mark backup superblock %#04llx (+0)\n",
				   start);
			ext4_set_bits(bh->b_data, 0,
				      EXT4_NUM_B2C(sbi, overhead));
		}
		ext4_mark_bitmap_end(EXT4_B2C(sbi, group_data[i].blocks_count),
				     sb->s_blocksize * 8, bh->b_data);
		err = ext4_handle_dirty_metadata(handle, NULL, bh);
		brelse(bh);
		if (err)
			goto out;

handle_ib:
		if (bg_flags[i] & EXT4_BG_INODE_UNINIT)
			continue;

		/* Initialize inode bitmap of the @group */
		block = group_data[i].inode_bitmap;
		err = extend_or_restart_transaction(handle, 1);
		if (err)
			goto out;
		/* Mark unused entries in inode bitmap used */
		bh = bclean(handle, sb, block);
		if (IS_ERR(bh)) {
			err = PTR_ERR(bh);
			goto out;
		}

		ext4_mark_bitmap_end(EXT4_INODES_PER_GROUP(sb),
				     sb->s_blocksize * 8, bh->b_data);
		err = ext4_handle_dirty_metadata(handle, NULL, bh);
		brelse(bh);
		if (err)
			goto out;
	}

	/* Mark group tables in block bitmap */
	for (j = 0; j < GROUP_TABLE_COUNT; j++) {
		count = group_table_count[j];
		start = (&group_data[0].block_bitmap)[j];
		block = start;
		for (i = 1; i < flex_gd->count; i++) {
			block += group_table_count[j];
			if (block == (&group_data[i].block_bitmap)[j]) {
				count += group_table_count[j];
				continue;
			}
			err = set_flexbg_block_bitmap(sb, handle,
						      flex_gd,
						      EXT4_B2C(sbi, start),
						      EXT4_B2C(sbi,
							       start + count
							       - 1));
			if (err)
				goto out;
			count = group_table_count[j];
			start = (&group_data[i].block_bitmap)[j];
			block = start;
		}

		if (count) {
			err = set_flexbg_block_bitmap(sb, handle,
						      flex_gd,
						      EXT4_B2C(sbi, start),
						      EXT4_B2C(sbi,
							       start + count
							       - 1));
			if (err)
				goto out;
		}
	}

out:
	err2 = ext4_journal_stop(handle);
	if (err2 && !err)
		err = err2;

	return err;
}

/*
 * Iterate through the groups which hold BACKUP superblock/GDT copies in an
 * ext4 filesystem.  The counters should be initialized to 1, 5, and 7 before
 * calling this for the first time.  In a sparse filesystem it will be the
 * sequence of powers of 3, 5, and 7: 1, 3, 5, 7, 9, 25, 27, 49, 81, ...
 * For a non-sparse filesystem it will be every group: 1, 2, 3, 4, ...
 */
static unsigned ext4_list_backups(struct super_block *sb, unsigned *three,
				  unsigned *five, unsigned *seven)
{
	unsigned *min = three;
	int mult = 3;
	unsigned ret;

	if (!ext4_has_feature_sparse_super(sb)) {
		ret = *min;
		*min += 1;
		return ret;
	}

	if (*five < *min) {
		min = five;
		mult = 5;
	}
	if (*seven < *min) {
		min = seven;
		mult = 7;
	}

	ret = *min;
	*min *= mult;

	return ret;
}

/*
 * Check that all of the backup GDT blocks are held in the primary GDT block.
 * It is assumed that they are stored in group order.  Returns the number of
 * groups in current filesystem that have BACKUPS, or -ve error code.
 */
static int verify_reserved_gdb(struct super_block *sb,
			       ext4_group_t end,
			       struct buffer_head *primary)
{
	const ext4_fsblk_t blk = primary->b_blocknr;
	unsigned three = 1;
	unsigned five = 5;
	unsigned seven = 7;
	unsigned grp;
	__le32 *p = (__le32 *)primary->b_data;
	int gdbackups = 0;

	while ((grp = ext4_list_backups(sb, &three, &five, &seven)) < end) {
		if (le32_to_cpu(*p++) !=
		    grp * EXT4_BLOCKS_PER_GROUP(sb) + blk){
			ext4_warning(sb, "reserved GDT %llu"
				     " missing grp %d (%llu)",
				     blk, grp,
				     grp *
				     (ext4_fsblk_t)EXT4_BLOCKS_PER_GROUP(sb) +
				     blk);
			return -EINVAL;
		}
		if (++gdbackups > EXT4_ADDR_PER_BLOCK(sb))
			return -EFBIG;
	}

	return gdbackups;
}

/*
 * Called when we need to bring a reserved group descriptor table block into
 * use from the resize inode.  The primary copy of the new GDT block currently
 * is an indirect block (under the double indirect block in the resize inode).
 * The new backup GDT blocks will be stored as leaf blocks in this indirect
 * block, in group order.  Even though we know all the block numbers we need,
 * we check to ensure that the resize inode has actually reserved these blocks.
 *
 * Don't need to update the block bitmaps because the blocks are still in use.
 *
 * We get all of the error cases out of the way, so that we are sure to not
 * fail once we start modifying the data on disk, because JBD has no rollback.
 */
static int add_new_gdb(handle_t *handle, struct inode *inode,
		       ext4_group_t group)
{
	struct super_block *sb = inode->i_sb;
	struct ext4_super_block *es = EXT4_SB(sb)->s_es;
	unsigned long gdb_num = group / EXT4_DESC_PER_BLOCK(sb);
	ext4_fsblk_t gdblock = EXT4_SB(sb)->s_sbh->b_blocknr + 1 + gdb_num;
	struct buffer_head **o_group_desc, **n_group_desc = NULL;
	struct buffer_head *dind = NULL;
	struct buffer_head *gdb_bh = NULL;
	int gdbackups;
	struct ext4_iloc iloc = { .bh = NULL };
	__le32 *data;
	int err;

	if (test_opt(sb, DEBUG))
		printk(KERN_DEBUG
		       "EXT4-fs: ext4_add_new_gdb: adding group block %lu\n",
		       gdb_num);

	gdb_bh = ext4_sb_bread(sb, gdblock, 0);
	if (IS_ERR(gdb_bh))
		return PTR_ERR(gdb_bh);

	gdbackups = verify_reserved_gdb(sb, group, gdb_bh);
	if (gdbackups < 0) {
		err = gdbackups;
		goto errout;
	}

	data = EXT4_I(inode)->i_data + EXT4_DIND_BLOCK;
	dind = ext4_sb_bread(sb, le32_to_cpu(*data), 0);
	if (IS_ERR(dind)) {
		err = PTR_ERR(dind);
		dind = NULL;
		goto errout;
	}

	data = (__le32 *)dind->b_data;
	if (le32_to_cpu(data[gdb_num % EXT4_ADDR_PER_BLOCK(sb)]) != gdblock) {
		ext4_warning(sb, "new group %u GDT block %llu not reserved",
			     group, gdblock);
		err = -EINVAL;
		goto errout;
	}

	BUFFER_TRACE(EXT4_SB(sb)->s_sbh, "get_write_access");
	err = ext4_journal_get_write_access(handle, EXT4_SB(sb)->s_sbh);
	if (unlikely(err))
		goto errout;

	BUFFER_TRACE(gdb_bh, "get_write_access");
	err = ext4_journal_get_write_access(handle, gdb_bh);
	if (unlikely(err))
		goto errout;

	BUFFER_TRACE(dind, "get_write_access");
	err = ext4_journal_get_write_access(handle, dind);
	if (unlikely(err))
		ext4_std_error(sb, err);

	/* ext4_reserve_inode_write() gets a reference on the iloc */
	err = ext4_reserve_inode_write(handle, inode, &iloc);
	if (unlikely(err))
		goto errout;

	n_group_desc = ext4_kvmalloc((gdb_num + 1) *
				     sizeof(struct buffer_head *),
				     GFP_NOFS);
	if (!n_group_desc) {
		err = -ENOMEM;
		ext4_warning(sb, "not enough memory for %lu groups",
			     gdb_num + 1);
		goto errout;
	}

	/*
	 * Finally, we have all of the possible failures behind us...
	 *
	 * Remove new GDT block from inode double-indirect block and clear out
	 * the new GDT block for use (which also "frees" the backup GDT blocks
	 * from the reserved inode).  We don't need to change the bitmaps for
	 * these blocks, because they are marked as in-use from being in the
	 * reserved inode, and will become GDT blocks (primary and backup).
	 */
	data[gdb_num % EXT4_ADDR_PER_BLOCK(sb)] = 0;
	err = ext4_handle_dirty_metadata(handle, NULL, dind);
	if (unlikely(err)) {
		ext4_std_error(sb, err);
		goto errout;
	}
	inode->i_blocks -= (gdbackups + 1) * sb->s_blocksize >>
			   (9 - EXT4_SB(sb)->s_cluster_bits);
	ext4_mark_iloc_dirty(handle, inode, &iloc);
	memset(gdb_bh->b_data, 0, sb->s_blocksize);
	err = ext4_handle_dirty_metadata(handle, NULL, gdb_bh);
	if (unlikely(err)) {
		ext4_std_error(sb, err);
<<<<<<< HEAD
		iloc.bh = NULL;
		goto exit_inode;
=======
		goto errout;
>>>>>>> cf26057a
	}
	brelse(dind);

	o_group_desc = EXT4_SB(sb)->s_group_desc;
	memcpy(n_group_desc, o_group_desc,
	       EXT4_SB(sb)->s_gdb_count * sizeof(struct buffer_head *));
	n_group_desc[gdb_num] = gdb_bh;
	EXT4_SB(sb)->s_group_desc = n_group_desc;
	EXT4_SB(sb)->s_gdb_count++;
	kvfree(o_group_desc);

	le16_add_cpu(&es->s_reserved_gdt_blocks, -1);
	err = ext4_handle_dirty_super(handle, sb);
	if (err)
		ext4_std_error(sb, err);
	return err;
errout:
	kvfree(n_group_desc);
	brelse(iloc.bh);
	brelse(dind);
	brelse(gdb_bh);

	ext4_debug("leaving with error %d\n", err);
	return err;
}

/*
 * add_new_gdb_meta_bg is the sister of add_new_gdb.
 */
static int add_new_gdb_meta_bg(struct super_block *sb,
			       handle_t *handle, ext4_group_t group) {
	ext4_fsblk_t gdblock;
	struct buffer_head *gdb_bh;
	struct buffer_head **o_group_desc, **n_group_desc;
	unsigned long gdb_num = group / EXT4_DESC_PER_BLOCK(sb);
	int err;

	gdblock = ext4_meta_bg_first_block_no(sb, group) +
		   ext4_bg_has_super(sb, group);
	gdb_bh = ext4_sb_bread(sb, gdblock, 0);
	if (IS_ERR(gdb_bh))
		return PTR_ERR(gdb_bh);
	n_group_desc = ext4_kvmalloc((gdb_num + 1) *
				     sizeof(struct buffer_head *),
				     GFP_NOFS);
	if (!n_group_desc) {
		brelse(gdb_bh);
		err = -ENOMEM;
		ext4_warning(sb, "not enough memory for %lu groups",
			     gdb_num + 1);
		return err;
	}

	o_group_desc = EXT4_SB(sb)->s_group_desc;
	memcpy(n_group_desc, o_group_desc,
	       EXT4_SB(sb)->s_gdb_count * sizeof(struct buffer_head *));
	n_group_desc[gdb_num] = gdb_bh;
	EXT4_SB(sb)->s_group_desc = n_group_desc;
	EXT4_SB(sb)->s_gdb_count++;
	kvfree(o_group_desc);
	BUFFER_TRACE(gdb_bh, "get_write_access");
	err = ext4_journal_get_write_access(handle, gdb_bh);
	return err;
}

/*
 * Called when we are adding a new group which has a backup copy of each of
 * the GDT blocks (i.e. sparse group) and there are reserved GDT blocks.
 * We need to add these reserved backup GDT blocks to the resize inode, so
 * that they are kept for future resizing and not allocated to files.
 *
 * Each reserved backup GDT block will go into a different indirect block.
 * The indirect blocks are actually the primary reserved GDT blocks,
 * so we know in advance what their block numbers are.  We only get the
 * double-indirect block to verify it is pointing to the primary reserved
 * GDT blocks so we don't overwrite a data block by accident.  The reserved
 * backup GDT blocks are stored in their reserved primary GDT block.
 */
static int reserve_backup_gdb(handle_t *handle, struct inode *inode,
			      ext4_group_t group)
{
	struct super_block *sb = inode->i_sb;
	int reserved_gdb =le16_to_cpu(EXT4_SB(sb)->s_es->s_reserved_gdt_blocks);
	int cluster_bits = EXT4_SB(sb)->s_cluster_bits;
	struct buffer_head **primary;
	struct buffer_head *dind;
	struct ext4_iloc iloc;
	ext4_fsblk_t blk;
	__le32 *data, *end;
	int gdbackups = 0;
	int res, i;
	int err;

	primary = kmalloc_array(reserved_gdb, sizeof(*primary), GFP_NOFS);
	if (!primary)
		return -ENOMEM;

	data = EXT4_I(inode)->i_data + EXT4_DIND_BLOCK;
	dind = ext4_sb_bread(sb, le32_to_cpu(*data), 0);
	if (IS_ERR(dind)) {
		err = PTR_ERR(dind);
		dind = NULL;
		goto exit_free;
	}

	blk = EXT4_SB(sb)->s_sbh->b_blocknr + 1 + EXT4_SB(sb)->s_gdb_count;
	data = (__le32 *)dind->b_data + (EXT4_SB(sb)->s_gdb_count %
					 EXT4_ADDR_PER_BLOCK(sb));
	end = (__le32 *)dind->b_data + EXT4_ADDR_PER_BLOCK(sb);

	/* Get each reserved primary GDT block and verify it holds backups */
	for (res = 0; res < reserved_gdb; res++, blk++) {
		if (le32_to_cpu(*data) != blk) {
			ext4_warning(sb, "reserved block %llu"
				     " not at offset %ld",
				     blk,
				     (long)(data - (__le32 *)dind->b_data));
			err = -EINVAL;
			goto exit_bh;
		}
		primary[res] = ext4_sb_bread(sb, blk, 0);
		if (IS_ERR(primary[res])) {
			err = PTR_ERR(primary[res]);
			primary[res] = NULL;
			goto exit_bh;
		}
		gdbackups = verify_reserved_gdb(sb, group, primary[res]);
		if (gdbackups < 0) {
			brelse(primary[res]);
			err = gdbackups;
			goto exit_bh;
		}
		if (++data >= end)
			data = (__le32 *)dind->b_data;
	}

	for (i = 0; i < reserved_gdb; i++) {
		BUFFER_TRACE(primary[i], "get_write_access");
		if ((err = ext4_journal_get_write_access(handle, primary[i])))
			goto exit_bh;
	}

	if ((err = ext4_reserve_inode_write(handle, inode, &iloc)))
		goto exit_bh;

	/*
	 * Finally we can add each of the reserved backup GDT blocks from
	 * the new group to its reserved primary GDT block.
	 */
	blk = group * EXT4_BLOCKS_PER_GROUP(sb);
	for (i = 0; i < reserved_gdb; i++) {
		int err2;
		data = (__le32 *)primary[i]->b_data;
		/* printk("reserving backup %lu[%u] = %lu\n",
		       primary[i]->b_blocknr, gdbackups,
		       blk + primary[i]->b_blocknr); */
		data[gdbackups] = cpu_to_le32(blk + primary[i]->b_blocknr);
		err2 = ext4_handle_dirty_metadata(handle, NULL, primary[i]);
		if (!err)
			err = err2;
	}

	inode->i_blocks += reserved_gdb * sb->s_blocksize >> (9 - cluster_bits);
	ext4_mark_iloc_dirty(handle, inode, &iloc);

exit_bh:
	while (--res >= 0)
		brelse(primary[res]);
	brelse(dind);

exit_free:
	kfree(primary);

	return err;
}

/*
 * Update the backup copies of the ext4 metadata.  These don't need to be part
 * of the main resize transaction, because e2fsck will re-write them if there
 * is a problem (basically only OOM will cause a problem).  However, we
 * _should_ update the backups if possible, in case the primary gets trashed
 * for some reason and we need to run e2fsck from a backup superblock.  The
 * important part is that the new block and inode counts are in the backup
 * superblocks, and the location of the new group metadata in the GDT backups.
 *
 * We do not need take the s_resize_lock for this, because these
 * blocks are not otherwise touched by the filesystem code when it is
 * mounted.  We don't need to worry about last changing from
 * sbi->s_groups_count, because the worst that can happen is that we
 * do not copy the full number of backups at this time.  The resize
 * which changed s_groups_count will backup again.
 */
static void update_backups(struct super_block *sb, sector_t blk_off, char *data,
			   int size, int meta_bg)
{
	struct ext4_sb_info *sbi = EXT4_SB(sb);
	ext4_group_t last;
	const int bpg = EXT4_BLOCKS_PER_GROUP(sb);
	unsigned three = 1;
	unsigned five = 5;
	unsigned seven = 7;
	ext4_group_t group = 0;
	int rest = sb->s_blocksize - size;
	handle_t *handle;
	int err = 0, err2;

	handle = ext4_journal_start_sb(sb, EXT4_HT_RESIZE, EXT4_MAX_TRANS_DATA);
	if (IS_ERR(handle)) {
		group = 1;
		err = PTR_ERR(handle);
		goto exit_err;
	}

	if (meta_bg == 0) {
		group = ext4_list_backups(sb, &three, &five, &seven);
		last = sbi->s_groups_count;
	} else {
		group = ext4_get_group_number(sb, blk_off) + 1;
		last = (ext4_group_t)(group + EXT4_DESC_PER_BLOCK(sb) - 2);
	}

	while (group < sbi->s_groups_count) {
		struct buffer_head *bh;
		ext4_fsblk_t backup_block;

		/* Out of journal space, and can't get more - abort - so sad */
		if (ext4_handle_valid(handle) &&
		    handle->h_buffer_credits == 0 &&
		    ext4_journal_extend(handle, EXT4_MAX_TRANS_DATA) &&
		    (err = ext4_journal_restart(handle, EXT4_MAX_TRANS_DATA)))
			break;

		if (meta_bg == 0)
			backup_block = ((ext4_fsblk_t)group) * bpg + blk_off;
		else
			backup_block = (ext4_group_first_block_no(sb, group) +
					ext4_bg_has_super(sb, group));

		bh = sb_getblk(sb, backup_block);
		if (unlikely(!bh)) {
			err = -ENOMEM;
			break;
		}
		ext4_debug("update metadata backup %llu(+%llu)\n",
			   backup_block, backup_block -
			   ext4_group_first_block_no(sb, group));
		BUFFER_TRACE(bh, "get_write_access");
		if ((err = ext4_journal_get_write_access(handle, bh))) {
			brelse(bh);
			break;
		}
		lock_buffer(bh);
		memcpy(bh->b_data, data, size);
		if (rest)
			memset(bh->b_data + size, 0, rest);
		set_buffer_uptodate(bh);
		unlock_buffer(bh);
		err = ext4_handle_dirty_metadata(handle, NULL, bh);
		if (unlikely(err))
			ext4_std_error(sb, err);
		brelse(bh);

		if (meta_bg == 0)
			group = ext4_list_backups(sb, &three, &five, &seven);
		else if (group == last)
			break;
		else
			group = last;
	}
	if ((err2 = ext4_journal_stop(handle)) && !err)
		err = err2;

	/*
	 * Ugh! Need to have e2fsck write the backup copies.  It is too
	 * late to revert the resize, we shouldn't fail just because of
	 * the backup copies (they are only needed in case of corruption).
	 *
	 * However, if we got here we have a journal problem too, so we
	 * can't really start a transaction to mark the superblock.
	 * Chicken out and just set the flag on the hope it will be written
	 * to disk, and if not - we will simply wait until next fsck.
	 */
exit_err:
	if (err) {
		ext4_warning(sb, "can't update backup for group %u (err %d), "
			     "forcing fsck on next reboot", group, err);
		sbi->s_mount_state &= ~EXT4_VALID_FS;
		sbi->s_es->s_state &= cpu_to_le16(~EXT4_VALID_FS);
		mark_buffer_dirty(sbi->s_sbh);
	}
}

/*
 * ext4_add_new_descs() adds @count group descriptor of groups
 * starting at @group
 *
 * @handle: journal handle
 * @sb: super block
 * @group: the group no. of the first group desc to be added
 * @resize_inode: the resize inode
 * @count: number of group descriptors to be added
 */
static int ext4_add_new_descs(handle_t *handle, struct super_block *sb,
			      ext4_group_t group, struct inode *resize_inode,
			      ext4_group_t count)
{
	struct ext4_sb_info *sbi = EXT4_SB(sb);
	struct ext4_super_block *es = sbi->s_es;
	struct buffer_head *gdb_bh;
	int i, gdb_off, gdb_num, err = 0;
	int meta_bg;

	meta_bg = ext4_has_feature_meta_bg(sb);
	for (i = 0; i < count; i++, group++) {
		int reserved_gdb = ext4_bg_has_super(sb, group) ?
			le16_to_cpu(es->s_reserved_gdt_blocks) : 0;

		gdb_off = group % EXT4_DESC_PER_BLOCK(sb);
		gdb_num = group / EXT4_DESC_PER_BLOCK(sb);

		/*
		 * We will only either add reserved group blocks to a backup group
		 * or remove reserved blocks for the first group in a new group block.
		 * Doing both would be mean more complex code, and sane people don't
		 * use non-sparse filesystems anymore.  This is already checked above.
		 */
		if (gdb_off) {
			gdb_bh = sbi->s_group_desc[gdb_num];
			BUFFER_TRACE(gdb_bh, "get_write_access");
			err = ext4_journal_get_write_access(handle, gdb_bh);

			if (!err && reserved_gdb && ext4_bg_num_gdb(sb, group))
				err = reserve_backup_gdb(handle, resize_inode, group);
		} else if (meta_bg != 0) {
			err = add_new_gdb_meta_bg(sb, handle, group);
		} else {
			err = add_new_gdb(handle, resize_inode, group);
		}
		if (err)
			break;
	}
	return err;
}

static struct buffer_head *ext4_get_bitmap(struct super_block *sb, __u64 block)
{
	struct buffer_head *bh = sb_getblk(sb, block);
	if (unlikely(!bh))
		return NULL;
	if (!bh_uptodate_or_lock(bh)) {
		if (bh_submit_read(bh) < 0) {
			brelse(bh);
			return NULL;
		}
	}

	return bh;
}

static int ext4_set_bitmap_checksums(struct super_block *sb,
				     ext4_group_t group,
				     struct ext4_group_desc *gdp,
				     struct ext4_new_group_data *group_data)
{
	struct buffer_head *bh;

	if (!ext4_has_metadata_csum(sb))
		return 0;

	bh = ext4_get_bitmap(sb, group_data->inode_bitmap);
	if (!bh)
		return -EIO;
	ext4_inode_bitmap_csum_set(sb, group, gdp, bh,
				   EXT4_INODES_PER_GROUP(sb) / 8);
	brelse(bh);

	bh = ext4_get_bitmap(sb, group_data->block_bitmap);
	if (!bh)
		return -EIO;
	ext4_block_bitmap_csum_set(sb, group, gdp, bh);
	brelse(bh);

	return 0;
}

/*
 * ext4_setup_new_descs() will set up the group descriptor descriptors of a flex bg
 */
static int ext4_setup_new_descs(handle_t *handle, struct super_block *sb,
				struct ext4_new_flex_group_data *flex_gd)
{
	struct ext4_new_group_data	*group_data = flex_gd->groups;
	struct ext4_group_desc		*gdp;
	struct ext4_sb_info		*sbi = EXT4_SB(sb);
	struct buffer_head		*gdb_bh;
	ext4_group_t			group;
	__u16				*bg_flags = flex_gd->bg_flags;
	int				i, gdb_off, gdb_num, err = 0;


	for (i = 0; i < flex_gd->count; i++, group_data++, bg_flags++) {
		group = group_data->group;

		gdb_off = group % EXT4_DESC_PER_BLOCK(sb);
		gdb_num = group / EXT4_DESC_PER_BLOCK(sb);

		/*
		 * get_write_access() has been called on gdb_bh by ext4_add_new_desc().
		 */
		gdb_bh = sbi->s_group_desc[gdb_num];
		/* Update group descriptor block for new group */
		gdp = (struct ext4_group_desc *)(gdb_bh->b_data +
						 gdb_off * EXT4_DESC_SIZE(sb));

		memset(gdp, 0, EXT4_DESC_SIZE(sb));
		ext4_block_bitmap_set(sb, gdp, group_data->block_bitmap);
		ext4_inode_bitmap_set(sb, gdp, group_data->inode_bitmap);
		err = ext4_set_bitmap_checksums(sb, group, gdp, group_data);
		if (err) {
			ext4_std_error(sb, err);
			break;
		}

		ext4_inode_table_set(sb, gdp, group_data->inode_table);
		ext4_free_group_clusters_set(sb, gdp,
					     group_data->free_clusters_count);
		ext4_free_inodes_set(sb, gdp, EXT4_INODES_PER_GROUP(sb));
		if (ext4_has_group_desc_csum(sb))
			ext4_itable_unused_set(sb, gdp,
					       EXT4_INODES_PER_GROUP(sb));
		gdp->bg_flags = cpu_to_le16(*bg_flags);
		ext4_group_desc_csum_set(sb, group, gdp);

		err = ext4_handle_dirty_metadata(handle, NULL, gdb_bh);
		if (unlikely(err)) {
			ext4_std_error(sb, err);
			break;
		}

		/*
		 * We can allocate memory for mb_alloc based on the new group
		 * descriptor
		 */
		err = ext4_mb_add_groupinfo(sb, group, gdp);
		if (err)
			break;
	}
	return err;
}

/*
 * ext4_update_super() updates the super block so that the newly added
 * groups can be seen by the filesystem.
 *
 * @sb: super block
 * @flex_gd: new added groups
 */
static void ext4_update_super(struct super_block *sb,
			     struct ext4_new_flex_group_data *flex_gd)
{
	ext4_fsblk_t blocks_count = 0;
	ext4_fsblk_t free_blocks = 0;
	ext4_fsblk_t reserved_blocks = 0;
	struct ext4_new_group_data *group_data = flex_gd->groups;
	struct ext4_sb_info *sbi = EXT4_SB(sb);
	struct ext4_super_block *es = sbi->s_es;
	int i;

	BUG_ON(flex_gd->count == 0 || group_data == NULL);
	/*
	 * Make the new blocks and inodes valid next.  We do this before
	 * increasing the group count so that once the group is enabled,
	 * all of its blocks and inodes are already valid.
	 *
	 * We always allocate group-by-group, then block-by-block or
	 * inode-by-inode within a group, so enabling these
	 * blocks/inodes before the group is live won't actually let us
	 * allocate the new space yet.
	 */
	for (i = 0; i < flex_gd->count; i++) {
		blocks_count += group_data[i].blocks_count;
		free_blocks += EXT4_C2B(sbi, group_data[i].free_clusters_count);
	}

	reserved_blocks = ext4_r_blocks_count(es) * 100;
	reserved_blocks = div64_u64(reserved_blocks, ext4_blocks_count(es));
	reserved_blocks *= blocks_count;
	do_div(reserved_blocks, 100);

	ext4_blocks_count_set(es, ext4_blocks_count(es) + blocks_count);
	ext4_free_blocks_count_set(es, ext4_free_blocks_count(es) + free_blocks);
	le32_add_cpu(&es->s_inodes_count, EXT4_INODES_PER_GROUP(sb) *
		     flex_gd->count);
	le32_add_cpu(&es->s_free_inodes_count, EXT4_INODES_PER_GROUP(sb) *
		     flex_gd->count);

	ext4_debug("free blocks count %llu", ext4_free_blocks_count(es));
	/*
	 * We need to protect s_groups_count against other CPUs seeing
	 * inconsistent state in the superblock.
	 *
	 * The precise rules we use are:
	 *
	 * * Writers must perform a smp_wmb() after updating all
	 *   dependent data and before modifying the groups count
	 *
	 * * Readers must perform an smp_rmb() after reading the groups
	 *   count and before reading any dependent data.
	 *
	 * NB. These rules can be relaxed when checking the group count
	 * while freeing data, as we can only allocate from a block
	 * group after serialising against the group count, and we can
	 * only then free after serialising in turn against that
	 * allocation.
	 */
	smp_wmb();

	/* Update the global fs size fields */
	sbi->s_groups_count += flex_gd->count;
	sbi->s_blockfile_groups = min_t(ext4_group_t, sbi->s_groups_count,
			(EXT4_MAX_BLOCK_FILE_PHYS / EXT4_BLOCKS_PER_GROUP(sb)));

	/* Update the reserved block counts only once the new group is
	 * active. */
	ext4_r_blocks_count_set(es, ext4_r_blocks_count(es) +
				reserved_blocks);

	/* Update the free space counts */
	percpu_counter_add(&sbi->s_freeclusters_counter,
			   EXT4_NUM_B2C(sbi, free_blocks));
	percpu_counter_add(&sbi->s_freeinodes_counter,
			   EXT4_INODES_PER_GROUP(sb) * flex_gd->count);

	ext4_debug("free blocks count %llu",
		   percpu_counter_read(&sbi->s_freeclusters_counter));
	if (ext4_has_feature_flex_bg(sb) && sbi->s_log_groups_per_flex) {
		ext4_group_t flex_group;
		flex_group = ext4_flex_group(sbi, group_data[0].group);
		atomic64_add(EXT4_NUM_B2C(sbi, free_blocks),
			     &sbi->s_flex_groups[flex_group].free_clusters);
		atomic_add(EXT4_INODES_PER_GROUP(sb) * flex_gd->count,
			   &sbi->s_flex_groups[flex_group].free_inodes);
	}

	/*
	 * Update the fs overhead information
	 */
	ext4_calculate_overhead(sb);

	if (test_opt(sb, DEBUG))
		printk(KERN_DEBUG "EXT4-fs: added group %u:"
		       "%llu blocks(%llu free %llu reserved)\n", flex_gd->count,
		       blocks_count, free_blocks, reserved_blocks);
}

/* Add a flex group to an fs. Ensure we handle all possible error conditions
 * _before_ we start modifying the filesystem, because we cannot abort the
 * transaction and not have it write the data to disk.
 */
static int ext4_flex_group_add(struct super_block *sb,
			       struct inode *resize_inode,
			       struct ext4_new_flex_group_data *flex_gd)
{
	struct ext4_sb_info *sbi = EXT4_SB(sb);
	struct ext4_super_block *es = sbi->s_es;
	ext4_fsblk_t o_blocks_count;
	ext4_grpblk_t last;
	ext4_group_t group;
	handle_t *handle;
	unsigned reserved_gdb;
	int err = 0, err2 = 0, credit;

	BUG_ON(!flex_gd->count || !flex_gd->groups || !flex_gd->bg_flags);

	reserved_gdb = le16_to_cpu(es->s_reserved_gdt_blocks);
	o_blocks_count = ext4_blocks_count(es);
	ext4_get_group_no_and_offset(sb, o_blocks_count, &group, &last);
	BUG_ON(last);

	err = setup_new_flex_group_blocks(sb, flex_gd);
	if (err)
		goto exit;
	/*
	 * We will always be modifying at least the superblock and  GDT
	 * blocks.  If we are adding a group past the last current GDT block,
	 * we will also modify the inode and the dindirect block.  If we
	 * are adding a group with superblock/GDT backups  we will also
	 * modify each of the reserved GDT dindirect blocks.
	 */
	credit = 3;	/* sb, resize inode, resize inode dindirect */
	/* GDT blocks */
	credit += 1 + DIV_ROUND_UP(flex_gd->count, EXT4_DESC_PER_BLOCK(sb));
	credit += reserved_gdb;	/* Reserved GDT dindirect blocks */
	handle = ext4_journal_start_sb(sb, EXT4_HT_RESIZE, credit);
	if (IS_ERR(handle)) {
		err = PTR_ERR(handle);
		goto exit;
	}

	BUFFER_TRACE(sbi->s_sbh, "get_write_access");
	err = ext4_journal_get_write_access(handle, sbi->s_sbh);
	if (err)
		goto exit_journal;

	group = flex_gd->groups[0].group;
	BUG_ON(group != sbi->s_groups_count);
	err = ext4_add_new_descs(handle, sb, group,
				resize_inode, flex_gd->count);
	if (err)
		goto exit_journal;

	err = ext4_setup_new_descs(handle, sb, flex_gd);
	if (err)
		goto exit_journal;

	ext4_update_super(sb, flex_gd);

	err = ext4_handle_dirty_super(handle, sb);

exit_journal:
	err2 = ext4_journal_stop(handle);
	if (!err)
		err = err2;

	if (!err) {
		int gdb_num = group / EXT4_DESC_PER_BLOCK(sb);
		int gdb_num_end = ((group + flex_gd->count - 1) /
				   EXT4_DESC_PER_BLOCK(sb));
		int meta_bg = ext4_has_feature_meta_bg(sb);
		sector_t old_gdb = 0;

		update_backups(sb, sbi->s_sbh->b_blocknr, (char *)es,
			       sizeof(struct ext4_super_block), 0);
		for (; gdb_num <= gdb_num_end; gdb_num++) {
			struct buffer_head *gdb_bh;

			gdb_bh = sbi->s_group_desc[gdb_num];
			if (old_gdb == gdb_bh->b_blocknr)
				continue;
			update_backups(sb, gdb_bh->b_blocknr, gdb_bh->b_data,
				       gdb_bh->b_size, meta_bg);
			old_gdb = gdb_bh->b_blocknr;
		}
	}
exit:
	return err;
}

static int ext4_setup_next_flex_gd(struct super_block *sb,
				    struct ext4_new_flex_group_data *flex_gd,
				    ext4_fsblk_t n_blocks_count,
				    unsigned long flexbg_size)
{
	struct ext4_sb_info *sbi = EXT4_SB(sb);
	struct ext4_super_block *es = sbi->s_es;
	struct ext4_new_group_data *group_data = flex_gd->groups;
	ext4_fsblk_t o_blocks_count;
	ext4_group_t n_group;
	ext4_group_t group;
	ext4_group_t last_group;
	ext4_grpblk_t last;
	ext4_grpblk_t clusters_per_group;
	unsigned long i;

	clusters_per_group = EXT4_CLUSTERS_PER_GROUP(sb);

	o_blocks_count = ext4_blocks_count(es);

	if (o_blocks_count == n_blocks_count)
		return 0;

	ext4_get_group_no_and_offset(sb, o_blocks_count, &group, &last);
	BUG_ON(last);
	ext4_get_group_no_and_offset(sb, n_blocks_count - 1, &n_group, &last);

	last_group = group | (flexbg_size - 1);
	if (last_group > n_group)
		last_group = n_group;

	flex_gd->count = last_group - group + 1;

	for (i = 0; i < flex_gd->count; i++) {
		int overhead;

		group_data[i].group = group + i;
		group_data[i].blocks_count = EXT4_BLOCKS_PER_GROUP(sb);
		overhead = ext4_group_overhead_blocks(sb, group + i);
		group_data[i].mdata_blocks = overhead;
		group_data[i].free_clusters_count = EXT4_CLUSTERS_PER_GROUP(sb);
		if (ext4_has_group_desc_csum(sb)) {
			flex_gd->bg_flags[i] = EXT4_BG_BLOCK_UNINIT |
					       EXT4_BG_INODE_UNINIT;
			if (!test_opt(sb, INIT_INODE_TABLE))
				flex_gd->bg_flags[i] |= EXT4_BG_INODE_ZEROED;
		} else
			flex_gd->bg_flags[i] = EXT4_BG_INODE_ZEROED;
	}

	if (last_group == n_group && ext4_has_group_desc_csum(sb))
		/* We need to initialize block bitmap of last group. */
		flex_gd->bg_flags[i - 1] &= ~EXT4_BG_BLOCK_UNINIT;

	if ((last_group == n_group) && (last != clusters_per_group - 1)) {
		group_data[i - 1].blocks_count = EXT4_C2B(sbi, last + 1);
		group_data[i - 1].free_clusters_count -= clusters_per_group -
						       last - 1;
	}

	return 1;
}

/* Add group descriptor data to an existing or new group descriptor block.
 * Ensure we handle all possible error conditions _before_ we start modifying
 * the filesystem, because we cannot abort the transaction and not have it
 * write the data to disk.
 *
 * If we are on a GDT block boundary, we need to get the reserved GDT block.
 * Otherwise, we may need to add backup GDT blocks for a sparse group.
 *
 * We only need to hold the superblock lock while we are actually adding
 * in the new group's counts to the superblock.  Prior to that we have
 * not really "added" the group at all.  We re-check that we are still
 * adding in the last group in case things have changed since verifying.
 */
int ext4_group_add(struct super_block *sb, struct ext4_new_group_data *input)
{
	struct ext4_new_flex_group_data flex_gd;
	struct ext4_sb_info *sbi = EXT4_SB(sb);
	struct ext4_super_block *es = sbi->s_es;
	int reserved_gdb = ext4_bg_has_super(sb, input->group) ?
		le16_to_cpu(es->s_reserved_gdt_blocks) : 0;
	struct inode *inode = NULL;
	int gdb_off;
	int err;
	__u16 bg_flags = 0;

	gdb_off = input->group % EXT4_DESC_PER_BLOCK(sb);

	if (gdb_off == 0 && !ext4_has_feature_sparse_super(sb)) {
		ext4_warning(sb, "Can't resize non-sparse filesystem further");
		return -EPERM;
	}

	if (ext4_blocks_count(es) + input->blocks_count <
	    ext4_blocks_count(es)) {
		ext4_warning(sb, "blocks_count overflow");
		return -EINVAL;
	}

	if (le32_to_cpu(es->s_inodes_count) + EXT4_INODES_PER_GROUP(sb) <
	    le32_to_cpu(es->s_inodes_count)) {
		ext4_warning(sb, "inodes_count overflow");
		return -EINVAL;
	}

	if (reserved_gdb || gdb_off == 0) {
		if (!ext4_has_feature_resize_inode(sb) ||
		    !le16_to_cpu(es->s_reserved_gdt_blocks)) {
			ext4_warning(sb,
				     "No reserved GDT blocks, can't resize");
			return -EPERM;
		}
		inode = ext4_iget(sb, EXT4_RESIZE_INO, EXT4_IGET_SPECIAL);
		if (IS_ERR(inode)) {
			ext4_warning(sb, "Error opening resize inode");
			return PTR_ERR(inode);
		}
	}


	err = verify_group_input(sb, input);
	if (err)
		goto out;

	err = ext4_alloc_flex_bg_array(sb, input->group + 1);
	if (err)
		goto out;

	err = ext4_mb_alloc_groupinfo(sb, input->group + 1);
	if (err)
		goto out;

	flex_gd.count = 1;
	flex_gd.groups = input;
	flex_gd.bg_flags = &bg_flags;
	err = ext4_flex_group_add(sb, inode, &flex_gd);
out:
	iput(inode);
	return err;
} /* ext4_group_add */

/*
 * extend a group without checking assuming that checking has been done.
 */
static int ext4_group_extend_no_check(struct super_block *sb,
				      ext4_fsblk_t o_blocks_count, ext4_grpblk_t add)
{
	struct ext4_super_block *es = EXT4_SB(sb)->s_es;
	handle_t *handle;
	int err = 0, err2;

	/* We will update the superblock, one block bitmap, and
	 * one group descriptor via ext4_group_add_blocks().
	 */
	handle = ext4_journal_start_sb(sb, EXT4_HT_RESIZE, 3);
	if (IS_ERR(handle)) {
		err = PTR_ERR(handle);
		ext4_warning(sb, "error %d on journal start", err);
		return err;
	}

	BUFFER_TRACE(EXT4_SB(sb)->s_sbh, "get_write_access");
	err = ext4_journal_get_write_access(handle, EXT4_SB(sb)->s_sbh);
	if (err) {
		ext4_warning(sb, "error %d on journal write access", err);
		goto errout;
	}

	ext4_blocks_count_set(es, o_blocks_count + add);
	ext4_free_blocks_count_set(es, ext4_free_blocks_count(es) + add);
	ext4_debug("freeing blocks %llu through %llu\n", o_blocks_count,
		   o_blocks_count + add);
	/* We add the blocks to the bitmap and set the group need init bit */
	err = ext4_group_add_blocks(handle, sb, o_blocks_count, add);
	if (err)
		goto errout;
	ext4_handle_dirty_super(handle, sb);
	ext4_debug("freed blocks %llu through %llu\n", o_blocks_count,
		   o_blocks_count + add);
errout:
	err2 = ext4_journal_stop(handle);
	if (err2 && !err)
		err = err2;

	if (!err) {
		if (test_opt(sb, DEBUG))
			printk(KERN_DEBUG "EXT4-fs: extended group to %llu "
			       "blocks\n", ext4_blocks_count(es));
		update_backups(sb, EXT4_SB(sb)->s_sbh->b_blocknr,
			       (char *)es, sizeof(struct ext4_super_block), 0);
	}
	return err;
}

/*
 * Extend the filesystem to the new number of blocks specified.  This entry
 * point is only used to extend the current filesystem to the end of the last
 * existing group.  It can be accessed via ioctl, or by "remount,resize=<size>"
 * for emergencies (because it has no dependencies on reserved blocks).
 *
 * If we _really_ wanted, we could use default values to call ext4_group_add()
 * allow the "remount" trick to work for arbitrary resizing, assuming enough
 * GDT blocks are reserved to grow to the desired size.
 */
int ext4_group_extend(struct super_block *sb, struct ext4_super_block *es,
		      ext4_fsblk_t n_blocks_count)
{
	ext4_fsblk_t o_blocks_count;
	ext4_grpblk_t last;
	ext4_grpblk_t add;
	struct buffer_head *bh;
	int err;
	ext4_group_t group;

	o_blocks_count = ext4_blocks_count(es);

	if (test_opt(sb, DEBUG))
		ext4_msg(sb, KERN_DEBUG,
			 "extending last group from %llu to %llu blocks",
			 o_blocks_count, n_blocks_count);

	if (n_blocks_count == 0 || n_blocks_count == o_blocks_count)
		return 0;

	if (n_blocks_count > (sector_t)(~0ULL) >> (sb->s_blocksize_bits - 9)) {
		ext4_msg(sb, KERN_ERR,
			 "filesystem too large to resize to %llu blocks safely",
			 n_blocks_count);
		if (sizeof(sector_t) < 8)
			ext4_warning(sb, "CONFIG_LBDAF not enabled");
		return -EINVAL;
	}

	if (n_blocks_count < o_blocks_count) {
		ext4_warning(sb, "can't shrink FS - resize aborted");
		return -EINVAL;
	}

	/* Handle the remaining blocks in the last group only. */
	ext4_get_group_no_and_offset(sb, o_blocks_count, &group, &last);

	if (last == 0) {
		ext4_warning(sb, "need to use ext2online to resize further");
		return -EPERM;
	}

	add = EXT4_BLOCKS_PER_GROUP(sb) - last;

	if (o_blocks_count + add < o_blocks_count) {
		ext4_warning(sb, "blocks_count overflow");
		return -EINVAL;
	}

	if (o_blocks_count + add > n_blocks_count)
		add = n_blocks_count - o_blocks_count;

	if (o_blocks_count + add < n_blocks_count)
		ext4_warning(sb, "will only finish group (%llu blocks, %u new)",
			     o_blocks_count + add, add);

	/* See if the device is actually as big as what was requested */
	bh = sb_bread(sb, o_blocks_count + add - 1);
	if (!bh) {
		ext4_warning(sb, "can't read last block, resize aborted");
		return -ENOSPC;
	}
	brelse(bh);

	err = ext4_group_extend_no_check(sb, o_blocks_count, add);
	return err;
} /* ext4_group_extend */


static int num_desc_blocks(struct super_block *sb, ext4_group_t groups)
{
	return (groups + EXT4_DESC_PER_BLOCK(sb) - 1) / EXT4_DESC_PER_BLOCK(sb);
}

/*
 * Release the resize inode and drop the resize_inode feature if there
 * are no more reserved gdt blocks, and then convert the file system
 * to enable meta_bg
 */
static int ext4_convert_meta_bg(struct super_block *sb, struct inode *inode)
{
	handle_t *handle;
	struct ext4_sb_info *sbi = EXT4_SB(sb);
	struct ext4_super_block *es = sbi->s_es;
	struct ext4_inode_info *ei = EXT4_I(inode);
	ext4_fsblk_t nr;
	int i, ret, err = 0;
	int credits = 1;

	ext4_msg(sb, KERN_INFO, "Converting file system to meta_bg");
	if (inode) {
		if (es->s_reserved_gdt_blocks) {
			ext4_error(sb, "Unexpected non-zero "
				   "s_reserved_gdt_blocks");
			return -EPERM;
		}

		/* Do a quick sanity check of the resize inode */
		if (inode->i_blocks != 1 << (inode->i_blkbits -
					     (9 - sbi->s_cluster_bits)))
			goto invalid_resize_inode;
		for (i = 0; i < EXT4_N_BLOCKS; i++) {
			if (i == EXT4_DIND_BLOCK) {
				if (ei->i_data[i])
					continue;
				else
					goto invalid_resize_inode;
			}
			if (ei->i_data[i])
				goto invalid_resize_inode;
		}
		credits += 3;	/* block bitmap, bg descriptor, resize inode */
	}

	handle = ext4_journal_start_sb(sb, EXT4_HT_RESIZE, credits);
	if (IS_ERR(handle))
		return PTR_ERR(handle);

	BUFFER_TRACE(sbi->s_sbh, "get_write_access");
	err = ext4_journal_get_write_access(handle, sbi->s_sbh);
	if (err)
		goto errout;

	ext4_clear_feature_resize_inode(sb);
	ext4_set_feature_meta_bg(sb);
	sbi->s_es->s_first_meta_bg =
		cpu_to_le32(num_desc_blocks(sb, sbi->s_groups_count));

	err = ext4_handle_dirty_super(handle, sb);
	if (err) {
		ext4_std_error(sb, err);
		goto errout;
	}

	if (inode) {
		nr = le32_to_cpu(ei->i_data[EXT4_DIND_BLOCK]);
		ext4_free_blocks(handle, inode, NULL, nr, 1,
				 EXT4_FREE_BLOCKS_METADATA |
				 EXT4_FREE_BLOCKS_FORGET);
		ei->i_data[EXT4_DIND_BLOCK] = 0;
		inode->i_blocks = 0;

		err = ext4_mark_inode_dirty(handle, inode);
		if (err)
			ext4_std_error(sb, err);
	}

errout:
	ret = ext4_journal_stop(handle);
	if (!err)
		err = ret;
	return ret;

invalid_resize_inode:
	ext4_error(sb, "corrupted/inconsistent resize inode");
	return -EINVAL;
}

/*
 * ext4_resize_fs() resizes a fs to new size specified by @n_blocks_count
 *
 * @sb: super block of the fs to be resized
 * @n_blocks_count: the number of blocks resides in the resized fs
 */
int ext4_resize_fs(struct super_block *sb, ext4_fsblk_t n_blocks_count)
{
	struct ext4_new_flex_group_data *flex_gd = NULL;
	struct ext4_sb_info *sbi = EXT4_SB(sb);
	struct ext4_super_block *es = sbi->s_es;
	struct buffer_head *bh;
	struct inode *resize_inode = NULL;
	ext4_grpblk_t add, offset;
	unsigned long n_desc_blocks;
	unsigned long o_desc_blocks;
	ext4_group_t o_group;
	ext4_group_t n_group;
	ext4_fsblk_t o_blocks_count;
	ext4_fsblk_t n_blocks_count_retry = 0;
	unsigned long last_update_time = 0;
	int err = 0, flexbg_size = 1 << sbi->s_log_groups_per_flex;
	int meta_bg;

	/* See if the device is actually as big as what was requested */
	bh = sb_bread(sb, n_blocks_count - 1);
	if (!bh) {
		ext4_warning(sb, "can't read last block, resize aborted");
		return -ENOSPC;
	}
	brelse(bh);

retry:
	o_blocks_count = ext4_blocks_count(es);

	ext4_msg(sb, KERN_INFO, "resizing filesystem from %llu "
		 "to %llu blocks", o_blocks_count, n_blocks_count);

	if (n_blocks_count < o_blocks_count) {
		/* On-line shrinking not supported */
		ext4_warning(sb, "can't shrink FS - resize aborted");
		return -EINVAL;
	}

	if (n_blocks_count == o_blocks_count)
		/* Nothing need to do */
		return 0;

	n_group = ext4_get_group_number(sb, n_blocks_count - 1);
	if (n_group >= (0xFFFFFFFFUL / EXT4_INODES_PER_GROUP(sb))) {
		ext4_warning(sb, "resize would cause inodes_count overflow");
		return -EINVAL;
	}
	ext4_get_group_no_and_offset(sb, o_blocks_count - 1, &o_group, &offset);

	n_desc_blocks = num_desc_blocks(sb, n_group + 1);
	o_desc_blocks = num_desc_blocks(sb, sbi->s_groups_count);

	meta_bg = ext4_has_feature_meta_bg(sb);

	if (ext4_has_feature_resize_inode(sb)) {
		if (meta_bg) {
			ext4_error(sb, "resize_inode and meta_bg enabled "
				   "simultaneously");
			return -EINVAL;
		}
		if (n_desc_blocks > o_desc_blocks +
		    le16_to_cpu(es->s_reserved_gdt_blocks)) {
			n_blocks_count_retry = n_blocks_count;
			n_desc_blocks = o_desc_blocks +
				le16_to_cpu(es->s_reserved_gdt_blocks);
			n_group = n_desc_blocks * EXT4_DESC_PER_BLOCK(sb);
			n_blocks_count = (ext4_fsblk_t)n_group *
				EXT4_BLOCKS_PER_GROUP(sb);
			n_group--; /* set to last group number */
		}

		if (!resize_inode)
			resize_inode = ext4_iget(sb, EXT4_RESIZE_INO,
						 EXT4_IGET_SPECIAL);
		if (IS_ERR(resize_inode)) {
			ext4_warning(sb, "Error opening resize inode");
			return PTR_ERR(resize_inode);
		}
	}

	if ((!resize_inode && !meta_bg) || n_blocks_count == o_blocks_count) {
		err = ext4_convert_meta_bg(sb, resize_inode);
		if (err)
			goto out;
		if (resize_inode) {
			iput(resize_inode);
			resize_inode = NULL;
		}
		if (n_blocks_count_retry) {
			n_blocks_count = n_blocks_count_retry;
			n_blocks_count_retry = 0;
			goto retry;
		}
	}

	/*
	 * Make sure the last group has enough space so that it's
	 * guaranteed to have enough space for all metadata blocks
	 * that it might need to hold.  (We might not need to store
	 * the inode table blocks in the last block group, but there
	 * will be cases where this might be needed.)
	 */
	if ((ext4_group_first_block_no(sb, n_group) +
	     ext4_group_overhead_blocks(sb, n_group) + 2 +
	     sbi->s_itb_per_group + sbi->s_cluster_ratio) >= n_blocks_count) {
		n_blocks_count = ext4_group_first_block_no(sb, n_group);
		n_group--;
		n_blocks_count_retry = 0;
		if (resize_inode) {
			iput(resize_inode);
			resize_inode = NULL;
		}
		goto retry;
	}

	/* extend the last group */
	if (n_group == o_group)
		add = n_blocks_count - o_blocks_count;
	else
		add = EXT4_C2B(sbi, EXT4_CLUSTERS_PER_GROUP(sb) - (offset + 1));
	if (add > 0) {
		err = ext4_group_extend_no_check(sb, o_blocks_count, add);
		if (err)
			goto out;
	}

	if (ext4_blocks_count(es) == n_blocks_count)
		goto out;

	err = ext4_alloc_flex_bg_array(sb, n_group + 1);
	if (err)
		goto out;

	err = ext4_mb_alloc_groupinfo(sb, n_group + 1);
	if (err)
		goto out;

	flex_gd = alloc_flex_gd(flexbg_size);
	if (flex_gd == NULL) {
		err = -ENOMEM;
		goto out;
	}

	/* Add flex groups. Note that a regular group is a
	 * flex group with 1 group.
	 */
	while (ext4_setup_next_flex_gd(sb, flex_gd, n_blocks_count,
					      flexbg_size)) {
		if (jiffies - last_update_time > HZ * 10) {
			if (last_update_time)
				ext4_msg(sb, KERN_INFO,
					 "resized to %llu blocks",
					 ext4_blocks_count(es));
			last_update_time = jiffies;
		}
		if (ext4_alloc_group_tables(sb, flex_gd, flexbg_size) != 0)
			break;
		err = ext4_flex_group_add(sb, resize_inode, flex_gd);
		if (unlikely(err))
			break;
	}

	if (!err && n_blocks_count_retry) {
		n_blocks_count = n_blocks_count_retry;
		n_blocks_count_retry = 0;
		free_flex_gd(flex_gd);
		flex_gd = NULL;
		if (resize_inode) {
			iput(resize_inode);
			resize_inode = NULL;
		}
		goto retry;
	}

out:
	if (flex_gd)
		free_flex_gd(flex_gd);
	if (resize_inode != NULL)
		iput(resize_inode);
	ext4_msg(sb, KERN_INFO, "resized filesystem to %llu", n_blocks_count);
	return err;
}<|MERGE_RESOLUTION|>--- conflicted
+++ resolved
@@ -874,12 +874,7 @@
 	err = ext4_handle_dirty_metadata(handle, NULL, gdb_bh);
 	if (unlikely(err)) {
 		ext4_std_error(sb, err);
-<<<<<<< HEAD
-		iloc.bh = NULL;
-		goto exit_inode;
-=======
 		goto errout;
->>>>>>> cf26057a
 	}
 	brelse(dind);
 
