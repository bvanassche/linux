--- conflicted
+++ resolved
@@ -1005,12 +1005,8 @@
 
 	rc = SMB2_ioctl(xid, tcon, NO_FILE_ID, NO_FILE_ID,
 		FSCTL_VALIDATE_NEGOTIATE_INFO, true /* is_fsctl */,
-<<<<<<< HEAD
-		(char *)pneg_inbuf, inbuflen, (char **)&pneg_rsp, &rsplen);
-=======
 		(char *)pneg_inbuf, inbuflen, CIFSMaxBufSize,
 		(char **)&pneg_rsp, &rsplen);
->>>>>>> 69dbdfff
 	if (rc == -EOPNOTSUPP) {
 		/*
 		 * Old Windows versions or Netapp SMB server can return
@@ -2494,12 +2490,8 @@
 int
 SMB2_ioctl_init(struct cifs_tcon *tcon, struct smb_rqst *rqst,
 		u64 persistent_fid, u64 volatile_fid, u32 opcode,
-<<<<<<< HEAD
-		bool is_fsctl, char *in_data, u32 indatalen)
-=======
 		bool is_fsctl, char *in_data, u32 indatalen,
 		__u32 max_response_size)
->>>>>>> 69dbdfff
 {
 	struct smb2_ioctl_req *req;
 	struct kvec *iov = rqst->rq_iov;
@@ -2576,21 +2568,14 @@
 		cifs_small_buf_release(rqst->rq_iov[0].iov_base); /* request */
 }
 
-<<<<<<< HEAD
-=======
-
->>>>>>> 69dbdfff
+
 /*
  *	SMB2 IOCTL is used for both IOCTLs and FSCTLs
  */
 int
 SMB2_ioctl(const unsigned int xid, struct cifs_tcon *tcon, u64 persistent_fid,
 	   u64 volatile_fid, u32 opcode, bool is_fsctl,
-<<<<<<< HEAD
-	   char *in_data, u32 indatalen,
-=======
 	   char *in_data, u32 indatalen, u32 max_out_data_len,
->>>>>>> 69dbdfff
 	   char **out_data, u32 *plen /* returned data len */)
 {
 	struct smb_rqst rqst;
@@ -2627,13 +2612,8 @@
 	rqst.rq_iov = iov;
 	rqst.rq_nvec = SMB2_IOCTL_IOV_SIZE;
 
-<<<<<<< HEAD
-	rc = SMB2_ioctl_init(tcon, &rqst, persistent_fid, volatile_fid,
-			     opcode, is_fsctl, in_data, indatalen);
-=======
 	rc = SMB2_ioctl_init(tcon, &rqst, persistent_fid, volatile_fid, opcode,
 			     is_fsctl, in_data, indatalen, max_out_data_len);
->>>>>>> 69dbdfff
 	if (rc)
 		goto ioctl_exit;
 
