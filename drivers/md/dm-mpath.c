/*
 * Copyright (C) 2003 Sistina Software Limited.
 * Copyright (C) 2004-2005 Red Hat, Inc. All rights reserved.
 *
 * This file is released under the GPL.
 */

#include <linux/device-mapper.h>

#include "dm-rq.h"
#include "dm-bio-record.h"
#include "dm-path-selector.h"
#include "dm-uevent.h"

#include <linux/blkdev.h>
#include <linux/ctype.h>
#include <linux/init.h>
#include <linux/mempool.h>
#include <linux/module.h>
#include <linux/pagemap.h>
#include <linux/slab.h>
#include <linux/time.h>
#include <linux/workqueue.h>
#include <linux/delay.h>
#include <scsi/scsi_dh.h>
#include <linux/atomic.h>
#include <linux/blk-mq.h>

#define DM_MSG_PREFIX "multipath"
#define DM_PG_INIT_DELAY_MSECS 2000
#define DM_PG_INIT_DELAY_DEFAULT ((unsigned) -1)

/* Path properties */
struct pgpath {
	struct list_head list;

	struct priority_group *pg;	/* Owning PG */
	unsigned fail_count;		/* Cumulative failure count */

	struct dm_path path;
	struct delayed_work activate_path;

	bool is_active:1;		/* Path status */
};

#define path_to_pgpath(__pgp) container_of((__pgp), struct pgpath, path)

/*
 * Paths are grouped into Priority Groups and numbered from 1 upwards.
 * Each has a path selector which controls which path gets used.
 */
struct priority_group {
	struct list_head list;

	struct multipath *m;		/* Owning multipath instance */
	struct path_selector ps;

	unsigned pg_num;		/* Reference number */
	unsigned nr_pgpaths;		/* Number of paths in PG */
	struct list_head pgpaths;

	bool bypassed:1;		/* Temporarily bypass this PG? */
};

/* Multipath context */
struct multipath {
	unsigned long flags;		/* Multipath state flags */

	spinlock_t lock;
	enum dm_queue_mode queue_mode;

	struct pgpath *current_pgpath;
	struct priority_group *current_pg;
	struct priority_group *next_pg;	/* Switch to this PG if set */

	atomic_t nr_valid_paths;	/* Total number of usable paths */
	unsigned nr_priority_groups;
	struct list_head priority_groups;

	const char *hw_handler_name;
	char *hw_handler_params;
	wait_queue_head_t pg_init_wait;	/* Wait for pg_init completion */
	unsigned pg_init_retries;	/* Number of times to retry pg_init */
	unsigned pg_init_delay_msecs;	/* Number of msecs before pg_init retry */
	atomic_t pg_init_in_progress;	/* Only one pg_init allowed at once */
	atomic_t pg_init_count;		/* Number of times pg_init called */

	struct mutex work_mutex;
	struct work_struct trigger_event;
	struct dm_target *ti;

	struct work_struct process_queued_bios;
	struct bio_list queued_bios;
};

/*
 * Context information attached to each io we process.
 */
struct dm_mpath_io {
	struct pgpath *pgpath;
	size_t nr_bytes;
};

typedef int (*action_fn) (struct pgpath *pgpath);

static struct workqueue_struct *kmultipathd, *kmpath_handlerd;
static void trigger_event(struct work_struct *work);
static void activate_or_offline_path(struct pgpath *pgpath);
static void activate_path_work(struct work_struct *work);
static void process_queued_bios(struct work_struct *work);

/*-----------------------------------------------
 * Multipath state flags.
 *-----------------------------------------------*/

#define MPATHF_QUEUE_IO 0			/* Must we queue all I/O? */
#define MPATHF_QUEUE_IF_NO_PATH 1		/* Queue I/O if last path fails? */
#define MPATHF_SAVED_QUEUE_IF_NO_PATH 2		/* Saved state during suspension */
#define MPATHF_RETAIN_ATTACHED_HW_HANDLER 3	/* If there's already a hw_handler present, don't change it. */
#define MPATHF_PG_INIT_DISABLED 4		/* pg_init is not currently allowed */
#define MPATHF_PG_INIT_REQUIRED 5		/* pg_init needs calling? */
#define MPATHF_PG_INIT_DELAY_RETRY 6		/* Delay pg_init retry? */

/*-----------------------------------------------
 * Allocation routines
 *-----------------------------------------------*/

static struct pgpath *alloc_pgpath(void)
{
	struct pgpath *pgpath = kzalloc(sizeof(*pgpath), GFP_KERNEL);

	if (!pgpath)
		return NULL;

	pgpath->is_active = true;

	return pgpath;
}

static void free_pgpath(struct pgpath *pgpath)
{
	kfree(pgpath);
}

static struct priority_group *alloc_priority_group(void)
{
	struct priority_group *pg;

	pg = kzalloc(sizeof(*pg), GFP_KERNEL);

	if (pg)
		INIT_LIST_HEAD(&pg->pgpaths);

	return pg;
}

static void free_pgpaths(struct list_head *pgpaths, struct dm_target *ti)
{
	struct pgpath *pgpath, *tmp;

	list_for_each_entry_safe(pgpath, tmp, pgpaths, list) {
		list_del(&pgpath->list);
		dm_put_device(ti, pgpath->path.dev);
		free_pgpath(pgpath);
	}
}

static void free_priority_group(struct priority_group *pg,
				struct dm_target *ti)
{
	struct path_selector *ps = &pg->ps;

	if (ps->type) {
		ps->type->destroy(ps);
		dm_put_path_selector(ps->type);
	}

	free_pgpaths(&pg->pgpaths, ti);
	kfree(pg);
}

static struct multipath *alloc_multipath(struct dm_target *ti)
{
	struct multipath *m;

	m = kzalloc(sizeof(*m), GFP_KERNEL);
	if (m) {
		INIT_LIST_HEAD(&m->priority_groups);
		spin_lock_init(&m->lock);
		atomic_set(&m->nr_valid_paths, 0);
		INIT_WORK(&m->trigger_event, trigger_event);
		mutex_init(&m->work_mutex);

		m->queue_mode = DM_TYPE_NONE;

		m->ti = ti;
		ti->private = m;
	}

	return m;
}

static int alloc_multipath_stage2(struct dm_target *ti, struct multipath *m)
{
	if (m->queue_mode == DM_TYPE_NONE) {
		/*
		 * Default to request-based.
		 */
		if (dm_use_blk_mq(dm_table_get_md(ti->table)))
			m->queue_mode = DM_TYPE_MQ_REQUEST_BASED;
		else
			m->queue_mode = DM_TYPE_REQUEST_BASED;

	} else if (m->queue_mode == DM_TYPE_BIO_BASED ||
		   m->queue_mode == DM_TYPE_NVME_BIO_BASED) {
		INIT_WORK(&m->process_queued_bios, process_queued_bios);

		if (m->queue_mode == DM_TYPE_BIO_BASED) {
			/*
			 * bio-based doesn't support any direct scsi_dh management;
			 * it just discovers if a scsi_dh is attached.
			 */
			set_bit(MPATHF_RETAIN_ATTACHED_HW_HANDLER, &m->flags);
		}
	}

	if (m->queue_mode != DM_TYPE_NVME_BIO_BASED) {
		set_bit(MPATHF_QUEUE_IO, &m->flags);
		atomic_set(&m->pg_init_in_progress, 0);
		atomic_set(&m->pg_init_count, 0);
		m->pg_init_delay_msecs = DM_PG_INIT_DELAY_DEFAULT;
		init_waitqueue_head(&m->pg_init_wait);
	}

	dm_table_set_type(ti->table, m->queue_mode);

	return 0;
}

static void free_multipath(struct multipath *m)
{
	struct priority_group *pg, *tmp;

	list_for_each_entry_safe(pg, tmp, &m->priority_groups, list) {
		list_del(&pg->list);
		free_priority_group(pg, m->ti);
	}

	kfree(m->hw_handler_name);
	kfree(m->hw_handler_params);
	mutex_destroy(&m->work_mutex);
	kfree(m);
}

static struct dm_mpath_io *get_mpio(union map_info *info)
{
	return info->ptr;
}

static size_t multipath_per_bio_data_size(void)
{
	return sizeof(struct dm_mpath_io) + sizeof(struct dm_bio_details);
}

static struct dm_mpath_io *get_mpio_from_bio(struct bio *bio)
{
	return dm_per_bio_data(bio, multipath_per_bio_data_size());
}

static struct dm_bio_details *get_bio_details_from_mpio(struct dm_mpath_io *mpio)
{
	/* dm_bio_details is immediately after the dm_mpath_io in bio's per-bio-data */
	void *bio_details = mpio + 1;
	return bio_details;
}

static void multipath_init_per_bio_data(struct bio *bio, struct dm_mpath_io **mpio_p)
{
	struct dm_mpath_io *mpio = get_mpio_from_bio(bio);
	struct dm_bio_details *bio_details = get_bio_details_from_mpio(mpio);

	mpio->nr_bytes = bio->bi_iter.bi_size;
	mpio->pgpath = NULL;
	*mpio_p = mpio;

	dm_bio_record(bio_details, bio);
}

/*-----------------------------------------------
 * Path selection
 *-----------------------------------------------*/

static int __pg_init_all_paths(struct multipath *m)
{
	struct pgpath *pgpath;
	unsigned long pg_init_delay = 0;

	lockdep_assert_held(&m->lock);

	if (atomic_read(&m->pg_init_in_progress) || test_bit(MPATHF_PG_INIT_DISABLED, &m->flags))
		return 0;

	atomic_inc(&m->pg_init_count);
	clear_bit(MPATHF_PG_INIT_REQUIRED, &m->flags);

	/* Check here to reset pg_init_required */
	if (!m->current_pg)
		return 0;

	if (test_bit(MPATHF_PG_INIT_DELAY_RETRY, &m->flags))
		pg_init_delay = msecs_to_jiffies(m->pg_init_delay_msecs != DM_PG_INIT_DELAY_DEFAULT ?
						 m->pg_init_delay_msecs : DM_PG_INIT_DELAY_MSECS);
	list_for_each_entry(pgpath, &m->current_pg->pgpaths, list) {
		/* Skip failed paths */
		if (!pgpath->is_active)
			continue;
		if (queue_delayed_work(kmpath_handlerd, &pgpath->activate_path,
				       pg_init_delay))
			atomic_inc(&m->pg_init_in_progress);
	}
	return atomic_read(&m->pg_init_in_progress);
}

static int pg_init_all_paths(struct multipath *m)
{
	int ret;
	unsigned long flags;

	spin_lock_irqsave(&m->lock, flags);
	ret = __pg_init_all_paths(m);
	spin_unlock_irqrestore(&m->lock, flags);

	return ret;
}

static void __switch_pg(struct multipath *m, struct priority_group *pg)
{
	m->current_pg = pg;

	if (m->queue_mode == DM_TYPE_NVME_BIO_BASED)
		return;

	/* Must we initialise the PG first, and queue I/O till it's ready? */
	if (m->hw_handler_name) {
		set_bit(MPATHF_PG_INIT_REQUIRED, &m->flags);
		set_bit(MPATHF_QUEUE_IO, &m->flags);
	} else {
		clear_bit(MPATHF_PG_INIT_REQUIRED, &m->flags);
		clear_bit(MPATHF_QUEUE_IO, &m->flags);
	}

	atomic_set(&m->pg_init_count, 0);
}

static struct pgpath *choose_path_in_pg(struct multipath *m,
					struct priority_group *pg,
					size_t nr_bytes)
{
	unsigned long flags;
	struct dm_path *path;
	struct pgpath *pgpath;

	path = pg->ps.type->select_path(&pg->ps, nr_bytes);
	if (!path)
		return ERR_PTR(-ENXIO);

	pgpath = path_to_pgpath(path);

	if (unlikely(READ_ONCE(m->current_pg) != pg)) {
		/* Only update current_pgpath if pg changed */
		spin_lock_irqsave(&m->lock, flags);
		m->current_pgpath = pgpath;
		__switch_pg(m, pg);
		spin_unlock_irqrestore(&m->lock, flags);
	}

	return pgpath;
}

static struct pgpath *choose_pgpath(struct multipath *m, size_t nr_bytes)
{
	unsigned long flags;
	struct priority_group *pg;
	struct pgpath *pgpath;
	unsigned bypassed = 1;

	if (!atomic_read(&m->nr_valid_paths)) {
		if (m->queue_mode != DM_TYPE_NVME_BIO_BASED)
			clear_bit(MPATHF_QUEUE_IO, &m->flags);
		goto failed;
	}

	/* Were we instructed to switch PG? */
	if (READ_ONCE(m->next_pg)) {
		spin_lock_irqsave(&m->lock, flags);
		pg = m->next_pg;
		if (!pg) {
			spin_unlock_irqrestore(&m->lock, flags);
			goto check_current_pg;
		}
		m->next_pg = NULL;
		spin_unlock_irqrestore(&m->lock, flags);
		pgpath = choose_path_in_pg(m, pg, nr_bytes);
		if (!IS_ERR_OR_NULL(pgpath))
			return pgpath;
	}

	/* Don't change PG until it has no remaining paths */
check_current_pg:
	pg = READ_ONCE(m->current_pg);
	if (pg) {
		pgpath = choose_path_in_pg(m, pg, nr_bytes);
		if (!IS_ERR_OR_NULL(pgpath))
			return pgpath;
	}

	/*
	 * Loop through priority groups until we find a valid path.
	 * First time we skip PGs marked 'bypassed'.
	 * Second time we only try the ones we skipped, but set
	 * pg_init_delay_retry so we do not hammer controllers.
	 */
	do {
		list_for_each_entry(pg, &m->priority_groups, list) {
			if (pg->bypassed == !!bypassed)
				continue;
			pgpath = choose_path_in_pg(m, pg, nr_bytes);
			if (!IS_ERR_OR_NULL(pgpath)) {
				if (!bypassed)
					set_bit(MPATHF_PG_INIT_DELAY_RETRY, &m->flags);
				return pgpath;
			}
		}
	} while (bypassed--);

failed:
	spin_lock_irqsave(&m->lock, flags);
	m->current_pgpath = NULL;
	m->current_pg = NULL;
	spin_unlock_irqrestore(&m->lock, flags);

	return NULL;
}

/*
 * dm_report_EIO() is a macro instead of a function to make pr_debug()
 * report the function name and line number of the function from which
 * it has been invoked.
 */
#define dm_report_EIO(m)						\
do {									\
	struct mapped_device *md = dm_table_get_md((m)->ti->table);	\
									\
	pr_debug("%s: returning EIO; QIFNP = %d; SQIFNP = %d; DNFS = %d\n", \
		 dm_device_name(md),					\
		 test_bit(MPATHF_QUEUE_IF_NO_PATH, &(m)->flags),	\
		 test_bit(MPATHF_SAVED_QUEUE_IF_NO_PATH, &(m)->flags),	\
		 dm_noflush_suspending((m)->ti));			\
} while (0)

/*
 * Check whether bios must be queued in the device-mapper core rather
 * than here in the target.
 *
 * If MPATHF_QUEUE_IF_NO_PATH and MPATHF_SAVED_QUEUE_IF_NO_PATH hold
 * the same value then we are not between multipath_presuspend()
 * and multipath_resume() calls and we have no need to check
 * for the DMF_NOFLUSH_SUSPENDING flag.
 */
static bool __must_push_back(struct multipath *m, unsigned long flags)
{
	return ((test_bit(MPATHF_QUEUE_IF_NO_PATH, &flags) !=
		 test_bit(MPATHF_SAVED_QUEUE_IF_NO_PATH, &flags)) &&
		dm_noflush_suspending(m->ti));
}

/*
 * Following functions use READ_ONCE to get atomic access to
 * all m->flags to avoid taking spinlock
 */
static bool must_push_back_rq(struct multipath *m)
{
	unsigned long flags = READ_ONCE(m->flags);
	return test_bit(MPATHF_QUEUE_IF_NO_PATH, &flags) || __must_push_back(m, flags);
}

static bool must_push_back_bio(struct multipath *m)
{
	unsigned long flags = READ_ONCE(m->flags);
	return __must_push_back(m, flags);
}

/*
 * Map cloned requests (request-based multipath)
 */
static int multipath_clone_and_map(struct dm_target *ti, struct request *rq,
				   union map_info *map_context,
				   struct request **__clone)
{
	struct multipath *m = ti->private;
	size_t nr_bytes = blk_rq_bytes(rq);
	struct pgpath *pgpath;
	struct block_device *bdev;
	struct dm_mpath_io *mpio = get_mpio(map_context);
	struct request_queue *q;
	struct request *clone;

	/* Do we need to select a new pgpath? */
	pgpath = READ_ONCE(m->current_pgpath);
	if (!pgpath || !test_bit(MPATHF_QUEUE_IO, &m->flags))
		pgpath = choose_pgpath(m, nr_bytes);

	if (!pgpath) {
		if (must_push_back_rq(m))
			return DM_MAPIO_DELAY_REQUEUE;
		dm_report_EIO(m);	/* Failed */
		return DM_MAPIO_KILL;
	} else if (test_bit(MPATHF_QUEUE_IO, &m->flags) ||
		   test_bit(MPATHF_PG_INIT_REQUIRED, &m->flags)) {
		pg_init_all_paths(m);
		return DM_MAPIO_DELAY_REQUEUE;
	}

	mpio->pgpath = pgpath;
	mpio->nr_bytes = nr_bytes;

	bdev = pgpath->path.dev->bdev;
	q = bdev_get_queue(bdev);
	clone = blk_get_request(q, rq->cmd_flags | REQ_NOMERGE, GFP_ATOMIC);
	if (IS_ERR(clone)) {
		/* EBUSY, ENODEV or EWOULDBLOCK: requeue */
<<<<<<< HEAD
		bool queue_dying = blk_queue_dying(q);
		if (queue_dying) {
=======
		if (blk_queue_dying(q)) {
>>>>>>> 661e50bc
			atomic_inc(&m->pg_init_in_progress);
			activate_or_offline_path(pgpath);
			return DM_MAPIO_DELAY_REQUEUE;
		}

		/*
		 * blk-mq's SCHED_RESTART can cover this requeue, so we
		 * needn't deal with it by DELAY_REQUEUE. More importantly,
		 * we have to return DM_MAPIO_REQUEUE so that blk-mq can
		 * get the queue busy feedback (via BLK_STS_RESOURCE),
		 * otherwise I/O merging can suffer.
		 */
		if (q->mq_ops)
			return DM_MAPIO_REQUEUE;
		else
			return DM_MAPIO_DELAY_REQUEUE;
	}
	clone->bio = clone->biotail = NULL;
	clone->rq_disk = bdev->bd_disk;
	clone->cmd_flags |= REQ_FAILFAST_TRANSPORT;
	*__clone = clone;

	if (pgpath->pg->ps.type->start_io)
		pgpath->pg->ps.type->start_io(&pgpath->pg->ps,
					      &pgpath->path,
					      nr_bytes);
	return DM_MAPIO_REMAPPED;
}

static void multipath_release_clone(struct request *clone)
{
	blk_put_request(clone);
}

/*
 * Map cloned bios (bio-based multipath)
 */

static struct pgpath *__map_bio(struct multipath *m, struct bio *bio)
{
	struct pgpath *pgpath;
	unsigned long flags;
	bool queue_io;

	/* Do we need to select a new pgpath? */
	pgpath = READ_ONCE(m->current_pgpath);
	queue_io = test_bit(MPATHF_QUEUE_IO, &m->flags);
	if (!pgpath || !queue_io)
		pgpath = choose_pgpath(m, bio->bi_iter.bi_size);

	if ((pgpath && queue_io) ||
	    (!pgpath && test_bit(MPATHF_QUEUE_IF_NO_PATH, &m->flags))) {
		/* Queue for the daemon to resubmit */
		spin_lock_irqsave(&m->lock, flags);
		bio_list_add(&m->queued_bios, bio);
		spin_unlock_irqrestore(&m->lock, flags);

		/* PG_INIT_REQUIRED cannot be set without QUEUE_IO */
		if (queue_io || test_bit(MPATHF_PG_INIT_REQUIRED, &m->flags))
			pg_init_all_paths(m);
		else if (!queue_io)
			queue_work(kmultipathd, &m->process_queued_bios);

		return ERR_PTR(-EAGAIN);
	}

	return pgpath;
}

static struct pgpath *__map_bio_nvme(struct multipath *m, struct bio *bio)
{
	struct pgpath *pgpath;
	unsigned long flags;

	/* Do we need to select a new pgpath? */
	/*
	 * FIXME: currently only switching path if no path (due to failure, etc)
	 * - which negates the point of using a path selector
	 */
	pgpath = READ_ONCE(m->current_pgpath);
	if (!pgpath)
		pgpath = choose_pgpath(m, bio->bi_iter.bi_size);

	if (!pgpath) {
<<<<<<< HEAD
=======
		if (test_bit(MPATHF_QUEUE_IF_NO_PATH, &m->flags)) {
			/* Queue for the daemon to resubmit */
			spin_lock_irqsave(&m->lock, flags);
			bio_list_add(&m->queued_bios, bio);
			spin_unlock_irqrestore(&m->lock, flags);
			queue_work(kmultipathd, &m->process_queued_bios);

			return ERR_PTR(-EAGAIN);
		}
		return NULL;
	}

	return pgpath;
}

static int __multipath_map_bio(struct multipath *m, struct bio *bio,
			       struct dm_mpath_io *mpio)
{
	struct pgpath *pgpath;

	if (m->queue_mode == DM_TYPE_NVME_BIO_BASED)
		pgpath = __map_bio_nvme(m, bio);
	else
		pgpath = __map_bio(m, bio);

	if (IS_ERR(pgpath))
		return DM_MAPIO_SUBMITTED;

	if (!pgpath) {
>>>>>>> 661e50bc
		if (must_push_back_bio(m))
			return DM_MAPIO_REQUEUE;
		dm_report_EIO(m);
		return DM_MAPIO_KILL;
	}

	mpio->pgpath = pgpath;

	bio->bi_status = 0;
	bio_set_dev(bio, pgpath->path.dev->bdev);
	bio->bi_opf |= REQ_FAILFAST_TRANSPORT;

	if (pgpath->pg->ps.type->start_io)
		pgpath->pg->ps.type->start_io(&pgpath->pg->ps,
					      &pgpath->path,
					      mpio->nr_bytes);
	return DM_MAPIO_REMAPPED;
}

static int multipath_map_bio(struct dm_target *ti, struct bio *bio)
{
	struct multipath *m = ti->private;
	struct dm_mpath_io *mpio = NULL;

	multipath_init_per_bio_data(bio, &mpio);
	return __multipath_map_bio(m, bio, mpio);
}

static void process_queued_io_list(struct multipath *m)
{
	if (m->queue_mode == DM_TYPE_MQ_REQUEST_BASED)
		dm_mq_kick_requeue_list(dm_table_get_md(m->ti->table));
	else if (m->queue_mode == DM_TYPE_BIO_BASED ||
		 m->queue_mode == DM_TYPE_NVME_BIO_BASED)
		queue_work(kmultipathd, &m->process_queued_bios);
}

static void process_queued_bios(struct work_struct *work)
{
	int r;
	unsigned long flags;
	struct bio *bio;
	struct bio_list bios;
	struct blk_plug plug;
	struct multipath *m =
		container_of(work, struct multipath, process_queued_bios);

	bio_list_init(&bios);

	spin_lock_irqsave(&m->lock, flags);

	if (bio_list_empty(&m->queued_bios)) {
		spin_unlock_irqrestore(&m->lock, flags);
		return;
	}

	bio_list_merge(&bios, &m->queued_bios);
	bio_list_init(&m->queued_bios);

	spin_unlock_irqrestore(&m->lock, flags);

	blk_start_plug(&plug);
	while ((bio = bio_list_pop(&bios))) {
		struct dm_mpath_io *mpio = get_mpio_from_bio(bio);
		dm_bio_restore(get_bio_details_from_mpio(mpio), bio);
		r = __multipath_map_bio(m, bio, mpio);
		switch (r) {
		case DM_MAPIO_KILL:
			bio->bi_status = BLK_STS_IOERR;
			bio_endio(bio);
			break;
		case DM_MAPIO_REQUEUE:
			bio->bi_status = BLK_STS_DM_REQUEUE;
			bio_endio(bio);
			break;
		case DM_MAPIO_REMAPPED:
			generic_make_request(bio);
			break;
		case 0:
			break;
		default:
			WARN_ONCE(true, "__multipath_map_bio() returned %d\n", r);
		}
	}
	blk_finish_plug(&plug);
}

/*
 * If we run out of usable paths, should we queue I/O or error it?
 */
static int queue_if_no_path(struct multipath *m, bool queue_if_no_path,
			    bool save_old_value)
{
	unsigned long flags;

	spin_lock_irqsave(&m->lock, flags);
	assign_bit(MPATHF_SAVED_QUEUE_IF_NO_PATH, &m->flags,
		   (save_old_value && test_bit(MPATHF_QUEUE_IF_NO_PATH, &m->flags)) ||
		   (!save_old_value && queue_if_no_path));
	assign_bit(MPATHF_QUEUE_IF_NO_PATH, &m->flags, queue_if_no_path);
	spin_unlock_irqrestore(&m->lock, flags);

	if (!queue_if_no_path) {
		dm_table_run_md_queue_async(m->ti->table);
		process_queued_io_list(m);
	}

	return 0;
}

/*
 * An event is triggered whenever a path is taken out of use.
 * Includes path failure and PG bypass.
 */
static void trigger_event(struct work_struct *work)
{
	struct multipath *m =
		container_of(work, struct multipath, trigger_event);

	dm_table_event(m->ti->table);
}

/*-----------------------------------------------------------------
 * Constructor/argument parsing:
 * <#multipath feature args> [<arg>]*
 * <#hw_handler args> [hw_handler [<arg>]*]
 * <#priority groups>
 * <initial priority group>
 *     [<selector> <#selector args> [<arg>]*
 *      <#paths> <#per-path selector args>
 *         [<path> [<arg>]* ]+ ]+
 *---------------------------------------------------------------*/
static int parse_path_selector(struct dm_arg_set *as, struct priority_group *pg,
			       struct dm_target *ti)
{
	int r;
	struct path_selector_type *pst;
	unsigned ps_argc;

	static const struct dm_arg _args[] = {
		{0, 1024, "invalid number of path selector args"},
	};

	pst = dm_get_path_selector(dm_shift_arg(as));
	if (!pst) {
		ti->error = "unknown path selector type";
		return -EINVAL;
	}

	r = dm_read_arg_group(_args, as, &ps_argc, &ti->error);
	if (r) {
		dm_put_path_selector(pst);
		return -EINVAL;
	}

	r = pst->create(&pg->ps, ps_argc, as->argv);
	if (r) {
		dm_put_path_selector(pst);
		ti->error = "path selector constructor failed";
		return r;
	}

	pg->ps.type = pst;
	dm_consume_args(as, ps_argc);

	return 0;
}

static int setup_scsi_dh(struct block_device *bdev, struct multipath *m, char **error)
{
	struct request_queue *q = bdev_get_queue(bdev);
	const char *attached_handler_name;
	int r;

	if (test_bit(MPATHF_RETAIN_ATTACHED_HW_HANDLER, &m->flags)) {
retain:
		attached_handler_name = scsi_dh_attached_handler_name(q, GFP_KERNEL);
		if (attached_handler_name) {
			/*
			 * Clear any hw_handler_params associated with a
			 * handler that isn't already attached.
			 */
			if (m->hw_handler_name && strcmp(attached_handler_name, m->hw_handler_name)) {
				kfree(m->hw_handler_params);
				m->hw_handler_params = NULL;
			}

			/*
			 * Reset hw_handler_name to match the attached handler
			 *
			 * NB. This modifies the table line to show the actual
			 * handler instead of the original table passed in.
			 */
			kfree(m->hw_handler_name);
			m->hw_handler_name = attached_handler_name;
		}
	}

	if (m->hw_handler_name) {
		r = scsi_dh_attach(q, m->hw_handler_name);
		if (r == -EBUSY) {
			char b[BDEVNAME_SIZE];

			printk(KERN_INFO "dm-mpath: retaining handler on device %s\n",
			       bdevname(bdev, b));
			goto retain;
		}
		if (r < 0) {
			*error = "error attaching hardware handler";
			return r;
		}

		if (m->hw_handler_params) {
			r = scsi_dh_set_params(q, m->hw_handler_params);
			if (r < 0) {
				*error = "unable to set hardware handler parameters";
				return r;
			}
		}
	}

	return 0;
}

static struct pgpath *parse_path(struct dm_arg_set *as, struct path_selector *ps,
				 struct dm_target *ti)
{
	int r;
	struct pgpath *p;
	struct multipath *m = ti->private;

	/* we need at least a path arg */
	if (as->argc < 1) {
		ti->error = "no device given";
		return ERR_PTR(-EINVAL);
	}

	p = alloc_pgpath();
	if (!p)
		return ERR_PTR(-ENOMEM);

	r = dm_get_device(ti, dm_shift_arg(as), dm_table_get_mode(ti->table),
			  &p->path.dev);
	if (r) {
		ti->error = "error getting device";
		goto bad;
	}

	if (m->queue_mode != DM_TYPE_NVME_BIO_BASED) {
		INIT_DELAYED_WORK(&p->activate_path, activate_path_work);
		r = setup_scsi_dh(p->path.dev->bdev, m, &ti->error);
		if (r) {
			dm_put_device(ti, p->path.dev);
			goto bad;
		}
	}

	r = ps->type->add_path(ps, &p->path, as->argc, as->argv, &ti->error);
	if (r) {
		dm_put_device(ti, p->path.dev);
		goto bad;
	}

	return p;
 bad:
	free_pgpath(p);
	return ERR_PTR(r);
}

static struct priority_group *parse_priority_group(struct dm_arg_set *as,
						   struct multipath *m)
{
	static const struct dm_arg _args[] = {
		{1, 1024, "invalid number of paths"},
		{0, 1024, "invalid number of selector args"}
	};

	int r;
	unsigned i, nr_selector_args, nr_args;
	struct priority_group *pg;
	struct dm_target *ti = m->ti;

	if (as->argc < 2) {
		as->argc = 0;
		ti->error = "not enough priority group arguments";
		return ERR_PTR(-EINVAL);
	}

	pg = alloc_priority_group();
	if (!pg) {
		ti->error = "couldn't allocate priority group";
		return ERR_PTR(-ENOMEM);
	}
	pg->m = m;

	r = parse_path_selector(as, pg, ti);
	if (r)
		goto bad;

	/*
	 * read the paths
	 */
	r = dm_read_arg(_args, as, &pg->nr_pgpaths, &ti->error);
	if (r)
		goto bad;

	r = dm_read_arg(_args + 1, as, &nr_selector_args, &ti->error);
	if (r)
		goto bad;

	nr_args = 1 + nr_selector_args;
	for (i = 0; i < pg->nr_pgpaths; i++) {
		struct pgpath *pgpath;
		struct dm_arg_set path_args;

		if (as->argc < nr_args) {
			ti->error = "not enough path parameters";
			r = -EINVAL;
			goto bad;
		}

		path_args.argc = nr_args;
		path_args.argv = as->argv;

		pgpath = parse_path(&path_args, &pg->ps, ti);
		if (IS_ERR(pgpath)) {
			r = PTR_ERR(pgpath);
			goto bad;
		}

		pgpath->pg = pg;
		list_add_tail(&pgpath->list, &pg->pgpaths);
		dm_consume_args(as, nr_args);
	}

	return pg;

 bad:
	free_priority_group(pg, ti);
	return ERR_PTR(r);
}

static int parse_hw_handler(struct dm_arg_set *as, struct multipath *m)
{
	unsigned hw_argc;
	int ret;
	struct dm_target *ti = m->ti;

	static const struct dm_arg _args[] = {
		{0, 1024, "invalid number of hardware handler args"},
	};

	if (dm_read_arg_group(_args, as, &hw_argc, &ti->error))
		return -EINVAL;

	if (!hw_argc)
		return 0;

	if (m->queue_mode == DM_TYPE_BIO_BASED ||
	    m->queue_mode == DM_TYPE_NVME_BIO_BASED) {
		dm_consume_args(as, hw_argc);
		DMERR("bio-based multipath doesn't allow hardware handler args");
		return 0;
	}

	m->hw_handler_name = kstrdup(dm_shift_arg(as), GFP_KERNEL);
	if (!m->hw_handler_name)
		return -EINVAL;

	if (hw_argc > 1) {
		char *p;
		int i, j, len = 4;

		for (i = 0; i <= hw_argc - 2; i++)
			len += strlen(as->argv[i]) + 1;
		p = m->hw_handler_params = kzalloc(len, GFP_KERNEL);
		if (!p) {
			ti->error = "memory allocation failed";
			ret = -ENOMEM;
			goto fail;
		}
		j = sprintf(p, "%d", hw_argc - 1);
		for (i = 0, p+=j+1; i <= hw_argc - 2; i++, p+=j+1)
			j = sprintf(p, "%s", as->argv[i]);
	}
	dm_consume_args(as, hw_argc - 1);

	return 0;
fail:
	kfree(m->hw_handler_name);
	m->hw_handler_name = NULL;
	return ret;
}

static int parse_features(struct dm_arg_set *as, struct multipath *m)
{
	int r;
	unsigned argc;
	struct dm_target *ti = m->ti;
	const char *arg_name;

	static const struct dm_arg _args[] = {
		{0, 8, "invalid number of feature args"},
		{1, 50, "pg_init_retries must be between 1 and 50"},
		{0, 60000, "pg_init_delay_msecs must be between 0 and 60000"},
	};

	r = dm_read_arg_group(_args, as, &argc, &ti->error);
	if (r)
		return -EINVAL;

	if (!argc)
		return 0;

	do {
		arg_name = dm_shift_arg(as);
		argc--;

		if (!strcasecmp(arg_name, "queue_if_no_path")) {
			r = queue_if_no_path(m, true, false);
			continue;
		}

		if (!strcasecmp(arg_name, "retain_attached_hw_handler")) {
			set_bit(MPATHF_RETAIN_ATTACHED_HW_HANDLER, &m->flags);
			continue;
		}

		if (!strcasecmp(arg_name, "pg_init_retries") &&
		    (argc >= 1)) {
			r = dm_read_arg(_args + 1, as, &m->pg_init_retries, &ti->error);
			argc--;
			continue;
		}

		if (!strcasecmp(arg_name, "pg_init_delay_msecs") &&
		    (argc >= 1)) {
			r = dm_read_arg(_args + 2, as, &m->pg_init_delay_msecs, &ti->error);
			argc--;
			continue;
		}

		if (!strcasecmp(arg_name, "queue_mode") &&
		    (argc >= 1)) {
			const char *queue_mode_name = dm_shift_arg(as);

			if (!strcasecmp(queue_mode_name, "bio"))
				m->queue_mode = DM_TYPE_BIO_BASED;
			else if (!strcasecmp(queue_mode_name, "nvme"))
				m->queue_mode = DM_TYPE_NVME_BIO_BASED;
			else if (!strcasecmp(queue_mode_name, "rq"))
				m->queue_mode = DM_TYPE_REQUEST_BASED;
			else if (!strcasecmp(queue_mode_name, "mq"))
				m->queue_mode = DM_TYPE_MQ_REQUEST_BASED;
			else {
				ti->error = "Unknown 'queue_mode' requested";
				r = -EINVAL;
			}
			argc--;
			continue;
		}

		ti->error = "Unrecognised multipath feature request";
		r = -EINVAL;
	} while (argc && !r);

	return r;
}

static int multipath_ctr(struct dm_target *ti, unsigned argc, char **argv)
{
	/* target arguments */
	static const struct dm_arg _args[] = {
		{0, 1024, "invalid number of priority groups"},
		{0, 1024, "invalid initial priority group number"},
	};

	int r;
	struct multipath *m;
	struct dm_arg_set as;
	unsigned pg_count = 0;
	unsigned next_pg_num;

	as.argc = argc;
	as.argv = argv;

	m = alloc_multipath(ti);
	if (!m) {
		ti->error = "can't allocate multipath";
		return -EINVAL;
	}

	r = parse_features(&as, m);
	if (r)
		goto bad;

	r = alloc_multipath_stage2(ti, m);
	if (r)
		goto bad;

	r = parse_hw_handler(&as, m);
	if (r)
		goto bad;

	r = dm_read_arg(_args, &as, &m->nr_priority_groups, &ti->error);
	if (r)
		goto bad;

	r = dm_read_arg(_args + 1, &as, &next_pg_num, &ti->error);
	if (r)
		goto bad;

	if ((!m->nr_priority_groups && next_pg_num) ||
	    (m->nr_priority_groups && !next_pg_num)) {
		ti->error = "invalid initial priority group";
		r = -EINVAL;
		goto bad;
	}

	/* parse the priority groups */
	while (as.argc) {
		struct priority_group *pg;
		unsigned nr_valid_paths = atomic_read(&m->nr_valid_paths);

		pg = parse_priority_group(&as, m);
		if (IS_ERR(pg)) {
			r = PTR_ERR(pg);
			goto bad;
		}

		nr_valid_paths += pg->nr_pgpaths;
		atomic_set(&m->nr_valid_paths, nr_valid_paths);

		list_add_tail(&pg->list, &m->priority_groups);
		pg_count++;
		pg->pg_num = pg_count;
		if (!--next_pg_num)
			m->next_pg = pg;
	}

	if (pg_count != m->nr_priority_groups) {
		ti->error = "priority group count mismatch";
		r = -EINVAL;
		goto bad;
	}

	ti->num_flush_bios = 1;
	ti->num_discard_bios = 1;
	ti->num_write_same_bios = 1;
	ti->num_write_zeroes_bios = 1;
	if (m->queue_mode == DM_TYPE_BIO_BASED || m->queue_mode == DM_TYPE_NVME_BIO_BASED)
		ti->per_io_data_size = multipath_per_bio_data_size();
	else
		ti->per_io_data_size = sizeof(struct dm_mpath_io);

	return 0;

 bad:
	free_multipath(m);
	return r;
}

static void multipath_wait_for_pg_init_completion(struct multipath *m)
{
	DEFINE_WAIT(wait);

	while (1) {
		prepare_to_wait(&m->pg_init_wait, &wait, TASK_UNINTERRUPTIBLE);

		if (!atomic_read(&m->pg_init_in_progress))
			break;

		io_schedule();
	}
	finish_wait(&m->pg_init_wait, &wait);
}

static void flush_multipath_work(struct multipath *m)
{
	if (m->hw_handler_name) {
		set_bit(MPATHF_PG_INIT_DISABLED, &m->flags);
		smp_mb__after_atomic();

		flush_workqueue(kmpath_handlerd);
		multipath_wait_for_pg_init_completion(m);

		clear_bit(MPATHF_PG_INIT_DISABLED, &m->flags);
		smp_mb__after_atomic();
	}

	flush_workqueue(kmultipathd);
	flush_work(&m->trigger_event);
}

static void multipath_dtr(struct dm_target *ti)
{
	struct multipath *m = ti->private;

	flush_multipath_work(m);
	free_multipath(m);
}

/*
 * Take a path out of use.
 */
static int fail_path(struct pgpath *pgpath)
{
	unsigned long flags;
	struct multipath *m = pgpath->pg->m;

	spin_lock_irqsave(&m->lock, flags);

	if (!pgpath->is_active)
		goto out;

	DMWARN("Failing path %s.", pgpath->path.dev->name);

	pgpath->pg->ps.type->fail_path(&pgpath->pg->ps, &pgpath->path);
	pgpath->is_active = false;
	pgpath->fail_count++;

	atomic_dec(&m->nr_valid_paths);

	if (pgpath == m->current_pgpath)
		m->current_pgpath = NULL;

	dm_path_uevent(DM_UEVENT_PATH_FAILED, m->ti,
		       pgpath->path.dev->name, atomic_read(&m->nr_valid_paths));

	schedule_work(&m->trigger_event);

out:
	spin_unlock_irqrestore(&m->lock, flags);

	return 0;
}

/*
 * Reinstate a previously-failed path
 */
static int reinstate_path(struct pgpath *pgpath)
{
	int r = 0, run_queue = 0;
	unsigned long flags;
	struct multipath *m = pgpath->pg->m;
	unsigned nr_valid_paths;

	spin_lock_irqsave(&m->lock, flags);

	if (pgpath->is_active)
		goto out;

	DMWARN("Reinstating path %s.", pgpath->path.dev->name);

	r = pgpath->pg->ps.type->reinstate_path(&pgpath->pg->ps, &pgpath->path);
	if (r)
		goto out;

	pgpath->is_active = true;

	nr_valid_paths = atomic_inc_return(&m->nr_valid_paths);
	if (nr_valid_paths == 1) {
		m->current_pgpath = NULL;
		run_queue = 1;
	} else if (m->hw_handler_name && (m->current_pg == pgpath->pg)) {
		if (queue_work(kmpath_handlerd, &pgpath->activate_path.work))
			atomic_inc(&m->pg_init_in_progress);
	}

	dm_path_uevent(DM_UEVENT_PATH_REINSTATED, m->ti,
		       pgpath->path.dev->name, nr_valid_paths);

	schedule_work(&m->trigger_event);

out:
	spin_unlock_irqrestore(&m->lock, flags);
	if (run_queue) {
		dm_table_run_md_queue_async(m->ti->table);
		process_queued_io_list(m);
	}

	return r;
}

/*
 * Fail or reinstate all paths that match the provided struct dm_dev.
 */
static int action_dev(struct multipath *m, struct dm_dev *dev,
		      action_fn action)
{
	int r = -EINVAL;
	struct pgpath *pgpath;
	struct priority_group *pg;

	list_for_each_entry(pg, &m->priority_groups, list) {
		list_for_each_entry(pgpath, &pg->pgpaths, list) {
			if (pgpath->path.dev == dev)
				r = action(pgpath);
		}
	}

	return r;
}

/*
 * Temporarily try to avoid having to use the specified PG
 */
static void bypass_pg(struct multipath *m, struct priority_group *pg,
		      bool bypassed)
{
	unsigned long flags;

	spin_lock_irqsave(&m->lock, flags);

	pg->bypassed = bypassed;
	m->current_pgpath = NULL;
	m->current_pg = NULL;

	spin_unlock_irqrestore(&m->lock, flags);

	schedule_work(&m->trigger_event);
}

/*
 * Switch to using the specified PG from the next I/O that gets mapped
 */
static int switch_pg_num(struct multipath *m, const char *pgstr)
{
	struct priority_group *pg;
	unsigned pgnum;
	unsigned long flags;
	char dummy;

	if (!pgstr || (sscanf(pgstr, "%u%c", &pgnum, &dummy) != 1) || !pgnum ||
	    !m->nr_priority_groups || (pgnum > m->nr_priority_groups)) {
		DMWARN("invalid PG number supplied to switch_pg_num");
		return -EINVAL;
	}

	spin_lock_irqsave(&m->lock, flags);
	list_for_each_entry(pg, &m->priority_groups, list) {
		pg->bypassed = false;
		if (--pgnum)
			continue;

		m->current_pgpath = NULL;
		m->current_pg = NULL;
		m->next_pg = pg;
	}
	spin_unlock_irqrestore(&m->lock, flags);

	schedule_work(&m->trigger_event);
	return 0;
}

/*
 * Set/clear bypassed status of a PG.
 * PGs are numbered upwards from 1 in the order they were declared.
 */
static int bypass_pg_num(struct multipath *m, const char *pgstr, bool bypassed)
{
	struct priority_group *pg;
	unsigned pgnum;
	char dummy;

	if (!pgstr || (sscanf(pgstr, "%u%c", &pgnum, &dummy) != 1) || !pgnum ||
	    !m->nr_priority_groups || (pgnum > m->nr_priority_groups)) {
		DMWARN("invalid PG number supplied to bypass_pg");
		return -EINVAL;
	}

	list_for_each_entry(pg, &m->priority_groups, list) {
		if (!--pgnum)
			break;
	}

	bypass_pg(m, pg, bypassed);
	return 0;
}

/*
 * Should we retry pg_init immediately?
 */
static bool pg_init_limit_reached(struct multipath *m, struct pgpath *pgpath)
{
	unsigned long flags;
	bool limit_reached = false;

	spin_lock_irqsave(&m->lock, flags);

	if (atomic_read(&m->pg_init_count) <= m->pg_init_retries &&
	    !test_bit(MPATHF_PG_INIT_DISABLED, &m->flags))
		set_bit(MPATHF_PG_INIT_REQUIRED, &m->flags);
	else
		limit_reached = true;

	spin_unlock_irqrestore(&m->lock, flags);

	return limit_reached;
}

static void pg_init_done(void *data, int errors)
{
	struct pgpath *pgpath = data;
	struct priority_group *pg = pgpath->pg;
	struct multipath *m = pg->m;
	unsigned long flags;
	bool delay_retry = false;

	/* device or driver problems */
	switch (errors) {
	case SCSI_DH_OK:
		break;
	case SCSI_DH_NOSYS:
		if (!m->hw_handler_name) {
			errors = 0;
			break;
		}
		DMERR("Could not failover the device: Handler scsi_dh_%s "
		      "Error %d.", m->hw_handler_name, errors);
		/*
		 * Fail path for now, so we do not ping pong
		 */
		fail_path(pgpath);
		break;
	case SCSI_DH_DEV_TEMP_BUSY:
		/*
		 * Probably doing something like FW upgrade on the
		 * controller so try the other pg.
		 */
		bypass_pg(m, pg, true);
		break;
	case SCSI_DH_RETRY:
		/* Wait before retrying. */
		delay_retry = 1;
		/* fall through */
	case SCSI_DH_IMM_RETRY:
	case SCSI_DH_RES_TEMP_UNAVAIL:
		if (pg_init_limit_reached(m, pgpath))
			fail_path(pgpath);
		errors = 0;
		break;
	case SCSI_DH_DEV_OFFLINED:
	default:
		/*
		 * We probably do not want to fail the path for a device
		 * error, but this is what the old dm did. In future
		 * patches we can do more advanced handling.
		 */
		fail_path(pgpath);
	}

	spin_lock_irqsave(&m->lock, flags);
	if (errors) {
		if (pgpath == m->current_pgpath) {
			DMERR("Could not failover device. Error %d.", errors);
			m->current_pgpath = NULL;
			m->current_pg = NULL;
		}
	} else if (!test_bit(MPATHF_PG_INIT_REQUIRED, &m->flags))
		pg->bypassed = false;

	if (atomic_dec_return(&m->pg_init_in_progress) > 0)
		/* Activations of other paths are still on going */
		goto out;

	if (test_bit(MPATHF_PG_INIT_REQUIRED, &m->flags)) {
		if (delay_retry)
			set_bit(MPATHF_PG_INIT_DELAY_RETRY, &m->flags);
		else
			clear_bit(MPATHF_PG_INIT_DELAY_RETRY, &m->flags);

		if (__pg_init_all_paths(m))
			goto out;
	}
	clear_bit(MPATHF_QUEUE_IO, &m->flags);

	process_queued_io_list(m);

	/*
	 * Wake up any thread waiting to suspend.
	 */
	wake_up(&m->pg_init_wait);

out:
	spin_unlock_irqrestore(&m->lock, flags);
}

static void activate_or_offline_path(struct pgpath *pgpath)
{
	struct request_queue *q = bdev_get_queue(pgpath->path.dev->bdev);

	if (pgpath->is_active && !blk_queue_dying(q))
		scsi_dh_activate(q, pg_init_done, pgpath);
	else
		pg_init_done(pgpath, SCSI_DH_DEV_OFFLINED);
}

static void activate_path_work(struct work_struct *work)
{
	struct pgpath *pgpath =
		container_of(work, struct pgpath, activate_path.work);

	activate_or_offline_path(pgpath);
}

static int multipath_end_io(struct dm_target *ti, struct request *clone,
			    blk_status_t error, union map_info *map_context)
{
	struct dm_mpath_io *mpio = get_mpio(map_context);
	struct pgpath *pgpath = mpio->pgpath;
	int r = DM_ENDIO_DONE;

	/*
	 * We don't queue any clone request inside the multipath target
	 * during end I/O handling, since those clone requests don't have
	 * bio clones.  If we queue them inside the multipath target,
	 * we need to make bio clones, that requires memory allocation.
	 * (See drivers/md/dm-rq.c:end_clone_bio() about why the clone requests
	 *  don't have bio clones.)
	 * Instead of queueing the clone request here, we queue the original
	 * request into dm core, which will remake a clone request and
	 * clone bios for it and resubmit it later.
	 */
	if (error && blk_path_error(error)) {
		struct multipath *m = ti->private;

		if (error == BLK_STS_RESOURCE)
			r = DM_ENDIO_DELAY_REQUEUE;
		else
			r = DM_ENDIO_REQUEUE;

		if (pgpath)
			fail_path(pgpath);

		if (atomic_read(&m->nr_valid_paths) == 0 &&
		    !must_push_back_rq(m)) {
			if (error == BLK_STS_IOERR)
				dm_report_EIO(m);
			/* complete with the original error */
			r = DM_ENDIO_DONE;
		}
	}

	if (pgpath) {
		struct path_selector *ps = &pgpath->pg->ps;

		if (ps->type->end_io)
			ps->type->end_io(ps, &pgpath->path, mpio->nr_bytes);
	}

	return r;
}

static int multipath_end_io_bio(struct dm_target *ti, struct bio *clone,
				blk_status_t *error)
{
	struct multipath *m = ti->private;
	struct dm_mpath_io *mpio = get_mpio_from_bio(clone);
	struct pgpath *pgpath = mpio->pgpath;
	unsigned long flags;
	int r = DM_ENDIO_DONE;

	if (!*error || !blk_path_error(*error))
		goto done;

	if (pgpath)
		fail_path(pgpath);

	if (atomic_read(&m->nr_valid_paths) == 0 &&
	    !test_bit(MPATHF_QUEUE_IF_NO_PATH, &m->flags)) {
		if (must_push_back_bio(m)) {
			r = DM_ENDIO_REQUEUE;
		} else {
			dm_report_EIO(m);
			*error = BLK_STS_IOERR;
		}
		goto done;
	}

	spin_lock_irqsave(&m->lock, flags);
	bio_list_add(&m->queued_bios, clone);
	spin_unlock_irqrestore(&m->lock, flags);
	if (!test_bit(MPATHF_QUEUE_IO, &m->flags))
		queue_work(kmultipathd, &m->process_queued_bios);

	r = DM_ENDIO_INCOMPLETE;
done:
	if (pgpath) {
		struct path_selector *ps = &pgpath->pg->ps;

		if (ps->type->end_io)
			ps->type->end_io(ps, &pgpath->path, mpio->nr_bytes);
	}

	return r;
}

/*
 * Suspend can't complete until all the I/O is processed so if
 * the last path fails we must error any remaining I/O.
 * Note that if the freeze_bdev fails while suspending, the
 * queue_if_no_path state is lost - userspace should reset it.
 */
static void multipath_presuspend(struct dm_target *ti)
{
	struct multipath *m = ti->private;

	queue_if_no_path(m, false, true);
}

static void multipath_postsuspend(struct dm_target *ti)
{
	struct multipath *m = ti->private;

	mutex_lock(&m->work_mutex);
	flush_multipath_work(m);
	mutex_unlock(&m->work_mutex);
}

/*
 * Restore the queue_if_no_path setting.
 */
static void multipath_resume(struct dm_target *ti)
{
	struct multipath *m = ti->private;
	unsigned long flags;

	spin_lock_irqsave(&m->lock, flags);
	assign_bit(MPATHF_QUEUE_IF_NO_PATH, &m->flags,
		   test_bit(MPATHF_SAVED_QUEUE_IF_NO_PATH, &m->flags));
	spin_unlock_irqrestore(&m->lock, flags);
}

/*
 * Info output has the following format:
 * num_multipath_feature_args [multipath_feature_args]*
 * num_handler_status_args [handler_status_args]*
 * num_groups init_group_number
 *            [A|D|E num_ps_status_args [ps_status_args]*
 *             num_paths num_selector_args
 *             [path_dev A|F fail_count [selector_args]* ]+ ]+
 *
 * Table output has the following format (identical to the constructor string):
 * num_feature_args [features_args]*
 * num_handler_args hw_handler [hw_handler_args]*
 * num_groups init_group_number
 *     [priority selector-name num_ps_args [ps_args]*
 *      num_paths num_selector_args [path_dev [selector_args]* ]+ ]+
 */
static void multipath_status(struct dm_target *ti, status_type_t type,
			     unsigned status_flags, char *result, unsigned maxlen)
{
	int sz = 0;
	unsigned long flags;
	struct multipath *m = ti->private;
	struct priority_group *pg;
	struct pgpath *p;
	unsigned pg_num;
	char state;

	spin_lock_irqsave(&m->lock, flags);

	/* Features */
	if (type == STATUSTYPE_INFO)
		DMEMIT("2 %u %u ", test_bit(MPATHF_QUEUE_IO, &m->flags),
		       atomic_read(&m->pg_init_count));
	else {
		DMEMIT("%u ", test_bit(MPATHF_QUEUE_IF_NO_PATH, &m->flags) +
			      (m->pg_init_retries > 0) * 2 +
			      (m->pg_init_delay_msecs != DM_PG_INIT_DELAY_DEFAULT) * 2 +
			      test_bit(MPATHF_RETAIN_ATTACHED_HW_HANDLER, &m->flags) +
			      (m->queue_mode != DM_TYPE_REQUEST_BASED) * 2);

		if (test_bit(MPATHF_QUEUE_IF_NO_PATH, &m->flags))
			DMEMIT("queue_if_no_path ");
		if (m->pg_init_retries)
			DMEMIT("pg_init_retries %u ", m->pg_init_retries);
		if (m->pg_init_delay_msecs != DM_PG_INIT_DELAY_DEFAULT)
			DMEMIT("pg_init_delay_msecs %u ", m->pg_init_delay_msecs);
		if (test_bit(MPATHF_RETAIN_ATTACHED_HW_HANDLER, &m->flags))
			DMEMIT("retain_attached_hw_handler ");
		if (m->queue_mode != DM_TYPE_REQUEST_BASED) {
			switch(m->queue_mode) {
			case DM_TYPE_BIO_BASED:
				DMEMIT("queue_mode bio ");
				break;
			case DM_TYPE_NVME_BIO_BASED:
				DMEMIT("queue_mode nvme ");
				break;
			case DM_TYPE_MQ_REQUEST_BASED:
				DMEMIT("queue_mode mq ");
				break;
			default:
				WARN_ON_ONCE(true);
				break;
			}
		}
	}

	if (!m->hw_handler_name || type == STATUSTYPE_INFO)
		DMEMIT("0 ");
	else
		DMEMIT("1 %s ", m->hw_handler_name);

	DMEMIT("%u ", m->nr_priority_groups);

	if (m->next_pg)
		pg_num = m->next_pg->pg_num;
	else if (m->current_pg)
		pg_num = m->current_pg->pg_num;
	else
		pg_num = (m->nr_priority_groups ? 1 : 0);

	DMEMIT("%u ", pg_num);

	switch (type) {
	case STATUSTYPE_INFO:
		list_for_each_entry(pg, &m->priority_groups, list) {
			if (pg->bypassed)
				state = 'D';	/* Disabled */
			else if (pg == m->current_pg)
				state = 'A';	/* Currently Active */
			else
				state = 'E';	/* Enabled */

			DMEMIT("%c ", state);

			if (pg->ps.type->status)
				sz += pg->ps.type->status(&pg->ps, NULL, type,
							  result + sz,
							  maxlen - sz);
			else
				DMEMIT("0 ");

			DMEMIT("%u %u ", pg->nr_pgpaths,
			       pg->ps.type->info_args);

			list_for_each_entry(p, &pg->pgpaths, list) {
				DMEMIT("%s %s %u ", p->path.dev->name,
				       p->is_active ? "A" : "F",
				       p->fail_count);
				if (pg->ps.type->status)
					sz += pg->ps.type->status(&pg->ps,
					      &p->path, type, result + sz,
					      maxlen - sz);
			}
		}
		break;

	case STATUSTYPE_TABLE:
		list_for_each_entry(pg, &m->priority_groups, list) {
			DMEMIT("%s ", pg->ps.type->name);

			if (pg->ps.type->status)
				sz += pg->ps.type->status(&pg->ps, NULL, type,
							  result + sz,
							  maxlen - sz);
			else
				DMEMIT("0 ");

			DMEMIT("%u %u ", pg->nr_pgpaths,
			       pg->ps.type->table_args);

			list_for_each_entry(p, &pg->pgpaths, list) {
				DMEMIT("%s ", p->path.dev->name);
				if (pg->ps.type->status)
					sz += pg->ps.type->status(&pg->ps,
					      &p->path, type, result + sz,
					      maxlen - sz);
			}
		}
		break;
	}

	spin_unlock_irqrestore(&m->lock, flags);
}

static int multipath_message(struct dm_target *ti, unsigned argc, char **argv)
{
	int r = -EINVAL;
	struct dm_dev *dev;
	struct multipath *m = ti->private;
	action_fn action;

	mutex_lock(&m->work_mutex);

	if (dm_suspended(ti)) {
		r = -EBUSY;
		goto out;
	}

	if (argc == 1) {
		if (!strcasecmp(argv[0], "queue_if_no_path")) {
			r = queue_if_no_path(m, true, false);
			goto out;
		} else if (!strcasecmp(argv[0], "fail_if_no_path")) {
			r = queue_if_no_path(m, false, false);
			goto out;
		}
	}

	if (argc != 2) {
		DMWARN("Invalid multipath message arguments. Expected 2 arguments, got %d.", argc);
		goto out;
	}

	if (!strcasecmp(argv[0], "disable_group")) {
		r = bypass_pg_num(m, argv[1], true);
		goto out;
	} else if (!strcasecmp(argv[0], "enable_group")) {
		r = bypass_pg_num(m, argv[1], false);
		goto out;
	} else if (!strcasecmp(argv[0], "switch_group")) {
		r = switch_pg_num(m, argv[1]);
		goto out;
	} else if (!strcasecmp(argv[0], "reinstate_path"))
		action = reinstate_path;
	else if (!strcasecmp(argv[0], "fail_path"))
		action = fail_path;
	else {
		DMWARN("Unrecognised multipath message received: %s", argv[0]);
		goto out;
	}

	r = dm_get_device(ti, argv[1], dm_table_get_mode(ti->table), &dev);
	if (r) {
		DMWARN("message: error getting device %s",
		       argv[1]);
		goto out;
	}

	r = action_dev(m, dev, action);

	dm_put_device(ti, dev);

out:
	mutex_unlock(&m->work_mutex);
	return r;
}

static int multipath_prepare_ioctl(struct dm_target *ti,
		struct block_device **bdev, fmode_t *mode)
{
	struct multipath *m = ti->private;
	struct pgpath *current_pgpath;
	int r;

	current_pgpath = READ_ONCE(m->current_pgpath);
	if (!current_pgpath)
		current_pgpath = choose_pgpath(m, 0);

	if (current_pgpath) {
		if (!test_bit(MPATHF_QUEUE_IO, &m->flags)) {
			*bdev = current_pgpath->path.dev->bdev;
			*mode = current_pgpath->path.dev->mode;
			r = 0;
		} else {
			/* pg_init has not started or completed */
			r = -ENOTCONN;
		}
	} else {
		/* No path is available */
		if (test_bit(MPATHF_QUEUE_IF_NO_PATH, &m->flags))
			r = -ENOTCONN;
		else
			r = -EIO;
	}

	if (r == -ENOTCONN) {
		if (!READ_ONCE(m->current_pg)) {
			/* Path status changed, redo selection */
			(void) choose_pgpath(m, 0);
		}
		if (test_bit(MPATHF_PG_INIT_REQUIRED, &m->flags))
			pg_init_all_paths(m);
		dm_table_run_md_queue_async(m->ti->table);
		process_queued_io_list(m);
	}

	/*
	 * Only pass ioctls through if the device sizes match exactly.
	 */
	if (!r && ti->len != i_size_read((*bdev)->bd_inode) >> SECTOR_SHIFT)
		return 1;
	return r;
}

static int multipath_iterate_devices(struct dm_target *ti,
				     iterate_devices_callout_fn fn, void *data)
{
	struct multipath *m = ti->private;
	struct priority_group *pg;
	struct pgpath *p;
	int ret = 0;

	list_for_each_entry(pg, &m->priority_groups, list) {
		list_for_each_entry(p, &pg->pgpaths, list) {
			ret = fn(ti, p->path.dev, ti->begin, ti->len, data);
			if (ret)
				goto out;
		}
	}

out:
	return ret;
}

static int pgpath_busy(struct pgpath *pgpath)
{
	struct request_queue *q = bdev_get_queue(pgpath->path.dev->bdev);

	return blk_lld_busy(q);
}

/*
 * We return "busy", only when we can map I/Os but underlying devices
 * are busy (so even if we map I/Os now, the I/Os will wait on
 * the underlying queue).
 * In other words, if we want to kill I/Os or queue them inside us
 * due to map unavailability, we don't return "busy".  Otherwise,
 * dm core won't give us the I/Os and we can't do what we want.
 */
static int multipath_busy(struct dm_target *ti)
{
	bool busy = false, has_active = false;
	struct multipath *m = ti->private;
	struct priority_group *pg, *next_pg;
	struct pgpath *pgpath;

	/* pg_init in progress */
	if (atomic_read(&m->pg_init_in_progress))
		return true;

	/* no paths available, for blk-mq: rely on IO mapping to delay requeue */
	if (!atomic_read(&m->nr_valid_paths) && test_bit(MPATHF_QUEUE_IF_NO_PATH, &m->flags))
		return (m->queue_mode != DM_TYPE_MQ_REQUEST_BASED);

	/* Guess which priority_group will be used at next mapping time */
	pg = READ_ONCE(m->current_pg);
	next_pg = READ_ONCE(m->next_pg);
	if (unlikely(!READ_ONCE(m->current_pgpath) && next_pg))
		pg = next_pg;

	if (!pg) {
		/*
		 * We don't know which pg will be used at next mapping time.
		 * We don't call choose_pgpath() here to avoid to trigger
		 * pg_init just by busy checking.
		 * So we don't know whether underlying devices we will be using
		 * at next mapping time are busy or not. Just try mapping.
		 */
		return busy;
	}

	/*
	 * If there is one non-busy active path at least, the path selector
	 * will be able to select it. So we consider such a pg as not busy.
	 */
	busy = true;
	list_for_each_entry(pgpath, &pg->pgpaths, list) {
		if (pgpath->is_active) {
			has_active = true;
			if (!pgpath_busy(pgpath)) {
				busy = false;
				break;
			}
		}
	}

	if (!has_active) {
		/*
		 * No active path in this pg, so this pg won't be used and
		 * the current_pg will be changed at next mapping time.
		 * We need to try mapping to determine it.
		 */
		busy = false;
	}

	return busy;
}

/*-----------------------------------------------------------------
 * Module setup
 *---------------------------------------------------------------*/
static struct target_type multipath_target = {
	.name = "multipath",
	.version = {1, 12, 0},
	.features = DM_TARGET_SINGLETON | DM_TARGET_IMMUTABLE,
	.module = THIS_MODULE,
	.ctr = multipath_ctr,
	.dtr = multipath_dtr,
	.clone_and_map_rq = multipath_clone_and_map,
	.release_clone_rq = multipath_release_clone,
	.rq_end_io = multipath_end_io,
	.map = multipath_map_bio,
	.end_io = multipath_end_io_bio,
	.presuspend = multipath_presuspend,
	.postsuspend = multipath_postsuspend,
	.resume = multipath_resume,
	.status = multipath_status,
	.message = multipath_message,
	.prepare_ioctl = multipath_prepare_ioctl,
	.iterate_devices = multipath_iterate_devices,
	.busy = multipath_busy,
};

static int __init dm_multipath_init(void)
{
	int r;

	kmultipathd = alloc_workqueue("kmpathd", WQ_MEM_RECLAIM, 0);
	if (!kmultipathd) {
		DMERR("failed to create workqueue kmpathd");
		r = -ENOMEM;
		goto bad_alloc_kmultipathd;
	}

	/*
	 * A separate workqueue is used to handle the device handlers
	 * to avoid overloading existing workqueue. Overloading the
	 * old workqueue would also create a bottleneck in the
	 * path of the storage hardware device activation.
	 */
	kmpath_handlerd = alloc_ordered_workqueue("kmpath_handlerd",
						  WQ_MEM_RECLAIM);
	if (!kmpath_handlerd) {
		DMERR("failed to create workqueue kmpath_handlerd");
		r = -ENOMEM;
		goto bad_alloc_kmpath_handlerd;
	}

	r = dm_register_target(&multipath_target);
	if (r < 0) {
		DMERR("request-based register failed %d", r);
		r = -EINVAL;
		goto bad_register_target;
	}

	return 0;

bad_register_target:
	destroy_workqueue(kmpath_handlerd);
bad_alloc_kmpath_handlerd:
	destroy_workqueue(kmultipathd);
bad_alloc_kmultipathd:
	return r;
}

static void __exit dm_multipath_exit(void)
{
	destroy_workqueue(kmpath_handlerd);
	destroy_workqueue(kmultipathd);

	dm_unregister_target(&multipath_target);
}

module_init(dm_multipath_init);
module_exit(dm_multipath_exit);

MODULE_DESCRIPTION(DM_NAME " multipath target");
MODULE_AUTHOR("Sistina Software <dm-devel@redhat.com>");
MODULE_LICENSE("GPL");<|MERGE_RESOLUTION|>--- conflicted
+++ resolved
@@ -529,12 +529,7 @@
 	clone = blk_get_request(q, rq->cmd_flags | REQ_NOMERGE, GFP_ATOMIC);
 	if (IS_ERR(clone)) {
 		/* EBUSY, ENODEV or EWOULDBLOCK: requeue */
-<<<<<<< HEAD
-		bool queue_dying = blk_queue_dying(q);
-		if (queue_dying) {
-=======
 		if (blk_queue_dying(q)) {
->>>>>>> 661e50bc
 			atomic_inc(&m->pg_init_in_progress);
 			activate_or_offline_path(pgpath);
 			return DM_MAPIO_DELAY_REQUEUE;
@@ -619,8 +614,6 @@
 		pgpath = choose_pgpath(m, bio->bi_iter.bi_size);
 
 	if (!pgpath) {
-<<<<<<< HEAD
-=======
 		if (test_bit(MPATHF_QUEUE_IF_NO_PATH, &m->flags)) {
 			/* Queue for the daemon to resubmit */
 			spin_lock_irqsave(&m->lock, flags);
@@ -650,7 +643,6 @@
 		return DM_MAPIO_SUBMITTED;
 
 	if (!pgpath) {
->>>>>>> 661e50bc
 		if (must_push_back_bio(m))
 			return DM_MAPIO_REQUEUE;
 		dm_report_EIO(m);
