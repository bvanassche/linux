--- conflicted
+++ resolved
@@ -17,24 +17,15 @@
 	- Consider if ntfs_file_read_compressed_block() shouldn't be coping
 	  with initialized_size < data_size. I don't think it can happen but
 	  it requires more careful consideration.
-<<<<<<< HEAD
-	- CLEANUP: Modularise and reuse code in aops.c. At the moment we have
-	  several copies of almost identicall functions and the functions are
-	  quite big. Modularising them a bit, e.g. a-la get_block(), will make
-	  them cleaner and make code reuse easier.
-=======
 	- CLEANUP: At the moment we have two copies of almost identical
 	  functions in aops.c, can merge them once fake inode address space
 	  based attribute i/o is further developed.
 	- CLEANUP: Modularising code in aops.c a bit, e.g. a-la get_block(),
 	  will be cleaner and make code reuse easier.
->>>>>>> 66b0ca10
 	- Enable NFS exporting of NTFS.
 	- Use iget5_locked() and friends instead of conventional iget().
 	- Use fake inodes for address space i/o.
 
-<<<<<<< HEAD
-=======
 2.0.12 - Initial cleanup of address space operations following 2.0.11 changes.
 
 	- Merge fs/ntfs/aops.c::end_buffer_read_mst_async() and
@@ -48,7 +39,6 @@
 	  the VFS readpage function prototype to the ntfs_attr_read_block()
 	  function prototype.
 
->>>>>>> 66b0ca10
 2.0.11 - Initial preparations for fake inode based attribute i/o.
 
 	- Move definition of ntfs_inode_state_bits to fs/ntfs/inode.h and
