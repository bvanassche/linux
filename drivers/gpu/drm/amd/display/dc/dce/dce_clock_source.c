/*
 * Copyright 2012-15 Advanced Micro Devices, Inc.
 *
 * Permission is hereby granted, free of charge, to any person obtaining a
 * copy of this software and associated documentation files (the "Software"),
 * to deal in the Software without restriction, including without limitation
 * the rights to use, copy, modify, merge, publish, distribute, sublicense,
 * and/or sell copies of the Software, and to permit persons to whom the
 * Software is furnished to do so, subject to the following conditions:
 *
 * The above copyright notice and this permission notice shall be included in
 * all copies or substantial portions of the Software.
 *
 * THE SOFTWARE IS PROVIDED "AS IS", WITHOUT WARRANTY OF ANY KIND, EXPRESS OR
 * IMPLIED, INCLUDING BUT NOT LIMITED TO THE WARRANTIES OF MERCHANTABILITY,
 * FITNESS FOR A PARTICULAR PURPOSE AND NONINFRINGEMENT.  IN NO EVENT SHALL
 * THE COPYRIGHT HOLDER(S) OR AUTHOR(S) BE LIABLE FOR ANY CLAIM, DAMAGES OR
 * OTHER LIABILITY, WHETHER IN AN ACTION OF CONTRACT, TORT OR OTHERWISE,
 * ARISING FROM, OUT OF OR IN CONNECTION WITH THE SOFTWARE OR THE USE OR
 * OTHER DEALINGS IN THE SOFTWARE.
 *
 * Authors: AMD
 *
 */

#include "dm_services.h"


#include "dc_types.h"
#include "core_types.h"

#include "include/grph_object_id.h"
#include "include/logger_interface.h"

#include "dce_clock_source.h"

#include "reg_helper.h"

#define REG(reg)\
	(clk_src->regs->reg)

#define CTX \
	clk_src->base.ctx

#define DC_LOGGER_INIT()

#undef FN
#define FN(reg_name, field_name) \
	clk_src->cs_shift->field_name, clk_src->cs_mask->field_name

#define FRACT_FB_DIVIDER_DEC_POINTS_MAX_NUM 6
#define CALC_PLL_CLK_SRC_ERR_TOLERANCE 1
#define MAX_PLL_CALC_ERROR 0xFFFFFFFF

static const struct spread_spectrum_data *get_ss_data_entry(
		struct dce110_clk_src *clk_src,
		enum signal_type signal,
		uint32_t pix_clk_khz)
{

	uint32_t entrys_num;
	uint32_t i;
	struct spread_spectrum_data *ss_parm = NULL;
	struct spread_spectrum_data *ret = NULL;

	switch (signal) {
	case SIGNAL_TYPE_DVI_SINGLE_LINK:
	case SIGNAL_TYPE_DVI_DUAL_LINK:
		ss_parm = clk_src->dvi_ss_params;
		entrys_num = clk_src->dvi_ss_params_cnt;
		break;

	case SIGNAL_TYPE_HDMI_TYPE_A:
		ss_parm = clk_src->hdmi_ss_params;
		entrys_num = clk_src->hdmi_ss_params_cnt;
		break;

	case SIGNAL_TYPE_LVDS:
		ss_parm = clk_src->lvds_ss_params;
		entrys_num = clk_src->lvds_ss_params_cnt;
		break;

	case SIGNAL_TYPE_DISPLAY_PORT:
	case SIGNAL_TYPE_DISPLAY_PORT_MST:
	case SIGNAL_TYPE_EDP:
	case SIGNAL_TYPE_VIRTUAL:
		ss_parm = clk_src->dp_ss_params;
		entrys_num = clk_src->dp_ss_params_cnt;
		break;

	default:
		ss_parm = NULL;
		entrys_num = 0;
		break;
	}

	if (ss_parm == NULL)
		return ret;

	for (i = 0; i < entrys_num; ++i, ++ss_parm) {
		if (ss_parm->freq_range_khz >= pix_clk_khz) {
			ret = ss_parm;
			break;
		}
	}

	return ret;
}

/**
* Function: calculate_fb_and_fractional_fb_divider
*
* * DESCRIPTION: Calculates feedback and fractional feedback dividers values
*
*PARAMETERS:
* targetPixelClock             Desired frequency in 10 KHz
* ref_divider                  Reference divider (already known)
* postDivider                  Post Divider (already known)
* feedback_divider_param       Pointer where to store
*					calculated feedback divider value
* fract_feedback_divider_param Pointer where to store
*					calculated fract feedback divider value
*
*RETURNS:
* It fills the locations pointed by feedback_divider_param
*					and fract_feedback_divider_param
* It returns	- true if feedback divider not 0
*		- false should never happen)
*/
static bool calculate_fb_and_fractional_fb_divider(
		struct calc_pll_clock_source *calc_pll_cs,
		uint32_t target_pix_clk_khz,
		uint32_t ref_divider,
		uint32_t post_divider,
		uint32_t *feedback_divider_param,
		uint32_t *fract_feedback_divider_param)
{
	uint64_t feedback_divider;

	feedback_divider =
		(uint64_t)target_pix_clk_khz * ref_divider * post_divider;
	feedback_divider *= 10;
	/* additional factor, since we divide by 10 afterwards */
	feedback_divider *= (uint64_t)(calc_pll_cs->fract_fb_divider_factor);
	feedback_divider = div_u64(feedback_divider, calc_pll_cs->ref_freq_khz);

/*Round to the number of precision
 * The following code replace the old code (ullfeedbackDivider + 5)/10
 * for example if the difference between the number
 * of fractional feedback decimal point and the fractional FB Divider precision
 * is 2 then the equation becomes (ullfeedbackDivider + 5*100) / (10*100))*/

	feedback_divider += 5ULL *
			    calc_pll_cs->fract_fb_divider_precision_factor;
	feedback_divider =
		div_u64(feedback_divider,
			calc_pll_cs->fract_fb_divider_precision_factor * 10);
	feedback_divider *= (uint64_t)
			(calc_pll_cs->fract_fb_divider_precision_factor);

	*feedback_divider_param =
		div_u64_rem(
			feedback_divider,
			calc_pll_cs->fract_fb_divider_factor,
			fract_feedback_divider_param);

	if (*feedback_divider_param != 0)
		return true;
	return false;
}

/**
*calc_fb_divider_checking_tolerance
*
*DESCRIPTION: Calculates Feedback and Fractional Feedback divider values
*		for passed Reference and Post divider, checking for tolerance.
*PARAMETERS:
* pll_settings		Pointer to structure
* ref_divider		Reference divider (already known)
* postDivider		Post Divider (already known)
* tolerance		Tolerance for Calculated Pixel Clock to be within
*
*RETURNS:
* It fills the PLLSettings structure with PLL Dividers values
* if calculated values are within required tolerance
* It returns	- true if eror is within tolerance
*		- false if eror is not within tolerance
*/
static bool calc_fb_divider_checking_tolerance(
		struct calc_pll_clock_source *calc_pll_cs,
		struct pll_settings *pll_settings,
		uint32_t ref_divider,
		uint32_t post_divider,
		uint32_t tolerance)
{
	uint32_t feedback_divider;
	uint32_t fract_feedback_divider;
	uint32_t actual_calculated_clock_khz;
	uint32_t abs_err;
	uint64_t actual_calc_clk_khz;

	calculate_fb_and_fractional_fb_divider(
			calc_pll_cs,
			pll_settings->adjusted_pix_clk,
			ref_divider,
			post_divider,
			&feedback_divider,
			&fract_feedback_divider);

	/*Actual calculated value*/
	actual_calc_clk_khz = (uint64_t)feedback_divider *
					calc_pll_cs->fract_fb_divider_factor +
							fract_feedback_divider;
	actual_calc_clk_khz *= calc_pll_cs->ref_freq_khz;
	actual_calc_clk_khz =
		div_u64(actual_calc_clk_khz,
			ref_divider * post_divider *
				calc_pll_cs->fract_fb_divider_factor);

	actual_calculated_clock_khz = (uint32_t)(actual_calc_clk_khz);

	abs_err = (actual_calculated_clock_khz >
					pll_settings->adjusted_pix_clk)
			? actual_calculated_clock_khz -
					pll_settings->adjusted_pix_clk
			: pll_settings->adjusted_pix_clk -
						actual_calculated_clock_khz;

	if (abs_err <= tolerance) {
		/*found good values*/
		pll_settings->reference_freq = calc_pll_cs->ref_freq_khz;
		pll_settings->reference_divider = ref_divider;
		pll_settings->feedback_divider = feedback_divider;
		pll_settings->fract_feedback_divider = fract_feedback_divider;
		pll_settings->pix_clk_post_divider = post_divider;
		pll_settings->calculated_pix_clk =
			actual_calculated_clock_khz;
		pll_settings->vco_freq =
			actual_calculated_clock_khz * post_divider;
		return true;
	}
	return false;
}

static bool calc_pll_dividers_in_range(
		struct calc_pll_clock_source *calc_pll_cs,
		struct pll_settings *pll_settings,
		uint32_t min_ref_divider,
		uint32_t max_ref_divider,
		uint32_t min_post_divider,
		uint32_t max_post_divider,
		uint32_t err_tolerance)
{
	uint32_t ref_divider;
	uint32_t post_divider;
	uint32_t tolerance;

/* This is err_tolerance / 10000 = 0.0025 - acceptable error of 0.25%
 * This is errorTolerance / 10000 = 0.0001 - acceptable error of 0.01%*/
	tolerance = (pll_settings->adjusted_pix_clk * err_tolerance) /
									10000;
	if (tolerance < CALC_PLL_CLK_SRC_ERR_TOLERANCE)
		tolerance = CALC_PLL_CLK_SRC_ERR_TOLERANCE;

	for (
			post_divider = max_post_divider;
			post_divider >= min_post_divider;
			--post_divider) {
		for (
				ref_divider = min_ref_divider;
				ref_divider <= max_ref_divider;
				++ref_divider) {
			if (calc_fb_divider_checking_tolerance(
					calc_pll_cs,
					pll_settings,
					ref_divider,
					post_divider,
					tolerance)) {
				return true;
			}
		}
	}

	return false;
}

static uint32_t calculate_pixel_clock_pll_dividers(
		struct calc_pll_clock_source *calc_pll_cs,
		struct pll_settings *pll_settings)
{
	uint32_t err_tolerance;
	uint32_t min_post_divider;
	uint32_t max_post_divider;
	uint32_t min_ref_divider;
	uint32_t max_ref_divider;

	if (pll_settings->adjusted_pix_clk == 0) {
		DC_LOG_ERROR(
			"%s Bad requested pixel clock", __func__);
		return MAX_PLL_CALC_ERROR;
	}

/* 1) Find Post divider ranges */
	if (pll_settings->pix_clk_post_divider) {
		min_post_divider = pll_settings->pix_clk_post_divider;
		max_post_divider = pll_settings->pix_clk_post_divider;
	} else {
		min_post_divider = calc_pll_cs->min_pix_clock_pll_post_divider;
		if (min_post_divider * pll_settings->adjusted_pix_clk <
						calc_pll_cs->min_vco_khz) {
			min_post_divider = calc_pll_cs->min_vco_khz /
					pll_settings->adjusted_pix_clk;
			if ((min_post_divider *
					pll_settings->adjusted_pix_clk) <
						calc_pll_cs->min_vco_khz)
				min_post_divider++;
		}

		max_post_divider = calc_pll_cs->max_pix_clock_pll_post_divider;
		if (max_post_divider * pll_settings->adjusted_pix_clk
				> calc_pll_cs->max_vco_khz)
			max_post_divider = calc_pll_cs->max_vco_khz /
					pll_settings->adjusted_pix_clk;
	}

/* 2) Find Reference divider ranges
 * When SS is enabled, or for Display Port even without SS,
 * pll_settings->referenceDivider is not zero.
 * So calculate PPLL FB and fractional FB divider
 * using the passed reference divider*/

	if (pll_settings->reference_divider) {
		min_ref_divider = pll_settings->reference_divider;
		max_ref_divider = pll_settings->reference_divider;
	} else {
		min_ref_divider = ((calc_pll_cs->ref_freq_khz
				/ calc_pll_cs->max_pll_input_freq_khz)
				> calc_pll_cs->min_pll_ref_divider)
			? calc_pll_cs->ref_freq_khz
					/ calc_pll_cs->max_pll_input_freq_khz
			: calc_pll_cs->min_pll_ref_divider;

		max_ref_divider = ((calc_pll_cs->ref_freq_khz
				/ calc_pll_cs->min_pll_input_freq_khz)
				< calc_pll_cs->max_pll_ref_divider)
			? calc_pll_cs->ref_freq_khz /
					calc_pll_cs->min_pll_input_freq_khz
			: calc_pll_cs->max_pll_ref_divider;
	}

/* If some parameters are invalid we could have scenario when  "min">"max"
 * which produced endless loop later.
 * We should investigate why we get the wrong parameters.
 * But to follow the similar logic when "adjustedPixelClock" is set to be 0
 * it is better to return here than cause system hang/watchdog timeout later.
 *  ## SVS Wed 15 Jul 2009 */

	if (min_post_divider > max_post_divider) {
		DC_LOG_ERROR(
			"%s Post divider range is invalid", __func__);
		return MAX_PLL_CALC_ERROR;
	}

	if (min_ref_divider > max_ref_divider) {
		DC_LOG_ERROR(
			"%s Reference divider range is invalid", __func__);
		return MAX_PLL_CALC_ERROR;
	}

/* 3) Try to find PLL dividers given ranges
 * starting with minimal error tolerance.
 * Increase error tolerance until PLL dividers found*/
	err_tolerance = MAX_PLL_CALC_ERROR;

	while (!calc_pll_dividers_in_range(
			calc_pll_cs,
			pll_settings,
			min_ref_divider,
			max_ref_divider,
			min_post_divider,
			max_post_divider,
			err_tolerance))
		err_tolerance += (err_tolerance > 10)
				? (err_tolerance / 10)
				: 1;

	return err_tolerance;
}

static bool pll_adjust_pix_clk(
		struct dce110_clk_src *clk_src,
		struct pixel_clk_params *pix_clk_params,
		struct pll_settings *pll_settings)
{
	uint32_t actual_pix_clk_khz = 0;
	uint32_t requested_clk_khz = 0;
	struct bp_adjust_pixel_clock_parameters bp_adjust_pixel_clock_params = {
							0 };
	enum bp_result bp_result;
	switch (pix_clk_params->signal_type) {
	case SIGNAL_TYPE_HDMI_TYPE_A: {
		requested_clk_khz = pix_clk_params->requested_pix_clk;
		if (pix_clk_params->pixel_encoding != PIXEL_ENCODING_YCBCR422) {
			switch (pix_clk_params->color_depth) {
			case COLOR_DEPTH_101010:
				requested_clk_khz = (requested_clk_khz * 5) >> 2;
				break; /* x1.25*/
			case COLOR_DEPTH_121212:
				requested_clk_khz = (requested_clk_khz * 6) >> 2;
				break; /* x1.5*/
			case COLOR_DEPTH_161616:
				requested_clk_khz = requested_clk_khz * 2;
				break; /* x2.0*/
			default:
				break;
			}
		}
		actual_pix_clk_khz = requested_clk_khz;
	}
		break;

	case SIGNAL_TYPE_DISPLAY_PORT:
	case SIGNAL_TYPE_DISPLAY_PORT_MST:
	case SIGNAL_TYPE_EDP:
		requested_clk_khz = pix_clk_params->requested_sym_clk;
		actual_pix_clk_khz = pix_clk_params->requested_pix_clk;
		break;

	default:
		requested_clk_khz = pix_clk_params->requested_pix_clk;
		actual_pix_clk_khz = pix_clk_params->requested_pix_clk;
		break;
	}

	bp_adjust_pixel_clock_params.pixel_clock = requested_clk_khz;
	bp_adjust_pixel_clock_params.
		encoder_object_id = pix_clk_params->encoder_object_id;
	bp_adjust_pixel_clock_params.signal_type = pix_clk_params->signal_type;
	bp_adjust_pixel_clock_params.
		ss_enable = pix_clk_params->flags.ENABLE_SS;
	bp_result = clk_src->bios->funcs->adjust_pixel_clock(
			clk_src->bios, &bp_adjust_pixel_clock_params);
	if (bp_result == BP_RESULT_OK) {
		pll_settings->actual_pix_clk = actual_pix_clk_khz;
		pll_settings->adjusted_pix_clk =
			bp_adjust_pixel_clock_params.adjusted_pixel_clock;
		pll_settings->reference_divider =
			bp_adjust_pixel_clock_params.reference_divider;
		pll_settings->pix_clk_post_divider =
			bp_adjust_pixel_clock_params.pixel_clock_post_divider;

		return true;
	}

	return false;
}

/**
 * Calculate PLL Dividers for given Clock Value.
 * First will call VBIOS Adjust Exec table to check if requested Pixel clock
 * will be Adjusted based on usage.
 * Then it will calculate PLL Dividers for this Adjusted clock using preferred
 * method (Maximum VCO frequency).
 *
 * \return
 *     Calculation error in units of 0.01%
 */

static uint32_t dce110_get_pix_clk_dividers_helper (
		struct dce110_clk_src *clk_src,
		struct pll_settings *pll_settings,
		struct pixel_clk_params *pix_clk_params)
{
	uint32_t field = 0;
	uint32_t pll_calc_error = MAX_PLL_CALC_ERROR;
	DC_LOGGER_INIT();
	/* Check if reference clock is external (not pcie/xtalin)
	* HW Dce80 spec:
	* 00 - PCIE_REFCLK, 01 - XTALIN,    02 - GENERICA,    03 - GENERICB
	* 04 - HSYNCA,      05 - GENLK_CLK, 06 - PCIE_REFCLK, 07 - DVOCLK0 */
	REG_GET(PLL_CNTL, PLL_REF_DIV_SRC, &field);
	pll_settings->use_external_clk = (field > 1);

	/* VBIOS by default enables DP SS (spread on IDCLK) for DCE 8.0 always
	 * (we do not care any more from SI for some older DP Sink which
	 * does not report SS support, no known issues) */
	if ((pix_clk_params->flags.ENABLE_SS) ||
			(dc_is_dp_signal(pix_clk_params->signal_type))) {

		const struct spread_spectrum_data *ss_data = get_ss_data_entry(
					clk_src,
					pix_clk_params->signal_type,
					pll_settings->adjusted_pix_clk);

		if (NULL != ss_data)
			pll_settings->ss_percentage = ss_data->percentage;
	}

	/* Check VBIOS AdjustPixelClock Exec table */
	if (!pll_adjust_pix_clk(clk_src, pix_clk_params, pll_settings)) {
		/* Should never happen, ASSERT and fill up values to be able
		 * to continue. */
		DC_LOG_ERROR(
			"%s: Failed to adjust pixel clock!!", __func__);
		pll_settings->actual_pix_clk =
				pix_clk_params->requested_pix_clk;
		pll_settings->adjusted_pix_clk =
				pix_clk_params->requested_pix_clk;

		if (dc_is_dp_signal(pix_clk_params->signal_type))
			pll_settings->adjusted_pix_clk = 100000;
	}

	/* Calculate Dividers */
	if (pix_clk_params->signal_type == SIGNAL_TYPE_HDMI_TYPE_A)
		/*Calculate Dividers by HDMI object, no SS case or SS case */
		pll_calc_error =
			calculate_pixel_clock_pll_dividers(
					&clk_src->calc_pll_hdmi,
					pll_settings);
	else
		/*Calculate Dividers by default object, no SS case or SS case */
		pll_calc_error =
			calculate_pixel_clock_pll_dividers(
					&clk_src->calc_pll,
					pll_settings);

	return pll_calc_error;
}

static void dce112_get_pix_clk_dividers_helper (
		struct dce110_clk_src *clk_src,
		struct pll_settings *pll_settings,
		struct pixel_clk_params *pix_clk_params)
{
	uint32_t actualPixelClockInKHz;

	actualPixelClockInKHz = pix_clk_params->requested_pix_clk;
	/* Calculate Dividers */
	if (pix_clk_params->signal_type == SIGNAL_TYPE_HDMI_TYPE_A) {
		switch (pix_clk_params->color_depth) {
		case COLOR_DEPTH_101010:
			actualPixelClockInKHz = (actualPixelClockInKHz * 5) >> 2;
			break;
		case COLOR_DEPTH_121212:
			actualPixelClockInKHz = (actualPixelClockInKHz * 6) >> 2;
			break;
		case COLOR_DEPTH_161616:
			actualPixelClockInKHz = actualPixelClockInKHz * 2;
			break;
		default:
			break;
		}
	}
	pll_settings->actual_pix_clk = actualPixelClockInKHz;
	pll_settings->adjusted_pix_clk = actualPixelClockInKHz;
	pll_settings->calculated_pix_clk = pix_clk_params->requested_pix_clk;
}

static uint32_t dce110_get_pix_clk_dividers(
		struct clock_source *cs,
		struct pixel_clk_params *pix_clk_params,
		struct pll_settings *pll_settings)
{
	struct dce110_clk_src *clk_src = TO_DCE110_CLK_SRC(cs);
	uint32_t pll_calc_error = MAX_PLL_CALC_ERROR;
	DC_LOGGER_INIT();

	if (pix_clk_params == NULL || pll_settings == NULL
			|| pix_clk_params->requested_pix_clk == 0) {
		DC_LOG_ERROR(
			"%s: Invalid parameters!!\n", __func__);
		return pll_calc_error;
	}

	memset(pll_settings, 0, sizeof(*pll_settings));

	if (cs->id == CLOCK_SOURCE_ID_DP_DTO ||
			cs->id == CLOCK_SOURCE_ID_EXTERNAL) {
		pll_settings->adjusted_pix_clk = clk_src->ext_clk_khz;
		pll_settings->calculated_pix_clk = clk_src->ext_clk_khz;
		pll_settings->actual_pix_clk =
					pix_clk_params->requested_pix_clk;
		return 0;
	}

	pll_calc_error = dce110_get_pix_clk_dividers_helper(clk_src,
			pll_settings, pix_clk_params);
<<<<<<< HEAD
		break;
	case DCE_VERSION_11_2:
	case DCE_VERSION_11_22:
	case DCE_VERSION_12_0:
#if defined(CONFIG_DRM_AMD_DC_DCN1_0)
	case DCN_VERSION_1_0:
#endif

		dce112_get_pix_clk_dividers_helper(clk_src,
				pll_settings, pix_clk_params);
		break;
	default:
		break;
	}
=======
>>>>>>> 0fd79184

	return pll_calc_error;
}

static uint32_t dce112_get_pix_clk_dividers(
		struct clock_source *cs,
		struct pixel_clk_params *pix_clk_params,
		struct pll_settings *pll_settings)
{
	struct dce110_clk_src *clk_src = TO_DCE110_CLK_SRC(cs);
	DC_LOGGER_INIT();

	if (pix_clk_params == NULL || pll_settings == NULL
			|| pix_clk_params->requested_pix_clk == 0) {
		DC_LOG_ERROR(
			"%s: Invalid parameters!!\n", __func__);
		return -1;
	}

	memset(pll_settings, 0, sizeof(*pll_settings));

	if (cs->id == CLOCK_SOURCE_ID_DP_DTO ||
			cs->id == CLOCK_SOURCE_ID_EXTERNAL) {
		pll_settings->adjusted_pix_clk = clk_src->ext_clk_khz;
		pll_settings->calculated_pix_clk = clk_src->ext_clk_khz;
		pll_settings->actual_pix_clk =
					pix_clk_params->requested_pix_clk;
		return -1;
	}

	dce112_get_pix_clk_dividers_helper(clk_src,
			pll_settings, pix_clk_params);

	return 0;
}

static bool disable_spread_spectrum(struct dce110_clk_src *clk_src)
{
	enum bp_result result;
	struct bp_spread_spectrum_parameters bp_ss_params = {0};

	bp_ss_params.pll_id = clk_src->base.id;

	/*Call ASICControl to process ATOMBIOS Exec table*/
	result = clk_src->bios->funcs->enable_spread_spectrum_on_ppll(
			clk_src->bios,
			&bp_ss_params,
			false);

	return result == BP_RESULT_OK;
}

static bool calculate_ss(
		const struct pll_settings *pll_settings,
		const struct spread_spectrum_data *ss_data,
		struct delta_sigma_data *ds_data)
{
	struct fixed31_32 fb_div;
	struct fixed31_32 ss_amount;
	struct fixed31_32 ss_nslip_amount;
	struct fixed31_32 ss_ds_frac_amount;
	struct fixed31_32 ss_step_size;
	struct fixed31_32 modulation_time;

	if (ds_data == NULL)
		return false;
	if (ss_data == NULL)
		return false;
	if (ss_data->percentage == 0)
		return false;
	if (pll_settings == NULL)
		return false;

	memset(ds_data, 0, sizeof(struct delta_sigma_data));

	/* compute SS_AMOUNT_FBDIV & SS_AMOUNT_NFRAC_SLIP & SS_AMOUNT_DSFRAC*/
	/* 6 decimal point support in fractional feedback divider */
	fb_div  = dc_fixpt_from_fraction(
		pll_settings->fract_feedback_divider, 1000000);
	fb_div = dc_fixpt_add_int(fb_div, pll_settings->feedback_divider);

	ds_data->ds_frac_amount = 0;
	/*spreadSpectrumPercentage is in the unit of .01%,
	 * so have to divided by 100 * 100*/
	ss_amount = dc_fixpt_mul(
		fb_div, dc_fixpt_from_fraction(ss_data->percentage,
					100 * ss_data->percentage_divider));
	ds_data->feedback_amount = dc_fixpt_floor(ss_amount);

	ss_nslip_amount = dc_fixpt_sub(ss_amount,
		dc_fixpt_from_int(ds_data->feedback_amount));
	ss_nslip_amount = dc_fixpt_mul_int(ss_nslip_amount, 10);
	ds_data->nfrac_amount = dc_fixpt_floor(ss_nslip_amount);

	ss_ds_frac_amount = dc_fixpt_sub(ss_nslip_amount,
		dc_fixpt_from_int(ds_data->nfrac_amount));
	ss_ds_frac_amount = dc_fixpt_mul_int(ss_ds_frac_amount, 65536);
	ds_data->ds_frac_amount = dc_fixpt_floor(ss_ds_frac_amount);

	/* compute SS_STEP_SIZE_DSFRAC */
	modulation_time = dc_fixpt_from_fraction(
		pll_settings->reference_freq * 1000,
		pll_settings->reference_divider * ss_data->modulation_freq_hz);

	if (ss_data->flags.CENTER_SPREAD)
		modulation_time = dc_fixpt_div_int(modulation_time, 4);
	else
		modulation_time = dc_fixpt_div_int(modulation_time, 2);

	ss_step_size = dc_fixpt_div(ss_amount, modulation_time);
	/* SS_STEP_SIZE_DSFRAC_DEC = Int(SS_STEP_SIZE * 2 ^ 16 * 10)*/
	ss_step_size = dc_fixpt_mul_int(ss_step_size, 65536 * 10);
	ds_data->ds_frac_size =  dc_fixpt_floor(ss_step_size);

	return true;
}

static bool enable_spread_spectrum(
		struct dce110_clk_src *clk_src,
		enum signal_type signal, struct pll_settings *pll_settings)
{
	struct bp_spread_spectrum_parameters bp_params = {0};
	struct delta_sigma_data d_s_data;
	const struct spread_spectrum_data *ss_data = NULL;

	ss_data = get_ss_data_entry(
			clk_src,
			signal,
			pll_settings->calculated_pix_clk);

/* Pixel clock PLL has been programmed to generate desired pixel clock,
 * now enable SS on pixel clock */
/* TODO is it OK to return true not doing anything ??*/
	if (ss_data != NULL && pll_settings->ss_percentage != 0) {
		if (calculate_ss(pll_settings, ss_data, &d_s_data)) {
			bp_params.ds.feedback_amount =
					d_s_data.feedback_amount;
			bp_params.ds.nfrac_amount =
					d_s_data.nfrac_amount;
			bp_params.ds.ds_frac_size = d_s_data.ds_frac_size;
			bp_params.ds_frac_amount =
					d_s_data.ds_frac_amount;
			bp_params.flags.DS_TYPE = 1;
			bp_params.pll_id = clk_src->base.id;
			bp_params.percentage = ss_data->percentage;
			if (ss_data->flags.CENTER_SPREAD)
				bp_params.flags.CENTER_SPREAD = 1;
			if (ss_data->flags.EXTERNAL_SS)
				bp_params.flags.EXTERNAL_SS = 1;

			if (BP_RESULT_OK !=
				clk_src->bios->funcs->
					enable_spread_spectrum_on_ppll(
							clk_src->bios,
							&bp_params,
							true))
				return false;
		} else
			return false;
	}
	return true;
}

static void dce110_program_pixel_clk_resync(
		struct dce110_clk_src *clk_src,
		enum signal_type signal_type,
		enum dc_color_depth colordepth)
{
	REG_UPDATE(RESYNC_CNTL,
			DCCG_DEEP_COLOR_CNTL1, 0);
	/*
	 24 bit mode: TMDS clock = 1.0 x pixel clock  (1:1)
	 30 bit mode: TMDS clock = 1.25 x pixel clock (5:4)
	 36 bit mode: TMDS clock = 1.5 x pixel clock  (3:2)
	 48 bit mode: TMDS clock = 2 x pixel clock    (2:1)
	 */
	if (signal_type != SIGNAL_TYPE_HDMI_TYPE_A)
		return;

	switch (colordepth) {
	case COLOR_DEPTH_888:
		REG_UPDATE(RESYNC_CNTL,
				DCCG_DEEP_COLOR_CNTL1, 0);
		break;
	case COLOR_DEPTH_101010:
		REG_UPDATE(RESYNC_CNTL,
				DCCG_DEEP_COLOR_CNTL1, 1);
		break;
	case COLOR_DEPTH_121212:
		REG_UPDATE(RESYNC_CNTL,
				DCCG_DEEP_COLOR_CNTL1, 2);
		break;
	case COLOR_DEPTH_161616:
		REG_UPDATE(RESYNC_CNTL,
				DCCG_DEEP_COLOR_CNTL1, 3);
		break;
	default:
		break;
	}
}

static void dce112_program_pixel_clk_resync(
		struct dce110_clk_src *clk_src,
		enum signal_type signal_type,
		enum dc_color_depth colordepth,
		bool enable_ycbcr420)
{
	uint32_t deep_color_cntl = 0;
	uint32_t double_rate_enable = 0;

	/*
	 24 bit mode: TMDS clock = 1.0 x pixel clock  (1:1)
	 30 bit mode: TMDS clock = 1.25 x pixel clock (5:4)
	 36 bit mode: TMDS clock = 1.5 x pixel clock  (3:2)
	 48 bit mode: TMDS clock = 2 x pixel clock    (2:1)
	 */
	if (signal_type == SIGNAL_TYPE_HDMI_TYPE_A) {
		double_rate_enable = enable_ycbcr420 ? 1 : 0;

		switch (colordepth) {
		case COLOR_DEPTH_888:
			deep_color_cntl = 0;
			break;
		case COLOR_DEPTH_101010:
			deep_color_cntl = 1;
			break;
		case COLOR_DEPTH_121212:
			deep_color_cntl = 2;
			break;
		case COLOR_DEPTH_161616:
			deep_color_cntl = 3;
			break;
		default:
			break;
		}
	}

	if (clk_src->cs_mask->PHYPLLA_PIXCLK_DOUBLE_RATE_ENABLE)
		REG_UPDATE_2(PIXCLK_RESYNC_CNTL,
				PHYPLLA_DCCG_DEEP_COLOR_CNTL, deep_color_cntl,
				PHYPLLA_PIXCLK_DOUBLE_RATE_ENABLE, double_rate_enable);
	else
		REG_UPDATE(PIXCLK_RESYNC_CNTL,
				PHYPLLA_DCCG_DEEP_COLOR_CNTL, deep_color_cntl);

}

static bool dce110_program_pix_clk(
		struct clock_source *clock_source,
		struct pixel_clk_params *pix_clk_params,
		struct pll_settings *pll_settings)
{
	struct dce110_clk_src *clk_src = TO_DCE110_CLK_SRC(clock_source);
	struct bp_pixel_clock_parameters bp_pc_params = {0};

<<<<<<< HEAD
=======
	/* First disable SS
	 * ATOMBIOS will enable by default SS on PLL for DP,
	 * do not disable it here
	 */
	if (clock_source->id != CLOCK_SOURCE_ID_EXTERNAL &&
			!dc_is_dp_signal(pix_clk_params->signal_type) &&
			clock_source->ctx->dce_version <= DCE_VERSION_11_0)
		disable_spread_spectrum(clk_src);

	/*ATOMBIOS expects pixel rate adjusted by deep color ratio)*/
	bp_pc_params.controller_id = pix_clk_params->controller_id;
	bp_pc_params.pll_id = clock_source->id;
	bp_pc_params.target_pixel_clock = pll_settings->actual_pix_clk;
	bp_pc_params.encoder_object_id = pix_clk_params->encoder_object_id;
	bp_pc_params.signal_type = pix_clk_params->signal_type;

	bp_pc_params.reference_divider = pll_settings->reference_divider;
	bp_pc_params.feedback_divider = pll_settings->feedback_divider;
	bp_pc_params.fractional_feedback_divider =
			pll_settings->fract_feedback_divider;
	bp_pc_params.pixel_clock_post_divider =
			pll_settings->pix_clk_post_divider;
	bp_pc_params.flags.SET_EXTERNAL_REF_DIV_SRC =
					pll_settings->use_external_clk;

	if (clk_src->bios->funcs->set_pixel_clock(
			clk_src->bios, &bp_pc_params) != BP_RESULT_OK)
		return false;
	/* Enable SS
	 * ATOMBIOS will enable by default SS for DP on PLL ( DP ID clock),
	 * based on HW display PLL team, SS control settings should be programmed
	 * during PLL Reset, but they do not have effect
	 * until SS_EN is asserted.*/
	if (clock_source->id != CLOCK_SOURCE_ID_EXTERNAL
			&& !dc_is_dp_signal(pix_clk_params->signal_type)) {

		if (pix_clk_params->flags.ENABLE_SS)
			if (!enable_spread_spectrum(clk_src,
							pix_clk_params->signal_type,
							pll_settings))
				return false;

		/* Resync deep color DTO */
		dce110_program_pixel_clk_resync(clk_src,
					pix_clk_params->signal_type,
					pix_clk_params->color_depth);
	}

	return true;
}

static bool dce112_program_pix_clk(
		struct clock_source *clock_source,
		struct pixel_clk_params *pix_clk_params,
		struct pll_settings *pll_settings)
{
	struct dce110_clk_src *clk_src = TO_DCE110_CLK_SRC(clock_source);
	struct bp_pixel_clock_parameters bp_pc_params = {0};

>>>>>>> 0fd79184
#if defined(CONFIG_DRM_AMD_DC_DCN1_0)
	if (IS_FPGA_MAXIMUS_DC(clock_source->ctx->dce_environment)) {
		unsigned int inst = pix_clk_params->controller_id - CONTROLLER_ID_D0;
		unsigned dp_dto_ref_kHz = 700000;
		unsigned clock_kHz = pll_settings->actual_pix_clk;

		/* Set DTO values: phase = target clock, modulo = reference clock */
		REG_WRITE(PHASE[inst], clock_kHz);
		REG_WRITE(MODULO[inst], dp_dto_ref_kHz);

		/* Enable DTO */
		REG_UPDATE(PIXEL_RATE_CNTL[inst], DP_DTO0_ENABLE, 1);
		return true;
	}
#endif
	/* First disable SS
	 * ATOMBIOS will enable by default SS on PLL for DP,
	 * do not disable it here
	 */
	if (clock_source->id != CLOCK_SOURCE_ID_EXTERNAL &&
			!dc_is_dp_signal(pix_clk_params->signal_type) &&
			clock_source->ctx->dce_version <= DCE_VERSION_11_0)
		disable_spread_spectrum(clk_src);

	/*ATOMBIOS expects pixel rate adjusted by deep color ratio)*/
	bp_pc_params.controller_id = pix_clk_params->controller_id;
	bp_pc_params.pll_id = clock_source->id;
	bp_pc_params.target_pixel_clock = pll_settings->actual_pix_clk;
	bp_pc_params.encoder_object_id = pix_clk_params->encoder_object_id;
	bp_pc_params.signal_type = pix_clk_params->signal_type;

	if (clock_source->id != CLOCK_SOURCE_ID_DP_DTO) {
		bp_pc_params.flags.SET_GENLOCK_REF_DIV_SRC =
						pll_settings->use_external_clk;
		bp_pc_params.flags.SET_XTALIN_REF_SRC =
						!pll_settings->use_external_clk;
		if (pix_clk_params->flags.SUPPORT_YCBCR420) {
			bp_pc_params.flags.SUPPORT_YUV_420 = 1;
		}
<<<<<<< HEAD

		break;
	case DCE_VERSION_11_2:
	case DCE_VERSION_11_22:
	case DCE_VERSION_12_0:
#if defined(CONFIG_DRM_AMD_DC_DCN1_0)
	case DCN_VERSION_1_0:
#endif

		if (clock_source->id != CLOCK_SOURCE_ID_DP_DTO) {
			bp_pc_params.flags.SET_GENLOCK_REF_DIV_SRC =
							pll_settings->use_external_clk;
			bp_pc_params.flags.SET_XTALIN_REF_SRC =
							!pll_settings->use_external_clk;
			if (pix_clk_params->flags.SUPPORT_YCBCR420) {
				bp_pc_params.flags.SUPPORT_YUV_420 = 1;
			}
		}
		if (clk_src->bios->funcs->set_pixel_clock(
				clk_src->bios, &bp_pc_params) != BP_RESULT_OK)
			return false;
		/* Resync deep color DTO */
		if (clock_source->id != CLOCK_SOURCE_ID_DP_DTO)
			dce112_program_pixel_clk_resync(clk_src,
						pix_clk_params->signal_type,
						pix_clk_params->color_depth,
						pix_clk_params->flags.SUPPORT_YCBCR420);
		break;
	default:
		break;
=======
>>>>>>> 0fd79184
	}
	if (clk_src->bios->funcs->set_pixel_clock(
			clk_src->bios, &bp_pc_params) != BP_RESULT_OK)
		return false;
	/* Resync deep color DTO */
	if (clock_source->id != CLOCK_SOURCE_ID_DP_DTO)
		dce112_program_pixel_clk_resync(clk_src,
					pix_clk_params->signal_type,
					pix_clk_params->color_depth,
					pix_clk_params->flags.SUPPORT_YCBCR420);

	return true;
}


static bool dce110_clock_source_power_down(
		struct clock_source *clk_src)
{
	struct dce110_clk_src *dce110_clk_src = TO_DCE110_CLK_SRC(clk_src);
	enum bp_result bp_result;
	struct bp_pixel_clock_parameters bp_pixel_clock_params = {0};

	if (clk_src->dp_clk_src)
		return true;

	/* If Pixel Clock is 0 it means Power Down Pll*/
	bp_pixel_clock_params.controller_id = CONTROLLER_ID_UNDEFINED;
	bp_pixel_clock_params.pll_id = clk_src->id;
	bp_pixel_clock_params.flags.FORCE_PROGRAMMING_OF_PLL = 1;

	/*Call ASICControl to process ATOMBIOS Exec table*/
	bp_result = dce110_clk_src->bios->funcs->set_pixel_clock(
			dce110_clk_src->bios,
			&bp_pixel_clock_params);

	return bp_result == BP_RESULT_OK;
}

/*****************************************/
/* Constructor                           */
/*****************************************/

static const struct clock_source_funcs dce112_clk_src_funcs = {
	.cs_power_down = dce110_clock_source_power_down,
	.program_pix_clk = dce112_program_pix_clk,
	.get_pix_clk_dividers = dce112_get_pix_clk_dividers
};
static const struct clock_source_funcs dce110_clk_src_funcs = {
	.cs_power_down = dce110_clock_source_power_down,
	.program_pix_clk = dce110_program_pix_clk,
	.get_pix_clk_dividers = dce110_get_pix_clk_dividers
};


static void get_ss_info_from_atombios(
		struct dce110_clk_src *clk_src,
		enum as_signal_type as_signal,
		struct spread_spectrum_data *spread_spectrum_data[],
		uint32_t *ss_entries_num)
{
	enum bp_result bp_result = BP_RESULT_FAILURE;
	struct spread_spectrum_info *ss_info;
	struct spread_spectrum_data *ss_data;
	struct spread_spectrum_info *ss_info_cur;
	struct spread_spectrum_data *ss_data_cur;
	uint32_t i;
	DC_LOGGER_INIT();
	if (ss_entries_num == NULL) {
		DC_LOG_SYNC(
			"Invalid entry !!!\n");
		return;
	}
	if (spread_spectrum_data == NULL) {
		DC_LOG_SYNC(
			"Invalid array pointer!!!\n");
		return;
	}

	spread_spectrum_data[0] = NULL;
	*ss_entries_num = 0;

	*ss_entries_num = clk_src->bios->funcs->get_ss_entry_number(
			clk_src->bios,
			as_signal);

	if (*ss_entries_num == 0)
		return;

	ss_info = kcalloc(*ss_entries_num,
			  sizeof(struct spread_spectrum_info),
			  GFP_KERNEL);
	ss_info_cur = ss_info;
	if (ss_info == NULL)
		return;

	ss_data = kcalloc(*ss_entries_num,
			  sizeof(struct spread_spectrum_data),
			  GFP_KERNEL);
	if (ss_data == NULL)
		goto out_free_info;

	for (i = 0, ss_info_cur = ss_info;
		i < (*ss_entries_num);
		++i, ++ss_info_cur) {

		bp_result = clk_src->bios->funcs->get_spread_spectrum_info(
				clk_src->bios,
				as_signal,
				i,
				ss_info_cur);

		if (bp_result != BP_RESULT_OK)
			goto out_free_data;
	}

	for (i = 0, ss_info_cur = ss_info, ss_data_cur = ss_data;
		i < (*ss_entries_num);
		++i, ++ss_info_cur, ++ss_data_cur) {

		if (ss_info_cur->type.STEP_AND_DELAY_INFO != false) {
			DC_LOG_SYNC(
				"Invalid ATOMBIOS SS Table!!!\n");
			goto out_free_data;
		}

		/* for HDMI check SS percentage,
		 * if it is > 6 (0.06%), the ATOMBIOS table info is invalid*/
		if (as_signal == AS_SIGNAL_TYPE_HDMI
				&& ss_info_cur->spread_spectrum_percentage > 6){
			/* invalid input, do nothing */
			DC_LOG_SYNC(
				"Invalid SS percentage ");
			DC_LOG_SYNC(
				"for HDMI in ATOMBIOS info Table!!!\n");
			continue;
		}
		if (ss_info_cur->spread_percentage_divider == 1000) {
			/* Keep previous precision from ATOMBIOS for these
			* in case new precision set by ATOMBIOS for these
			* (otherwise all code in DCE specific classes
			* for all previous ASICs would need
			* to be updated for SS calculations,
			* Audio SS compensation and DP DTO SS compensation
			* which assumes fixed SS percentage Divider = 100)*/
			ss_info_cur->spread_spectrum_percentage /= 10;
			ss_info_cur->spread_percentage_divider = 100;
		}

		ss_data_cur->freq_range_khz = ss_info_cur->target_clock_range;
		ss_data_cur->percentage =
				ss_info_cur->spread_spectrum_percentage;
		ss_data_cur->percentage_divider =
				ss_info_cur->spread_percentage_divider;
		ss_data_cur->modulation_freq_hz =
				ss_info_cur->spread_spectrum_range;

		if (ss_info_cur->type.CENTER_MODE)
			ss_data_cur->flags.CENTER_SPREAD = 1;

		if (ss_info_cur->type.EXTERNAL)
			ss_data_cur->flags.EXTERNAL_SS = 1;

	}

	*spread_spectrum_data = ss_data;
	kfree(ss_info);
	return;

out_free_data:
	kfree(ss_data);
	*ss_entries_num = 0;
out_free_info:
	kfree(ss_info);
}

static void ss_info_from_atombios_create(
	struct dce110_clk_src *clk_src)
{
	get_ss_info_from_atombios(
		clk_src,
		AS_SIGNAL_TYPE_DISPLAY_PORT,
		&clk_src->dp_ss_params,
		&clk_src->dp_ss_params_cnt);
	get_ss_info_from_atombios(
		clk_src,
		AS_SIGNAL_TYPE_HDMI,
		&clk_src->hdmi_ss_params,
		&clk_src->hdmi_ss_params_cnt);
	get_ss_info_from_atombios(
		clk_src,
		AS_SIGNAL_TYPE_DVI,
		&clk_src->dvi_ss_params,
		&clk_src->dvi_ss_params_cnt);
	get_ss_info_from_atombios(
		clk_src,
		AS_SIGNAL_TYPE_LVDS,
		&clk_src->lvds_ss_params,
		&clk_src->lvds_ss_params_cnt);
}

static bool calc_pll_max_vco_construct(
			struct calc_pll_clock_source *calc_pll_cs,
			struct calc_pll_clock_source_init_data *init_data)
{
	uint32_t i;
	struct dc_firmware_info fw_info = { { 0 } };
	if (calc_pll_cs == NULL ||
			init_data == NULL ||
			init_data->bp == NULL)
		return false;

	if (init_data->bp->funcs->get_firmware_info(
				init_data->bp,
				&fw_info) != BP_RESULT_OK)
		return false;

	calc_pll_cs->ctx = init_data->ctx;
	calc_pll_cs->ref_freq_khz = fw_info.pll_info.crystal_frequency;
	calc_pll_cs->min_vco_khz =
			fw_info.pll_info.min_output_pxl_clk_pll_frequency;
	calc_pll_cs->max_vco_khz =
			fw_info.pll_info.max_output_pxl_clk_pll_frequency;

	if (init_data->max_override_input_pxl_clk_pll_freq_khz != 0)
		calc_pll_cs->max_pll_input_freq_khz =
			init_data->max_override_input_pxl_clk_pll_freq_khz;
	else
		calc_pll_cs->max_pll_input_freq_khz =
			fw_info.pll_info.max_input_pxl_clk_pll_frequency;

	if (init_data->min_override_input_pxl_clk_pll_freq_khz != 0)
		calc_pll_cs->min_pll_input_freq_khz =
			init_data->min_override_input_pxl_clk_pll_freq_khz;
	else
		calc_pll_cs->min_pll_input_freq_khz =
			fw_info.pll_info.min_input_pxl_clk_pll_frequency;

	calc_pll_cs->min_pix_clock_pll_post_divider =
			init_data->min_pix_clk_pll_post_divider;
	calc_pll_cs->max_pix_clock_pll_post_divider =
			init_data->max_pix_clk_pll_post_divider;
	calc_pll_cs->min_pll_ref_divider =
			init_data->min_pll_ref_divider;
	calc_pll_cs->max_pll_ref_divider =
			init_data->max_pll_ref_divider;

	if (init_data->num_fract_fb_divider_decimal_point == 0 ||
		init_data->num_fract_fb_divider_decimal_point_precision >
				init_data->num_fract_fb_divider_decimal_point) {
		DC_LOG_ERROR(
			"The dec point num or precision is incorrect!");
		return false;
	}
	if (init_data->num_fract_fb_divider_decimal_point_precision == 0) {
		DC_LOG_ERROR(
			"Incorrect fract feedback divider precision num!");
		return false;
	}

	calc_pll_cs->fract_fb_divider_decimal_points_num =
				init_data->num_fract_fb_divider_decimal_point;
	calc_pll_cs->fract_fb_divider_precision =
			init_data->num_fract_fb_divider_decimal_point_precision;
	calc_pll_cs->fract_fb_divider_factor = 1;
	for (i = 0; i < calc_pll_cs->fract_fb_divider_decimal_points_num; ++i)
		calc_pll_cs->fract_fb_divider_factor *= 10;

	calc_pll_cs->fract_fb_divider_precision_factor = 1;
	for (
		i = 0;
		i < (calc_pll_cs->fract_fb_divider_decimal_points_num -
				calc_pll_cs->fract_fb_divider_precision);
		++i)
		calc_pll_cs->fract_fb_divider_precision_factor *= 10;

	return true;
}

bool dce110_clk_src_construct(
	struct dce110_clk_src *clk_src,
	struct dc_context *ctx,
	struct dc_bios *bios,
	enum clock_source_id id,
	const struct dce110_clk_src_regs *regs,
	const struct dce110_clk_src_shift *cs_shift,
	const struct dce110_clk_src_mask *cs_mask)
{
	struct dc_firmware_info fw_info = { { 0 } };
	struct calc_pll_clock_source_init_data calc_pll_cs_init_data_hdmi;
	struct calc_pll_clock_source_init_data calc_pll_cs_init_data;

	clk_src->base.ctx = ctx;
	clk_src->bios = bios;
	clk_src->base.id = id;
	clk_src->base.funcs = &dce110_clk_src_funcs;

	clk_src->regs = regs;
	clk_src->cs_shift = cs_shift;
	clk_src->cs_mask = cs_mask;

	if (clk_src->bios->funcs->get_firmware_info(
			clk_src->bios, &fw_info) != BP_RESULT_OK) {
		ASSERT_CRITICAL(false);
		goto unexpected_failure;
	}

	clk_src->ext_clk_khz =
			fw_info.external_clock_source_frequency_for_dp;

	/* structure normally used with PLL ranges from ATOMBIOS; DS on by default */
	calc_pll_cs_init_data.bp = bios;
	calc_pll_cs_init_data.min_pix_clk_pll_post_divider = 1;
	calc_pll_cs_init_data.max_pix_clk_pll_post_divider =
			clk_src->cs_mask->PLL_POST_DIV_PIXCLK;
	calc_pll_cs_init_data.min_pll_ref_divider =	1;
	calc_pll_cs_init_data.max_pll_ref_divider =	clk_src->cs_mask->PLL_REF_DIV;
	/* when 0 use minInputPxlClkPLLFrequencyInKHz from firmwareInfo*/
	calc_pll_cs_init_data.min_override_input_pxl_clk_pll_freq_khz =	0;
	/* when 0 use maxInputPxlClkPLLFrequencyInKHz from firmwareInfo*/
	calc_pll_cs_init_data.max_override_input_pxl_clk_pll_freq_khz =	0;
	/*numberOfFractFBDividerDecimalPoints*/
	calc_pll_cs_init_data.num_fract_fb_divider_decimal_point =
			FRACT_FB_DIVIDER_DEC_POINTS_MAX_NUM;
	/*number of decimal point to round off for fractional feedback divider value*/
	calc_pll_cs_init_data.num_fract_fb_divider_decimal_point_precision =
			FRACT_FB_DIVIDER_DEC_POINTS_MAX_NUM;
	calc_pll_cs_init_data.ctx =	ctx;

	/*structure for HDMI, no SS or SS% <= 0.06% for 27 MHz Ref clock */
	calc_pll_cs_init_data_hdmi.bp = bios;
	calc_pll_cs_init_data_hdmi.min_pix_clk_pll_post_divider = 1;
	calc_pll_cs_init_data_hdmi.max_pix_clk_pll_post_divider =
			clk_src->cs_mask->PLL_POST_DIV_PIXCLK;
	calc_pll_cs_init_data_hdmi.min_pll_ref_divider = 1;
	calc_pll_cs_init_data_hdmi.max_pll_ref_divider = clk_src->cs_mask->PLL_REF_DIV;
	/* when 0 use minInputPxlClkPLLFrequencyInKHz from firmwareInfo*/
	calc_pll_cs_init_data_hdmi.min_override_input_pxl_clk_pll_freq_khz = 13500;
	/* when 0 use maxInputPxlClkPLLFrequencyInKHz from firmwareInfo*/
	calc_pll_cs_init_data_hdmi.max_override_input_pxl_clk_pll_freq_khz = 27000;
	/*numberOfFractFBDividerDecimalPoints*/
	calc_pll_cs_init_data_hdmi.num_fract_fb_divider_decimal_point =
			FRACT_FB_DIVIDER_DEC_POINTS_MAX_NUM;
	/*number of decimal point to round off for fractional feedback divider value*/
	calc_pll_cs_init_data_hdmi.num_fract_fb_divider_decimal_point_precision =
			FRACT_FB_DIVIDER_DEC_POINTS_MAX_NUM;
	calc_pll_cs_init_data_hdmi.ctx = ctx;

	clk_src->ref_freq_khz = fw_info.pll_info.crystal_frequency;

	if (clk_src->base.id == CLOCK_SOURCE_ID_EXTERNAL)
		return true;

	/* PLL only from here on */
	ss_info_from_atombios_create(clk_src);

	if (!calc_pll_max_vco_construct(
			&clk_src->calc_pll,
			&calc_pll_cs_init_data)) {
		ASSERT_CRITICAL(false);
		goto unexpected_failure;
	}


	calc_pll_cs_init_data_hdmi.
			min_override_input_pxl_clk_pll_freq_khz = clk_src->ref_freq_khz/2;
	calc_pll_cs_init_data_hdmi.
			max_override_input_pxl_clk_pll_freq_khz = clk_src->ref_freq_khz;


	if (!calc_pll_max_vco_construct(
			&clk_src->calc_pll_hdmi, &calc_pll_cs_init_data_hdmi)) {
		ASSERT_CRITICAL(false);
		goto unexpected_failure;
	}

	return true;

unexpected_failure:
	return false;
}

bool dce112_clk_src_construct(
	struct dce110_clk_src *clk_src,
	struct dc_context *ctx,
	struct dc_bios *bios,
	enum clock_source_id id,
	const struct dce110_clk_src_regs *regs,
	const struct dce110_clk_src_shift *cs_shift,
	const struct dce110_clk_src_mask *cs_mask)
{
	struct dc_firmware_info fw_info = { { 0 } };

	clk_src->base.ctx = ctx;
	clk_src->bios = bios;
	clk_src->base.id = id;
	clk_src->base.funcs = &dce112_clk_src_funcs;

	clk_src->regs = regs;
	clk_src->cs_shift = cs_shift;
	clk_src->cs_mask = cs_mask;

	if (clk_src->bios->funcs->get_firmware_info(
			clk_src->bios, &fw_info) != BP_RESULT_OK) {
		ASSERT_CRITICAL(false);
		return false;
	}

	clk_src->ext_clk_khz = fw_info.external_clock_source_frequency_for_dp;

	return true;
}
<|MERGE_RESOLUTION|>--- conflicted
+++ resolved
@@ -586,23 +586,6 @@
 
 	pll_calc_error = dce110_get_pix_clk_dividers_helper(clk_src,
 			pll_settings, pix_clk_params);
-<<<<<<< HEAD
-		break;
-	case DCE_VERSION_11_2:
-	case DCE_VERSION_11_22:
-	case DCE_VERSION_12_0:
-#if defined(CONFIG_DRM_AMD_DC_DCN1_0)
-	case DCN_VERSION_1_0:
-#endif
-
-		dce112_get_pix_clk_dividers_helper(clk_src,
-				pll_settings, pix_clk_params);
-		break;
-	default:
-		break;
-	}
-=======
->>>>>>> 0fd79184
 
 	return pll_calc_error;
 }
@@ -858,8 +841,6 @@
 	struct dce110_clk_src *clk_src = TO_DCE110_CLK_SRC(clock_source);
 	struct bp_pixel_clock_parameters bp_pc_params = {0};
 
-<<<<<<< HEAD
-=======
 	/* First disable SS
 	 * ATOMBIOS will enable by default SS on PLL for DP,
 	 * do not disable it here
@@ -919,7 +900,6 @@
 	struct dce110_clk_src *clk_src = TO_DCE110_CLK_SRC(clock_source);
 	struct bp_pixel_clock_parameters bp_pc_params = {0};
 
->>>>>>> 0fd79184
 #if defined(CONFIG_DRM_AMD_DC_DCN1_0)
 	if (IS_FPGA_MAXIMUS_DC(clock_source->ctx->dce_environment)) {
 		unsigned int inst = pix_clk_params->controller_id - CONTROLLER_ID_D0;
@@ -959,39 +939,6 @@
 		if (pix_clk_params->flags.SUPPORT_YCBCR420) {
 			bp_pc_params.flags.SUPPORT_YUV_420 = 1;
 		}
-<<<<<<< HEAD
-
-		break;
-	case DCE_VERSION_11_2:
-	case DCE_VERSION_11_22:
-	case DCE_VERSION_12_0:
-#if defined(CONFIG_DRM_AMD_DC_DCN1_0)
-	case DCN_VERSION_1_0:
-#endif
-
-		if (clock_source->id != CLOCK_SOURCE_ID_DP_DTO) {
-			bp_pc_params.flags.SET_GENLOCK_REF_DIV_SRC =
-							pll_settings->use_external_clk;
-			bp_pc_params.flags.SET_XTALIN_REF_SRC =
-							!pll_settings->use_external_clk;
-			if (pix_clk_params->flags.SUPPORT_YCBCR420) {
-				bp_pc_params.flags.SUPPORT_YUV_420 = 1;
-			}
-		}
-		if (clk_src->bios->funcs->set_pixel_clock(
-				clk_src->bios, &bp_pc_params) != BP_RESULT_OK)
-			return false;
-		/* Resync deep color DTO */
-		if (clock_source->id != CLOCK_SOURCE_ID_DP_DTO)
-			dce112_program_pixel_clk_resync(clk_src,
-						pix_clk_params->signal_type,
-						pix_clk_params->color_depth,
-						pix_clk_params->flags.SUPPORT_YCBCR420);
-		break;
-	default:
-		break;
-=======
->>>>>>> 0fd79184
 	}
 	if (clk_src->bios->funcs->set_pixel_clock(
 			clk_src->bios, &bp_pc_params) != BP_RESULT_OK)
