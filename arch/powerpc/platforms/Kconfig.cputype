# SPDX-License-Identifier: GPL-2.0
config PPC64
	bool "64-bit kernel"
	select ZLIB_DEFLATE
	help
	  This option selects whether a 32-bit or a 64-bit kernel
	  will be built.

menu "Processor support"
choice
	prompt "Processor Type"
	depends on PPC32
	help
	  There are five families of 32 bit PowerPC chips supported.
	  The most common ones are the desktop and server CPUs (601, 603,
	  604, 740, 750, 74xx) CPUs from Freescale and IBM, with their
	  embedded 512x/52xx/82xx/83xx/86xx counterparts.
	  The other embedded parts, namely 4xx, 8xx, e200 (55xx) and e500
	  (85xx) each form a family of their own that is not compatible
	  with the others.

	  If unsure, select 52xx/6xx/7xx/74xx/82xx/83xx/86xx.

config PPC_BOOK3S_32
	bool "512x/52xx/6xx/7xx/74xx/82xx/83xx/86xx"
	select PPC_FPU
	select PPC_HAVE_PMU_SUPPORT
	select PPC_HAVE_KUEP
	select PPC_HAVE_KUAP

config PPC_85xx
	bool "Freescale 85xx"
	select E500

config PPC_8xx
	bool "Freescale 8xx"
	select FSL_SOC
	select SYS_SUPPORTS_HUGETLBFS
	select PPC_HAVE_KUEP
	select PPC_HAVE_KUAP

config 40x
	bool "AMCC 40x"
	select PPC_DCR_NATIVE
	select PPC_UDBG_16550
	select 4xx_SOC
	select HAVE_PCI

config 44x
	bool "AMCC 44x, 46x or 47x"
	select PPC_DCR_NATIVE
	select PPC_UDBG_16550
	select 4xx_SOC
	select HAVE_PCI
	select PHYS_64BIT

config E200
	bool "Freescale e200"

endchoice

choice
	prompt "Processor Type"
	depends on PPC64
	help
	  There are two families of 64 bit PowerPC chips supported.
	  The most common ones are the desktop and server CPUs
	  (POWER5, 970, POWER5+, POWER6, POWER7, POWER8, POWER9 ...)

	  The other are the "embedded" processors compliant with the
	  "Book 3E" variant of the architecture

config PPC_BOOK3S_64
	bool "Server processors"
	select PPC_FPU
	select PPC_HAVE_PMU_SUPPORT
	select SYS_SUPPORTS_HUGETLBFS
	select HAVE_ARCH_TRANSPARENT_HUGEPAGE
	select ARCH_ENABLE_THP_MIGRATION if TRANSPARENT_HUGEPAGE
	select ARCH_SUPPORTS_NUMA_BALANCING
	select IRQ_WORK

config PPC_BOOK3E_64
	bool "Embedded processors"
	select PPC_FPU # Make it a choice ?
	select PPC_SMP_MUXED_IPI
	select PPC_DOORBELL

endchoice

choice
	prompt "CPU selection"
	default GENERIC_CPU
	help
	  This will create a kernel which is optimised for a particular CPU.
	  The resulting kernel may not run on other CPUs, so use this with care.

	  If unsure, select Generic.

config GENERIC_CPU
	bool "Generic (POWER4 and above)"
	depends on PPC64 && !CPU_LITTLE_ENDIAN

config GENERIC_CPU
	bool "Generic (POWER8 and above)"
	depends on PPC64 && CPU_LITTLE_ENDIAN
	select ARCH_HAS_FAST_MULTIPLIER

config GENERIC_CPU
	bool "Generic 32 bits powerpc"
	depends on PPC32 && !PPC_8xx

config CELL_CPU
	bool "Cell Broadband Engine"
	depends on PPC_BOOK3S_64 && !CPU_LITTLE_ENDIAN

config POWER5_CPU
	bool "POWER5"
	depends on PPC_BOOK3S_64 && !CPU_LITTLE_ENDIAN

config POWER6_CPU
	bool "POWER6"
	depends on PPC_BOOK3S_64 && !CPU_LITTLE_ENDIAN

config POWER7_CPU
	bool "POWER7"
	depends on PPC_BOOK3S_64
	select ARCH_HAS_FAST_MULTIPLIER

config POWER8_CPU
	bool "POWER8"
	depends on PPC_BOOK3S_64
	select ARCH_HAS_FAST_MULTIPLIER

config POWER9_CPU
	bool "POWER9"
	depends on PPC_BOOK3S_64
	select ARCH_HAS_FAST_MULTIPLIER

config E5500_CPU
	bool "Freescale e5500"
	depends on E500

config E6500_CPU
	bool "Freescale e6500"
	depends on E500

config 860_CPU
	bool "8xx family"
	depends on PPC_8xx

config E300C2_CPU
	bool "e300c2 (832x)"
	depends on PPC_BOOK3S_32

config E300C3_CPU
	bool "e300c3 (831x)"
	depends on PPC_BOOK3S_32

config G4_CPU
	bool "G4 (74xx)"
	depends on PPC_BOOK3S_32
	select ALTIVEC

endchoice

config TARGET_CPU_BOOL
	bool
	default !GENERIC_CPU

config TARGET_CPU
	string
	depends on TARGET_CPU_BOOL
	default "cell" if CELL_CPU
	default "power5" if POWER5_CPU
	default "power6" if POWER6_CPU
	default "power7" if POWER7_CPU
	default "power8" if POWER8_CPU
	default "power9" if POWER9_CPU
	default "860" if 860_CPU
	default "e300c2" if E300C2_CPU
	default "e300c3" if E300C3_CPU
	default "G4" if G4_CPU

config PPC_BOOK3S
	def_bool y
	depends on PPC_BOOK3S_32 || PPC_BOOK3S_64

config PPC_BOOK3E
	def_bool y
	depends on PPC_BOOK3E_64

config E500
	select FSL_EMB_PERFMON
	select PPC_FSL_BOOK3E
	bool

config PPC_E500MC
	bool "e500mc Support"
	select PPC_FPU
	select COMMON_CLK
	depends on E500
	help
	  This must be enabled for running on e500mc (and derivatives
	  such as e5500/e6500), and must be disabled for running on
	  e500v1 or e500v2.

config PPC_FPU
	bool
	default y if PPC64

config FSL_EMB_PERFMON
	bool "Freescale Embedded Perfmon"
	depends on E500 || PPC_83xx
	help
	  This is the Performance Monitor support found on the e500 core
	  and some e300 cores (c3 and c4).  Select this only if your
	  core supports the Embedded Performance Monitor APU

config FSL_EMB_PERF_EVENT
	bool
	depends on FSL_EMB_PERFMON && PERF_EVENTS && !PPC_PERF_CTRS
	default y

config FSL_EMB_PERF_EVENT_E500
	bool
	depends on FSL_EMB_PERF_EVENT && E500
	default y

config 4xx
	bool
	depends on 40x || 44x
	default y

config BOOKE
	bool
	depends on E200 || E500 || 44x || PPC_BOOK3E
	default y

config FSL_BOOKE
	bool
	depends on (E200 || E500) && PPC32
	default y

# this is for common code between PPC32 & PPC64 FSL BOOKE
config PPC_FSL_BOOK3E
	bool
	select FSL_EMB_PERFMON
	select PPC_SMP_MUXED_IPI
	select SYS_SUPPORTS_HUGETLBFS if PHYS_64BIT || PPC64
	select PPC_DOORBELL
	default y if FSL_BOOKE

config PTE_64BIT
	bool
	depends on 44x || E500 || PPC_86xx
	default y if PHYS_64BIT

config PHYS_64BIT
	bool 'Large physical address support' if E500 || PPC_86xx
	depends on (44x || E500 || PPC_86xx) && !PPC_83xx && !PPC_82xx
	select PHYS_ADDR_T_64BIT
	---help---
	  This option enables kernel support for larger than 32-bit physical
	  addresses.  This feature may not be available on all cores.

	  If you have more than 3.5GB of RAM or so, you also need to enable
	  SWIOTLB under Kernel Options for this to work.  The actual number
	  is platform-dependent.

	  If in doubt, say N here.

config ALTIVEC
	bool "AltiVec Support"
	depends on PPC_BOOK3S_32 || PPC_BOOK3S_64 || (PPC_E500MC && PPC64)
	---help---
	  This option enables kernel support for the Altivec extensions to the
	  PowerPC processor. The kernel currently supports saving and restoring
	  altivec registers, and turning on the 'altivec enable' bit so user
	  processes can execute altivec instructions.

	  This option is only usefully if you have a processor that supports
	  altivec (G4, otherwise known as 74xx series), but does not have
	  any affect on a non-altivec cpu (it does, however add code to the
	  kernel).

	  If in doubt, say Y here.

config VSX
	bool "VSX Support"
	depends on PPC_BOOK3S_64 && ALTIVEC && PPC_FPU
	---help---

	  This option enables kernel support for the Vector Scaler extensions
	  to the PowerPC processor. The kernel currently supports saving and
	  restoring VSX registers, and turning on the 'VSX enable' bit so user
	  processes can execute VSX instructions.

	  This option is only useful if you have a processor that supports
	  VSX (P7 and above), but does not have any affect on a non-VSX
	  CPUs (it does, however add code to the kernel).

	  If in doubt, say Y here.

config SPE_POSSIBLE
	def_bool y
	depends on E200 || (E500 && !PPC_E500MC)

config SPE
	bool "SPE Support"
	depends on SPE_POSSIBLE
	default y
	---help---
	  This option enables kernel support for the Signal Processing
	  Extensions (SPE) to the PowerPC processor. The kernel currently
	  supports saving and restoring SPE registers, and turning on the
	  'spe enable' bit so user processes can execute SPE instructions.

	  This option is only useful if you have a processor that supports
	  SPE (e500, otherwise known as 85xx series), but does not have any
	  effect on a non-spe cpu (it does, however add code to the kernel).

	  If in doubt, say Y here.

config ARCH_ENABLE_SPLIT_PMD_PTLOCK
	def_bool y
	depends on PPC_BOOK3S_64

config PPC_RADIX_MMU
	bool "Radix MMU Support"
<<<<<<< HEAD
	depends on PPC_BOOK3S_64 && HUGETLB_PAGE
	select ARCH_HAS_GIGANTIC_PAGE if (MEMORY_ISOLATION && COMPACTION) || CMA
	select PPC_HAVE_KUEP
	select PPC_HAVE_KUAP
=======
	depends on PPC_BOOK3S_64
	select ARCH_HAS_GIGANTIC_PAGE
>>>>>>> 222cf5b4
	default y
	help
	  Enable support for the Power ISA 3.0 Radix style MMU. Currently this
	  is only implemented by IBM Power9 CPUs, if you don't have one of them
	  you can probably disable this.

config PPC_RADIX_MMU_DEFAULT
	bool "Default to using the Radix MMU when possible"
	depends on PPC_RADIX_MMU
	default y
	help
	  When the hardware supports the Radix MMU, default to using it unless
	  "disable_radix[=yes]" is specified on the kernel command line.

	  If this option is disabled, the Hash MMU will be used by default,
	  unless "disable_radix=no" is specified on the kernel command line.

	  If you're unsure, say Y.

config PPC_HAVE_KUEP
	bool

config PPC_KUEP
	bool "Kernel Userspace Execution Prevention"
	depends on PPC_HAVE_KUEP
	default y
	help
	  Enable support for Kernel Userspace Execution Prevention (KUEP)

	  If you're unsure, say Y.

config PPC_HAVE_KUAP
	bool

config PPC_KUAP
	bool "Kernel Userspace Access Protection"
	depends on PPC_HAVE_KUAP
	default y
	help
	  Enable support for Kernel Userspace Access Protection (KUAP)

	  If you're unsure, say Y.

config PPC_KUAP_DEBUG
	bool "Extra debugging for Kernel Userspace Access Protection"
	depends on PPC_HAVE_KUAP && (PPC_RADIX_MMU || PPC_32)
	help
	  Add extra debugging for Kernel Userspace Access Protection (KUAP)
	  If you're unsure, say N.

config ARCH_ENABLE_HUGEPAGE_MIGRATION
	def_bool y
	depends on PPC_BOOK3S_64 && HUGETLB_PAGE && MIGRATION


config PPC_MMU_NOHASH
	def_bool y
	depends on !PPC_BOOK3S

config PPC_BOOK3E_MMU
	def_bool y
	depends on FSL_BOOKE || PPC_BOOK3E

config PPC_MM_SLICES
	bool
	default y if PPC_BOOK3S_64
	default y if PPC_8xx && HUGETLB_PAGE

config PPC_HAVE_PMU_SUPPORT
       bool

config PPC_PERF_CTRS
       def_bool y
       depends on PERF_EVENTS && PPC_HAVE_PMU_SUPPORT
       help
         This enables the powerpc-specific perf_event back-end.

config FORCE_SMP
	# Allow platforms to force SMP=y by selecting this
	bool
	select SMP

config SMP
	depends on PPC_BOOK3S || PPC_BOOK3E || FSL_BOOKE || PPC_47x
	select GENERIC_IRQ_MIGRATION
	bool "Symmetric multi-processing support" if !FORCE_SMP
	---help---
	  This enables support for systems with more than one CPU. If you have
	  a system with only one CPU, say N. If you have a system with more
	  than one CPU, say Y.  Note that the kernel does not currently
	  support SMP machines with 603/603e/603ev or PPC750 ("G3") processors
	  since they have inadequate hardware support for multiprocessor
	  operation.

	  If you say N here, the kernel will run on single and multiprocessor
	  machines, but will use only one CPU of a multiprocessor machine. If
	  you say Y here, the kernel will run on single-processor machines.
	  On a single-processor machine, the kernel will run faster if you say
	  N here.

	  If you don't know what to do here, say N.

config NR_CPUS
	int "Maximum number of CPUs (2-8192)"
	range 2 8192
	depends on SMP
	default "32" if PPC64
	default "4"

config NOT_COHERENT_CACHE
	bool
	depends on 4xx || PPC_8xx || E200 || PPC_MPC512x || \
		GAMECUBE_COMMON || AMIGAONE
	select ARCH_HAS_DMA_COHERENT_TO_PFN
	select ARCH_HAS_SYNC_DMA_FOR_DEVICE
	select ARCH_HAS_SYNC_DMA_FOR_CPU
	default n if PPC_47x
	default y

config CHECK_CACHE_COHERENCY
	bool

config PPC_DOORBELL
	bool

endmenu

config VDSO32
	def_bool y
	depends on PPC32 || CPU_BIG_ENDIAN
	help
	  This symbol controls whether we build the 32-bit VDSO. We obviously
	  want to do that if we're building a 32-bit kernel. If we're building
	  a 64-bit kernel then we only want a 32-bit VDSO if we're building for
	  big endian. That is because the only little endian configuration we
	  support is ppc64le which is 64-bit only.

choice
	prompt "Endianness selection"
	default CPU_BIG_ENDIAN
	help
	  This option selects whether a big endian or little endian kernel will
	  be built.

config CPU_BIG_ENDIAN
	bool "Build big endian kernel"
	help
	  Build a big endian kernel.

	  If unsure, select this option.

config CPU_LITTLE_ENDIAN
	bool "Build little endian kernel"
	depends on PPC_BOOK3S_64
	select PPC64_BOOT_WRAPPER
	help
	  Build a little endian kernel.

	  Note that if cross compiling a little endian kernel,
	  CROSS_COMPILE must point to a toolchain capable of targeting
	  little endian powerpc.

endchoice

config PPC64_BOOT_WRAPPER
	def_bool n
	depends on CPU_LITTLE_ENDIAN<|MERGE_RESOLUTION|>--- conflicted
+++ resolved
@@ -328,15 +328,10 @@
 
 config PPC_RADIX_MMU
 	bool "Radix MMU Support"
-<<<<<<< HEAD
 	depends on PPC_BOOK3S_64 && HUGETLB_PAGE
-	select ARCH_HAS_GIGANTIC_PAGE if (MEMORY_ISOLATION && COMPACTION) || CMA
+	select ARCH_HAS_GIGANTIC_PAGE
 	select PPC_HAVE_KUEP
 	select PPC_HAVE_KUAP
-=======
-	depends on PPC_BOOK3S_64
-	select ARCH_HAS_GIGANTIC_PAGE
->>>>>>> 222cf5b4
 	default y
 	help
 	  Enable support for the Power ISA 3.0 Radix style MMU. Currently this
