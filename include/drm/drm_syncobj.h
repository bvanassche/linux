--- conflicted
+++ resolved
@@ -30,11 +30,6 @@
 
 struct drm_file;
 
-<<<<<<< HEAD
-struct drm_syncobj_cb;
-
-=======
->>>>>>> 00eb5b0d
 /**
  * struct drm_syncobj - sync object.
  *
@@ -67,28 +62,6 @@
 	struct file *file;
 };
 
-<<<<<<< HEAD
-typedef void (*drm_syncobj_func_t)(struct drm_syncobj *syncobj,
-				   struct drm_syncobj_cb *cb);
-
-/**
- * struct drm_syncobj_cb - callback for drm_syncobj_add_callback
- * @node: used by drm_syncob_add_callback to append this struct to
- *	  &drm_syncobj.cb_list
- * @func: drm_syncobj_func_t to call
- *
- * This struct will be initialized by drm_syncobj_add_callback, additional
- * data can be passed along by embedding drm_syncobj_cb in another struct.
- * The callback will get called the next time drm_syncobj_replace_fence is
- * called.
- */
-struct drm_syncobj_cb {
-	struct list_head node;
-	drm_syncobj_func_t func;
-};
-
-=======
->>>>>>> 00eb5b0d
 void drm_syncobj_free(struct kref *kref);
 
 /**
