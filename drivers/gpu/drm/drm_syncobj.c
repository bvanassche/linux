/*
 * Copyright 2017 Red Hat
 * Parts ported from amdgpu (fence wait code).
 * Copyright 2016 Advanced Micro Devices, Inc.
 *
 * Permission is hereby granted, free of charge, to any person obtaining a
 * copy of this software and associated documentation files (the "Software"),
 * to deal in the Software without restriction, including without limitation
 * the rights to use, copy, modify, merge, publish, distribute, sublicense,
 * and/or sell copies of the Software, and to permit persons to whom the
 * Software is furnished to do so, subject to the following conditions:
 *
 * The above copyright notice and this permission notice (including the next
 * paragraph) shall be included in all copies or substantial portions of the
 * Software.
 *
 * THE SOFTWARE IS PROVIDED "AS IS", WITHOUT WARRANTY OF ANY KIND, EXPRESS OR
 * IMPLIED, INCLUDING BUT NOT LIMITED TO THE WARRANTIES OF MERCHANTABILITY,
 * FITNESS FOR A PARTICULAR PURPOSE AND NONINFRINGEMENT.  IN NO EVENT SHALL
 * THE AUTHORS OR COPYRIGHT HOLDERS BE LIABLE FOR ANY CLAIM, DAMAGES OR OTHER
 * LIABILITY, WHETHER IN AN ACTION OF CONTRACT, TORT OR OTHERWISE, ARISING
 * FROM, OUT OF OR IN CONNECTION WITH THE SOFTWARE OR THE USE OR OTHER DEALINGS
 * IN THE SOFTWARE.
 *
 * Authors:
 *
 */

/**
 * DOC: Overview
 *
 * DRM synchronisation objects (syncobj, see struct &drm_syncobj) are
 * persistent objects that contain an optional fence. The fence can be updated
 * with a new fence, or be NULL.
 *
 * syncobj's can be waited upon, where it will wait for the underlying
 * fence.
 *
 * syncobj's can be export to fd's and back, these fd's are opaque and
 * have no other use case, except passing the syncobj between processes.
 *
 * Their primary use-case is to implement Vulkan fences and semaphores.
 *
 * syncobj have a kref reference count, but also have an optional file.
 * The file is only created once the syncobj is exported.
 * The file takes a reference on the kref.
 */

#include <drm/drmP.h>
#include <linux/file.h>
#include <linux/fs.h>
#include <linux/anon_inodes.h>
#include <linux/sync_file.h>
#include <linux/sched/signal.h>

#include "drm_internal.h"
#include <drm/drm_syncobj.h>

<<<<<<< HEAD
=======
struct syncobj_wait_entry {
	struct list_head node;
	struct task_struct *task;
	struct dma_fence *fence;
	struct dma_fence_cb fence_cb;
};

static void syncobj_wait_syncobj_func(struct drm_syncobj *syncobj,
				      struct syncobj_wait_entry *wait);

>>>>>>> 00eb5b0d
/**
 * drm_syncobj_find - lookup and reference a sync object.
 * @file_private: drm file private pointer
 * @handle: sync object handle to lookup.
 *
 * Returns a reference to the syncobj pointed to by handle or NULL. The
 * reference must be released by calling drm_syncobj_put().
 */
struct drm_syncobj *drm_syncobj_find(struct drm_file *file_private,
				     u32 handle)
{
	struct drm_syncobj *syncobj;

	spin_lock(&file_private->syncobj_table_lock);

	/* Check if we currently have a reference on the object */
	syncobj = idr_find(&file_private->syncobj_idr, handle);
	if (syncobj)
		drm_syncobj_get(syncobj);

	spin_unlock(&file_private->syncobj_table_lock);

	return syncobj;
}
EXPORT_SYMBOL(drm_syncobj_find);

<<<<<<< HEAD
static void drm_syncobj_add_callback_locked(struct drm_syncobj *syncobj,
					    struct drm_syncobj_cb *cb,
					    drm_syncobj_func_t func)
{
	cb->func = func;
	list_add_tail(&cb->node, &syncobj->cb_list);
}

static int drm_syncobj_fence_get_or_add_callback(struct drm_syncobj *syncobj,
						 struct dma_fence **fence,
						 struct drm_syncobj_cb *cb,
						 drm_syncobj_func_t func)
{
	int ret;

	*fence = drm_syncobj_fence_get(syncobj);
	if (*fence)
		return 1;

	spin_lock(&syncobj->lock);
	/* We've already tried once to get a fence and failed.  Now that we
	 * have the lock, try one more time just to be sure we don't add a
	 * callback when a fence has already been set.
	 */
	if (syncobj->fence) {
		*fence = dma_fence_get(rcu_dereference_protected(syncobj->fence,
								 lockdep_is_held(&syncobj->lock)));
		ret = 1;
	} else {
		*fence = NULL;
		drm_syncobj_add_callback_locked(syncobj, cb, func);
		ret = 0;
	}
	spin_unlock(&syncobj->lock);

	return ret;
}

void drm_syncobj_add_callback(struct drm_syncobj *syncobj,
			      struct drm_syncobj_cb *cb,
			      drm_syncobj_func_t func)
{
	spin_lock(&syncobj->lock);
	drm_syncobj_add_callback_locked(syncobj, cb, func);
	spin_unlock(&syncobj->lock);
}

void drm_syncobj_remove_callback(struct drm_syncobj *syncobj,
				 struct drm_syncobj_cb *cb)
{
	spin_lock(&syncobj->lock);
	list_del_init(&cb->node);
=======
static void drm_syncobj_fence_add_wait(struct drm_syncobj *syncobj,
				       struct syncobj_wait_entry *wait)
{
	if (wait->fence)
		return;

	spin_lock(&syncobj->lock);
	/* We've already tried once to get a fence and failed.  Now that we
	 * have the lock, try one more time just to be sure we don't add a
	 * callback when a fence has already been set.
	 */
	if (syncobj->fence)
		wait->fence = dma_fence_get(
			rcu_dereference_protected(syncobj->fence, 1));
	else
		list_add_tail(&wait->node, &syncobj->cb_list);
	spin_unlock(&syncobj->lock);
}

static void drm_syncobj_remove_wait(struct drm_syncobj *syncobj,
				    struct syncobj_wait_entry *wait)
{
	if (!wait->node.next)
		return;

	spin_lock(&syncobj->lock);
	list_del_init(&wait->node);
>>>>>>> 00eb5b0d
	spin_unlock(&syncobj->lock);
}

/**
 * drm_syncobj_replace_fence - replace fence in a sync object.
 * @syncobj: Sync object to replace fence in
 * @fence: fence to install in sync file.
 *
 * This replaces the fence on a sync object.
 */
void drm_syncobj_replace_fence(struct drm_syncobj *syncobj,
			       struct dma_fence *fence)
{
	struct dma_fence *old_fence;
<<<<<<< HEAD
	struct drm_syncobj_cb *cur, *tmp;

	if (fence)
		dma_fence_get(fence);

	spin_lock(&syncobj->lock);

	old_fence = rcu_dereference_protected(syncobj->fence,
					      lockdep_is_held(&syncobj->lock));
	rcu_assign_pointer(syncobj->fence, fence);

=======
	struct syncobj_wait_entry *cur, *tmp;

	if (fence)
		dma_fence_get(fence);

	spin_lock(&syncobj->lock);

	old_fence = rcu_dereference_protected(syncobj->fence,
					      lockdep_is_held(&syncobj->lock));
	rcu_assign_pointer(syncobj->fence, fence);

>>>>>>> 00eb5b0d
	if (fence != old_fence) {
		list_for_each_entry_safe(cur, tmp, &syncobj->cb_list, node) {
			list_del_init(&cur->node);
			syncobj_wait_syncobj_func(syncobj, cur);
		}
	}

	spin_unlock(&syncobj->lock);

	dma_fence_put(old_fence);
}
EXPORT_SYMBOL(drm_syncobj_replace_fence);

/**
 * drm_syncobj_assign_null_handle - assign a stub fence to the sync object
 * @syncobj: sync object to assign the fence on
 *
 * Assign a already signaled stub fence to the sync object.
 */
static void drm_syncobj_assign_null_handle(struct drm_syncobj *syncobj)
{
	struct dma_fence *fence = dma_fence_get_stub();

	drm_syncobj_replace_fence(syncobj, fence);
	dma_fence_put(fence);
}

/**
 * drm_syncobj_find_fence - lookup and reference the fence in a sync object
 * @file_private: drm file private pointer
 * @handle: sync object handle to lookup.
 * @point: timeline point
 * @flags: DRM_SYNCOBJ_WAIT_FLAGS_WAIT_FOR_SUBMIT or not
 * @fence: out parameter for the fence
 *
 * This is just a convenience function that combines drm_syncobj_find() and
 * drm_syncobj_fence_get().
 *
 * Returns 0 on success or a negative error value on failure. On success @fence
 * contains a reference to the fence, which must be released by calling
 * dma_fence_put().
 */
int drm_syncobj_find_fence(struct drm_file *file_private,
			   u32 handle, u64 point, u64 flags,
			   struct dma_fence **fence)
{
	struct drm_syncobj *syncobj = drm_syncobj_find(file_private, handle);
	int ret = 0;

	if (!syncobj)
		return -ENOENT;

	*fence = drm_syncobj_fence_get(syncobj);
	if (!*fence) {
		ret = -EINVAL;
	}
	drm_syncobj_put(syncobj);
	return ret;
}
EXPORT_SYMBOL(drm_syncobj_find_fence);

/**
 * drm_syncobj_free - free a sync object.
 * @kref: kref to free.
 *
 * Only to be called from kref_put in drm_syncobj_put.
 */
void drm_syncobj_free(struct kref *kref)
{
	struct drm_syncobj *syncobj = container_of(kref,
						   struct drm_syncobj,
						   refcount);
	drm_syncobj_replace_fence(syncobj, NULL);
	kfree(syncobj);
}
EXPORT_SYMBOL(drm_syncobj_free);

/**
 * drm_syncobj_create - create a new syncobj
 * @out_syncobj: returned syncobj
 * @flags: DRM_SYNCOBJ_* flags
 * @fence: if non-NULL, the syncobj will represent this fence
 *
 * This is the first function to create a sync object. After creating, drivers
 * probably want to make it available to userspace, either through
 * drm_syncobj_get_handle() or drm_syncobj_get_fd().
 *
 * Returns 0 on success or a negative error value on failure.
 */
int drm_syncobj_create(struct drm_syncobj **out_syncobj, uint32_t flags,
		       struct dma_fence *fence)
{
	struct drm_syncobj *syncobj;

	syncobj = kzalloc(sizeof(struct drm_syncobj), GFP_KERNEL);
	if (!syncobj)
		return -ENOMEM;

	kref_init(&syncobj->refcount);
	INIT_LIST_HEAD(&syncobj->cb_list);
	spin_lock_init(&syncobj->lock);

	if (flags & DRM_SYNCOBJ_CREATE_SIGNALED)
		drm_syncobj_assign_null_handle(syncobj);

	if (fence)
		drm_syncobj_replace_fence(syncobj, fence);

	*out_syncobj = syncobj;
	return 0;
}
EXPORT_SYMBOL(drm_syncobj_create);

/**
 * drm_syncobj_get_handle - get a handle from a syncobj
 * @file_private: drm file private pointer
 * @syncobj: Sync object to export
 * @handle: out parameter with the new handle
 *
 * Exports a sync object created with drm_syncobj_create() as a handle on
 * @file_private to userspace.
 *
 * Returns 0 on success or a negative error value on failure.
 */
int drm_syncobj_get_handle(struct drm_file *file_private,
			   struct drm_syncobj *syncobj, u32 *handle)
{
	int ret;

	/* take a reference to put in the idr */
	drm_syncobj_get(syncobj);

	idr_preload(GFP_KERNEL);
	spin_lock(&file_private->syncobj_table_lock);
	ret = idr_alloc(&file_private->syncobj_idr, syncobj, 1, 0, GFP_NOWAIT);
	spin_unlock(&file_private->syncobj_table_lock);

	idr_preload_end();

	if (ret < 0) {
		drm_syncobj_put(syncobj);
		return ret;
	}

	*handle = ret;
	return 0;
}
EXPORT_SYMBOL(drm_syncobj_get_handle);

static int drm_syncobj_create_as_handle(struct drm_file *file_private,
					u32 *handle, uint32_t flags)
{
	int ret;
	struct drm_syncobj *syncobj;

	ret = drm_syncobj_create(&syncobj, flags, NULL);
	if (ret)
		return ret;

	ret = drm_syncobj_get_handle(file_private, syncobj, handle);
	drm_syncobj_put(syncobj);
	return ret;
}

static int drm_syncobj_destroy(struct drm_file *file_private,
			       u32 handle)
{
	struct drm_syncobj *syncobj;

	spin_lock(&file_private->syncobj_table_lock);
	syncobj = idr_remove(&file_private->syncobj_idr, handle);
	spin_unlock(&file_private->syncobj_table_lock);

	if (!syncobj)
		return -EINVAL;

	drm_syncobj_put(syncobj);
	return 0;
}

static int drm_syncobj_file_release(struct inode *inode, struct file *file)
{
	struct drm_syncobj *syncobj = file->private_data;

	drm_syncobj_put(syncobj);
	return 0;
}

static const struct file_operations drm_syncobj_file_fops = {
	.release = drm_syncobj_file_release,
};

/**
 * drm_syncobj_get_fd - get a file descriptor from a syncobj
 * @syncobj: Sync object to export
 * @p_fd: out parameter with the new file descriptor
 *
 * Exports a sync object created with drm_syncobj_create() as a file descriptor.
 *
 * Returns 0 on success or a negative error value on failure.
 */
int drm_syncobj_get_fd(struct drm_syncobj *syncobj, int *p_fd)
{
	struct file *file;
	int fd;

	fd = get_unused_fd_flags(O_CLOEXEC);
	if (fd < 0)
		return fd;

	file = anon_inode_getfile("syncobj_file",
				  &drm_syncobj_file_fops,
				  syncobj, 0);
	if (IS_ERR(file)) {
		put_unused_fd(fd);
		return PTR_ERR(file);
	}

	drm_syncobj_get(syncobj);
	fd_install(fd, file);

	*p_fd = fd;
	return 0;
}
EXPORT_SYMBOL(drm_syncobj_get_fd);

static int drm_syncobj_handle_to_fd(struct drm_file *file_private,
				    u32 handle, int *p_fd)
{
	struct drm_syncobj *syncobj = drm_syncobj_find(file_private, handle);
	int ret;

	if (!syncobj)
		return -EINVAL;

	ret = drm_syncobj_get_fd(syncobj, p_fd);
	drm_syncobj_put(syncobj);
	return ret;
}

static int drm_syncobj_fd_to_handle(struct drm_file *file_private,
				    int fd, u32 *handle)
{
	struct drm_syncobj *syncobj;
	struct file *file;
	int ret;

	file = fget(fd);
	if (!file)
		return -EINVAL;

	if (file->f_op != &drm_syncobj_file_fops) {
		fput(file);
		return -EINVAL;
	}

	/* take a reference to put in the idr */
	syncobj = file->private_data;
	drm_syncobj_get(syncobj);

	idr_preload(GFP_KERNEL);
	spin_lock(&file_private->syncobj_table_lock);
	ret = idr_alloc(&file_private->syncobj_idr, syncobj, 1, 0, GFP_NOWAIT);
	spin_unlock(&file_private->syncobj_table_lock);
	idr_preload_end();

	if (ret > 0) {
		*handle = ret;
		ret = 0;
	} else
		drm_syncobj_put(syncobj);

	fput(file);
	return ret;
}

static int drm_syncobj_import_sync_file_fence(struct drm_file *file_private,
					      int fd, int handle)
{
	struct dma_fence *fence = sync_file_get_fence(fd);
	struct drm_syncobj *syncobj;

	if (!fence)
		return -EINVAL;

	syncobj = drm_syncobj_find(file_private, handle);
	if (!syncobj) {
		dma_fence_put(fence);
		return -ENOENT;
	}

	drm_syncobj_replace_fence(syncobj, fence);
	dma_fence_put(fence);
	drm_syncobj_put(syncobj);
	return 0;
}

static int drm_syncobj_export_sync_file(struct drm_file *file_private,
					int handle, int *p_fd)
{
	int ret;
	struct dma_fence *fence;
	struct sync_file *sync_file;
	int fd = get_unused_fd_flags(O_CLOEXEC);

	if (fd < 0)
		return fd;

	ret = drm_syncobj_find_fence(file_private, handle, 0, 0, &fence);
	if (ret)
		goto err_put_fd;

	sync_file = sync_file_create(fence);

	dma_fence_put(fence);

	if (!sync_file) {
		ret = -EINVAL;
		goto err_put_fd;
	}

	fd_install(fd, sync_file->file);

	*p_fd = fd;
	return 0;
err_put_fd:
	put_unused_fd(fd);
	return ret;
}
/**
 * drm_syncobj_open - initalizes syncobj file-private structures at devnode open time
 * @file_private: drm file-private structure to set up
 *
 * Called at device open time, sets up the structure for handling refcounting
 * of sync objects.
 */
void
drm_syncobj_open(struct drm_file *file_private)
{
	idr_init_base(&file_private->syncobj_idr, 1);
	spin_lock_init(&file_private->syncobj_table_lock);
}

static int
drm_syncobj_release_handle(int id, void *ptr, void *data)
{
	struct drm_syncobj *syncobj = ptr;

	drm_syncobj_put(syncobj);
	return 0;
}

/**
 * drm_syncobj_release - release file-private sync object resources
 * @file_private: drm file-private structure to clean up
 *
 * Called at close time when the filp is going away.
 *
 * Releases any remaining references on objects by this filp.
 */
void
drm_syncobj_release(struct drm_file *file_private)
{
	idr_for_each(&file_private->syncobj_idr,
		     &drm_syncobj_release_handle, file_private);
	idr_destroy(&file_private->syncobj_idr);
}

int
drm_syncobj_create_ioctl(struct drm_device *dev, void *data,
			 struct drm_file *file_private)
{
	struct drm_syncobj_create *args = data;

	if (!drm_core_check_feature(dev, DRIVER_SYNCOBJ))
		return -EOPNOTSUPP;

	/* no valid flags yet */
	if (args->flags & ~DRM_SYNCOBJ_CREATE_SIGNALED)
		return -EINVAL;

	return drm_syncobj_create_as_handle(file_private,
					    &args->handle, args->flags);
}

int
drm_syncobj_destroy_ioctl(struct drm_device *dev, void *data,
			  struct drm_file *file_private)
{
	struct drm_syncobj_destroy *args = data;

	if (!drm_core_check_feature(dev, DRIVER_SYNCOBJ))
		return -EOPNOTSUPP;

	/* make sure padding is empty */
	if (args->pad)
		return -EINVAL;
	return drm_syncobj_destroy(file_private, args->handle);
}

int
drm_syncobj_handle_to_fd_ioctl(struct drm_device *dev, void *data,
				   struct drm_file *file_private)
{
	struct drm_syncobj_handle *args = data;

	if (!drm_core_check_feature(dev, DRIVER_SYNCOBJ))
		return -EOPNOTSUPP;

	if (args->pad)
		return -EINVAL;

	if (args->flags != 0 &&
	    args->flags != DRM_SYNCOBJ_HANDLE_TO_FD_FLAGS_EXPORT_SYNC_FILE)
		return -EINVAL;

	if (args->flags & DRM_SYNCOBJ_HANDLE_TO_FD_FLAGS_EXPORT_SYNC_FILE)
		return drm_syncobj_export_sync_file(file_private, args->handle,
						    &args->fd);

	return drm_syncobj_handle_to_fd(file_private, args->handle,
					&args->fd);
}

int
drm_syncobj_fd_to_handle_ioctl(struct drm_device *dev, void *data,
				   struct drm_file *file_private)
{
	struct drm_syncobj_handle *args = data;

	if (!drm_core_check_feature(dev, DRIVER_SYNCOBJ))
		return -EOPNOTSUPP;

	if (args->pad)
		return -EINVAL;

	if (args->flags != 0 &&
	    args->flags != DRM_SYNCOBJ_FD_TO_HANDLE_FLAGS_IMPORT_SYNC_FILE)
		return -EINVAL;

	if (args->flags & DRM_SYNCOBJ_FD_TO_HANDLE_FLAGS_IMPORT_SYNC_FILE)
		return drm_syncobj_import_sync_file_fence(file_private,
							  args->fd,
							  args->handle);

	return drm_syncobj_fd_to_handle(file_private, args->fd,
					&args->handle);
}

static void syncobj_wait_fence_func(struct dma_fence *fence,
				    struct dma_fence_cb *cb)
{
	struct syncobj_wait_entry *wait =
		container_of(cb, struct syncobj_wait_entry, fence_cb);

	wake_up_process(wait->task);
}

static void syncobj_wait_syncobj_func(struct drm_syncobj *syncobj,
				      struct syncobj_wait_entry *wait)
{
<<<<<<< HEAD
	struct syncobj_wait_entry *wait =
		container_of(cb, struct syncobj_wait_entry, syncobj_cb);

=======
>>>>>>> 00eb5b0d
	/* This happens inside the syncobj lock */
	wait->fence = dma_fence_get(rcu_dereference_protected(syncobj->fence,
							      lockdep_is_held(&syncobj->lock)));
	wake_up_process(wait->task);
}

static signed long drm_syncobj_array_wait_timeout(struct drm_syncobj **syncobjs,
						  uint32_t count,
						  uint32_t flags,
						  signed long timeout,
						  uint32_t *idx)
{
	struct syncobj_wait_entry *entries;
	struct dma_fence *fence;
	uint32_t signaled_count, i;

	entries = kcalloc(count, sizeof(*entries), GFP_KERNEL);
	if (!entries)
		return -ENOMEM;

	/* Walk the list of sync objects and initialize entries.  We do
	 * this up-front so that we can properly return -EINVAL if there is
	 * a syncobj with a missing fence and then never have the chance of
	 * returning -EINVAL again.
	 */
	signaled_count = 0;
	for (i = 0; i < count; ++i) {
		entries[i].task = current;
		entries[i].fence = drm_syncobj_fence_get(syncobjs[i]);
		if (!entries[i].fence) {
			if (flags & DRM_SYNCOBJ_WAIT_FLAGS_WAIT_FOR_SUBMIT) {
				continue;
			} else {
				timeout = -EINVAL;
				goto cleanup_entries;
			}
		}

		if (dma_fence_is_signaled(entries[i].fence)) {
			if (signaled_count == 0 && idx)
				*idx = i;
			signaled_count++;
		}
	}

	if (signaled_count == count ||
	    (signaled_count > 0 &&
	     !(flags & DRM_SYNCOBJ_WAIT_FLAGS_WAIT_ALL)))
		goto cleanup_entries;

	/* There's a very annoying laxness in the dma_fence API here, in
	 * that backends are not required to automatically report when a
	 * fence is signaled prior to fence->ops->enable_signaling() being
	 * called.  So here if we fail to match signaled_count, we need to
	 * fallthough and try a 0 timeout wait!
	 */

	if (flags & DRM_SYNCOBJ_WAIT_FLAGS_WAIT_FOR_SUBMIT) {
<<<<<<< HEAD
		for (i = 0; i < count; ++i) {
			drm_syncobj_fence_get_or_add_callback(syncobjs[i],
							      &entries[i].fence,
							      &entries[i].syncobj_cb,
							      syncobj_wait_syncobj_func);
		}
=======
		for (i = 0; i < count; ++i)
			drm_syncobj_fence_add_wait(syncobjs[i], &entries[i]);
>>>>>>> 00eb5b0d
	}

	do {
		set_current_state(TASK_INTERRUPTIBLE);

		signaled_count = 0;
		for (i = 0; i < count; ++i) {
			fence = entries[i].fence;
			if (!fence)
				continue;

			if (dma_fence_is_signaled(fence) ||
			    (!entries[i].fence_cb.func &&
			     dma_fence_add_callback(fence,
						    &entries[i].fence_cb,
						    syncobj_wait_fence_func))) {
				/* The fence has been signaled */
				if (flags & DRM_SYNCOBJ_WAIT_FLAGS_WAIT_ALL) {
					signaled_count++;
				} else {
					if (idx)
						*idx = i;
					goto done_waiting;
				}
			}
		}

		if (signaled_count == count)
			goto done_waiting;

		if (timeout == 0) {
			timeout = -ETIME;
			goto done_waiting;
		}

		if (signal_pending(current)) {
			timeout = -ERESTARTSYS;
			goto done_waiting;
		}

		timeout = schedule_timeout(timeout);
	} while (1);

done_waiting:
	__set_current_state(TASK_RUNNING);

cleanup_entries:
	for (i = 0; i < count; ++i) {
		drm_syncobj_remove_wait(syncobjs[i], &entries[i]);
		if (entries[i].fence_cb.func)
			dma_fence_remove_callback(entries[i].fence,
						  &entries[i].fence_cb);
		dma_fence_put(entries[i].fence);
	}
	kfree(entries);

	return timeout;
}

/**
 * drm_timeout_abs_to_jiffies - calculate jiffies timeout from absolute value
 *
 * @timeout_nsec: timeout nsec component in ns, 0 for poll
 *
 * Calculate the timeout in jiffies from an absolute time in sec/nsec.
 */
static signed long drm_timeout_abs_to_jiffies(int64_t timeout_nsec)
{
	ktime_t abs_timeout, now;
	u64 timeout_ns, timeout_jiffies64;

	/* make 0 timeout means poll - absolute 0 doesn't seem valid */
	if (timeout_nsec == 0)
		return 0;

	abs_timeout = ns_to_ktime(timeout_nsec);
	now = ktime_get();

	if (!ktime_after(abs_timeout, now))
		return 0;

	timeout_ns = ktime_to_ns(ktime_sub(abs_timeout, now));

	timeout_jiffies64 = nsecs_to_jiffies64(timeout_ns);
	/*  clamp timeout to avoid infinite timeout */
	if (timeout_jiffies64 >= MAX_SCHEDULE_TIMEOUT - 1)
		return MAX_SCHEDULE_TIMEOUT - 1;

	return timeout_jiffies64 + 1;
}

static int drm_syncobj_array_wait(struct drm_device *dev,
				  struct drm_file *file_private,
				  struct drm_syncobj_wait *wait,
				  struct drm_syncobj **syncobjs)
{
	signed long timeout = drm_timeout_abs_to_jiffies(wait->timeout_nsec);
	uint32_t first = ~0;

	timeout = drm_syncobj_array_wait_timeout(syncobjs,
						 wait->count_handles,
						 wait->flags,
						 timeout, &first);
	if (timeout < 0)
		return timeout;

	wait->first_signaled = first;
	return 0;
}

static int drm_syncobj_array_find(struct drm_file *file_private,
				  void __user *user_handles,
				  uint32_t count_handles,
				  struct drm_syncobj ***syncobjs_out)
{
	uint32_t i, *handles;
	struct drm_syncobj **syncobjs;
	int ret;

	handles = kmalloc_array(count_handles, sizeof(*handles), GFP_KERNEL);
	if (handles == NULL)
		return -ENOMEM;

	if (copy_from_user(handles, user_handles,
			   sizeof(uint32_t) * count_handles)) {
		ret = -EFAULT;
		goto err_free_handles;
	}

	syncobjs = kmalloc_array(count_handles, sizeof(*syncobjs), GFP_KERNEL);
	if (syncobjs == NULL) {
		ret = -ENOMEM;
		goto err_free_handles;
	}

	for (i = 0; i < count_handles; i++) {
		syncobjs[i] = drm_syncobj_find(file_private, handles[i]);
		if (!syncobjs[i]) {
			ret = -ENOENT;
			goto err_put_syncobjs;
		}
	}

	kfree(handles);
	*syncobjs_out = syncobjs;
	return 0;

err_put_syncobjs:
	while (i-- > 0)
		drm_syncobj_put(syncobjs[i]);
	kfree(syncobjs);
err_free_handles:
	kfree(handles);

	return ret;
}

static void drm_syncobj_array_free(struct drm_syncobj **syncobjs,
				   uint32_t count)
{
	uint32_t i;
	for (i = 0; i < count; i++)
		drm_syncobj_put(syncobjs[i]);
	kfree(syncobjs);
}

int
drm_syncobj_wait_ioctl(struct drm_device *dev, void *data,
		       struct drm_file *file_private)
{
	struct drm_syncobj_wait *args = data;
	struct drm_syncobj **syncobjs;
	int ret = 0;

	if (!drm_core_check_feature(dev, DRIVER_SYNCOBJ))
		return -EOPNOTSUPP;

	if (args->flags & ~(DRM_SYNCOBJ_WAIT_FLAGS_WAIT_ALL |
			    DRM_SYNCOBJ_WAIT_FLAGS_WAIT_FOR_SUBMIT))
		return -EINVAL;

	if (args->count_handles == 0)
		return -EINVAL;

	ret = drm_syncobj_array_find(file_private,
				     u64_to_user_ptr(args->handles),
				     args->count_handles,
				     &syncobjs);
	if (ret < 0)
		return ret;

	ret = drm_syncobj_array_wait(dev, file_private,
				     args, syncobjs);

	drm_syncobj_array_free(syncobjs, args->count_handles);

	return ret;
}

int
drm_syncobj_reset_ioctl(struct drm_device *dev, void *data,
			struct drm_file *file_private)
{
	struct drm_syncobj_array *args = data;
	struct drm_syncobj **syncobjs;
	uint32_t i;
	int ret;

	if (!drm_core_check_feature(dev, DRIVER_SYNCOBJ))
		return -EOPNOTSUPP;

	if (args->pad != 0)
		return -EINVAL;

	if (args->count_handles == 0)
		return -EINVAL;

	ret = drm_syncobj_array_find(file_private,
				     u64_to_user_ptr(args->handles),
				     args->count_handles,
				     &syncobjs);
	if (ret < 0)
		return ret;

	for (i = 0; i < args->count_handles; i++)
		drm_syncobj_replace_fence(syncobjs[i], NULL);

	drm_syncobj_array_free(syncobjs, args->count_handles);

	return 0;
}

int
drm_syncobj_signal_ioctl(struct drm_device *dev, void *data,
			 struct drm_file *file_private)
{
	struct drm_syncobj_array *args = data;
	struct drm_syncobj **syncobjs;
	uint32_t i;
	int ret;

	if (!drm_core_check_feature(dev, DRIVER_SYNCOBJ))
		return -EOPNOTSUPP;

	if (args->pad != 0)
		return -EINVAL;

	if (args->count_handles == 0)
		return -EINVAL;

	ret = drm_syncobj_array_find(file_private,
				     u64_to_user_ptr(args->handles),
				     args->count_handles,
				     &syncobjs);
	if (ret < 0)
		return ret;

	for (i = 0; i < args->count_handles; i++)
		drm_syncobj_assign_null_handle(syncobjs[i]);

	drm_syncobj_array_free(syncobjs, args->count_handles);

	return ret;
}<|MERGE_RESOLUTION|>--- conflicted
+++ resolved
@@ -56,8 +56,6 @@
 #include "drm_internal.h"
 #include <drm/drm_syncobj.h>
 
-<<<<<<< HEAD
-=======
 struct syncobj_wait_entry {
 	struct list_head node;
 	struct task_struct *task;
@@ -68,7 +66,6 @@
 static void syncobj_wait_syncobj_func(struct drm_syncobj *syncobj,
 				      struct syncobj_wait_entry *wait);
 
->>>>>>> 00eb5b0d
 /**
  * drm_syncobj_find - lookup and reference a sync object.
  * @file_private: drm file private pointer
@@ -95,60 +92,6 @@
 }
 EXPORT_SYMBOL(drm_syncobj_find);
 
-<<<<<<< HEAD
-static void drm_syncobj_add_callback_locked(struct drm_syncobj *syncobj,
-					    struct drm_syncobj_cb *cb,
-					    drm_syncobj_func_t func)
-{
-	cb->func = func;
-	list_add_tail(&cb->node, &syncobj->cb_list);
-}
-
-static int drm_syncobj_fence_get_or_add_callback(struct drm_syncobj *syncobj,
-						 struct dma_fence **fence,
-						 struct drm_syncobj_cb *cb,
-						 drm_syncobj_func_t func)
-{
-	int ret;
-
-	*fence = drm_syncobj_fence_get(syncobj);
-	if (*fence)
-		return 1;
-
-	spin_lock(&syncobj->lock);
-	/* We've already tried once to get a fence and failed.  Now that we
-	 * have the lock, try one more time just to be sure we don't add a
-	 * callback when a fence has already been set.
-	 */
-	if (syncobj->fence) {
-		*fence = dma_fence_get(rcu_dereference_protected(syncobj->fence,
-								 lockdep_is_held(&syncobj->lock)));
-		ret = 1;
-	} else {
-		*fence = NULL;
-		drm_syncobj_add_callback_locked(syncobj, cb, func);
-		ret = 0;
-	}
-	spin_unlock(&syncobj->lock);
-
-	return ret;
-}
-
-void drm_syncobj_add_callback(struct drm_syncobj *syncobj,
-			      struct drm_syncobj_cb *cb,
-			      drm_syncobj_func_t func)
-{
-	spin_lock(&syncobj->lock);
-	drm_syncobj_add_callback_locked(syncobj, cb, func);
-	spin_unlock(&syncobj->lock);
-}
-
-void drm_syncobj_remove_callback(struct drm_syncobj *syncobj,
-				 struct drm_syncobj_cb *cb)
-{
-	spin_lock(&syncobj->lock);
-	list_del_init(&cb->node);
-=======
 static void drm_syncobj_fence_add_wait(struct drm_syncobj *syncobj,
 				       struct syncobj_wait_entry *wait)
 {
@@ -176,7 +119,6 @@
 
 	spin_lock(&syncobj->lock);
 	list_del_init(&wait->node);
->>>>>>> 00eb5b0d
 	spin_unlock(&syncobj->lock);
 }
 
@@ -191,8 +133,7 @@
 			       struct dma_fence *fence)
 {
 	struct dma_fence *old_fence;
-<<<<<<< HEAD
-	struct drm_syncobj_cb *cur, *tmp;
+	struct syncobj_wait_entry *cur, *tmp;
 
 	if (fence)
 		dma_fence_get(fence);
@@ -203,19 +144,6 @@
 					      lockdep_is_held(&syncobj->lock));
 	rcu_assign_pointer(syncobj->fence, fence);
 
-=======
-	struct syncobj_wait_entry *cur, *tmp;
-
-	if (fence)
-		dma_fence_get(fence);
-
-	spin_lock(&syncobj->lock);
-
-	old_fence = rcu_dereference_protected(syncobj->fence,
-					      lockdep_is_held(&syncobj->lock));
-	rcu_assign_pointer(syncobj->fence, fence);
-
->>>>>>> 00eb5b0d
 	if (fence != old_fence) {
 		list_for_each_entry_safe(cur, tmp, &syncobj->cb_list, node) {
 			list_del_init(&cur->node);
@@ -677,12 +605,6 @@
 static void syncobj_wait_syncobj_func(struct drm_syncobj *syncobj,
 				      struct syncobj_wait_entry *wait)
 {
-<<<<<<< HEAD
-	struct syncobj_wait_entry *wait =
-		container_of(cb, struct syncobj_wait_entry, syncobj_cb);
-
-=======
->>>>>>> 00eb5b0d
 	/* This happens inside the syncobj lock */
 	wait->fence = dma_fence_get(rcu_dereference_protected(syncobj->fence,
 							      lockdep_is_held(&syncobj->lock)));
@@ -741,17 +663,8 @@
 	 */
 
 	if (flags & DRM_SYNCOBJ_WAIT_FLAGS_WAIT_FOR_SUBMIT) {
-<<<<<<< HEAD
-		for (i = 0; i < count; ++i) {
-			drm_syncobj_fence_get_or_add_callback(syncobjs[i],
-							      &entries[i].fence,
-							      &entries[i].syncobj_cb,
-							      syncobj_wait_syncobj_func);
-		}
-=======
 		for (i = 0; i < count; ++i)
 			drm_syncobj_fence_add_wait(syncobjs[i], &entries[i]);
->>>>>>> 00eb5b0d
 	}
 
 	do {
