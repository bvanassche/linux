--- conflicted
+++ resolved
@@ -1437,12 +1437,7 @@
 		ret = ioprio_check_cap(iocb->aio_reqprio);
 		if (ret) {
 			pr_debug("aio ioprio check cap error: %d\n", ret);
-<<<<<<< HEAD
-			fput(req->ki_filp);
-			return ret;
-=======
 			goto out_fput;
->>>>>>> cfa4885a
 		}
 
 		req->ki_ioprio = iocb->aio_reqprio;
