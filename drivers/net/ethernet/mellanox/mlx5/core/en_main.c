/*
 * Copyright (c) 2015-2016, Mellanox Technologies. All rights reserved.
 *
 * This software is available to you under a choice of one of two
 * licenses.  You may choose to be licensed under the terms of the GNU
 * General Public License (GPL) Version 2, available from the file
 * COPYING in the main directory of this source tree, or the
 * OpenIB.org BSD license below:
 *
 *     Redistribution and use in source and binary forms, with or
 *     without modification, are permitted provided that the following
 *     conditions are met:
 *
 *      - Redistributions of source code must retain the above
 *        copyright notice, this list of conditions and the following
 *        disclaimer.
 *
 *      - Redistributions in binary form must reproduce the above
 *        copyright notice, this list of conditions and the following
 *        disclaimer in the documentation and/or other materials
 *        provided with the distribution.
 *
 * THE SOFTWARE IS PROVIDED "AS IS", WITHOUT WARRANTY OF ANY KIND,
 * EXPRESS OR IMPLIED, INCLUDING BUT NOT LIMITED TO THE WARRANTIES OF
 * MERCHANTABILITY, FITNESS FOR A PARTICULAR PURPOSE AND
 * NONINFRINGEMENT. IN NO EVENT SHALL THE AUTHORS OR COPYRIGHT HOLDERS
 * BE LIABLE FOR ANY CLAIM, DAMAGES OR OTHER LIABILITY, WHETHER IN AN
 * ACTION OF CONTRACT, TORT OR OTHERWISE, ARISING FROM, OUT OF OR IN
 * CONNECTION WITH THE SOFTWARE OR THE USE OR OTHER DEALINGS IN THE
 * SOFTWARE.
 */

#include <net/tc_act/tc_gact.h>
#include <net/pkt_cls.h>
#include <linux/mlx5/fs.h>
#include <net/vxlan.h>
#include <linux/bpf.h>
#include <net/page_pool.h>
#include "eswitch.h"
#include "en.h"
#include "en_tc.h"
#include "en_rep.h"
#include "en_accel/ipsec.h"
#include "en_accel/ipsec_rxtx.h"
#include "en_accel/tls.h"
#include "accel/ipsec.h"
#include "accel/tls.h"
#include "lib/vxlan.h"
#include "lib/clock.h"
#include "en/port.h"
#include "en/xdp.h"
#include "lib/eq.h"
<<<<<<< HEAD
=======
#include "en/monitor_stats.h"
>>>>>>> ce28bb44

struct mlx5e_rq_param {
	u32			rqc[MLX5_ST_SZ_DW(rqc)];
	struct mlx5_wq_param	wq;
	struct mlx5e_rq_frags_info frags_info;
};

struct mlx5e_sq_param {
	u32                        sqc[MLX5_ST_SZ_DW(sqc)];
	struct mlx5_wq_param       wq;
	bool                       is_mpw;
};

struct mlx5e_cq_param {
	u32                        cqc[MLX5_ST_SZ_DW(cqc)];
	struct mlx5_wq_param       wq;
	u16                        eq_ix;
	u8                         cq_period_mode;
};

struct mlx5e_channel_param {
	struct mlx5e_rq_param      rq;
	struct mlx5e_sq_param      sq;
	struct mlx5e_sq_param      xdp_sq;
	struct mlx5e_sq_param      icosq;
	struct mlx5e_cq_param      rx_cq;
	struct mlx5e_cq_param      tx_cq;
	struct mlx5e_cq_param      icosq_cq;
};

bool mlx5e_check_fragmented_striding_rq_cap(struct mlx5_core_dev *mdev)
{
	bool striding_rq_umr = MLX5_CAP_GEN(mdev, striding_rq) &&
		MLX5_CAP_GEN(mdev, umr_ptr_rlky) &&
		MLX5_CAP_ETH(mdev, reg_umr_sq);
	u16 max_wqe_sz_cap = MLX5_CAP_GEN(mdev, max_wqe_sz_sq);
	bool inline_umr = MLX5E_UMR_WQE_INLINE_SZ <= max_wqe_sz_cap;

	if (!striding_rq_umr)
		return false;
	if (!inline_umr) {
		mlx5_core_warn(mdev, "Cannot support Striding RQ: UMR WQE size (%d) exceeds maximum supported (%d).\n",
			       (int)MLX5E_UMR_WQE_INLINE_SZ, max_wqe_sz_cap);
		return false;
	}
	return true;
}

static u32 mlx5e_rx_get_linear_frag_sz(struct mlx5e_params *params)
{
	u16 hw_mtu = MLX5E_SW2HW_MTU(params, params->sw_mtu);
	u16 linear_rq_headroom = params->xdp_prog ?
		XDP_PACKET_HEADROOM : MLX5_RX_HEADROOM;
	u32 frag_sz;

	linear_rq_headroom += NET_IP_ALIGN;

	frag_sz = MLX5_SKB_FRAG_SZ(linear_rq_headroom + hw_mtu);

	if (params->xdp_prog && frag_sz < PAGE_SIZE)
		frag_sz = PAGE_SIZE;

	return frag_sz;
}

static u8 mlx5e_mpwqe_log_pkts_per_wqe(struct mlx5e_params *params)
{
	u32 linear_frag_sz = mlx5e_rx_get_linear_frag_sz(params);

	return MLX5_MPWRQ_LOG_WQE_SZ - order_base_2(linear_frag_sz);
}

static bool mlx5e_rx_is_linear_skb(struct mlx5_core_dev *mdev,
				   struct mlx5e_params *params)
{
	u32 frag_sz = mlx5e_rx_get_linear_frag_sz(params);

	return !params->lro_en && frag_sz <= PAGE_SIZE;
}

#define MLX5_MAX_MPWQE_LOG_WQE_STRIDE_SZ ((BIT(__mlx5_bit_sz(wq, log_wqe_stride_size)) - 1) + \
					  MLX5_MPWQE_LOG_STRIDE_SZ_BASE)
static bool mlx5e_rx_mpwqe_is_linear_skb(struct mlx5_core_dev *mdev,
					 struct mlx5e_params *params)
{
	u32 frag_sz = mlx5e_rx_get_linear_frag_sz(params);
	s8 signed_log_num_strides_param;
	u8 log_num_strides;

	if (!mlx5e_rx_is_linear_skb(mdev, params))
		return false;

	if (order_base_2(frag_sz) > MLX5_MAX_MPWQE_LOG_WQE_STRIDE_SZ)
		return false;

	if (MLX5_CAP_GEN(mdev, ext_stride_num_range))
		return true;

	log_num_strides = MLX5_MPWRQ_LOG_WQE_SZ - order_base_2(frag_sz);
	signed_log_num_strides_param =
		(s8)log_num_strides - MLX5_MPWQE_LOG_NUM_STRIDES_BASE;

	return signed_log_num_strides_param >= 0;
}

static u8 mlx5e_mpwqe_get_log_rq_size(struct mlx5e_params *params)
{
	if (params->log_rq_mtu_frames <
	    mlx5e_mpwqe_log_pkts_per_wqe(params) + MLX5E_PARAMS_MINIMUM_LOG_RQ_SIZE_MPW)
		return MLX5E_PARAMS_MINIMUM_LOG_RQ_SIZE_MPW;

	return params->log_rq_mtu_frames - mlx5e_mpwqe_log_pkts_per_wqe(params);
}

static u8 mlx5e_mpwqe_get_log_stride_size(struct mlx5_core_dev *mdev,
					  struct mlx5e_params *params)
{
	if (mlx5e_rx_mpwqe_is_linear_skb(mdev, params))
		return order_base_2(mlx5e_rx_get_linear_frag_sz(params));

	return MLX5E_MPWQE_STRIDE_SZ(mdev,
		MLX5E_GET_PFLAG(params, MLX5E_PFLAG_RX_CQE_COMPRESS));
}

static u8 mlx5e_mpwqe_get_log_num_strides(struct mlx5_core_dev *mdev,
					  struct mlx5e_params *params)
{
	return MLX5_MPWRQ_LOG_WQE_SZ -
		mlx5e_mpwqe_get_log_stride_size(mdev, params);
}

static u16 mlx5e_get_rq_headroom(struct mlx5_core_dev *mdev,
				 struct mlx5e_params *params)
{
	u16 linear_rq_headroom = params->xdp_prog ?
		XDP_PACKET_HEADROOM : MLX5_RX_HEADROOM;
	bool is_linear_skb;

	linear_rq_headroom += NET_IP_ALIGN;

	is_linear_skb = (params->rq_wq_type == MLX5_WQ_TYPE_CYCLIC) ?
		mlx5e_rx_is_linear_skb(mdev, params) :
		mlx5e_rx_mpwqe_is_linear_skb(mdev, params);

	return is_linear_skb ? linear_rq_headroom : 0;
}

void mlx5e_init_rq_type_params(struct mlx5_core_dev *mdev,
			       struct mlx5e_params *params)
{
	params->lro_wqe_sz = MLX5E_PARAMS_DEFAULT_LRO_WQE_SZ;
	params->log_rq_mtu_frames = is_kdump_kernel() ?
		MLX5E_PARAMS_MINIMUM_LOG_RQ_SIZE :
		MLX5E_PARAMS_DEFAULT_LOG_RQ_SIZE;

	mlx5_core_info(mdev, "MLX5E: StrdRq(%d) RqSz(%ld) StrdSz(%ld) RxCqeCmprss(%d)\n",
		       params->rq_wq_type == MLX5_WQ_TYPE_LINKED_LIST_STRIDING_RQ,
		       params->rq_wq_type == MLX5_WQ_TYPE_LINKED_LIST_STRIDING_RQ ?
		       BIT(mlx5e_mpwqe_get_log_rq_size(params)) :
		       BIT(params->log_rq_mtu_frames),
		       BIT(mlx5e_mpwqe_get_log_stride_size(mdev, params)),
		       MLX5E_GET_PFLAG(params, MLX5E_PFLAG_RX_CQE_COMPRESS));
}

bool mlx5e_striding_rq_possible(struct mlx5_core_dev *mdev,
				struct mlx5e_params *params)
{
	return mlx5e_check_fragmented_striding_rq_cap(mdev) &&
		!MLX5_IPSEC_DEV(mdev) &&
		!(params->xdp_prog && !mlx5e_rx_mpwqe_is_linear_skb(mdev, params));
}

void mlx5e_set_rq_type(struct mlx5_core_dev *mdev, struct mlx5e_params *params)
{
	params->rq_wq_type = mlx5e_striding_rq_possible(mdev, params) &&
		MLX5E_GET_PFLAG(params, MLX5E_PFLAG_RX_STRIDING_RQ) ?
		MLX5_WQ_TYPE_LINKED_LIST_STRIDING_RQ :
		MLX5_WQ_TYPE_CYCLIC;
}

void mlx5e_update_carrier(struct mlx5e_priv *priv)
{
	struct mlx5_core_dev *mdev = priv->mdev;
	u8 port_state;

	port_state = mlx5_query_vport_state(mdev,
					    MLX5_VPORT_STATE_OP_MOD_VNIC_VPORT,
					    0);

	if (port_state == VPORT_STATE_UP) {
		netdev_info(priv->netdev, "Link up\n");
		netif_carrier_on(priv->netdev);
	} else {
		netdev_info(priv->netdev, "Link down\n");
		netif_carrier_off(priv->netdev);
	}
}

static void mlx5e_update_carrier_work(struct work_struct *work)
{
	struct mlx5e_priv *priv = container_of(work, struct mlx5e_priv,
					       update_carrier_work);

	mutex_lock(&priv->state_lock);
	if (test_bit(MLX5E_STATE_OPENED, &priv->state))
		if (priv->profile->update_carrier)
			priv->profile->update_carrier(priv);
	mutex_unlock(&priv->state_lock);
}

void mlx5e_update_stats(struct mlx5e_priv *priv)
{
	int i;

	for (i = mlx5e_num_stats_grps - 1; i >= 0; i--)
		if (mlx5e_stats_grps[i].update_stats)
			mlx5e_stats_grps[i].update_stats(priv);
}

void mlx5e_update_ndo_stats(struct mlx5e_priv *priv)
{
	int i;

	for (i = mlx5e_num_stats_grps - 1; i >= 0; i--)
		if (mlx5e_stats_grps[i].update_stats_mask &
		    MLX5E_NDO_UPDATE_STATS)
			mlx5e_stats_grps[i].update_stats(priv);
}

static void mlx5e_update_stats_work(struct work_struct *work)
{
	struct mlx5e_priv *priv = container_of(work, struct mlx5e_priv,
					       update_stats_work);

	mutex_lock(&priv->state_lock);
	priv->profile->update_stats(priv);
	mutex_unlock(&priv->state_lock);
}

void mlx5e_queue_update_stats(struct mlx5e_priv *priv)
{
	if (!priv->profile->update_stats)
		return;

	if (unlikely(test_bit(MLX5E_STATE_DESTROYING, &priv->state)))
		return;

	queue_work(priv->wq, &priv->update_stats_work);
}

static int async_event(struct notifier_block *nb, unsigned long event, void *data)
{
	struct mlx5e_priv *priv = container_of(nb, struct mlx5e_priv, events_nb);
	struct mlx5_eqe   *eqe = data;

	if (event != MLX5_EVENT_TYPE_PORT_CHANGE)
		return NOTIFY_DONE;

	switch (eqe->sub_type) {
	case MLX5_PORT_CHANGE_SUBTYPE_DOWN:
	case MLX5_PORT_CHANGE_SUBTYPE_ACTIVE:
		queue_work(priv->wq, &priv->update_carrier_work);
		break;
	default:
		return NOTIFY_DONE;
	}

	return NOTIFY_OK;
}

static void mlx5e_enable_async_events(struct mlx5e_priv *priv)
{
	priv->events_nb.notifier_call = async_event;
	mlx5_notifier_register(priv->mdev, &priv->events_nb);
}

static void mlx5e_disable_async_events(struct mlx5e_priv *priv)
{
	mlx5_notifier_unregister(priv->mdev, &priv->events_nb);
}

static inline void mlx5e_build_umr_wqe(struct mlx5e_rq *rq,
				       struct mlx5e_icosq *sq,
				       struct mlx5e_umr_wqe *wqe)
{
	struct mlx5_wqe_ctrl_seg      *cseg = &wqe->ctrl;
	struct mlx5_wqe_umr_ctrl_seg *ucseg = &wqe->uctrl;
	u8 ds_cnt = DIV_ROUND_UP(MLX5E_UMR_WQE_INLINE_SZ, MLX5_SEND_WQE_DS);

	cseg->qpn_ds    = cpu_to_be32((sq->sqn << MLX5_WQE_CTRL_QPN_SHIFT) |
				      ds_cnt);
	cseg->fm_ce_se  = MLX5_WQE_CTRL_CQ_UPDATE;
	cseg->imm       = rq->mkey_be;

	ucseg->flags = MLX5_UMR_TRANSLATION_OFFSET_EN | MLX5_UMR_INLINE;
	ucseg->xlt_octowords =
		cpu_to_be16(MLX5_MTT_OCTW(MLX5_MPWRQ_PAGES_PER_WQE));
	ucseg->mkey_mask     = cpu_to_be64(MLX5_MKEY_MASK_FREE);
}

static u32 mlx5e_rqwq_get_size(struct mlx5e_rq *rq)
{
	switch (rq->wq_type) {
	case MLX5_WQ_TYPE_LINKED_LIST_STRIDING_RQ:
		return mlx5_wq_ll_get_size(&rq->mpwqe.wq);
	default:
		return mlx5_wq_cyc_get_size(&rq->wqe.wq);
	}
}

static u32 mlx5e_rqwq_get_cur_sz(struct mlx5e_rq *rq)
{
	switch (rq->wq_type) {
	case MLX5_WQ_TYPE_LINKED_LIST_STRIDING_RQ:
		return rq->mpwqe.wq.cur_sz;
	default:
		return rq->wqe.wq.cur_sz;
	}
}

static int mlx5e_rq_alloc_mpwqe_info(struct mlx5e_rq *rq,
				     struct mlx5e_channel *c)
{
	int wq_sz = mlx5_wq_ll_get_size(&rq->mpwqe.wq);

	rq->mpwqe.info = kvzalloc_node(array_size(wq_sz,
						  sizeof(*rq->mpwqe.info)),
				       GFP_KERNEL, cpu_to_node(c->cpu));
	if (!rq->mpwqe.info)
		return -ENOMEM;

	mlx5e_build_umr_wqe(rq, &c->icosq, &rq->mpwqe.umr_wqe);

	return 0;
}

static int mlx5e_create_umr_mkey(struct mlx5_core_dev *mdev,
				 u64 npages, u8 page_shift,
				 struct mlx5_core_mkey *umr_mkey)
{
	int inlen = MLX5_ST_SZ_BYTES(create_mkey_in);
	void *mkc;
	u32 *in;
	int err;

	in = kvzalloc(inlen, GFP_KERNEL);
	if (!in)
		return -ENOMEM;

	mkc = MLX5_ADDR_OF(create_mkey_in, in, memory_key_mkey_entry);

	MLX5_SET(mkc, mkc, free, 1);
	MLX5_SET(mkc, mkc, umr_en, 1);
	MLX5_SET(mkc, mkc, lw, 1);
	MLX5_SET(mkc, mkc, lr, 1);
	MLX5_SET(mkc, mkc, access_mode_1_0, MLX5_MKC_ACCESS_MODE_MTT);

	MLX5_SET(mkc, mkc, qpn, 0xffffff);
	MLX5_SET(mkc, mkc, pd, mdev->mlx5e_res.pdn);
	MLX5_SET64(mkc, mkc, len, npages << page_shift);
	MLX5_SET(mkc, mkc, translations_octword_size,
		 MLX5_MTT_OCTW(npages));
	MLX5_SET(mkc, mkc, log_page_size, page_shift);

	err = mlx5_core_create_mkey(mdev, umr_mkey, in, inlen);

	kvfree(in);
	return err;
}

static int mlx5e_create_rq_umr_mkey(struct mlx5_core_dev *mdev, struct mlx5e_rq *rq)
{
	u64 num_mtts = MLX5E_REQUIRED_MTTS(mlx5_wq_ll_get_size(&rq->mpwqe.wq));

	return mlx5e_create_umr_mkey(mdev, num_mtts, PAGE_SHIFT, &rq->umr_mkey);
}

static inline u64 mlx5e_get_mpwqe_offset(struct mlx5e_rq *rq, u16 wqe_ix)
{
	return (wqe_ix << MLX5E_LOG_ALIGNED_MPWQE_PPW) << PAGE_SHIFT;
}

static void mlx5e_init_frags_partition(struct mlx5e_rq *rq)
{
	struct mlx5e_wqe_frag_info next_frag, *prev;
	int i;

	next_frag.di = &rq->wqe.di[0];
	next_frag.offset = 0;
	prev = NULL;

	for (i = 0; i < mlx5_wq_cyc_get_size(&rq->wqe.wq); i++) {
		struct mlx5e_rq_frag_info *frag_info = &rq->wqe.info.arr[0];
		struct mlx5e_wqe_frag_info *frag =
			&rq->wqe.frags[i << rq->wqe.info.log_num_frags];
		int f;

		for (f = 0; f < rq->wqe.info.num_frags; f++, frag++) {
			if (next_frag.offset + frag_info[f].frag_stride > PAGE_SIZE) {
				next_frag.di++;
				next_frag.offset = 0;
				if (prev)
					prev->last_in_page = true;
			}
			*frag = next_frag;

			/* prepare next */
			next_frag.offset += frag_info[f].frag_stride;
			prev = frag;
		}
	}

	if (prev)
		prev->last_in_page = true;
}

static int mlx5e_init_di_list(struct mlx5e_rq *rq,
			      struct mlx5e_params *params,
			      int wq_sz, int cpu)
{
	int len = wq_sz << rq->wqe.info.log_num_frags;

	rq->wqe.di = kvzalloc_node(array_size(len, sizeof(*rq->wqe.di)),
				   GFP_KERNEL, cpu_to_node(cpu));
	if (!rq->wqe.di)
		return -ENOMEM;

	mlx5e_init_frags_partition(rq);

	return 0;
}

static void mlx5e_free_di_list(struct mlx5e_rq *rq)
{
	kvfree(rq->wqe.di);
}

static int mlx5e_alloc_rq(struct mlx5e_channel *c,
			  struct mlx5e_params *params,
			  struct mlx5e_rq_param *rqp,
			  struct mlx5e_rq *rq)
{
	struct page_pool_params pp_params = { 0 };
	struct mlx5_core_dev *mdev = c->mdev;
	void *rqc = rqp->rqc;
	void *rqc_wq = MLX5_ADDR_OF(rqc, rqc, wq);
	u32 pool_size;
	int wq_sz;
	int err;
	int i;

	rqp->wq.db_numa_node = cpu_to_node(c->cpu);

	rq->wq_type = params->rq_wq_type;
	rq->pdev    = c->pdev;
	rq->netdev  = c->netdev;
	rq->tstamp  = c->tstamp;
	rq->clock   = &mdev->clock;
	rq->channel = c;
	rq->ix      = c->ix;
	rq->mdev    = mdev;
	rq->hw_mtu  = MLX5E_SW2HW_MTU(params, params->sw_mtu);
	rq->stats   = &c->priv->channel_stats[c->ix].rq;

	rq->xdp_prog = params->xdp_prog ? bpf_prog_inc(params->xdp_prog) : NULL;
	if (IS_ERR(rq->xdp_prog)) {
		err = PTR_ERR(rq->xdp_prog);
		rq->xdp_prog = NULL;
		goto err_rq_wq_destroy;
	}

	err = xdp_rxq_info_reg(&rq->xdp_rxq, rq->netdev, rq->ix);
	if (err < 0)
		goto err_rq_wq_destroy;

	rq->buff.map_dir = rq->xdp_prog ? DMA_BIDIRECTIONAL : DMA_FROM_DEVICE;
	rq->buff.headroom = mlx5e_get_rq_headroom(mdev, params);
	pool_size = 1 << params->log_rq_mtu_frames;

	switch (rq->wq_type) {
	case MLX5_WQ_TYPE_LINKED_LIST_STRIDING_RQ:
		err = mlx5_wq_ll_create(mdev, &rqp->wq, rqc_wq, &rq->mpwqe.wq,
					&rq->wq_ctrl);
		if (err)
			return err;

		rq->mpwqe.wq.db = &rq->mpwqe.wq.db[MLX5_RCV_DBR];

		wq_sz = mlx5_wq_ll_get_size(&rq->mpwqe.wq);

		pool_size = MLX5_MPWRQ_PAGES_PER_WQE << mlx5e_mpwqe_get_log_rq_size(params);

		rq->post_wqes = mlx5e_post_rx_mpwqes;
		rq->dealloc_wqe = mlx5e_dealloc_rx_mpwqe;

		rq->handle_rx_cqe = c->priv->profile->rx_handlers.handle_rx_cqe_mpwqe;
#ifdef CONFIG_MLX5_EN_IPSEC
		if (MLX5_IPSEC_DEV(mdev)) {
			err = -EINVAL;
			netdev_err(c->netdev, "MPWQE RQ with IPSec offload not supported\n");
			goto err_rq_wq_destroy;
		}
#endif
		if (!rq->handle_rx_cqe) {
			err = -EINVAL;
			netdev_err(c->netdev, "RX handler of MPWQE RQ is not set, err %d\n", err);
			goto err_rq_wq_destroy;
		}

		rq->mpwqe.skb_from_cqe_mpwrq =
			mlx5e_rx_mpwqe_is_linear_skb(mdev, params) ?
			mlx5e_skb_from_cqe_mpwrq_linear :
			mlx5e_skb_from_cqe_mpwrq_nonlinear;
		rq->mpwqe.log_stride_sz = mlx5e_mpwqe_get_log_stride_size(mdev, params);
		rq->mpwqe.num_strides = BIT(mlx5e_mpwqe_get_log_num_strides(mdev, params));

		err = mlx5e_create_rq_umr_mkey(mdev, rq);
		if (err)
			goto err_rq_wq_destroy;
		rq->mkey_be = cpu_to_be32(rq->umr_mkey.key);

		err = mlx5e_rq_alloc_mpwqe_info(rq, c);
		if (err)
			goto err_free;
		break;
	default: /* MLX5_WQ_TYPE_CYCLIC */
		err = mlx5_wq_cyc_create(mdev, &rqp->wq, rqc_wq, &rq->wqe.wq,
					 &rq->wq_ctrl);
		if (err)
			return err;

		rq->wqe.wq.db = &rq->wqe.wq.db[MLX5_RCV_DBR];

		wq_sz = mlx5_wq_cyc_get_size(&rq->wqe.wq);

		rq->wqe.info = rqp->frags_info;
		rq->wqe.frags =
			kvzalloc_node(array_size(sizeof(*rq->wqe.frags),
					(wq_sz << rq->wqe.info.log_num_frags)),
				      GFP_KERNEL, cpu_to_node(c->cpu));
		if (!rq->wqe.frags) {
			err = -ENOMEM;
			goto err_free;
		}

		err = mlx5e_init_di_list(rq, params, wq_sz, c->cpu);
		if (err)
			goto err_free;
		rq->post_wqes = mlx5e_post_rx_wqes;
		rq->dealloc_wqe = mlx5e_dealloc_rx_wqe;

#ifdef CONFIG_MLX5_EN_IPSEC
		if (c->priv->ipsec)
			rq->handle_rx_cqe = mlx5e_ipsec_handle_rx_cqe;
		else
#endif
			rq->handle_rx_cqe = c->priv->profile->rx_handlers.handle_rx_cqe;
		if (!rq->handle_rx_cqe) {
			err = -EINVAL;
			netdev_err(c->netdev, "RX handler of RQ is not set, err %d\n", err);
			goto err_free;
		}

		rq->wqe.skb_from_cqe = mlx5e_rx_is_linear_skb(mdev, params) ?
			mlx5e_skb_from_cqe_linear :
			mlx5e_skb_from_cqe_nonlinear;
		rq->mkey_be = c->mkey_be;
	}

	/* Create a page_pool and register it with rxq */
	pp_params.order     = 0;
	pp_params.flags     = 0; /* No-internal DMA mapping in page_pool */
	pp_params.pool_size = pool_size;
	pp_params.nid       = cpu_to_node(c->cpu);
	pp_params.dev       = c->pdev;
	pp_params.dma_dir   = rq->buff.map_dir;

	/* page_pool can be used even when there is no rq->xdp_prog,
	 * given page_pool does not handle DMA mapping there is no
	 * required state to clear. And page_pool gracefully handle
	 * elevated refcnt.
	 */
	rq->page_pool = page_pool_create(&pp_params);
	if (IS_ERR(rq->page_pool)) {
		err = PTR_ERR(rq->page_pool);
		rq->page_pool = NULL;
		goto err_free;
	}
	err = xdp_rxq_info_reg_mem_model(&rq->xdp_rxq,
					 MEM_TYPE_PAGE_POOL, rq->page_pool);
	if (err)
		goto err_free;

	for (i = 0; i < wq_sz; i++) {
		if (rq->wq_type == MLX5_WQ_TYPE_LINKED_LIST_STRIDING_RQ) {
			struct mlx5e_rx_wqe_ll *wqe =
				mlx5_wq_ll_get_wqe(&rq->mpwqe.wq, i);
			u32 byte_count =
				rq->mpwqe.num_strides << rq->mpwqe.log_stride_sz;
			u64 dma_offset = mlx5e_get_mpwqe_offset(rq, i);

			wqe->data[0].addr = cpu_to_be64(dma_offset + rq->buff.headroom);
			wqe->data[0].byte_count = cpu_to_be32(byte_count);
			wqe->data[0].lkey = rq->mkey_be;
		} else {
			struct mlx5e_rx_wqe_cyc *wqe =
				mlx5_wq_cyc_get_wqe(&rq->wqe.wq, i);
			int f;

			for (f = 0; f < rq->wqe.info.num_frags; f++) {
				u32 frag_size = rq->wqe.info.arr[f].frag_size |
					MLX5_HW_START_PADDING;

				wqe->data[f].byte_count = cpu_to_be32(frag_size);
				wqe->data[f].lkey = rq->mkey_be;
			}
			/* check if num_frags is not a pow of two */
			if (rq->wqe.info.num_frags < (1 << rq->wqe.info.log_num_frags)) {
				wqe->data[f].byte_count = 0;
				wqe->data[f].lkey = cpu_to_be32(MLX5_INVALID_LKEY);
				wqe->data[f].addr = 0;
			}
		}
	}

	INIT_WORK(&rq->dim.work, mlx5e_rx_dim_work);

	switch (params->rx_cq_moderation.cq_period_mode) {
	case MLX5_CQ_PERIOD_MODE_START_FROM_CQE:
		rq->dim.mode = NET_DIM_CQ_PERIOD_MODE_START_FROM_CQE;
		break;
	case MLX5_CQ_PERIOD_MODE_START_FROM_EQE:
	default:
		rq->dim.mode = NET_DIM_CQ_PERIOD_MODE_START_FROM_EQE;
	}

	rq->page_cache.head = 0;
	rq->page_cache.tail = 0;

	return 0;

err_free:
	switch (rq->wq_type) {
	case MLX5_WQ_TYPE_LINKED_LIST_STRIDING_RQ:
		kvfree(rq->mpwqe.info);
		mlx5_core_destroy_mkey(mdev, &rq->umr_mkey);
		break;
	default: /* MLX5_WQ_TYPE_CYCLIC */
		kvfree(rq->wqe.frags);
		mlx5e_free_di_list(rq);
	}

err_rq_wq_destroy:
	if (rq->xdp_prog)
		bpf_prog_put(rq->xdp_prog);
	xdp_rxq_info_unreg(&rq->xdp_rxq);
	if (rq->page_pool)
		page_pool_destroy(rq->page_pool);
	mlx5_wq_destroy(&rq->wq_ctrl);

	return err;
}

static void mlx5e_free_rq(struct mlx5e_rq *rq)
{
	int i;

	if (rq->xdp_prog)
		bpf_prog_put(rq->xdp_prog);

	xdp_rxq_info_unreg(&rq->xdp_rxq);
	if (rq->page_pool)
		page_pool_destroy(rq->page_pool);

	switch (rq->wq_type) {
	case MLX5_WQ_TYPE_LINKED_LIST_STRIDING_RQ:
		kvfree(rq->mpwqe.info);
		mlx5_core_destroy_mkey(rq->mdev, &rq->umr_mkey);
		break;
	default: /* MLX5_WQ_TYPE_CYCLIC */
		kvfree(rq->wqe.frags);
		mlx5e_free_di_list(rq);
	}

	for (i = rq->page_cache.head; i != rq->page_cache.tail;
	     i = (i + 1) & (MLX5E_CACHE_SIZE - 1)) {
		struct mlx5e_dma_info *dma_info = &rq->page_cache.page_cache[i];

		mlx5e_page_release(rq, dma_info, false);
	}
	mlx5_wq_destroy(&rq->wq_ctrl);
}

static int mlx5e_create_rq(struct mlx5e_rq *rq,
			   struct mlx5e_rq_param *param)
{
	struct mlx5_core_dev *mdev = rq->mdev;

	void *in;
	void *rqc;
	void *wq;
	int inlen;
	int err;

	inlen = MLX5_ST_SZ_BYTES(create_rq_in) +
		sizeof(u64) * rq->wq_ctrl.buf.npages;
	in = kvzalloc(inlen, GFP_KERNEL);
	if (!in)
		return -ENOMEM;

	rqc = MLX5_ADDR_OF(create_rq_in, in, ctx);
	wq  = MLX5_ADDR_OF(rqc, rqc, wq);

	memcpy(rqc, param->rqc, sizeof(param->rqc));

	MLX5_SET(rqc,  rqc, cqn,		rq->cq.mcq.cqn);
	MLX5_SET(rqc,  rqc, state,		MLX5_RQC_STATE_RST);
	MLX5_SET(wq,   wq,  log_wq_pg_sz,	rq->wq_ctrl.buf.page_shift -
						MLX5_ADAPTER_PAGE_SHIFT);
	MLX5_SET64(wq, wq,  dbr_addr,		rq->wq_ctrl.db.dma);

	mlx5_fill_page_frag_array(&rq->wq_ctrl.buf,
				  (__be64 *)MLX5_ADDR_OF(wq, wq, pas));

	err = mlx5_core_create_rq(mdev, in, inlen, &rq->rqn);

	kvfree(in);

	return err;
}

static int mlx5e_modify_rq_state(struct mlx5e_rq *rq, int curr_state,
				 int next_state)
{
	struct mlx5_core_dev *mdev = rq->mdev;

	void *in;
	void *rqc;
	int inlen;
	int err;

	inlen = MLX5_ST_SZ_BYTES(modify_rq_in);
	in = kvzalloc(inlen, GFP_KERNEL);
	if (!in)
		return -ENOMEM;

	rqc = MLX5_ADDR_OF(modify_rq_in, in, ctx);

	MLX5_SET(modify_rq_in, in, rq_state, curr_state);
	MLX5_SET(rqc, rqc, state, next_state);

	err = mlx5_core_modify_rq(mdev, rq->rqn, in, inlen);

	kvfree(in);

	return err;
}

static int mlx5e_modify_rq_scatter_fcs(struct mlx5e_rq *rq, bool enable)
{
	struct mlx5e_channel *c = rq->channel;
	struct mlx5e_priv *priv = c->priv;
	struct mlx5_core_dev *mdev = priv->mdev;

	void *in;
	void *rqc;
	int inlen;
	int err;

	inlen = MLX5_ST_SZ_BYTES(modify_rq_in);
	in = kvzalloc(inlen, GFP_KERNEL);
	if (!in)
		return -ENOMEM;

	rqc = MLX5_ADDR_OF(modify_rq_in, in, ctx);

	MLX5_SET(modify_rq_in, in, rq_state, MLX5_RQC_STATE_RDY);
	MLX5_SET64(modify_rq_in, in, modify_bitmask,
		   MLX5_MODIFY_RQ_IN_MODIFY_BITMASK_SCATTER_FCS);
	MLX5_SET(rqc, rqc, scatter_fcs, enable);
	MLX5_SET(rqc, rqc, state, MLX5_RQC_STATE_RDY);

	err = mlx5_core_modify_rq(mdev, rq->rqn, in, inlen);

	kvfree(in);

	return err;
}

static int mlx5e_modify_rq_vsd(struct mlx5e_rq *rq, bool vsd)
{
	struct mlx5e_channel *c = rq->channel;
	struct mlx5_core_dev *mdev = c->mdev;
	void *in;
	void *rqc;
	int inlen;
	int err;

	inlen = MLX5_ST_SZ_BYTES(modify_rq_in);
	in = kvzalloc(inlen, GFP_KERNEL);
	if (!in)
		return -ENOMEM;

	rqc = MLX5_ADDR_OF(modify_rq_in, in, ctx);

	MLX5_SET(modify_rq_in, in, rq_state, MLX5_RQC_STATE_RDY);
	MLX5_SET64(modify_rq_in, in, modify_bitmask,
		   MLX5_MODIFY_RQ_IN_MODIFY_BITMASK_VSD);
	MLX5_SET(rqc, rqc, vsd, vsd);
	MLX5_SET(rqc, rqc, state, MLX5_RQC_STATE_RDY);

	err = mlx5_core_modify_rq(mdev, rq->rqn, in, inlen);

	kvfree(in);

	return err;
}

static void mlx5e_destroy_rq(struct mlx5e_rq *rq)
{
	mlx5_core_destroy_rq(rq->mdev, rq->rqn);
}

static int mlx5e_wait_for_min_rx_wqes(struct mlx5e_rq *rq, int wait_time)
{
	unsigned long exp_time = jiffies + msecs_to_jiffies(wait_time);
	struct mlx5e_channel *c = rq->channel;

	u16 min_wqes = mlx5_min_rx_wqes(rq->wq_type, mlx5e_rqwq_get_size(rq));

	do {
		if (mlx5e_rqwq_get_cur_sz(rq) >= min_wqes)
			return 0;

		msleep(20);
	} while (time_before(jiffies, exp_time));

	netdev_warn(c->netdev, "Failed to get min RX wqes on Channel[%d] RQN[0x%x] wq cur_sz(%d) min_rx_wqes(%d)\n",
		    c->ix, rq->rqn, mlx5e_rqwq_get_cur_sz(rq), min_wqes);

	return -ETIMEDOUT;
}

static void mlx5e_free_rx_descs(struct mlx5e_rq *rq)
{
	__be16 wqe_ix_be;
	u16 wqe_ix;

	if (rq->wq_type == MLX5_WQ_TYPE_LINKED_LIST_STRIDING_RQ) {
		struct mlx5_wq_ll *wq = &rq->mpwqe.wq;

		/* UMR WQE (if in progress) is always at wq->head */
		if (rq->mpwqe.umr_in_progress)
			rq->dealloc_wqe(rq, wq->head);

		while (!mlx5_wq_ll_is_empty(wq)) {
			struct mlx5e_rx_wqe_ll *wqe;

			wqe_ix_be = *wq->tail_next;
			wqe_ix    = be16_to_cpu(wqe_ix_be);
			wqe       = mlx5_wq_ll_get_wqe(wq, wqe_ix);
			rq->dealloc_wqe(rq, wqe_ix);
			mlx5_wq_ll_pop(wq, wqe_ix_be,
				       &wqe->next.next_wqe_index);
		}
	} else {
		struct mlx5_wq_cyc *wq = &rq->wqe.wq;

		while (!mlx5_wq_cyc_is_empty(wq)) {
			wqe_ix = mlx5_wq_cyc_get_tail(wq);
			rq->dealloc_wqe(rq, wqe_ix);
			mlx5_wq_cyc_pop(wq);
		}
	}

}

static int mlx5e_open_rq(struct mlx5e_channel *c,
			 struct mlx5e_params *params,
			 struct mlx5e_rq_param *param,
			 struct mlx5e_rq *rq)
{
	int err;

	err = mlx5e_alloc_rq(c, params, param, rq);
	if (err)
		return err;

	err = mlx5e_create_rq(rq, param);
	if (err)
		goto err_free_rq;

	err = mlx5e_modify_rq_state(rq, MLX5_RQC_STATE_RST, MLX5_RQC_STATE_RDY);
	if (err)
		goto err_destroy_rq;

	if (params->rx_dim_enabled)
		__set_bit(MLX5E_RQ_STATE_AM, &c->rq.state);

	if (params->pflags & MLX5E_PFLAG_RX_NO_CSUM_COMPLETE)
		__set_bit(MLX5E_RQ_STATE_NO_CSUM_COMPLETE, &c->rq.state);

	return 0;

err_destroy_rq:
	mlx5e_destroy_rq(rq);
err_free_rq:
	mlx5e_free_rq(rq);

	return err;
}

static void mlx5e_activate_rq(struct mlx5e_rq *rq)
{
	struct mlx5e_icosq *sq = &rq->channel->icosq;
	struct mlx5_wq_cyc *wq = &sq->wq;
	struct mlx5e_tx_wqe *nopwqe;

	u16 pi = mlx5_wq_cyc_ctr2ix(wq, sq->pc);

	set_bit(MLX5E_RQ_STATE_ENABLED, &rq->state);
	sq->db.ico_wqe[pi].opcode     = MLX5_OPCODE_NOP;
	nopwqe = mlx5e_post_nop(wq, sq->sqn, &sq->pc);
	mlx5e_notify_hw(wq, sq->pc, sq->uar_map, &nopwqe->ctrl);
}

static void mlx5e_deactivate_rq(struct mlx5e_rq *rq)
{
	clear_bit(MLX5E_RQ_STATE_ENABLED, &rq->state);
	napi_synchronize(&rq->channel->napi); /* prevent mlx5e_post_rx_wqes */
}

static void mlx5e_close_rq(struct mlx5e_rq *rq)
{
	cancel_work_sync(&rq->dim.work);
	mlx5e_destroy_rq(rq);
	mlx5e_free_rx_descs(rq);
	mlx5e_free_rq(rq);
}

static void mlx5e_free_xdpsq_db(struct mlx5e_xdpsq *sq)
{
	kvfree(sq->db.xdpi_fifo.xi);
	kvfree(sq->db.wqe_info);
}

static int mlx5e_alloc_xdpsq_fifo(struct mlx5e_xdpsq *sq, int numa)
{
	struct mlx5e_xdp_info_fifo *xdpi_fifo = &sq->db.xdpi_fifo;
	int wq_sz        = mlx5_wq_cyc_get_size(&sq->wq);
	int dsegs_per_wq = wq_sz * MLX5_SEND_WQEBB_NUM_DS;

	xdpi_fifo->xi = kvzalloc_node(sizeof(*xdpi_fifo->xi) * dsegs_per_wq,
				      GFP_KERNEL, numa);
	if (!xdpi_fifo->xi)
		return -ENOMEM;

	xdpi_fifo->pc   = &sq->xdpi_fifo_pc;
	xdpi_fifo->cc   = &sq->xdpi_fifo_cc;
	xdpi_fifo->mask = dsegs_per_wq - 1;

	return 0;
}

static int mlx5e_alloc_xdpsq_db(struct mlx5e_xdpsq *sq, int numa)
{
	int wq_sz = mlx5_wq_cyc_get_size(&sq->wq);
	int err;

	sq->db.wqe_info = kvzalloc_node(sizeof(*sq->db.wqe_info) * wq_sz,
					GFP_KERNEL, numa);
	if (!sq->db.wqe_info)
		return -ENOMEM;

	err = mlx5e_alloc_xdpsq_fifo(sq, numa);
	if (err) {
		mlx5e_free_xdpsq_db(sq);
		return err;
	}

	return 0;
}

static int mlx5e_alloc_xdpsq(struct mlx5e_channel *c,
			     struct mlx5e_params *params,
			     struct mlx5e_sq_param *param,
			     struct mlx5e_xdpsq *sq,
			     bool is_redirect)
{
	void *sqc_wq               = MLX5_ADDR_OF(sqc, param->sqc, wq);
	struct mlx5_core_dev *mdev = c->mdev;
	struct mlx5_wq_cyc *wq = &sq->wq;
	int err;

	sq->pdev      = c->pdev;
	sq->mkey_be   = c->mkey_be;
	sq->channel   = c;
	sq->uar_map   = mdev->mlx5e_res.bfreg.map;
	sq->min_inline_mode = params->tx_min_inline_mode;
	sq->hw_mtu    = MLX5E_SW2HW_MTU(params, params->sw_mtu);
	sq->stats     = is_redirect ?
		&c->priv->channel_stats[c->ix].xdpsq :
		&c->priv->channel_stats[c->ix].rq_xdpsq;

	param->wq.db_numa_node = cpu_to_node(c->cpu);
	err = mlx5_wq_cyc_create(mdev, &param->wq, sqc_wq, wq, &sq->wq_ctrl);
	if (err)
		return err;
	wq->db = &wq->db[MLX5_SND_DBR];

	err = mlx5e_alloc_xdpsq_db(sq, cpu_to_node(c->cpu));
	if (err)
		goto err_sq_wq_destroy;

	return 0;

err_sq_wq_destroy:
	mlx5_wq_destroy(&sq->wq_ctrl);

	return err;
}

static void mlx5e_free_xdpsq(struct mlx5e_xdpsq *sq)
{
	mlx5e_free_xdpsq_db(sq);
	mlx5_wq_destroy(&sq->wq_ctrl);
}

static void mlx5e_free_icosq_db(struct mlx5e_icosq *sq)
{
	kvfree(sq->db.ico_wqe);
}

static int mlx5e_alloc_icosq_db(struct mlx5e_icosq *sq, int numa)
{
	u8 wq_sz = mlx5_wq_cyc_get_size(&sq->wq);

	sq->db.ico_wqe = kvzalloc_node(array_size(wq_sz,
						  sizeof(*sq->db.ico_wqe)),
				       GFP_KERNEL, numa);
	if (!sq->db.ico_wqe)
		return -ENOMEM;

	return 0;
}

static int mlx5e_alloc_icosq(struct mlx5e_channel *c,
			     struct mlx5e_sq_param *param,
			     struct mlx5e_icosq *sq)
{
	void *sqc_wq               = MLX5_ADDR_OF(sqc, param->sqc, wq);
	struct mlx5_core_dev *mdev = c->mdev;
	struct mlx5_wq_cyc *wq = &sq->wq;
	int err;

	sq->channel   = c;
	sq->uar_map   = mdev->mlx5e_res.bfreg.map;

	param->wq.db_numa_node = cpu_to_node(c->cpu);
	err = mlx5_wq_cyc_create(mdev, &param->wq, sqc_wq, wq, &sq->wq_ctrl);
	if (err)
		return err;
	wq->db = &wq->db[MLX5_SND_DBR];

	err = mlx5e_alloc_icosq_db(sq, cpu_to_node(c->cpu));
	if (err)
		goto err_sq_wq_destroy;

	return 0;

err_sq_wq_destroy:
	mlx5_wq_destroy(&sq->wq_ctrl);

	return err;
}

static void mlx5e_free_icosq(struct mlx5e_icosq *sq)
{
	mlx5e_free_icosq_db(sq);
	mlx5_wq_destroy(&sq->wq_ctrl);
}

static void mlx5e_free_txqsq_db(struct mlx5e_txqsq *sq)
{
	kvfree(sq->db.wqe_info);
	kvfree(sq->db.dma_fifo);
}

static int mlx5e_alloc_txqsq_db(struct mlx5e_txqsq *sq, int numa)
{
	int wq_sz = mlx5_wq_cyc_get_size(&sq->wq);
	int df_sz = wq_sz * MLX5_SEND_WQEBB_NUM_DS;

	sq->db.dma_fifo = kvzalloc_node(array_size(df_sz,
						   sizeof(*sq->db.dma_fifo)),
					GFP_KERNEL, numa);
	sq->db.wqe_info = kvzalloc_node(array_size(wq_sz,
						   sizeof(*sq->db.wqe_info)),
					GFP_KERNEL, numa);
	if (!sq->db.dma_fifo || !sq->db.wqe_info) {
		mlx5e_free_txqsq_db(sq);
		return -ENOMEM;
	}

	sq->dma_fifo_mask = df_sz - 1;

	return 0;
}

static void mlx5e_sq_recover(struct work_struct *work);
static int mlx5e_alloc_txqsq(struct mlx5e_channel *c,
			     int txq_ix,
			     struct mlx5e_params *params,
			     struct mlx5e_sq_param *param,
			     struct mlx5e_txqsq *sq,
			     int tc)
{
	void *sqc_wq               = MLX5_ADDR_OF(sqc, param->sqc, wq);
	struct mlx5_core_dev *mdev = c->mdev;
	struct mlx5_wq_cyc *wq = &sq->wq;
	int err;

	sq->pdev      = c->pdev;
	sq->tstamp    = c->tstamp;
	sq->clock     = &mdev->clock;
	sq->mkey_be   = c->mkey_be;
	sq->channel   = c;
	sq->txq_ix    = txq_ix;
	sq->uar_map   = mdev->mlx5e_res.bfreg.map;
	sq->min_inline_mode = params->tx_min_inline_mode;
	sq->stats     = &c->priv->channel_stats[c->ix].sq[tc];
	INIT_WORK(&sq->recover.recover_work, mlx5e_sq_recover);
	if (MLX5_IPSEC_DEV(c->priv->mdev))
		set_bit(MLX5E_SQ_STATE_IPSEC, &sq->state);
	if (mlx5_accel_is_tls_device(c->priv->mdev))
		set_bit(MLX5E_SQ_STATE_TLS, &sq->state);

	param->wq.db_numa_node = cpu_to_node(c->cpu);
	err = mlx5_wq_cyc_create(mdev, &param->wq, sqc_wq, wq, &sq->wq_ctrl);
	if (err)
		return err;
	wq->db    = &wq->db[MLX5_SND_DBR];

	err = mlx5e_alloc_txqsq_db(sq, cpu_to_node(c->cpu));
	if (err)
		goto err_sq_wq_destroy;

	INIT_WORK(&sq->dim.work, mlx5e_tx_dim_work);
	sq->dim.mode = params->tx_cq_moderation.cq_period_mode;

	return 0;

err_sq_wq_destroy:
	mlx5_wq_destroy(&sq->wq_ctrl);

	return err;
}

static void mlx5e_free_txqsq(struct mlx5e_txqsq *sq)
{
	mlx5e_free_txqsq_db(sq);
	mlx5_wq_destroy(&sq->wq_ctrl);
}

struct mlx5e_create_sq_param {
	struct mlx5_wq_ctrl        *wq_ctrl;
	u32                         cqn;
	u32                         tisn;
	u8                          tis_lst_sz;
	u8                          min_inline_mode;
};

static int mlx5e_create_sq(struct mlx5_core_dev *mdev,
			   struct mlx5e_sq_param *param,
			   struct mlx5e_create_sq_param *csp,
			   u32 *sqn)
{
	void *in;
	void *sqc;
	void *wq;
	int inlen;
	int err;

	inlen = MLX5_ST_SZ_BYTES(create_sq_in) +
		sizeof(u64) * csp->wq_ctrl->buf.npages;
	in = kvzalloc(inlen, GFP_KERNEL);
	if (!in)
		return -ENOMEM;

	sqc = MLX5_ADDR_OF(create_sq_in, in, ctx);
	wq = MLX5_ADDR_OF(sqc, sqc, wq);

	memcpy(sqc, param->sqc, sizeof(param->sqc));
	MLX5_SET(sqc,  sqc, tis_lst_sz, csp->tis_lst_sz);
	MLX5_SET(sqc,  sqc, tis_num_0, csp->tisn);
	MLX5_SET(sqc,  sqc, cqn, csp->cqn);

	if (MLX5_CAP_ETH(mdev, wqe_inline_mode) == MLX5_CAP_INLINE_MODE_VPORT_CONTEXT)
		MLX5_SET(sqc,  sqc, min_wqe_inline_mode, csp->min_inline_mode);

	MLX5_SET(sqc,  sqc, state, MLX5_SQC_STATE_RST);
	MLX5_SET(sqc,  sqc, flush_in_error_en, 1);

	MLX5_SET(wq,   wq, wq_type,       MLX5_WQ_TYPE_CYCLIC);
	MLX5_SET(wq,   wq, uar_page,      mdev->mlx5e_res.bfreg.index);
	MLX5_SET(wq,   wq, log_wq_pg_sz,  csp->wq_ctrl->buf.page_shift -
					  MLX5_ADAPTER_PAGE_SHIFT);
	MLX5_SET64(wq, wq, dbr_addr,      csp->wq_ctrl->db.dma);

	mlx5_fill_page_frag_array(&csp->wq_ctrl->buf,
				  (__be64 *)MLX5_ADDR_OF(wq, wq, pas));

	err = mlx5_core_create_sq(mdev, in, inlen, sqn);

	kvfree(in);

	return err;
}

struct mlx5e_modify_sq_param {
	int curr_state;
	int next_state;
	bool rl_update;
	int rl_index;
};

static int mlx5e_modify_sq(struct mlx5_core_dev *mdev, u32 sqn,
			   struct mlx5e_modify_sq_param *p)
{
	void *in;
	void *sqc;
	int inlen;
	int err;

	inlen = MLX5_ST_SZ_BYTES(modify_sq_in);
	in = kvzalloc(inlen, GFP_KERNEL);
	if (!in)
		return -ENOMEM;

	sqc = MLX5_ADDR_OF(modify_sq_in, in, ctx);

	MLX5_SET(modify_sq_in, in, sq_state, p->curr_state);
	MLX5_SET(sqc, sqc, state, p->next_state);
	if (p->rl_update && p->next_state == MLX5_SQC_STATE_RDY) {
		MLX5_SET64(modify_sq_in, in, modify_bitmask, 1);
		MLX5_SET(sqc,  sqc, packet_pacing_rate_limit_index, p->rl_index);
	}

	err = mlx5_core_modify_sq(mdev, sqn, in, inlen);

	kvfree(in);

	return err;
}

static void mlx5e_destroy_sq(struct mlx5_core_dev *mdev, u32 sqn)
{
	mlx5_core_destroy_sq(mdev, sqn);
}

static int mlx5e_create_sq_rdy(struct mlx5_core_dev *mdev,
			       struct mlx5e_sq_param *param,
			       struct mlx5e_create_sq_param *csp,
			       u32 *sqn)
{
	struct mlx5e_modify_sq_param msp = {0};
	int err;

	err = mlx5e_create_sq(mdev, param, csp, sqn);
	if (err)
		return err;

	msp.curr_state = MLX5_SQC_STATE_RST;
	msp.next_state = MLX5_SQC_STATE_RDY;
	err = mlx5e_modify_sq(mdev, *sqn, &msp);
	if (err)
		mlx5e_destroy_sq(mdev, *sqn);

	return err;
}

static int mlx5e_set_sq_maxrate(struct net_device *dev,
				struct mlx5e_txqsq *sq, u32 rate);

static int mlx5e_open_txqsq(struct mlx5e_channel *c,
			    u32 tisn,
			    int txq_ix,
			    struct mlx5e_params *params,
			    struct mlx5e_sq_param *param,
			    struct mlx5e_txqsq *sq,
			    int tc)
{
	struct mlx5e_create_sq_param csp = {};
	u32 tx_rate;
	int err;

	err = mlx5e_alloc_txqsq(c, txq_ix, params, param, sq, tc);
	if (err)
		return err;

	csp.tisn            = tisn;
	csp.tis_lst_sz      = 1;
	csp.cqn             = sq->cq.mcq.cqn;
	csp.wq_ctrl         = &sq->wq_ctrl;
	csp.min_inline_mode = sq->min_inline_mode;
	err = mlx5e_create_sq_rdy(c->mdev, param, &csp, &sq->sqn);
	if (err)
		goto err_free_txqsq;

	tx_rate = c->priv->tx_rates[sq->txq_ix];
	if (tx_rate)
		mlx5e_set_sq_maxrate(c->netdev, sq, tx_rate);

	if (params->tx_dim_enabled)
		sq->state |= BIT(MLX5E_SQ_STATE_AM);

	return 0;

err_free_txqsq:
	clear_bit(MLX5E_SQ_STATE_ENABLED, &sq->state);
	mlx5e_free_txqsq(sq);

	return err;
}

static void mlx5e_reset_txqsq_cc_pc(struct mlx5e_txqsq *sq)
{
	WARN_ONCE(sq->cc != sq->pc,
		  "SQ 0x%x: cc (0x%x) != pc (0x%x)\n",
		  sq->sqn, sq->cc, sq->pc);
	sq->cc = 0;
	sq->dma_fifo_cc = 0;
	sq->pc = 0;
}

static void mlx5e_activate_txqsq(struct mlx5e_txqsq *sq)
{
	sq->txq = netdev_get_tx_queue(sq->channel->netdev, sq->txq_ix);
	clear_bit(MLX5E_SQ_STATE_RECOVERING, &sq->state);
	set_bit(MLX5E_SQ_STATE_ENABLED, &sq->state);
	netdev_tx_reset_queue(sq->txq);
	netif_tx_start_queue(sq->txq);
}

static inline void netif_tx_disable_queue(struct netdev_queue *txq)
{
	__netif_tx_lock_bh(txq);
	netif_tx_stop_queue(txq);
	__netif_tx_unlock_bh(txq);
}

static void mlx5e_deactivate_txqsq(struct mlx5e_txqsq *sq)
{
	struct mlx5e_channel *c = sq->channel;
	struct mlx5_wq_cyc *wq = &sq->wq;

	clear_bit(MLX5E_SQ_STATE_ENABLED, &sq->state);
	/* prevent netif_tx_wake_queue */
	napi_synchronize(&c->napi);

	netif_tx_disable_queue(sq->txq);

	/* last doorbell out, godspeed .. */
	if (mlx5e_wqc_has_room_for(wq, sq->cc, sq->pc, 1)) {
		u16 pi = mlx5_wq_cyc_ctr2ix(wq, sq->pc);
		struct mlx5e_tx_wqe *nop;

		sq->db.wqe_info[pi].skb = NULL;
		nop = mlx5e_post_nop(wq, sq->sqn, &sq->pc);
		mlx5e_notify_hw(wq, sq->pc, sq->uar_map, &nop->ctrl);
	}
}

static void mlx5e_close_txqsq(struct mlx5e_txqsq *sq)
{
	struct mlx5e_channel *c = sq->channel;
	struct mlx5_core_dev *mdev = c->mdev;
	struct mlx5_rate_limit rl = {0};

	cancel_work_sync(&sq->dim.work);
	mlx5e_destroy_sq(mdev, sq->sqn);
	if (sq->rate_limit) {
		rl.rate = sq->rate_limit;
		mlx5_rl_remove_rate(mdev, &rl);
	}
	mlx5e_free_txqsq_descs(sq);
	mlx5e_free_txqsq(sq);
}

static int mlx5e_wait_for_sq_flush(struct mlx5e_txqsq *sq)
{
	unsigned long exp_time = jiffies + msecs_to_jiffies(2000);

	while (time_before(jiffies, exp_time)) {
		if (sq->cc == sq->pc)
			return 0;

		msleep(20);
	}

	netdev_err(sq->channel->netdev,
		   "Wait for SQ 0x%x flush timeout (sq cc = 0x%x, sq pc = 0x%x)\n",
		   sq->sqn, sq->cc, sq->pc);

	return -ETIMEDOUT;
}

static int mlx5e_sq_to_ready(struct mlx5e_txqsq *sq, int curr_state)
{
	struct mlx5_core_dev *mdev = sq->channel->mdev;
	struct net_device *dev = sq->channel->netdev;
	struct mlx5e_modify_sq_param msp = {0};
	int err;

	msp.curr_state = curr_state;
	msp.next_state = MLX5_SQC_STATE_RST;

	err = mlx5e_modify_sq(mdev, sq->sqn, &msp);
	if (err) {
		netdev_err(dev, "Failed to move sq 0x%x to reset\n", sq->sqn);
		return err;
	}

	memset(&msp, 0, sizeof(msp));
	msp.curr_state = MLX5_SQC_STATE_RST;
	msp.next_state = MLX5_SQC_STATE_RDY;

	err = mlx5e_modify_sq(mdev, sq->sqn, &msp);
	if (err) {
		netdev_err(dev, "Failed to move sq 0x%x to ready\n", sq->sqn);
		return err;
	}

	return 0;
}

static void mlx5e_sq_recover(struct work_struct *work)
{
	struct mlx5e_txqsq_recover *recover =
		container_of(work, struct mlx5e_txqsq_recover,
			     recover_work);
	struct mlx5e_txqsq *sq = container_of(recover, struct mlx5e_txqsq,
					      recover);
	struct mlx5_core_dev *mdev = sq->channel->mdev;
	struct net_device *dev = sq->channel->netdev;
	u8 state;
	int err;

	err = mlx5_core_query_sq_state(mdev, sq->sqn, &state);
	if (err) {
		netdev_err(dev, "Failed to query SQ 0x%x state. err = %d\n",
			   sq->sqn, err);
		return;
	}

	if (state != MLX5_RQC_STATE_ERR) {
		netdev_err(dev, "SQ 0x%x not in ERROR state\n", sq->sqn);
		return;
	}

	netif_tx_disable_queue(sq->txq);

	if (mlx5e_wait_for_sq_flush(sq))
		return;

	/* If the interval between two consecutive recovers per SQ is too
	 * short, don't recover to avoid infinite loop of ERR_CQE -> recover.
	 * If we reached this state, there is probably a bug that needs to be
	 * fixed. let's keep the queue close and let tx timeout cleanup.
	 */
	if (jiffies_to_msecs(jiffies - recover->last_recover) <
	    MLX5E_SQ_RECOVER_MIN_INTERVAL) {
		netdev_err(dev, "Recover SQ 0x%x canceled, too many error CQEs\n",
			   sq->sqn);
		return;
	}

	/* At this point, no new packets will arrive from the stack as TXQ is
	 * marked with QUEUE_STATE_DRV_XOFF. In addition, NAPI cleared all
	 * pending WQEs.  SQ can safely reset the SQ.
	 */
	if (mlx5e_sq_to_ready(sq, state))
		return;

	mlx5e_reset_txqsq_cc_pc(sq);
	sq->stats->recover++;
	recover->last_recover = jiffies;
	mlx5e_activate_txqsq(sq);
}

static int mlx5e_open_icosq(struct mlx5e_channel *c,
			    struct mlx5e_params *params,
			    struct mlx5e_sq_param *param,
			    struct mlx5e_icosq *sq)
{
	struct mlx5e_create_sq_param csp = {};
	int err;

	err = mlx5e_alloc_icosq(c, param, sq);
	if (err)
		return err;

	csp.cqn             = sq->cq.mcq.cqn;
	csp.wq_ctrl         = &sq->wq_ctrl;
	csp.min_inline_mode = params->tx_min_inline_mode;
	set_bit(MLX5E_SQ_STATE_ENABLED, &sq->state);
	err = mlx5e_create_sq_rdy(c->mdev, param, &csp, &sq->sqn);
	if (err)
		goto err_free_icosq;

	return 0;

err_free_icosq:
	clear_bit(MLX5E_SQ_STATE_ENABLED, &sq->state);
	mlx5e_free_icosq(sq);

	return err;
}

static void mlx5e_close_icosq(struct mlx5e_icosq *sq)
{
	struct mlx5e_channel *c = sq->channel;

	clear_bit(MLX5E_SQ_STATE_ENABLED, &sq->state);
	napi_synchronize(&c->napi);

	mlx5e_destroy_sq(c->mdev, sq->sqn);
	mlx5e_free_icosq(sq);
}

static int mlx5e_open_xdpsq(struct mlx5e_channel *c,
			    struct mlx5e_params *params,
			    struct mlx5e_sq_param *param,
			    struct mlx5e_xdpsq *sq,
			    bool is_redirect)
{
	struct mlx5e_create_sq_param csp = {};
	int err;

	err = mlx5e_alloc_xdpsq(c, params, param, sq, is_redirect);
	if (err)
		return err;

	csp.tis_lst_sz      = 1;
	csp.tisn            = c->priv->tisn[0]; /* tc = 0 */
	csp.cqn             = sq->cq.mcq.cqn;
	csp.wq_ctrl         = &sq->wq_ctrl;
	csp.min_inline_mode = sq->min_inline_mode;
	set_bit(MLX5E_SQ_STATE_ENABLED, &sq->state);
	err = mlx5e_create_sq_rdy(c->mdev, param, &csp, &sq->sqn);
	if (err)
		goto err_free_xdpsq;

	mlx5e_set_xmit_fp(sq, param->is_mpw);

	if (!param->is_mpw) {
		unsigned int ds_cnt = MLX5E_XDP_TX_DS_COUNT;
		unsigned int inline_hdr_sz = 0;
		int i;

		if (sq->min_inline_mode != MLX5_INLINE_MODE_NONE) {
			inline_hdr_sz = MLX5E_XDP_MIN_INLINE;
			ds_cnt++;
		}

		/* Pre initialize fixed WQE fields */
		for (i = 0; i < mlx5_wq_cyc_get_size(&sq->wq); i++) {
			struct mlx5e_xdp_wqe_info *wi  = &sq->db.wqe_info[i];
			struct mlx5e_tx_wqe      *wqe  = mlx5_wq_cyc_get_wqe(&sq->wq, i);
			struct mlx5_wqe_ctrl_seg *cseg = &wqe->ctrl;
			struct mlx5_wqe_eth_seg  *eseg = &wqe->eth;
			struct mlx5_wqe_data_seg *dseg;

			cseg->qpn_ds = cpu_to_be32((sq->sqn << 8) | ds_cnt);
			eseg->inline_hdr.sz = cpu_to_be16(inline_hdr_sz);

			dseg = (struct mlx5_wqe_data_seg *)cseg + (ds_cnt - 1);
			dseg->lkey = sq->mkey_be;

			wi->num_wqebbs = 1;
			wi->num_ds     = 1;
		}
	}

	return 0;

err_free_xdpsq:
	clear_bit(MLX5E_SQ_STATE_ENABLED, &sq->state);
	mlx5e_free_xdpsq(sq);

	return err;
}

static void mlx5e_close_xdpsq(struct mlx5e_xdpsq *sq, struct mlx5e_rq *rq)
{
	struct mlx5e_channel *c = sq->channel;

	clear_bit(MLX5E_SQ_STATE_ENABLED, &sq->state);
	napi_synchronize(&c->napi);

	mlx5e_destroy_sq(c->mdev, sq->sqn);
	mlx5e_free_xdpsq_descs(sq, rq);
	mlx5e_free_xdpsq(sq);
}

static int mlx5e_alloc_cq_common(struct mlx5_core_dev *mdev,
				 struct mlx5e_cq_param *param,
				 struct mlx5e_cq *cq)
{
	struct mlx5_core_cq *mcq = &cq->mcq;
	int eqn_not_used;
	unsigned int irqn;
	int err;
	u32 i;

	err = mlx5_vector2eqn(mdev, param->eq_ix, &eqn_not_used, &irqn);
	if (err)
		return err;

	err = mlx5_cqwq_create(mdev, &param->wq, param->cqc, &cq->wq,
			       &cq->wq_ctrl);
	if (err)
		return err;

	mcq->cqe_sz     = 64;
	mcq->set_ci_db  = cq->wq_ctrl.db.db;
	mcq->arm_db     = cq->wq_ctrl.db.db + 1;
	*mcq->set_ci_db = 0;
	*mcq->arm_db    = 0;
	mcq->vector     = param->eq_ix;
	mcq->comp       = mlx5e_completion_event;
	mcq->event      = mlx5e_cq_error_event;
	mcq->irqn       = irqn;

	for (i = 0; i < mlx5_cqwq_get_size(&cq->wq); i++) {
		struct mlx5_cqe64 *cqe = mlx5_cqwq_get_wqe(&cq->wq, i);

		cqe->op_own = 0xf1;
	}

	cq->mdev = mdev;

	return 0;
}

static int mlx5e_alloc_cq(struct mlx5e_channel *c,
			  struct mlx5e_cq_param *param,
			  struct mlx5e_cq *cq)
{
	struct mlx5_core_dev *mdev = c->priv->mdev;
	int err;

	param->wq.buf_numa_node = cpu_to_node(c->cpu);
	param->wq.db_numa_node  = cpu_to_node(c->cpu);
	param->eq_ix   = c->ix;

	err = mlx5e_alloc_cq_common(mdev, param, cq);

	cq->napi    = &c->napi;
	cq->channel = c;

	return err;
}

static void mlx5e_free_cq(struct mlx5e_cq *cq)
{
	mlx5_wq_destroy(&cq->wq_ctrl);
}

static int mlx5e_create_cq(struct mlx5e_cq *cq, struct mlx5e_cq_param *param)
{
	struct mlx5_core_dev *mdev = cq->mdev;
	struct mlx5_core_cq *mcq = &cq->mcq;

	void *in;
	void *cqc;
	int inlen;
	unsigned int irqn_not_used;
	int eqn;
	int err;

	err = mlx5_vector2eqn(mdev, param->eq_ix, &eqn, &irqn_not_used);
	if (err)
		return err;

	inlen = MLX5_ST_SZ_BYTES(create_cq_in) +
		sizeof(u64) * cq->wq_ctrl.buf.npages;
	in = kvzalloc(inlen, GFP_KERNEL);
	if (!in)
		return -ENOMEM;

	cqc = MLX5_ADDR_OF(create_cq_in, in, cq_context);

	memcpy(cqc, param->cqc, sizeof(param->cqc));

	mlx5_fill_page_frag_array(&cq->wq_ctrl.buf,
				  (__be64 *)MLX5_ADDR_OF(create_cq_in, in, pas));

	MLX5_SET(cqc,   cqc, cq_period_mode, param->cq_period_mode);
	MLX5_SET(cqc,   cqc, c_eqn,         eqn);
	MLX5_SET(cqc,   cqc, uar_page,      mdev->priv.uar->index);
	MLX5_SET(cqc,   cqc, log_page_size, cq->wq_ctrl.buf.page_shift -
					    MLX5_ADAPTER_PAGE_SHIFT);
	MLX5_SET64(cqc, cqc, dbr_addr,      cq->wq_ctrl.db.dma);

	err = mlx5_core_create_cq(mdev, mcq, in, inlen);

	kvfree(in);

	if (err)
		return err;

	mlx5e_cq_arm(cq);

	return 0;
}

static void mlx5e_destroy_cq(struct mlx5e_cq *cq)
{
	mlx5_core_destroy_cq(cq->mdev, &cq->mcq);
}

static int mlx5e_open_cq(struct mlx5e_channel *c,
			 struct net_dim_cq_moder moder,
			 struct mlx5e_cq_param *param,
			 struct mlx5e_cq *cq)
{
	struct mlx5_core_dev *mdev = c->mdev;
	int err;

	err = mlx5e_alloc_cq(c, param, cq);
	if (err)
		return err;

	err = mlx5e_create_cq(cq, param);
	if (err)
		goto err_free_cq;

	if (MLX5_CAP_GEN(mdev, cq_moderation))
		mlx5_core_modify_cq_moderation(mdev, &cq->mcq, moder.usec, moder.pkts);
	return 0;

err_free_cq:
	mlx5e_free_cq(cq);

	return err;
}

static void mlx5e_close_cq(struct mlx5e_cq *cq)
{
	mlx5e_destroy_cq(cq);
	mlx5e_free_cq(cq);
}

static int mlx5e_open_tx_cqs(struct mlx5e_channel *c,
			     struct mlx5e_params *params,
			     struct mlx5e_channel_param *cparam)
{
	int err;
	int tc;

	for (tc = 0; tc < c->num_tc; tc++) {
		err = mlx5e_open_cq(c, params->tx_cq_moderation,
				    &cparam->tx_cq, &c->sq[tc].cq);
		if (err)
			goto err_close_tx_cqs;
	}

	return 0;

err_close_tx_cqs:
	for (tc--; tc >= 0; tc--)
		mlx5e_close_cq(&c->sq[tc].cq);

	return err;
}

static void mlx5e_close_tx_cqs(struct mlx5e_channel *c)
{
	int tc;

	for (tc = 0; tc < c->num_tc; tc++)
		mlx5e_close_cq(&c->sq[tc].cq);
}

static int mlx5e_open_sqs(struct mlx5e_channel *c,
			  struct mlx5e_params *params,
			  struct mlx5e_channel_param *cparam)
{
	struct mlx5e_priv *priv = c->priv;
	int err, tc, max_nch = mlx5e_get_netdev_max_channels(priv->netdev);

	for (tc = 0; tc < params->num_tc; tc++) {
		int txq_ix = c->ix + tc * max_nch;

		err = mlx5e_open_txqsq(c, c->priv->tisn[tc], txq_ix,
				       params, &cparam->sq, &c->sq[tc], tc);
		if (err)
			goto err_close_sqs;
	}

	return 0;

err_close_sqs:
	for (tc--; tc >= 0; tc--)
		mlx5e_close_txqsq(&c->sq[tc]);

	return err;
}

static void mlx5e_close_sqs(struct mlx5e_channel *c)
{
	int tc;

	for (tc = 0; tc < c->num_tc; tc++)
		mlx5e_close_txqsq(&c->sq[tc]);
}

static int mlx5e_set_sq_maxrate(struct net_device *dev,
				struct mlx5e_txqsq *sq, u32 rate)
{
	struct mlx5e_priv *priv = netdev_priv(dev);
	struct mlx5_core_dev *mdev = priv->mdev;
	struct mlx5e_modify_sq_param msp = {0};
	struct mlx5_rate_limit rl = {0};
	u16 rl_index = 0;
	int err;

	if (rate == sq->rate_limit)
		/* nothing to do */
		return 0;

	if (sq->rate_limit) {
		rl.rate = sq->rate_limit;
		/* remove current rl index to free space to next ones */
		mlx5_rl_remove_rate(mdev, &rl);
	}

	sq->rate_limit = 0;

	if (rate) {
		rl.rate = rate;
		err = mlx5_rl_add_rate(mdev, &rl_index, &rl);
		if (err) {
			netdev_err(dev, "Failed configuring rate %u: %d\n",
				   rate, err);
			return err;
		}
	}

	msp.curr_state = MLX5_SQC_STATE_RDY;
	msp.next_state = MLX5_SQC_STATE_RDY;
	msp.rl_index   = rl_index;
	msp.rl_update  = true;
	err = mlx5e_modify_sq(mdev, sq->sqn, &msp);
	if (err) {
		netdev_err(dev, "Failed configuring rate %u: %d\n",
			   rate, err);
		/* remove the rate from the table */
		if (rate)
			mlx5_rl_remove_rate(mdev, &rl);
		return err;
	}

	sq->rate_limit = rate;
	return 0;
}

static int mlx5e_set_tx_maxrate(struct net_device *dev, int index, u32 rate)
{
	struct mlx5e_priv *priv = netdev_priv(dev);
	struct mlx5_core_dev *mdev = priv->mdev;
	struct mlx5e_txqsq *sq = priv->txq2sq[index];
	int err = 0;

	if (!mlx5_rl_is_supported(mdev)) {
		netdev_err(dev, "Rate limiting is not supported on this device\n");
		return -EINVAL;
	}

	/* rate is given in Mb/sec, HW config is in Kb/sec */
	rate = rate << 10;

	/* Check whether rate in valid range, 0 is always valid */
	if (rate && !mlx5_rl_is_in_range(mdev, rate)) {
		netdev_err(dev, "TX rate %u, is not in range\n", rate);
		return -ERANGE;
	}

	mutex_lock(&priv->state_lock);
	if (test_bit(MLX5E_STATE_OPENED, &priv->state))
		err = mlx5e_set_sq_maxrate(dev, sq, rate);
	if (!err)
		priv->tx_rates[index] = rate;
	mutex_unlock(&priv->state_lock);

	return err;
}

static int mlx5e_open_channel(struct mlx5e_priv *priv, int ix,
			      struct mlx5e_params *params,
			      struct mlx5e_channel_param *cparam,
			      struct mlx5e_channel **cp)
{
	int cpu = cpumask_first(mlx5_comp_irq_get_affinity_mask(priv->mdev, ix));
	struct net_dim_cq_moder icocq_moder = {0, 0};
	struct net_device *netdev = priv->netdev;
	struct mlx5e_channel *c;
	unsigned int irq;
	int err;
	int eqn;

	err = mlx5_vector2eqn(priv->mdev, ix, &eqn, &irq);
	if (err)
		return err;

	c = kvzalloc_node(sizeof(*c), GFP_KERNEL, cpu_to_node(cpu));
	if (!c)
		return -ENOMEM;

	c->priv     = priv;
	c->mdev     = priv->mdev;
	c->tstamp   = &priv->tstamp;
	c->ix       = ix;
	c->cpu      = cpu;
	c->pdev     = &priv->mdev->pdev->dev;
	c->netdev   = priv->netdev;
	c->mkey_be  = cpu_to_be32(priv->mdev->mlx5e_res.mkey.key);
	c->num_tc   = params->num_tc;
	c->xdp      = !!params->xdp_prog;
	c->stats    = &priv->channel_stats[ix].ch;

	c->irq_desc = irq_to_desc(irq);

	netif_napi_add(netdev, &c->napi, mlx5e_napi_poll, 64);

	err = mlx5e_open_cq(c, icocq_moder, &cparam->icosq_cq, &c->icosq.cq);
	if (err)
		goto err_napi_del;

	err = mlx5e_open_tx_cqs(c, params, cparam);
	if (err)
		goto err_close_icosq_cq;

	err = mlx5e_open_cq(c, params->tx_cq_moderation, &cparam->tx_cq, &c->xdpsq.cq);
	if (err)
		goto err_close_tx_cqs;

	err = mlx5e_open_cq(c, params->rx_cq_moderation, &cparam->rx_cq, &c->rq.cq);
	if (err)
		goto err_close_xdp_tx_cqs;

	/* XDP SQ CQ params are same as normal TXQ sq CQ params */
	err = c->xdp ? mlx5e_open_cq(c, params->tx_cq_moderation,
				     &cparam->tx_cq, &c->rq.xdpsq.cq) : 0;
	if (err)
		goto err_close_rx_cq;

	napi_enable(&c->napi);

	err = mlx5e_open_icosq(c, params, &cparam->icosq, &c->icosq);
	if (err)
		goto err_disable_napi;

	err = mlx5e_open_sqs(c, params, cparam);
	if (err)
		goto err_close_icosq;

	err = c->xdp ? mlx5e_open_xdpsq(c, params, &cparam->xdp_sq, &c->rq.xdpsq, false) : 0;
	if (err)
		goto err_close_sqs;

	err = mlx5e_open_rq(c, params, &cparam->rq, &c->rq);
	if (err)
		goto err_close_xdp_sq;

	err = mlx5e_open_xdpsq(c, params, &cparam->xdp_sq, &c->xdpsq, true);
	if (err)
		goto err_close_rq;

	*cp = c;

	return 0;

err_close_rq:
	mlx5e_close_rq(&c->rq);

err_close_xdp_sq:
	if (c->xdp)
		mlx5e_close_xdpsq(&c->rq.xdpsq, &c->rq);

err_close_sqs:
	mlx5e_close_sqs(c);

err_close_icosq:
	mlx5e_close_icosq(&c->icosq);

err_disable_napi:
	napi_disable(&c->napi);
	if (c->xdp)
		mlx5e_close_cq(&c->rq.xdpsq.cq);

err_close_rx_cq:
	mlx5e_close_cq(&c->rq.cq);

err_close_xdp_tx_cqs:
	mlx5e_close_cq(&c->xdpsq.cq);

err_close_tx_cqs:
	mlx5e_close_tx_cqs(c);

err_close_icosq_cq:
	mlx5e_close_cq(&c->icosq.cq);

err_napi_del:
	netif_napi_del(&c->napi);
	kvfree(c);

	return err;
}

static void mlx5e_activate_channel(struct mlx5e_channel *c)
{
	int tc;

	for (tc = 0; tc < c->num_tc; tc++)
		mlx5e_activate_txqsq(&c->sq[tc]);
	mlx5e_activate_rq(&c->rq);
	netif_set_xps_queue(c->netdev, get_cpu_mask(c->cpu), c->ix);
}

static void mlx5e_deactivate_channel(struct mlx5e_channel *c)
{
	int tc;

	mlx5e_deactivate_rq(&c->rq);
	for (tc = 0; tc < c->num_tc; tc++)
		mlx5e_deactivate_txqsq(&c->sq[tc]);
}

static void mlx5e_close_channel(struct mlx5e_channel *c)
{
	mlx5e_close_xdpsq(&c->xdpsq, NULL);
	mlx5e_close_rq(&c->rq);
	if (c->xdp)
		mlx5e_close_xdpsq(&c->rq.xdpsq, &c->rq);
	mlx5e_close_sqs(c);
	mlx5e_close_icosq(&c->icosq);
	napi_disable(&c->napi);
	if (c->xdp)
		mlx5e_close_cq(&c->rq.xdpsq.cq);
	mlx5e_close_cq(&c->rq.cq);
	mlx5e_close_cq(&c->xdpsq.cq);
	mlx5e_close_tx_cqs(c);
	mlx5e_close_cq(&c->icosq.cq);
	netif_napi_del(&c->napi);

	kvfree(c);
}

#define DEFAULT_FRAG_SIZE (2048)

static void mlx5e_build_rq_frags_info(struct mlx5_core_dev *mdev,
				      struct mlx5e_params *params,
				      struct mlx5e_rq_frags_info *info)
{
	u32 byte_count = MLX5E_SW2HW_MTU(params, params->sw_mtu);
	int frag_size_max = DEFAULT_FRAG_SIZE;
	u32 buf_size = 0;
	int i;

#ifdef CONFIG_MLX5_EN_IPSEC
	if (MLX5_IPSEC_DEV(mdev))
		byte_count += MLX5E_METADATA_ETHER_LEN;
#endif

	if (mlx5e_rx_is_linear_skb(mdev, params)) {
		int frag_stride;

		frag_stride = mlx5e_rx_get_linear_frag_sz(params);
		frag_stride = roundup_pow_of_two(frag_stride);

		info->arr[0].frag_size = byte_count;
		info->arr[0].frag_stride = frag_stride;
		info->num_frags = 1;
		info->wqe_bulk = PAGE_SIZE / frag_stride;
		goto out;
	}

	if (byte_count > PAGE_SIZE +
	    (MLX5E_MAX_RX_FRAGS - 1) * frag_size_max)
		frag_size_max = PAGE_SIZE;

	i = 0;
	while (buf_size < byte_count) {
		int frag_size = byte_count - buf_size;

		if (i < MLX5E_MAX_RX_FRAGS - 1)
			frag_size = min(frag_size, frag_size_max);

		info->arr[i].frag_size = frag_size;
		info->arr[i].frag_stride = roundup_pow_of_two(frag_size);

		buf_size += frag_size;
		i++;
	}
	info->num_frags = i;
	/* number of different wqes sharing a page */
	info->wqe_bulk = 1 + (info->num_frags % 2);

out:
	info->wqe_bulk = max_t(u8, info->wqe_bulk, 8);
	info->log_num_frags = order_base_2(info->num_frags);
}

static inline u8 mlx5e_get_rqwq_log_stride(u8 wq_type, int ndsegs)
{
	int sz = sizeof(struct mlx5_wqe_data_seg) * ndsegs;

	switch (wq_type) {
	case MLX5_WQ_TYPE_LINKED_LIST_STRIDING_RQ:
		sz += sizeof(struct mlx5e_rx_wqe_ll);
		break;
	default: /* MLX5_WQ_TYPE_CYCLIC */
		sz += sizeof(struct mlx5e_rx_wqe_cyc);
	}

	return order_base_2(sz);
}

static void mlx5e_build_rq_param(struct mlx5e_priv *priv,
				 struct mlx5e_params *params,
				 struct mlx5e_rq_param *param)
{
	struct mlx5_core_dev *mdev = priv->mdev;
	void *rqc = param->rqc;
	void *wq = MLX5_ADDR_OF(rqc, rqc, wq);
	int ndsegs = 1;

	switch (params->rq_wq_type) {
	case MLX5_WQ_TYPE_LINKED_LIST_STRIDING_RQ:
		MLX5_SET(wq, wq, log_wqe_num_of_strides,
			 mlx5e_mpwqe_get_log_num_strides(mdev, params) -
			 MLX5_MPWQE_LOG_NUM_STRIDES_BASE);
		MLX5_SET(wq, wq, log_wqe_stride_size,
			 mlx5e_mpwqe_get_log_stride_size(mdev, params) -
			 MLX5_MPWQE_LOG_STRIDE_SZ_BASE);
		MLX5_SET(wq, wq, log_wq_sz, mlx5e_mpwqe_get_log_rq_size(params));
		break;
	default: /* MLX5_WQ_TYPE_CYCLIC */
		MLX5_SET(wq, wq, log_wq_sz, params->log_rq_mtu_frames);
		mlx5e_build_rq_frags_info(mdev, params, &param->frags_info);
		ndsegs = param->frags_info.num_frags;
	}

	MLX5_SET(wq, wq, wq_type,          params->rq_wq_type);
	MLX5_SET(wq, wq, end_padding_mode, MLX5_WQ_END_PAD_MODE_ALIGN);
	MLX5_SET(wq, wq, log_wq_stride,
		 mlx5e_get_rqwq_log_stride(params->rq_wq_type, ndsegs));
	MLX5_SET(wq, wq, pd,               mdev->mlx5e_res.pdn);
	MLX5_SET(rqc, rqc, counter_set_id, priv->q_counter);
	MLX5_SET(rqc, rqc, vsd,            params->vlan_strip_disable);
	MLX5_SET(rqc, rqc, scatter_fcs,    params->scatter_fcs_en);

	param->wq.buf_numa_node = dev_to_node(&mdev->pdev->dev);
}

static void mlx5e_build_drop_rq_param(struct mlx5e_priv *priv,
				      struct mlx5e_rq_param *param)
{
	struct mlx5_core_dev *mdev = priv->mdev;
	void *rqc = param->rqc;
	void *wq = MLX5_ADDR_OF(rqc, rqc, wq);

	MLX5_SET(wq, wq, wq_type, MLX5_WQ_TYPE_CYCLIC);
	MLX5_SET(wq, wq, log_wq_stride,
		 mlx5e_get_rqwq_log_stride(MLX5_WQ_TYPE_CYCLIC, 1));
	MLX5_SET(rqc, rqc, counter_set_id, priv->drop_rq_q_counter);

	param->wq.buf_numa_node = dev_to_node(&mdev->pdev->dev);
}

static void mlx5e_build_sq_param_common(struct mlx5e_priv *priv,
					struct mlx5e_sq_param *param)
{
	void *sqc = param->sqc;
	void *wq = MLX5_ADDR_OF(sqc, sqc, wq);

	MLX5_SET(wq, wq, log_wq_stride, ilog2(MLX5_SEND_WQE_BB));
	MLX5_SET(wq, wq, pd,            priv->mdev->mlx5e_res.pdn);

	param->wq.buf_numa_node = dev_to_node(&priv->mdev->pdev->dev);
}

static void mlx5e_build_sq_param(struct mlx5e_priv *priv,
				 struct mlx5e_params *params,
				 struct mlx5e_sq_param *param)
{
	void *sqc = param->sqc;
	void *wq = MLX5_ADDR_OF(sqc, sqc, wq);

	mlx5e_build_sq_param_common(priv, param);
	MLX5_SET(wq, wq, log_wq_sz, params->log_sq_size);
	MLX5_SET(sqc, sqc, allow_swp, !!MLX5_IPSEC_DEV(priv->mdev));
}

static void mlx5e_build_common_cq_param(struct mlx5e_priv *priv,
					struct mlx5e_cq_param *param)
{
	void *cqc = param->cqc;

	MLX5_SET(cqc, cqc, uar_page, priv->mdev->priv.uar->index);
	if (MLX5_CAP_GEN(priv->mdev, cqe_128_always) && cache_line_size() >= 128)
		MLX5_SET(cqc, cqc, cqe_sz, CQE_STRIDE_128_PAD);
}

static void mlx5e_build_rx_cq_param(struct mlx5e_priv *priv,
				    struct mlx5e_params *params,
				    struct mlx5e_cq_param *param)
{
	struct mlx5_core_dev *mdev = priv->mdev;
	void *cqc = param->cqc;
	u8 log_cq_size;

	switch (params->rq_wq_type) {
	case MLX5_WQ_TYPE_LINKED_LIST_STRIDING_RQ:
		log_cq_size = mlx5e_mpwqe_get_log_rq_size(params) +
			mlx5e_mpwqe_get_log_num_strides(mdev, params);
		break;
	default: /* MLX5_WQ_TYPE_CYCLIC */
		log_cq_size = params->log_rq_mtu_frames;
	}

	MLX5_SET(cqc, cqc, log_cq_size, log_cq_size);
	if (MLX5E_GET_PFLAG(params, MLX5E_PFLAG_RX_CQE_COMPRESS)) {
		MLX5_SET(cqc, cqc, mini_cqe_res_format, MLX5_CQE_FORMAT_CSUM);
		MLX5_SET(cqc, cqc, cqe_comp_en, 1);
	}

	mlx5e_build_common_cq_param(priv, param);
	param->cq_period_mode = params->rx_cq_moderation.cq_period_mode;
}

static void mlx5e_build_tx_cq_param(struct mlx5e_priv *priv,
				    struct mlx5e_params *params,
				    struct mlx5e_cq_param *param)
{
	void *cqc = param->cqc;

	MLX5_SET(cqc, cqc, log_cq_size, params->log_sq_size);

	mlx5e_build_common_cq_param(priv, param);
	param->cq_period_mode = params->tx_cq_moderation.cq_period_mode;
}

static void mlx5e_build_ico_cq_param(struct mlx5e_priv *priv,
				     u8 log_wq_size,
				     struct mlx5e_cq_param *param)
{
	void *cqc = param->cqc;

	MLX5_SET(cqc, cqc, log_cq_size, log_wq_size);

	mlx5e_build_common_cq_param(priv, param);

	param->cq_period_mode = NET_DIM_CQ_PERIOD_MODE_START_FROM_EQE;
}

static void mlx5e_build_icosq_param(struct mlx5e_priv *priv,
				    u8 log_wq_size,
				    struct mlx5e_sq_param *param)
{
	void *sqc = param->sqc;
	void *wq = MLX5_ADDR_OF(sqc, sqc, wq);

	mlx5e_build_sq_param_common(priv, param);

	MLX5_SET(wq, wq, log_wq_sz, log_wq_size);
	MLX5_SET(sqc, sqc, reg_umr, MLX5_CAP_ETH(priv->mdev, reg_umr_sq));
}

static void mlx5e_build_xdpsq_param(struct mlx5e_priv *priv,
				    struct mlx5e_params *params,
				    struct mlx5e_sq_param *param)
{
	void *sqc = param->sqc;
	void *wq = MLX5_ADDR_OF(sqc, sqc, wq);

	mlx5e_build_sq_param_common(priv, param);
	MLX5_SET(wq, wq, log_wq_sz, params->log_sq_size);
	param->is_mpw = MLX5E_GET_PFLAG(params, MLX5E_PFLAG_XDP_TX_MPWQE);
}

static void mlx5e_build_channel_param(struct mlx5e_priv *priv,
				      struct mlx5e_params *params,
				      struct mlx5e_channel_param *cparam)
{
	u8 icosq_log_wq_sz = MLX5E_PARAMS_MINIMUM_LOG_SQ_SIZE;

	mlx5e_build_rq_param(priv, params, &cparam->rq);
	mlx5e_build_sq_param(priv, params, &cparam->sq);
	mlx5e_build_xdpsq_param(priv, params, &cparam->xdp_sq);
	mlx5e_build_icosq_param(priv, icosq_log_wq_sz, &cparam->icosq);
	mlx5e_build_rx_cq_param(priv, params, &cparam->rx_cq);
	mlx5e_build_tx_cq_param(priv, params, &cparam->tx_cq);
	mlx5e_build_ico_cq_param(priv, icosq_log_wq_sz, &cparam->icosq_cq);
}

int mlx5e_open_channels(struct mlx5e_priv *priv,
			struct mlx5e_channels *chs)
{
	struct mlx5e_channel_param *cparam;
	int err = -ENOMEM;
	int i;

	chs->num = chs->params.num_channels;

	chs->c = kcalloc(chs->num, sizeof(struct mlx5e_channel *), GFP_KERNEL);
	cparam = kvzalloc(sizeof(struct mlx5e_channel_param), GFP_KERNEL);
	if (!chs->c || !cparam)
		goto err_free;

	mlx5e_build_channel_param(priv, &chs->params, cparam);
	for (i = 0; i < chs->num; i++) {
		err = mlx5e_open_channel(priv, i, &chs->params, cparam, &chs->c[i]);
		if (err)
			goto err_close_channels;
	}

	kvfree(cparam);
	return 0;

err_close_channels:
	for (i--; i >= 0; i--)
		mlx5e_close_channel(chs->c[i]);

err_free:
	kfree(chs->c);
	kvfree(cparam);
	chs->num = 0;
	return err;
}

static void mlx5e_activate_channels(struct mlx5e_channels *chs)
{
	int i;

	for (i = 0; i < chs->num; i++)
		mlx5e_activate_channel(chs->c[i]);
}

static int mlx5e_wait_channels_min_rx_wqes(struct mlx5e_channels *chs)
{
	int err = 0;
	int i;

	for (i = 0; i < chs->num; i++)
		err |= mlx5e_wait_for_min_rx_wqes(&chs->c[i]->rq,
						  err ? 0 : 20000);

	return err ? -ETIMEDOUT : 0;
}

static void mlx5e_deactivate_channels(struct mlx5e_channels *chs)
{
	int i;

	for (i = 0; i < chs->num; i++)
		mlx5e_deactivate_channel(chs->c[i]);
}

void mlx5e_close_channels(struct mlx5e_channels *chs)
{
	int i;

	for (i = 0; i < chs->num; i++)
		mlx5e_close_channel(chs->c[i]);

	kfree(chs->c);
	chs->num = 0;
}

static int
mlx5e_create_rqt(struct mlx5e_priv *priv, int sz, struct mlx5e_rqt *rqt)
{
	struct mlx5_core_dev *mdev = priv->mdev;
	void *rqtc;
	int inlen;
	int err;
	u32 *in;
	int i;

	inlen = MLX5_ST_SZ_BYTES(create_rqt_in) + sizeof(u32) * sz;
	in = kvzalloc(inlen, GFP_KERNEL);
	if (!in)
		return -ENOMEM;

	rqtc = MLX5_ADDR_OF(create_rqt_in, in, rqt_context);

	MLX5_SET(rqtc, rqtc, rqt_actual_size, sz);
	MLX5_SET(rqtc, rqtc, rqt_max_size, sz);

	for (i = 0; i < sz; i++)
		MLX5_SET(rqtc, rqtc, rq_num[i], priv->drop_rq.rqn);

	err = mlx5_core_create_rqt(mdev, in, inlen, &rqt->rqtn);
	if (!err)
		rqt->enabled = true;

	kvfree(in);
	return err;
}

void mlx5e_destroy_rqt(struct mlx5e_priv *priv, struct mlx5e_rqt *rqt)
{
	rqt->enabled = false;
	mlx5_core_destroy_rqt(priv->mdev, rqt->rqtn);
}

int mlx5e_create_indirect_rqt(struct mlx5e_priv *priv)
{
	struct mlx5e_rqt *rqt = &priv->indir_rqt;
	int err;

	err = mlx5e_create_rqt(priv, MLX5E_INDIR_RQT_SIZE, rqt);
	if (err)
		mlx5_core_warn(priv->mdev, "create indirect rqts failed, %d\n", err);
	return err;
}

int mlx5e_create_direct_rqts(struct mlx5e_priv *priv)
{
	struct mlx5e_rqt *rqt;
	int err;
	int ix;

	for (ix = 0; ix < mlx5e_get_netdev_max_channels(priv->netdev); ix++) {
		rqt = &priv->direct_tir[ix].rqt;
		err = mlx5e_create_rqt(priv, 1 /*size */, rqt);
		if (err)
			goto err_destroy_rqts;
	}

	return 0;

err_destroy_rqts:
	mlx5_core_warn(priv->mdev, "create direct rqts failed, %d\n", err);
	for (ix--; ix >= 0; ix--)
		mlx5e_destroy_rqt(priv, &priv->direct_tir[ix].rqt);

	return err;
}

void mlx5e_destroy_direct_rqts(struct mlx5e_priv *priv)
{
	int i;

	for (i = 0; i < mlx5e_get_netdev_max_channels(priv->netdev); i++)
		mlx5e_destroy_rqt(priv, &priv->direct_tir[i].rqt);
}

static int mlx5e_rx_hash_fn(int hfunc)
{
	return (hfunc == ETH_RSS_HASH_TOP) ?
	       MLX5_RX_HASH_FN_TOEPLITZ :
	       MLX5_RX_HASH_FN_INVERTED_XOR8;
}

int mlx5e_bits_invert(unsigned long a, int size)
{
	int inv = 0;
	int i;

	for (i = 0; i < size; i++)
		inv |= (test_bit(size - i - 1, &a) ? 1 : 0) << i;

	return inv;
}

static void mlx5e_fill_rqt_rqns(struct mlx5e_priv *priv, int sz,
				struct mlx5e_redirect_rqt_param rrp, void *rqtc)
{
	int i;

	for (i = 0; i < sz; i++) {
		u32 rqn;

		if (rrp.is_rss) {
			int ix = i;

			if (rrp.rss.hfunc == ETH_RSS_HASH_XOR)
				ix = mlx5e_bits_invert(i, ilog2(sz));

			ix = priv->rss_params.indirection_rqt[ix];
			rqn = rrp.rss.channels->c[ix]->rq.rqn;
		} else {
			rqn = rrp.rqn;
		}
		MLX5_SET(rqtc, rqtc, rq_num[i], rqn);
	}
}

int mlx5e_redirect_rqt(struct mlx5e_priv *priv, u32 rqtn, int sz,
		       struct mlx5e_redirect_rqt_param rrp)
{
	struct mlx5_core_dev *mdev = priv->mdev;
	void *rqtc;
	int inlen;
	u32 *in;
	int err;

	inlen = MLX5_ST_SZ_BYTES(modify_rqt_in) + sizeof(u32) * sz;
	in = kvzalloc(inlen, GFP_KERNEL);
	if (!in)
		return -ENOMEM;

	rqtc = MLX5_ADDR_OF(modify_rqt_in, in, ctx);

	MLX5_SET(rqtc, rqtc, rqt_actual_size, sz);
	MLX5_SET(modify_rqt_in, in, bitmask.rqn_list, 1);
	mlx5e_fill_rqt_rqns(priv, sz, rrp, rqtc);
	err = mlx5_core_modify_rqt(mdev, rqtn, in, inlen);

	kvfree(in);
	return err;
}

static u32 mlx5e_get_direct_rqn(struct mlx5e_priv *priv, int ix,
				struct mlx5e_redirect_rqt_param rrp)
{
	if (!rrp.is_rss)
		return rrp.rqn;

	if (ix >= rrp.rss.channels->num)
		return priv->drop_rq.rqn;

	return rrp.rss.channels->c[ix]->rq.rqn;
}

static void mlx5e_redirect_rqts(struct mlx5e_priv *priv,
				struct mlx5e_redirect_rqt_param rrp)
{
	u32 rqtn;
	int ix;

	if (priv->indir_rqt.enabled) {
		/* RSS RQ table */
		rqtn = priv->indir_rqt.rqtn;
		mlx5e_redirect_rqt(priv, rqtn, MLX5E_INDIR_RQT_SIZE, rrp);
	}

	for (ix = 0; ix < mlx5e_get_netdev_max_channels(priv->netdev); ix++) {
		struct mlx5e_redirect_rqt_param direct_rrp = {
			.is_rss = false,
			{
				.rqn    = mlx5e_get_direct_rqn(priv, ix, rrp)
			},
		};

		/* Direct RQ Tables */
		if (!priv->direct_tir[ix].rqt.enabled)
			continue;

		rqtn = priv->direct_tir[ix].rqt.rqtn;
		mlx5e_redirect_rqt(priv, rqtn, 1, direct_rrp);
	}
}

static void mlx5e_redirect_rqts_to_channels(struct mlx5e_priv *priv,
					    struct mlx5e_channels *chs)
{
	struct mlx5e_redirect_rqt_param rrp = {
		.is_rss        = true,
		{
			.rss = {
				.channels  = chs,
				.hfunc     = priv->rss_params.hfunc,
			}
		},
	};

	mlx5e_redirect_rqts(priv, rrp);
}

static void mlx5e_redirect_rqts_to_drop(struct mlx5e_priv *priv)
{
	struct mlx5e_redirect_rqt_param drop_rrp = {
		.is_rss = false,
		{
			.rqn = priv->drop_rq.rqn,
		},
	};

	mlx5e_redirect_rqts(priv, drop_rrp);
}

static const struct mlx5e_tirc_config tirc_default_config[MLX5E_NUM_INDIR_TIRS] = {
	[MLX5E_TT_IPV4_TCP] = { .l3_prot_type = MLX5_L3_PROT_TYPE_IPV4,
				.l4_prot_type = MLX5_L4_PROT_TYPE_TCP,
				.rx_hash_fields = MLX5_HASH_IP_L4PORTS,
	},
	[MLX5E_TT_IPV6_TCP] = { .l3_prot_type = MLX5_L3_PROT_TYPE_IPV6,
				.l4_prot_type = MLX5_L4_PROT_TYPE_TCP,
				.rx_hash_fields = MLX5_HASH_IP_L4PORTS,
	},
	[MLX5E_TT_IPV4_UDP] = { .l3_prot_type = MLX5_L3_PROT_TYPE_IPV4,
				.l4_prot_type = MLX5_L4_PROT_TYPE_UDP,
				.rx_hash_fields = MLX5_HASH_IP_L4PORTS,
	},
	[MLX5E_TT_IPV6_UDP] = { .l3_prot_type = MLX5_L3_PROT_TYPE_IPV6,
				.l4_prot_type = MLX5_L4_PROT_TYPE_UDP,
				.rx_hash_fields = MLX5_HASH_IP_L4PORTS,
	},
	[MLX5E_TT_IPV4_IPSEC_AH] = { .l3_prot_type = MLX5_L3_PROT_TYPE_IPV4,
				     .l4_prot_type = 0,
				     .rx_hash_fields = MLX5_HASH_IP_IPSEC_SPI,
	},
	[MLX5E_TT_IPV6_IPSEC_AH] = { .l3_prot_type = MLX5_L3_PROT_TYPE_IPV6,
				     .l4_prot_type = 0,
				     .rx_hash_fields = MLX5_HASH_IP_IPSEC_SPI,
	},
	[MLX5E_TT_IPV4_IPSEC_ESP] = { .l3_prot_type = MLX5_L3_PROT_TYPE_IPV4,
				      .l4_prot_type = 0,
				      .rx_hash_fields = MLX5_HASH_IP_IPSEC_SPI,
	},
	[MLX5E_TT_IPV6_IPSEC_ESP] = { .l3_prot_type = MLX5_L3_PROT_TYPE_IPV6,
				      .l4_prot_type = 0,
				      .rx_hash_fields = MLX5_HASH_IP_IPSEC_SPI,
	},
	[MLX5E_TT_IPV4] = { .l3_prot_type = MLX5_L3_PROT_TYPE_IPV4,
			    .l4_prot_type = 0,
			    .rx_hash_fields = MLX5_HASH_IP,
	},
	[MLX5E_TT_IPV6] = { .l3_prot_type = MLX5_L3_PROT_TYPE_IPV6,
			    .l4_prot_type = 0,
			    .rx_hash_fields = MLX5_HASH_IP,
	},
};

struct mlx5e_tirc_config mlx5e_tirc_get_default_config(enum mlx5e_traffic_types tt)
{
	return tirc_default_config[tt];
}

static void mlx5e_build_tir_ctx_lro(struct mlx5e_params *params, void *tirc)
{
	if (!params->lro_en)
		return;

#define ROUGH_MAX_L2_L3_HDR_SZ 256

	MLX5_SET(tirc, tirc, lro_enable_mask,
		 MLX5_TIRC_LRO_ENABLE_MASK_IPV4_LRO |
		 MLX5_TIRC_LRO_ENABLE_MASK_IPV6_LRO);
	MLX5_SET(tirc, tirc, lro_max_ip_payload_size,
		 (params->lro_wqe_sz - ROUGH_MAX_L2_L3_HDR_SZ) >> 8);
	MLX5_SET(tirc, tirc, lro_timeout_period_usecs, params->lro_timeout);
}

void mlx5e_build_indir_tir_ctx_hash(struct mlx5e_rss_params *rss_params,
				    const struct mlx5e_tirc_config *ttconfig,
				    void *tirc, bool inner)
{
	void *hfso = inner ? MLX5_ADDR_OF(tirc, tirc, rx_hash_field_selector_inner) :
			     MLX5_ADDR_OF(tirc, tirc, rx_hash_field_selector_outer);

	MLX5_SET(tirc, tirc, rx_hash_fn, mlx5e_rx_hash_fn(rss_params->hfunc));
	if (rss_params->hfunc == ETH_RSS_HASH_TOP) {
		void *rss_key = MLX5_ADDR_OF(tirc, tirc,
					     rx_hash_toeplitz_key);
		size_t len = MLX5_FLD_SZ_BYTES(tirc,
					       rx_hash_toeplitz_key);

		MLX5_SET(tirc, tirc, rx_hash_symmetric, 1);
		memcpy(rss_key, rss_params->toeplitz_hash_key, len);
	}
	MLX5_SET(rx_hash_field_select, hfso, l3_prot_type,
		 ttconfig->l3_prot_type);
	MLX5_SET(rx_hash_field_select, hfso, l4_prot_type,
		 ttconfig->l4_prot_type);
	MLX5_SET(rx_hash_field_select, hfso, selected_fields,
		 ttconfig->rx_hash_fields);
}

static void mlx5e_update_rx_hash_fields(struct mlx5e_tirc_config *ttconfig,
					enum mlx5e_traffic_types tt,
					u32 rx_hash_fields)
{
	*ttconfig                = tirc_default_config[tt];
	ttconfig->rx_hash_fields = rx_hash_fields;
}

void mlx5e_modify_tirs_hash(struct mlx5e_priv *priv, void *in, int inlen)
{
	void *tirc = MLX5_ADDR_OF(modify_tir_in, in, ctx);
	struct mlx5e_rss_params *rss = &priv->rss_params;
	struct mlx5_core_dev *mdev = priv->mdev;
	int ctxlen = MLX5_ST_SZ_BYTES(tirc);
	struct mlx5e_tirc_config ttconfig;
	int tt;

	MLX5_SET(modify_tir_in, in, bitmask.hash, 1);

	for (tt = 0; tt < MLX5E_NUM_INDIR_TIRS; tt++) {
		memset(tirc, 0, ctxlen);
		mlx5e_update_rx_hash_fields(&ttconfig, tt,
					    rss->rx_hash_fields[tt]);
		mlx5e_build_indir_tir_ctx_hash(rss, &ttconfig, tirc, false);
		mlx5_core_modify_tir(mdev, priv->indir_tir[tt].tirn, in, inlen);
	}

	if (!mlx5e_tunnel_inner_ft_supported(priv->mdev))
		return;

	for (tt = 0; tt < MLX5E_NUM_INDIR_TIRS; tt++) {
		memset(tirc, 0, ctxlen);
		mlx5e_update_rx_hash_fields(&ttconfig, tt,
					    rss->rx_hash_fields[tt]);
		mlx5e_build_indir_tir_ctx_hash(rss, &ttconfig, tirc, true);
		mlx5_core_modify_tir(mdev, priv->inner_indir_tir[tt].tirn, in,
				     inlen);
	}
}

static int mlx5e_modify_tirs_lro(struct mlx5e_priv *priv)
{
	struct mlx5_core_dev *mdev = priv->mdev;

	void *in;
	void *tirc;
	int inlen;
	int err;
	int tt;
	int ix;

	inlen = MLX5_ST_SZ_BYTES(modify_tir_in);
	in = kvzalloc(inlen, GFP_KERNEL);
	if (!in)
		return -ENOMEM;

	MLX5_SET(modify_tir_in, in, bitmask.lro, 1);
	tirc = MLX5_ADDR_OF(modify_tir_in, in, ctx);

	mlx5e_build_tir_ctx_lro(&priv->channels.params, tirc);

	for (tt = 0; tt < MLX5E_NUM_INDIR_TIRS; tt++) {
		err = mlx5_core_modify_tir(mdev, priv->indir_tir[tt].tirn, in,
					   inlen);
		if (err)
			goto free_in;
	}

	for (ix = 0; ix < mlx5e_get_netdev_max_channels(priv->netdev); ix++) {
		err = mlx5_core_modify_tir(mdev, priv->direct_tir[ix].tirn,
					   in, inlen);
		if (err)
			goto free_in;
	}

free_in:
	kvfree(in);

	return err;
}

static void mlx5e_build_inner_indir_tir_ctx(struct mlx5e_priv *priv,
					    enum mlx5e_traffic_types tt,
					    u32 *tirc)
{
	MLX5_SET(tirc, tirc, transport_domain, priv->mdev->mlx5e_res.td.tdn);

	mlx5e_build_tir_ctx_lro(&priv->channels.params, tirc);

	MLX5_SET(tirc, tirc, disp_type, MLX5_TIRC_DISP_TYPE_INDIRECT);
	MLX5_SET(tirc, tirc, indirect_table, priv->indir_rqt.rqtn);
	MLX5_SET(tirc, tirc, tunneled_offload_en, 0x1);

	mlx5e_build_indir_tir_ctx_hash(&priv->rss_params,
				       &tirc_default_config[tt], tirc, true);
}

static int mlx5e_set_mtu(struct mlx5_core_dev *mdev,
			 struct mlx5e_params *params, u16 mtu)
{
	u16 hw_mtu = MLX5E_SW2HW_MTU(params, mtu);
	int err;

	err = mlx5_set_port_mtu(mdev, hw_mtu, 1);
	if (err)
		return err;

	/* Update vport context MTU */
	mlx5_modify_nic_vport_mtu(mdev, hw_mtu);
	return 0;
}

static void mlx5e_query_mtu(struct mlx5_core_dev *mdev,
			    struct mlx5e_params *params, u16 *mtu)
{
	u16 hw_mtu = 0;
	int err;

	err = mlx5_query_nic_vport_mtu(mdev, &hw_mtu);
	if (err || !hw_mtu) /* fallback to port oper mtu */
		mlx5_query_port_oper_mtu(mdev, &hw_mtu, 1);

	*mtu = MLX5E_HW2SW_MTU(params, hw_mtu);
}

int mlx5e_set_dev_port_mtu(struct mlx5e_priv *priv)
{
	struct mlx5e_params *params = &priv->channels.params;
	struct net_device *netdev = priv->netdev;
	struct mlx5_core_dev *mdev = priv->mdev;
	u16 mtu;
	int err;

	err = mlx5e_set_mtu(mdev, params, params->sw_mtu);
	if (err)
		return err;

	mlx5e_query_mtu(mdev, params, &mtu);
	if (mtu != params->sw_mtu)
		netdev_warn(netdev, "%s: VPort MTU %d is different than netdev mtu %d\n",
			    __func__, mtu, params->sw_mtu);

	params->sw_mtu = mtu;
	return 0;
}

static void mlx5e_netdev_set_tcs(struct net_device *netdev)
{
	struct mlx5e_priv *priv = netdev_priv(netdev);
	int nch = priv->channels.params.num_channels;
	int ntc = priv->channels.params.num_tc;
	int tc;

	netdev_reset_tc(netdev);

	if (ntc == 1)
		return;

	netdev_set_num_tc(netdev, ntc);

	/* Map netdev TCs to offset 0
	 * We have our own UP to TXQ mapping for QoS
	 */
	for (tc = 0; tc < ntc; tc++)
		netdev_set_tc_queue(netdev, tc, nch, 0);
}

static void mlx5e_build_tc2txq_maps(struct mlx5e_priv *priv)
{
	int max_nch = mlx5e_get_netdev_max_channels(priv->netdev);
	int i, tc;

	for (i = 0; i < max_nch; i++)
		for (tc = 0; tc < priv->profile->max_tc; tc++)
			priv->channel_tc2txq[i][tc] = i + tc * max_nch;
}

static void mlx5e_build_tx2sq_maps(struct mlx5e_priv *priv)
{
	struct mlx5e_channel *c;
	struct mlx5e_txqsq *sq;
	int i, tc;

	for (i = 0; i < priv->channels.num; i++) {
		c = priv->channels.c[i];
		for (tc = 0; tc < c->num_tc; tc++) {
			sq = &c->sq[tc];
			priv->txq2sq[sq->txq_ix] = sq;
		}
	}
}

void mlx5e_activate_priv_channels(struct mlx5e_priv *priv)
{
	int num_txqs = priv->channels.num * priv->channels.params.num_tc;
	struct net_device *netdev = priv->netdev;

	mlx5e_netdev_set_tcs(netdev);
	netif_set_real_num_tx_queues(netdev, num_txqs);
	netif_set_real_num_rx_queues(netdev, priv->channels.num);

	mlx5e_build_tx2sq_maps(priv);
	mlx5e_activate_channels(&priv->channels);
	netif_tx_start_all_queues(priv->netdev);

	if (mlx5e_is_vport_rep(priv))
		mlx5e_add_sqs_fwd_rules(priv);

	mlx5e_wait_channels_min_rx_wqes(&priv->channels);
	mlx5e_redirect_rqts_to_channels(priv, &priv->channels);
}

void mlx5e_deactivate_priv_channels(struct mlx5e_priv *priv)
{
	mlx5e_redirect_rqts_to_drop(priv);

	if (mlx5e_is_vport_rep(priv))
		mlx5e_remove_sqs_fwd_rules(priv);

	/* FIXME: This is a W/A only for tx timeout watch dog false alarm when
	 * polling for inactive tx queues.
	 */
	netif_tx_stop_all_queues(priv->netdev);
	netif_tx_disable(priv->netdev);
	mlx5e_deactivate_channels(&priv->channels);
}

void mlx5e_switch_priv_channels(struct mlx5e_priv *priv,
				struct mlx5e_channels *new_chs,
				mlx5e_fp_hw_modify hw_modify)
{
	struct net_device *netdev = priv->netdev;
	int new_num_txqs;
	int carrier_ok;
	new_num_txqs = new_chs->num * new_chs->params.num_tc;

	carrier_ok = netif_carrier_ok(netdev);
	netif_carrier_off(netdev);

	if (new_num_txqs < netdev->real_num_tx_queues)
		netif_set_real_num_tx_queues(netdev, new_num_txqs);

	mlx5e_deactivate_priv_channels(priv);
	mlx5e_close_channels(&priv->channels);

	priv->channels = *new_chs;

	/* New channels are ready to roll, modify HW settings if needed */
	if (hw_modify)
		hw_modify(priv);

	mlx5e_refresh_tirs(priv, false);
	mlx5e_activate_priv_channels(priv);

	/* return carrier back if needed */
	if (carrier_ok)
		netif_carrier_on(netdev);
}

void mlx5e_timestamp_init(struct mlx5e_priv *priv)
{
	priv->tstamp.tx_type   = HWTSTAMP_TX_OFF;
	priv->tstamp.rx_filter = HWTSTAMP_FILTER_NONE;
}

int mlx5e_open_locked(struct net_device *netdev)
{
	struct mlx5e_priv *priv = netdev_priv(netdev);
	int err;

	set_bit(MLX5E_STATE_OPENED, &priv->state);

	err = mlx5e_open_channels(priv, &priv->channels);
	if (err)
		goto err_clear_state_opened_flag;

	mlx5e_refresh_tirs(priv, false);
	mlx5e_activate_priv_channels(priv);
	if (priv->profile->update_carrier)
		priv->profile->update_carrier(priv);

	mlx5e_queue_update_stats(priv);
	return 0;

err_clear_state_opened_flag:
	clear_bit(MLX5E_STATE_OPENED, &priv->state);
	return err;
}

int mlx5e_open(struct net_device *netdev)
{
	struct mlx5e_priv *priv = netdev_priv(netdev);
	int err;

	mutex_lock(&priv->state_lock);
	err = mlx5e_open_locked(netdev);
	if (!err)
		mlx5_set_port_admin_status(priv->mdev, MLX5_PORT_UP);
	mutex_unlock(&priv->state_lock);

	if (mlx5_vxlan_allowed(priv->mdev->vxlan))
		udp_tunnel_get_rx_info(netdev);

	return err;
}

int mlx5e_close_locked(struct net_device *netdev)
{
	struct mlx5e_priv *priv = netdev_priv(netdev);

	/* May already be CLOSED in case a previous configuration operation
	 * (e.g RX/TX queue size change) that involves close&open failed.
	 */
	if (!test_bit(MLX5E_STATE_OPENED, &priv->state))
		return 0;

	clear_bit(MLX5E_STATE_OPENED, &priv->state);

	netif_carrier_off(priv->netdev);
	mlx5e_deactivate_priv_channels(priv);
	mlx5e_close_channels(&priv->channels);

	return 0;
}

int mlx5e_close(struct net_device *netdev)
{
	struct mlx5e_priv *priv = netdev_priv(netdev);
	int err;

	if (!netif_device_present(netdev))
		return -ENODEV;

	mutex_lock(&priv->state_lock);
	mlx5_set_port_admin_status(priv->mdev, MLX5_PORT_DOWN);
	err = mlx5e_close_locked(netdev);
	mutex_unlock(&priv->state_lock);

	return err;
}

static int mlx5e_alloc_drop_rq(struct mlx5_core_dev *mdev,
			       struct mlx5e_rq *rq,
			       struct mlx5e_rq_param *param)
{
	void *rqc = param->rqc;
	void *rqc_wq = MLX5_ADDR_OF(rqc, rqc, wq);
	int err;

	param->wq.db_numa_node = param->wq.buf_numa_node;

	err = mlx5_wq_cyc_create(mdev, &param->wq, rqc_wq, &rq->wqe.wq,
				 &rq->wq_ctrl);
	if (err)
		return err;

	/* Mark as unused given "Drop-RQ" packets never reach XDP */
	xdp_rxq_info_unused(&rq->xdp_rxq);

	rq->mdev = mdev;

	return 0;
}

static int mlx5e_alloc_drop_cq(struct mlx5_core_dev *mdev,
			       struct mlx5e_cq *cq,
			       struct mlx5e_cq_param *param)
{
	param->wq.buf_numa_node = dev_to_node(&mdev->pdev->dev);
	param->wq.db_numa_node  = dev_to_node(&mdev->pdev->dev);

	return mlx5e_alloc_cq_common(mdev, param, cq);
}

int mlx5e_open_drop_rq(struct mlx5e_priv *priv,
		       struct mlx5e_rq *drop_rq)
{
	struct mlx5_core_dev *mdev = priv->mdev;
	struct mlx5e_cq_param cq_param = {};
	struct mlx5e_rq_param rq_param = {};
	struct mlx5e_cq *cq = &drop_rq->cq;
	int err;

	mlx5e_build_drop_rq_param(priv, &rq_param);

	err = mlx5e_alloc_drop_cq(mdev, cq, &cq_param);
	if (err)
		return err;

	err = mlx5e_create_cq(cq, &cq_param);
	if (err)
		goto err_free_cq;

	err = mlx5e_alloc_drop_rq(mdev, drop_rq, &rq_param);
	if (err)
		goto err_destroy_cq;

	err = mlx5e_create_rq(drop_rq, &rq_param);
	if (err)
		goto err_free_rq;

	err = mlx5e_modify_rq_state(drop_rq, MLX5_RQC_STATE_RST, MLX5_RQC_STATE_RDY);
	if (err)
		mlx5_core_warn(priv->mdev, "modify_rq_state failed, rx_if_down_packets won't be counted %d\n", err);

	return 0;

err_free_rq:
	mlx5e_free_rq(drop_rq);

err_destroy_cq:
	mlx5e_destroy_cq(cq);

err_free_cq:
	mlx5e_free_cq(cq);

	return err;
}

void mlx5e_close_drop_rq(struct mlx5e_rq *drop_rq)
{
	mlx5e_destroy_rq(drop_rq);
	mlx5e_free_rq(drop_rq);
	mlx5e_destroy_cq(&drop_rq->cq);
	mlx5e_free_cq(&drop_rq->cq);
}

int mlx5e_create_tis(struct mlx5_core_dev *mdev, int tc,
		     u32 underlay_qpn, u32 *tisn)
{
	u32 in[MLX5_ST_SZ_DW(create_tis_in)] = {0};
	void *tisc = MLX5_ADDR_OF(create_tis_in, in, ctx);

	MLX5_SET(tisc, tisc, prio, tc << 1);
	MLX5_SET(tisc, tisc, underlay_qpn, underlay_qpn);
	MLX5_SET(tisc, tisc, transport_domain, mdev->mlx5e_res.td.tdn);

	if (mlx5_lag_is_lacp_owner(mdev))
		MLX5_SET(tisc, tisc, strict_lag_tx_port_affinity, 1);

	return mlx5_core_create_tis(mdev, in, sizeof(in), tisn);
}

void mlx5e_destroy_tis(struct mlx5_core_dev *mdev, u32 tisn)
{
	mlx5_core_destroy_tis(mdev, tisn);
}

int mlx5e_create_tises(struct mlx5e_priv *priv)
{
	int err;
	int tc;

	for (tc = 0; tc < priv->profile->max_tc; tc++) {
		err = mlx5e_create_tis(priv->mdev, tc, 0, &priv->tisn[tc]);
		if (err)
			goto err_close_tises;
	}

	return 0;

err_close_tises:
	for (tc--; tc >= 0; tc--)
		mlx5e_destroy_tis(priv->mdev, priv->tisn[tc]);

	return err;
}

static void mlx5e_cleanup_nic_tx(struct mlx5e_priv *priv)
{
	int tc;

	for (tc = 0; tc < priv->profile->max_tc; tc++)
		mlx5e_destroy_tis(priv->mdev, priv->tisn[tc]);
}

static void mlx5e_build_indir_tir_ctx(struct mlx5e_priv *priv,
				      enum mlx5e_traffic_types tt,
				      u32 *tirc)
{
	MLX5_SET(tirc, tirc, transport_domain, priv->mdev->mlx5e_res.td.tdn);

	mlx5e_build_tir_ctx_lro(&priv->channels.params, tirc);

	MLX5_SET(tirc, tirc, disp_type, MLX5_TIRC_DISP_TYPE_INDIRECT);
	MLX5_SET(tirc, tirc, indirect_table, priv->indir_rqt.rqtn);

	mlx5e_build_indir_tir_ctx_hash(&priv->rss_params,
				       &tirc_default_config[tt], tirc, false);
}

static void mlx5e_build_direct_tir_ctx(struct mlx5e_priv *priv, u32 rqtn, u32 *tirc)
{
	MLX5_SET(tirc, tirc, transport_domain, priv->mdev->mlx5e_res.td.tdn);

	mlx5e_build_tir_ctx_lro(&priv->channels.params, tirc);

	MLX5_SET(tirc, tirc, disp_type, MLX5_TIRC_DISP_TYPE_INDIRECT);
	MLX5_SET(tirc, tirc, indirect_table, rqtn);
	MLX5_SET(tirc, tirc, rx_hash_fn, MLX5_RX_HASH_FN_INVERTED_XOR8);
}

int mlx5e_create_indirect_tirs(struct mlx5e_priv *priv, bool inner_ttc)
{
	struct mlx5e_tir *tir;
	void *tirc;
	int inlen;
	int i = 0;
	int err;
	u32 *in;
	int tt;

	inlen = MLX5_ST_SZ_BYTES(create_tir_in);
	in = kvzalloc(inlen, GFP_KERNEL);
	if (!in)
		return -ENOMEM;

	for (tt = 0; tt < MLX5E_NUM_INDIR_TIRS; tt++) {
		memset(in, 0, inlen);
		tir = &priv->indir_tir[tt];
		tirc = MLX5_ADDR_OF(create_tir_in, in, ctx);
		mlx5e_build_indir_tir_ctx(priv, tt, tirc);
		err = mlx5e_create_tir(priv->mdev, tir, in, inlen);
		if (err) {
			mlx5_core_warn(priv->mdev, "create indirect tirs failed, %d\n", err);
			goto err_destroy_inner_tirs;
		}
	}

	if (!inner_ttc || !mlx5e_tunnel_inner_ft_supported(priv->mdev))
		goto out;

	for (i = 0; i < MLX5E_NUM_INDIR_TIRS; i++) {
		memset(in, 0, inlen);
		tir = &priv->inner_indir_tir[i];
		tirc = MLX5_ADDR_OF(create_tir_in, in, ctx);
		mlx5e_build_inner_indir_tir_ctx(priv, i, tirc);
		err = mlx5e_create_tir(priv->mdev, tir, in, inlen);
		if (err) {
			mlx5_core_warn(priv->mdev, "create inner indirect tirs failed, %d\n", err);
			goto err_destroy_inner_tirs;
		}
	}

out:
	kvfree(in);

	return 0;

err_destroy_inner_tirs:
	for (i--; i >= 0; i--)
		mlx5e_destroy_tir(priv->mdev, &priv->inner_indir_tir[i]);

	for (tt--; tt >= 0; tt--)
		mlx5e_destroy_tir(priv->mdev, &priv->indir_tir[tt]);

	kvfree(in);

	return err;
}

int mlx5e_create_direct_tirs(struct mlx5e_priv *priv)
{
	int nch = mlx5e_get_netdev_max_channels(priv->netdev);
	struct mlx5e_tir *tir;
	void *tirc;
	int inlen;
	int err;
	u32 *in;
	int ix;

	inlen = MLX5_ST_SZ_BYTES(create_tir_in);
	in = kvzalloc(inlen, GFP_KERNEL);
	if (!in)
		return -ENOMEM;

	for (ix = 0; ix < nch; ix++) {
		memset(in, 0, inlen);
		tir = &priv->direct_tir[ix];
		tirc = MLX5_ADDR_OF(create_tir_in, in, ctx);
		mlx5e_build_direct_tir_ctx(priv, priv->direct_tir[ix].rqt.rqtn, tirc);
		err = mlx5e_create_tir(priv->mdev, tir, in, inlen);
		if (err)
			goto err_destroy_ch_tirs;
	}

	kvfree(in);

	return 0;

err_destroy_ch_tirs:
	mlx5_core_warn(priv->mdev, "create direct tirs failed, %d\n", err);
	for (ix--; ix >= 0; ix--)
		mlx5e_destroy_tir(priv->mdev, &priv->direct_tir[ix]);

	kvfree(in);

	return err;
}

void mlx5e_destroy_indirect_tirs(struct mlx5e_priv *priv, bool inner_ttc)
{
	int i;

	for (i = 0; i < MLX5E_NUM_INDIR_TIRS; i++)
		mlx5e_destroy_tir(priv->mdev, &priv->indir_tir[i]);

	if (!inner_ttc || !mlx5e_tunnel_inner_ft_supported(priv->mdev))
		return;

	for (i = 0; i < MLX5E_NUM_INDIR_TIRS; i++)
		mlx5e_destroy_tir(priv->mdev, &priv->inner_indir_tir[i]);
}

void mlx5e_destroy_direct_tirs(struct mlx5e_priv *priv)
{
	int nch = mlx5e_get_netdev_max_channels(priv->netdev);
	int i;

	for (i = 0; i < nch; i++)
		mlx5e_destroy_tir(priv->mdev, &priv->direct_tir[i]);
}

static int mlx5e_modify_channels_scatter_fcs(struct mlx5e_channels *chs, bool enable)
{
	int err = 0;
	int i;

	for (i = 0; i < chs->num; i++) {
		err = mlx5e_modify_rq_scatter_fcs(&chs->c[i]->rq, enable);
		if (err)
			return err;
	}

	return 0;
}

static int mlx5e_modify_channels_vsd(struct mlx5e_channels *chs, bool vsd)
{
	int err = 0;
	int i;

	for (i = 0; i < chs->num; i++) {
		err = mlx5e_modify_rq_vsd(&chs->c[i]->rq, vsd);
		if (err)
			return err;
	}

	return 0;
}

static int mlx5e_setup_tc_mqprio(struct net_device *netdev,
				 struct tc_mqprio_qopt *mqprio)
{
	struct mlx5e_priv *priv = netdev_priv(netdev);
	struct mlx5e_channels new_channels = {};
	u8 tc = mqprio->num_tc;
	int err = 0;

	mqprio->hw = TC_MQPRIO_HW_OFFLOAD_TCS;

	if (tc && tc != MLX5E_MAX_NUM_TC)
		return -EINVAL;

	mutex_lock(&priv->state_lock);

	new_channels.params = priv->channels.params;
	new_channels.params.num_tc = tc ? tc : 1;

	if (!test_bit(MLX5E_STATE_OPENED, &priv->state)) {
		priv->channels.params = new_channels.params;
		goto out;
	}

	err = mlx5e_open_channels(priv, &new_channels);
	if (err)
		goto out;

	priv->max_opened_tc = max_t(u8, priv->max_opened_tc,
				    new_channels.params.num_tc);
	mlx5e_switch_priv_channels(priv, &new_channels, NULL);
out:
	mutex_unlock(&priv->state_lock);
	return err;
}

#ifdef CONFIG_MLX5_ESWITCH
static int mlx5e_setup_tc_cls_flower(struct mlx5e_priv *priv,
				     struct tc_cls_flower_offload *cls_flower,
				     int flags)
{
	switch (cls_flower->command) {
	case TC_CLSFLOWER_REPLACE:
		return mlx5e_configure_flower(priv->netdev, priv, cls_flower,
					      flags);
	case TC_CLSFLOWER_DESTROY:
		return mlx5e_delete_flower(priv->netdev, priv, cls_flower,
					   flags);
	case TC_CLSFLOWER_STATS:
		return mlx5e_stats_flower(priv->netdev, priv, cls_flower,
					  flags);
	default:
		return -EOPNOTSUPP;
	}
}

static int mlx5e_setup_tc_block_cb(enum tc_setup_type type, void *type_data,
				   void *cb_priv)
{
	struct mlx5e_priv *priv = cb_priv;

	switch (type) {
	case TC_SETUP_CLSFLOWER:
		return mlx5e_setup_tc_cls_flower(priv, type_data, MLX5E_TC_INGRESS |
						 MLX5E_TC_NIC_OFFLOAD);
	default:
		return -EOPNOTSUPP;
	}
}

static int mlx5e_setup_tc_block(struct net_device *dev,
				struct tc_block_offload *f)
{
	struct mlx5e_priv *priv = netdev_priv(dev);

	if (f->binder_type != TCF_BLOCK_BINDER_TYPE_CLSACT_INGRESS)
		return -EOPNOTSUPP;

	switch (f->command) {
	case TC_BLOCK_BIND:
		return tcf_block_cb_register(f->block, mlx5e_setup_tc_block_cb,
					     priv, priv, f->extack);
	case TC_BLOCK_UNBIND:
		tcf_block_cb_unregister(f->block, mlx5e_setup_tc_block_cb,
					priv);
		return 0;
	default:
		return -EOPNOTSUPP;
	}
}
#endif

static int mlx5e_setup_tc(struct net_device *dev, enum tc_setup_type type,
			  void *type_data)
{
	switch (type) {
#ifdef CONFIG_MLX5_ESWITCH
	case TC_SETUP_BLOCK:
		return mlx5e_setup_tc_block(dev, type_data);
#endif
	case TC_SETUP_QDISC_MQPRIO:
		return mlx5e_setup_tc_mqprio(dev, type_data);
	default:
		return -EOPNOTSUPP;
	}
}

void
mlx5e_get_stats(struct net_device *dev, struct rtnl_link_stats64 *stats)
{
	struct mlx5e_priv *priv = netdev_priv(dev);
	struct mlx5e_sw_stats *sstats = &priv->stats.sw;
	struct mlx5e_vport_stats *vstats = &priv->stats.vport;
	struct mlx5e_pport_stats *pstats = &priv->stats.pport;

	if (!mlx5e_monitor_counter_supported(priv)) {
		/* update HW stats in background for next time */
		mlx5e_queue_update_stats(priv);
	}

	if (mlx5e_is_uplink_rep(priv)) {
		stats->rx_packets = PPORT_802_3_GET(pstats, a_frames_received_ok);
		stats->rx_bytes   = PPORT_802_3_GET(pstats, a_octets_received_ok);
		stats->tx_packets = PPORT_802_3_GET(pstats, a_frames_transmitted_ok);
		stats->tx_bytes   = PPORT_802_3_GET(pstats, a_octets_transmitted_ok);
	} else {
		mlx5e_grp_sw_update_stats(priv);
		stats->rx_packets = sstats->rx_packets;
		stats->rx_bytes   = sstats->rx_bytes;
		stats->tx_packets = sstats->tx_packets;
		stats->tx_bytes   = sstats->tx_bytes;
		stats->tx_dropped = sstats->tx_queue_dropped;
	}

	stats->rx_dropped = priv->stats.qcnt.rx_out_of_buffer;

	stats->rx_length_errors =
		PPORT_802_3_GET(pstats, a_in_range_length_errors) +
		PPORT_802_3_GET(pstats, a_out_of_range_length_field) +
		PPORT_802_3_GET(pstats, a_frame_too_long_errors);
	stats->rx_crc_errors =
		PPORT_802_3_GET(pstats, a_frame_check_sequence_errors);
	stats->rx_frame_errors = PPORT_802_3_GET(pstats, a_alignment_errors);
	stats->tx_aborted_errors = PPORT_2863_GET(pstats, if_out_discards);
	stats->rx_errors = stats->rx_length_errors + stats->rx_crc_errors +
			   stats->rx_frame_errors;
	stats->tx_errors = stats->tx_aborted_errors + stats->tx_carrier_errors;

	/* vport multicast also counts packets that are dropped due to steering
	 * or rx out of buffer
	 */
	stats->multicast =
		VPORT_COUNTER_GET(vstats, received_eth_multicast.packets);
}

static void mlx5e_set_rx_mode(struct net_device *dev)
{
	struct mlx5e_priv *priv = netdev_priv(dev);

	queue_work(priv->wq, &priv->set_rx_mode_work);
}

static int mlx5e_set_mac(struct net_device *netdev, void *addr)
{
	struct mlx5e_priv *priv = netdev_priv(netdev);
	struct sockaddr *saddr = addr;

	if (!is_valid_ether_addr(saddr->sa_data))
		return -EADDRNOTAVAIL;

	netif_addr_lock_bh(netdev);
	ether_addr_copy(netdev->dev_addr, saddr->sa_data);
	netif_addr_unlock_bh(netdev);

	queue_work(priv->wq, &priv->set_rx_mode_work);

	return 0;
}

#define MLX5E_SET_FEATURE(features, feature, enable)	\
	do {						\
		if (enable)				\
			*features |= feature;		\
		else					\
			*features &= ~feature;		\
	} while (0)

typedef int (*mlx5e_feature_handler)(struct net_device *netdev, bool enable);

static int set_feature_lro(struct net_device *netdev, bool enable)
{
	struct mlx5e_priv *priv = netdev_priv(netdev);
	struct mlx5_core_dev *mdev = priv->mdev;
	struct mlx5e_channels new_channels = {};
	struct mlx5e_params *old_params;
	int err = 0;
	bool reset;

	mutex_lock(&priv->state_lock);

	old_params = &priv->channels.params;
	if (enable && !MLX5E_GET_PFLAG(old_params, MLX5E_PFLAG_RX_STRIDING_RQ)) {
		netdev_warn(netdev, "can't set LRO with legacy RQ\n");
		err = -EINVAL;
		goto out;
	}

	reset = test_bit(MLX5E_STATE_OPENED, &priv->state);

	new_channels.params = *old_params;
	new_channels.params.lro_en = enable;

	if (old_params->rq_wq_type != MLX5_WQ_TYPE_CYCLIC) {
		if (mlx5e_rx_mpwqe_is_linear_skb(mdev, old_params) ==
		    mlx5e_rx_mpwqe_is_linear_skb(mdev, &new_channels.params))
			reset = false;
	}

	if (!reset) {
		*old_params = new_channels.params;
		err = mlx5e_modify_tirs_lro(priv);
		goto out;
	}

	err = mlx5e_open_channels(priv, &new_channels);
	if (err)
		goto out;

	mlx5e_switch_priv_channels(priv, &new_channels, mlx5e_modify_tirs_lro);
out:
	mutex_unlock(&priv->state_lock);
	return err;
}

static int set_feature_cvlan_filter(struct net_device *netdev, bool enable)
{
	struct mlx5e_priv *priv = netdev_priv(netdev);

	if (enable)
		mlx5e_enable_cvlan_filter(priv);
	else
		mlx5e_disable_cvlan_filter(priv);

	return 0;
}

#ifdef CONFIG_MLX5_ESWITCH
static int set_feature_tc_num_filters(struct net_device *netdev, bool enable)
{
	struct mlx5e_priv *priv = netdev_priv(netdev);

	if (!enable && mlx5e_tc_num_filters(priv, MLX5E_TC_NIC_OFFLOAD)) {
		netdev_err(netdev,
			   "Active offloaded tc filters, can't turn hw_tc_offload off\n");
		return -EINVAL;
	}

	return 0;
}
#endif

static int set_feature_rx_all(struct net_device *netdev, bool enable)
{
	struct mlx5e_priv *priv = netdev_priv(netdev);
	struct mlx5_core_dev *mdev = priv->mdev;

	return mlx5_set_port_fcs(mdev, !enable);
}

static int set_feature_rx_fcs(struct net_device *netdev, bool enable)
{
	struct mlx5e_priv *priv = netdev_priv(netdev);
	int err;

	mutex_lock(&priv->state_lock);

	priv->channels.params.scatter_fcs_en = enable;
	err = mlx5e_modify_channels_scatter_fcs(&priv->channels, enable);
	if (err)
		priv->channels.params.scatter_fcs_en = !enable;

	mutex_unlock(&priv->state_lock);

	return err;
}

static int set_feature_rx_vlan(struct net_device *netdev, bool enable)
{
	struct mlx5e_priv *priv = netdev_priv(netdev);
	int err = 0;

	mutex_lock(&priv->state_lock);

	priv->channels.params.vlan_strip_disable = !enable;
	if (!test_bit(MLX5E_STATE_OPENED, &priv->state))
		goto unlock;

	err = mlx5e_modify_channels_vsd(&priv->channels, !enable);
	if (err)
		priv->channels.params.vlan_strip_disable = enable;

unlock:
	mutex_unlock(&priv->state_lock);

	return err;
}

#ifdef CONFIG_MLX5_EN_ARFS
static int set_feature_arfs(struct net_device *netdev, bool enable)
{
	struct mlx5e_priv *priv = netdev_priv(netdev);
	int err;

	if (enable)
		err = mlx5e_arfs_enable(priv);
	else
		err = mlx5e_arfs_disable(priv);

	return err;
}
#endif

static int mlx5e_handle_feature(struct net_device *netdev,
				netdev_features_t *features,
				netdev_features_t wanted_features,
				netdev_features_t feature,
				mlx5e_feature_handler feature_handler)
{
	netdev_features_t changes = wanted_features ^ netdev->features;
	bool enable = !!(wanted_features & feature);
	int err;

	if (!(changes & feature))
		return 0;

	err = feature_handler(netdev, enable);
	if (err) {
		netdev_err(netdev, "%s feature %pNF failed, err %d\n",
			   enable ? "Enable" : "Disable", &feature, err);
		return err;
	}

	MLX5E_SET_FEATURE(features, feature, enable);
	return 0;
}

static int mlx5e_set_features(struct net_device *netdev,
			      netdev_features_t features)
{
	netdev_features_t oper_features = netdev->features;
	int err = 0;

#define MLX5E_HANDLE_FEATURE(feature, handler) \
	mlx5e_handle_feature(netdev, &oper_features, features, feature, handler)

	err |= MLX5E_HANDLE_FEATURE(NETIF_F_LRO, set_feature_lro);
	err |= MLX5E_HANDLE_FEATURE(NETIF_F_HW_VLAN_CTAG_FILTER,
				    set_feature_cvlan_filter);
#ifdef CONFIG_MLX5_ESWITCH
	err |= MLX5E_HANDLE_FEATURE(NETIF_F_HW_TC, set_feature_tc_num_filters);
#endif
	err |= MLX5E_HANDLE_FEATURE(NETIF_F_RXALL, set_feature_rx_all);
	err |= MLX5E_HANDLE_FEATURE(NETIF_F_RXFCS, set_feature_rx_fcs);
	err |= MLX5E_HANDLE_FEATURE(NETIF_F_HW_VLAN_CTAG_RX, set_feature_rx_vlan);
#ifdef CONFIG_MLX5_EN_ARFS
	err |= MLX5E_HANDLE_FEATURE(NETIF_F_NTUPLE, set_feature_arfs);
#endif

	if (err) {
		netdev->features = oper_features;
		return -EINVAL;
	}

	return 0;
}

static netdev_features_t mlx5e_fix_features(struct net_device *netdev,
					    netdev_features_t features)
{
	struct mlx5e_priv *priv = netdev_priv(netdev);
	struct mlx5e_params *params;

	mutex_lock(&priv->state_lock);
	params = &priv->channels.params;
	if (!bitmap_empty(priv->fs.vlan.active_svlans, VLAN_N_VID)) {
		/* HW strips the outer C-tag header, this is a problem
		 * for S-tag traffic.
		 */
		features &= ~NETIF_F_HW_VLAN_CTAG_RX;
		if (!params->vlan_strip_disable)
			netdev_warn(netdev, "Dropping C-tag vlan stripping offload due to S-tag vlan\n");
	}
	if (!MLX5E_GET_PFLAG(params, MLX5E_PFLAG_RX_STRIDING_RQ)) {
		features &= ~NETIF_F_LRO;
		if (params->lro_en)
			netdev_warn(netdev, "Disabling LRO, not supported in legacy RQ\n");
	}

	mutex_unlock(&priv->state_lock);

	return features;
}

int mlx5e_change_mtu(struct net_device *netdev, int new_mtu,
		     change_hw_mtu_cb set_mtu_cb)
{
	struct mlx5e_priv *priv = netdev_priv(netdev);
	struct mlx5e_channels new_channels = {};
	struct mlx5e_params *params;
	int err = 0;
	bool reset;

	mutex_lock(&priv->state_lock);

	params = &priv->channels.params;

	reset = !params->lro_en;
	reset = reset && test_bit(MLX5E_STATE_OPENED, &priv->state);

	new_channels.params = *params;
	new_channels.params.sw_mtu = new_mtu;

	if (params->xdp_prog &&
	    !mlx5e_rx_is_linear_skb(priv->mdev, &new_channels.params)) {
		netdev_err(netdev, "MTU(%d) > %d is not allowed while XDP enabled\n",
			   new_mtu, MLX5E_XDP_MAX_MTU);
		err = -EINVAL;
		goto out;
	}

	if (params->rq_wq_type == MLX5_WQ_TYPE_LINKED_LIST_STRIDING_RQ) {
		bool is_linear = mlx5e_rx_mpwqe_is_linear_skb(priv->mdev, &new_channels.params);
		u8 ppw_old = mlx5e_mpwqe_log_pkts_per_wqe(params);
		u8 ppw_new = mlx5e_mpwqe_log_pkts_per_wqe(&new_channels.params);

		reset = reset && (is_linear || (ppw_old != ppw_new));
	}

	if (!reset) {
		params->sw_mtu = new_mtu;
		if (set_mtu_cb)
			set_mtu_cb(priv);
		netdev->mtu = params->sw_mtu;
		goto out;
	}

	err = mlx5e_open_channels(priv, &new_channels);
	if (err)
		goto out;

	mlx5e_switch_priv_channels(priv, &new_channels, set_mtu_cb);
	netdev->mtu = new_channels.params.sw_mtu;

out:
	mutex_unlock(&priv->state_lock);
	return err;
}

static int mlx5e_change_nic_mtu(struct net_device *netdev, int new_mtu)
{
	return mlx5e_change_mtu(netdev, new_mtu, mlx5e_set_dev_port_mtu);
}

int mlx5e_hwstamp_set(struct mlx5e_priv *priv, struct ifreq *ifr)
{
	struct hwtstamp_config config;
	int err;

	if (!MLX5_CAP_GEN(priv->mdev, device_frequency_khz) ||
	    (mlx5_clock_get_ptp_index(priv->mdev) == -1))
		return -EOPNOTSUPP;

	if (copy_from_user(&config, ifr->ifr_data, sizeof(config)))
		return -EFAULT;

	/* TX HW timestamp */
	switch (config.tx_type) {
	case HWTSTAMP_TX_OFF:
	case HWTSTAMP_TX_ON:
		break;
	default:
		return -ERANGE;
	}

	mutex_lock(&priv->state_lock);
	/* RX HW timestamp */
	switch (config.rx_filter) {
	case HWTSTAMP_FILTER_NONE:
		/* Reset CQE compression to Admin default */
		mlx5e_modify_rx_cqe_compression_locked(priv, priv->channels.params.rx_cqe_compress_def);
		break;
	case HWTSTAMP_FILTER_ALL:
	case HWTSTAMP_FILTER_SOME:
	case HWTSTAMP_FILTER_PTP_V1_L4_EVENT:
	case HWTSTAMP_FILTER_PTP_V1_L4_SYNC:
	case HWTSTAMP_FILTER_PTP_V1_L4_DELAY_REQ:
	case HWTSTAMP_FILTER_PTP_V2_L4_EVENT:
	case HWTSTAMP_FILTER_PTP_V2_L4_SYNC:
	case HWTSTAMP_FILTER_PTP_V2_L4_DELAY_REQ:
	case HWTSTAMP_FILTER_PTP_V2_L2_EVENT:
	case HWTSTAMP_FILTER_PTP_V2_L2_SYNC:
	case HWTSTAMP_FILTER_PTP_V2_L2_DELAY_REQ:
	case HWTSTAMP_FILTER_PTP_V2_EVENT:
	case HWTSTAMP_FILTER_PTP_V2_SYNC:
	case HWTSTAMP_FILTER_PTP_V2_DELAY_REQ:
	case HWTSTAMP_FILTER_NTP_ALL:
		/* Disable CQE compression */
		netdev_warn(priv->netdev, "Disabling cqe compression");
		err = mlx5e_modify_rx_cqe_compression_locked(priv, false);
		if (err) {
			netdev_err(priv->netdev, "Failed disabling cqe compression err=%d\n", err);
			mutex_unlock(&priv->state_lock);
			return err;
		}
		config.rx_filter = HWTSTAMP_FILTER_ALL;
		break;
	default:
		mutex_unlock(&priv->state_lock);
		return -ERANGE;
	}

	memcpy(&priv->tstamp, &config, sizeof(config));
	mutex_unlock(&priv->state_lock);

	return copy_to_user(ifr->ifr_data, &config,
			    sizeof(config)) ? -EFAULT : 0;
}

int mlx5e_hwstamp_get(struct mlx5e_priv *priv, struct ifreq *ifr)
{
	struct hwtstamp_config *cfg = &priv->tstamp;

	if (!MLX5_CAP_GEN(priv->mdev, device_frequency_khz))
		return -EOPNOTSUPP;

	return copy_to_user(ifr->ifr_data, cfg, sizeof(*cfg)) ? -EFAULT : 0;
}

static int mlx5e_ioctl(struct net_device *dev, struct ifreq *ifr, int cmd)
{
	struct mlx5e_priv *priv = netdev_priv(dev);

	switch (cmd) {
	case SIOCSHWTSTAMP:
		return mlx5e_hwstamp_set(priv, ifr);
	case SIOCGHWTSTAMP:
		return mlx5e_hwstamp_get(priv, ifr);
	default:
		return -EOPNOTSUPP;
	}
}

#ifdef CONFIG_MLX5_ESWITCH
int mlx5e_set_vf_mac(struct net_device *dev, int vf, u8 *mac)
{
	struct mlx5e_priv *priv = netdev_priv(dev);
	struct mlx5_core_dev *mdev = priv->mdev;

	return mlx5_eswitch_set_vport_mac(mdev->priv.eswitch, vf + 1, mac);
}

static int mlx5e_set_vf_vlan(struct net_device *dev, int vf, u16 vlan, u8 qos,
			     __be16 vlan_proto)
{
	struct mlx5e_priv *priv = netdev_priv(dev);
	struct mlx5_core_dev *mdev = priv->mdev;

	if (vlan_proto != htons(ETH_P_8021Q))
		return -EPROTONOSUPPORT;

	return mlx5_eswitch_set_vport_vlan(mdev->priv.eswitch, vf + 1,
					   vlan, qos);
}

static int mlx5e_set_vf_spoofchk(struct net_device *dev, int vf, bool setting)
{
	struct mlx5e_priv *priv = netdev_priv(dev);
	struct mlx5_core_dev *mdev = priv->mdev;

	return mlx5_eswitch_set_vport_spoofchk(mdev->priv.eswitch, vf + 1, setting);
}

static int mlx5e_set_vf_trust(struct net_device *dev, int vf, bool setting)
{
	struct mlx5e_priv *priv = netdev_priv(dev);
	struct mlx5_core_dev *mdev = priv->mdev;

	return mlx5_eswitch_set_vport_trust(mdev->priv.eswitch, vf + 1, setting);
}

int mlx5e_set_vf_rate(struct net_device *dev, int vf, int min_tx_rate,
		      int max_tx_rate)
{
	struct mlx5e_priv *priv = netdev_priv(dev);
	struct mlx5_core_dev *mdev = priv->mdev;

	return mlx5_eswitch_set_vport_rate(mdev->priv.eswitch, vf + 1,
					   max_tx_rate, min_tx_rate);
}

static int mlx5_vport_link2ifla(u8 esw_link)
{
	switch (esw_link) {
	case MLX5_VPORT_ADMIN_STATE_DOWN:
		return IFLA_VF_LINK_STATE_DISABLE;
	case MLX5_VPORT_ADMIN_STATE_UP:
		return IFLA_VF_LINK_STATE_ENABLE;
	}
	return IFLA_VF_LINK_STATE_AUTO;
}

static int mlx5_ifla_link2vport(u8 ifla_link)
{
	switch (ifla_link) {
	case IFLA_VF_LINK_STATE_DISABLE:
		return MLX5_VPORT_ADMIN_STATE_DOWN;
	case IFLA_VF_LINK_STATE_ENABLE:
		return MLX5_VPORT_ADMIN_STATE_UP;
	}
	return MLX5_VPORT_ADMIN_STATE_AUTO;
}

static int mlx5e_set_vf_link_state(struct net_device *dev, int vf,
				   int link_state)
{
	struct mlx5e_priv *priv = netdev_priv(dev);
	struct mlx5_core_dev *mdev = priv->mdev;

	return mlx5_eswitch_set_vport_state(mdev->priv.eswitch, vf + 1,
					    mlx5_ifla_link2vport(link_state));
}

int mlx5e_get_vf_config(struct net_device *dev,
			int vf, struct ifla_vf_info *ivi)
{
	struct mlx5e_priv *priv = netdev_priv(dev);
	struct mlx5_core_dev *mdev = priv->mdev;
	int err;

	err = mlx5_eswitch_get_vport_config(mdev->priv.eswitch, vf + 1, ivi);
	if (err)
		return err;
	ivi->linkstate = mlx5_vport_link2ifla(ivi->linkstate);
	return 0;
}

int mlx5e_get_vf_stats(struct net_device *dev,
		       int vf, struct ifla_vf_stats *vf_stats)
{
	struct mlx5e_priv *priv = netdev_priv(dev);
	struct mlx5_core_dev *mdev = priv->mdev;

	return mlx5_eswitch_get_vport_stats(mdev->priv.eswitch, vf + 1,
					    vf_stats);
}
#endif

struct mlx5e_vxlan_work {
	struct work_struct	work;
	struct mlx5e_priv	*priv;
	u16			port;
};

static void mlx5e_vxlan_add_work(struct work_struct *work)
{
	struct mlx5e_vxlan_work *vxlan_work =
		container_of(work, struct mlx5e_vxlan_work, work);
	struct mlx5e_priv *priv = vxlan_work->priv;
	u16 port = vxlan_work->port;

	mutex_lock(&priv->state_lock);
	mlx5_vxlan_add_port(priv->mdev->vxlan, port);
	mutex_unlock(&priv->state_lock);

	kfree(vxlan_work);
}

static void mlx5e_vxlan_del_work(struct work_struct *work)
{
	struct mlx5e_vxlan_work *vxlan_work =
		container_of(work, struct mlx5e_vxlan_work, work);
	struct mlx5e_priv *priv         = vxlan_work->priv;
	u16 port = vxlan_work->port;

	mutex_lock(&priv->state_lock);
	mlx5_vxlan_del_port(priv->mdev->vxlan, port);
	mutex_unlock(&priv->state_lock);
	kfree(vxlan_work);
}

static void mlx5e_vxlan_queue_work(struct mlx5e_priv *priv, u16 port, int add)
{
	struct mlx5e_vxlan_work *vxlan_work;

	vxlan_work = kmalloc(sizeof(*vxlan_work), GFP_ATOMIC);
	if (!vxlan_work)
		return;

	if (add)
		INIT_WORK(&vxlan_work->work, mlx5e_vxlan_add_work);
	else
		INIT_WORK(&vxlan_work->work, mlx5e_vxlan_del_work);

	vxlan_work->priv = priv;
	vxlan_work->port = port;
	queue_work(priv->wq, &vxlan_work->work);
}

void mlx5e_add_vxlan_port(struct net_device *netdev, struct udp_tunnel_info *ti)
{
	struct mlx5e_priv *priv = netdev_priv(netdev);

	if (ti->type != UDP_TUNNEL_TYPE_VXLAN)
		return;

	if (!mlx5_vxlan_allowed(priv->mdev->vxlan))
		return;

	mlx5e_vxlan_queue_work(priv, be16_to_cpu(ti->port), 1);
}

void mlx5e_del_vxlan_port(struct net_device *netdev, struct udp_tunnel_info *ti)
{
	struct mlx5e_priv *priv = netdev_priv(netdev);

	if (ti->type != UDP_TUNNEL_TYPE_VXLAN)
		return;

	if (!mlx5_vxlan_allowed(priv->mdev->vxlan))
		return;

	mlx5e_vxlan_queue_work(priv, be16_to_cpu(ti->port), 0);
}

static netdev_features_t mlx5e_tunnel_features_check(struct mlx5e_priv *priv,
						     struct sk_buff *skb,
						     netdev_features_t features)
{
	unsigned int offset = 0;
	struct udphdr *udph;
	u8 proto;
	u16 port;

	switch (vlan_get_protocol(skb)) {
	case htons(ETH_P_IP):
		proto = ip_hdr(skb)->protocol;
		break;
	case htons(ETH_P_IPV6):
		proto = ipv6_find_hdr(skb, &offset, -1, NULL, NULL);
		break;
	default:
		goto out;
	}

	switch (proto) {
	case IPPROTO_GRE:
		return features;
	case IPPROTO_UDP:
		udph = udp_hdr(skb);
		port = be16_to_cpu(udph->dest);

		/* Verify if UDP port is being offloaded by HW */
		if (mlx5_vxlan_lookup_port(priv->mdev->vxlan, port))
			return features;
	}

out:
	/* Disable CSUM and GSO if the udp dport is not offloaded by HW */
	return features & ~(NETIF_F_CSUM_MASK | NETIF_F_GSO_MASK);
}

netdev_features_t mlx5e_features_check(struct sk_buff *skb,
				       struct net_device *netdev,
				       netdev_features_t features)
{
	struct mlx5e_priv *priv = netdev_priv(netdev);

	features = vlan_features_check(skb, features);
	features = vxlan_features_check(skb, features);

#ifdef CONFIG_MLX5_EN_IPSEC
	if (mlx5e_ipsec_feature_check(skb, netdev, features))
		return features;
#endif

	/* Validate if the tunneled packet is being offloaded by HW */
	if (skb->encapsulation &&
	    (features & NETIF_F_CSUM_MASK || features & NETIF_F_GSO_MASK))
		return mlx5e_tunnel_features_check(priv, skb, features);

	return features;
}

static bool mlx5e_tx_timeout_eq_recover(struct net_device *dev,
					struct mlx5e_txqsq *sq)
{
	struct mlx5_eq_comp *eq = sq->cq.mcq.eq;
	u32 eqe_count;

	netdev_err(dev, "EQ 0x%x: Cons = 0x%x, irqn = 0x%x\n",
		   eq->core.eqn, eq->core.cons_index, eq->core.irqn);

	eqe_count = mlx5_eq_poll_irq_disabled(eq);
	if (!eqe_count)
		return false;

	netdev_err(dev, "Recover %d eqes on EQ 0x%x\n", eqe_count, eq->core.eqn);
	sq->channel->stats->eq_rearm++;
	return true;
}

static void mlx5e_tx_timeout_work(struct work_struct *work)
{
	struct mlx5e_priv *priv = container_of(work, struct mlx5e_priv,
					       tx_timeout_work);
	struct net_device *dev = priv->netdev;
	bool reopen_channels = false;
	int i, err;

	rtnl_lock();
	mutex_lock(&priv->state_lock);

	if (!test_bit(MLX5E_STATE_OPENED, &priv->state))
		goto unlock;

	for (i = 0; i < priv->channels.num * priv->channels.params.num_tc; i++) {
		struct netdev_queue *dev_queue = netdev_get_tx_queue(dev, i);
		struct mlx5e_txqsq *sq = priv->txq2sq[i];

		if (!netif_xmit_stopped(dev_queue))
			continue;

		netdev_err(dev,
			   "TX timeout on queue: %d, SQ: 0x%x, CQ: 0x%x, SQ Cons: 0x%x SQ Prod: 0x%x, usecs since last trans: %u\n",
			   i, sq->sqn, sq->cq.mcq.cqn, sq->cc, sq->pc,
			   jiffies_to_usecs(jiffies - dev_queue->trans_start));

		/* If we recover a lost interrupt, most likely TX timeout will
		 * be resolved, skip reopening channels
		 */
		if (!mlx5e_tx_timeout_eq_recover(dev, sq)) {
			clear_bit(MLX5E_SQ_STATE_ENABLED, &sq->state);
			reopen_channels = true;
		}
	}

	if (!reopen_channels)
		goto unlock;

	mlx5e_close_locked(dev);
	err = mlx5e_open_locked(dev);
	if (err)
		netdev_err(priv->netdev,
			   "mlx5e_open_locked failed recovering from a tx_timeout, err(%d).\n",
			   err);

unlock:
	mutex_unlock(&priv->state_lock);
	rtnl_unlock();
}

static void mlx5e_tx_timeout(struct net_device *dev)
{
	struct mlx5e_priv *priv = netdev_priv(dev);

	netdev_err(dev, "TX timeout detected\n");
	queue_work(priv->wq, &priv->tx_timeout_work);
}

static int mlx5e_xdp_allowed(struct mlx5e_priv *priv, struct bpf_prog *prog)
{
	struct net_device *netdev = priv->netdev;
	struct mlx5e_channels new_channels = {};

	if (priv->channels.params.lro_en) {
		netdev_warn(netdev, "can't set XDP while LRO is on, disable LRO first\n");
		return -EINVAL;
	}

	if (MLX5_IPSEC_DEV(priv->mdev)) {
		netdev_warn(netdev, "can't set XDP with IPSec offload\n");
		return -EINVAL;
	}

	new_channels.params = priv->channels.params;
	new_channels.params.xdp_prog = prog;

	if (!mlx5e_rx_is_linear_skb(priv->mdev, &new_channels.params)) {
		netdev_warn(netdev, "XDP is not allowed with MTU(%d) > %d\n",
			    new_channels.params.sw_mtu, MLX5E_XDP_MAX_MTU);
		return -EINVAL;
	}

	return 0;
}

static int mlx5e_xdp_set(struct net_device *netdev, struct bpf_prog *prog)
{
	struct mlx5e_priv *priv = netdev_priv(netdev);
	struct bpf_prog *old_prog;
	bool reset, was_opened;
	int err = 0;
	int i;

	mutex_lock(&priv->state_lock);

	if (prog) {
		err = mlx5e_xdp_allowed(priv, prog);
		if (err)
			goto unlock;
	}

	was_opened = test_bit(MLX5E_STATE_OPENED, &priv->state);
	/* no need for full reset when exchanging programs */
	reset = (!priv->channels.params.xdp_prog || !prog);

	if (was_opened && reset)
		mlx5e_close_locked(netdev);
	if (was_opened && !reset) {
		/* num_channels is invariant here, so we can take the
		 * batched reference right upfront.
		 */
		prog = bpf_prog_add(prog, priv->channels.num);
		if (IS_ERR(prog)) {
			err = PTR_ERR(prog);
			goto unlock;
		}
	}

	/* exchange programs, extra prog reference we got from caller
	 * as long as we don't fail from this point onwards.
	 */
	old_prog = xchg(&priv->channels.params.xdp_prog, prog);
	if (old_prog)
		bpf_prog_put(old_prog);

	if (reset) /* change RQ type according to priv->xdp_prog */
		mlx5e_set_rq_type(priv->mdev, &priv->channels.params);

	if (was_opened && reset)
		mlx5e_open_locked(netdev);

	if (!test_bit(MLX5E_STATE_OPENED, &priv->state) || reset)
		goto unlock;

	/* exchanging programs w/o reset, we update ref counts on behalf
	 * of the channels RQs here.
	 */
	for (i = 0; i < priv->channels.num; i++) {
		struct mlx5e_channel *c = priv->channels.c[i];

		clear_bit(MLX5E_RQ_STATE_ENABLED, &c->rq.state);
		napi_synchronize(&c->napi);
		/* prevent mlx5e_poll_rx_cq from accessing rq->xdp_prog */

		old_prog = xchg(&c->rq.xdp_prog, prog);

		set_bit(MLX5E_RQ_STATE_ENABLED, &c->rq.state);
		/* napi_schedule in case we have missed anything */
		napi_schedule(&c->napi);

		if (old_prog)
			bpf_prog_put(old_prog);
	}

unlock:
	mutex_unlock(&priv->state_lock);
	return err;
}

static u32 mlx5e_xdp_query(struct net_device *dev)
{
	struct mlx5e_priv *priv = netdev_priv(dev);
	const struct bpf_prog *xdp_prog;
	u32 prog_id = 0;

	mutex_lock(&priv->state_lock);
	xdp_prog = priv->channels.params.xdp_prog;
	if (xdp_prog)
		prog_id = xdp_prog->aux->id;
	mutex_unlock(&priv->state_lock);

	return prog_id;
}

static int mlx5e_xdp(struct net_device *dev, struct netdev_bpf *xdp)
{
	switch (xdp->command) {
	case XDP_SETUP_PROG:
		return mlx5e_xdp_set(dev, xdp->prog);
	case XDP_QUERY_PROG:
		xdp->prog_id = mlx5e_xdp_query(dev);
		return 0;
	default:
		return -EINVAL;
	}
}

const struct net_device_ops mlx5e_netdev_ops = {
	.ndo_open                = mlx5e_open,
	.ndo_stop                = mlx5e_close,
	.ndo_start_xmit          = mlx5e_xmit,
	.ndo_setup_tc            = mlx5e_setup_tc,
	.ndo_select_queue        = mlx5e_select_queue,
	.ndo_get_stats64         = mlx5e_get_stats,
	.ndo_set_rx_mode         = mlx5e_set_rx_mode,
	.ndo_set_mac_address     = mlx5e_set_mac,
	.ndo_vlan_rx_add_vid     = mlx5e_vlan_rx_add_vid,
	.ndo_vlan_rx_kill_vid    = mlx5e_vlan_rx_kill_vid,
	.ndo_set_features        = mlx5e_set_features,
	.ndo_fix_features        = mlx5e_fix_features,
	.ndo_change_mtu          = mlx5e_change_nic_mtu,
	.ndo_do_ioctl            = mlx5e_ioctl,
	.ndo_set_tx_maxrate      = mlx5e_set_tx_maxrate,
	.ndo_udp_tunnel_add      = mlx5e_add_vxlan_port,
	.ndo_udp_tunnel_del      = mlx5e_del_vxlan_port,
	.ndo_features_check      = mlx5e_features_check,
	.ndo_tx_timeout          = mlx5e_tx_timeout,
	.ndo_bpf		 = mlx5e_xdp,
	.ndo_xdp_xmit            = mlx5e_xdp_xmit,
#ifdef CONFIG_MLX5_EN_ARFS
	.ndo_rx_flow_steer	 = mlx5e_rx_flow_steer,
#endif
#ifdef CONFIG_MLX5_ESWITCH
	/* SRIOV E-Switch NDOs */
	.ndo_set_vf_mac          = mlx5e_set_vf_mac,
	.ndo_set_vf_vlan         = mlx5e_set_vf_vlan,
	.ndo_set_vf_spoofchk     = mlx5e_set_vf_spoofchk,
	.ndo_set_vf_trust        = mlx5e_set_vf_trust,
	.ndo_set_vf_rate         = mlx5e_set_vf_rate,
	.ndo_get_vf_config       = mlx5e_get_vf_config,
	.ndo_set_vf_link_state   = mlx5e_set_vf_link_state,
	.ndo_get_vf_stats        = mlx5e_get_vf_stats,
#endif
};

static int mlx5e_check_required_hca_cap(struct mlx5_core_dev *mdev)
{
	if (MLX5_CAP_GEN(mdev, port_type) != MLX5_CAP_PORT_TYPE_ETH)
		return -EOPNOTSUPP;
	if (!MLX5_CAP_GEN(mdev, eth_net_offloads) ||
	    !MLX5_CAP_GEN(mdev, nic_flow_table) ||
	    !MLX5_CAP_ETH(mdev, csum_cap) ||
	    !MLX5_CAP_ETH(mdev, max_lso_cap) ||
	    !MLX5_CAP_ETH(mdev, vlan_cap) ||
	    !MLX5_CAP_ETH(mdev, rss_ind_tbl_cap) ||
	    MLX5_CAP_FLOWTABLE(mdev,
			       flow_table_properties_nic_receive.max_ft_level)
			       < 3) {
		mlx5_core_warn(mdev,
			       "Not creating net device, some required device capabilities are missing\n");
		return -EOPNOTSUPP;
	}
	if (!MLX5_CAP_ETH(mdev, self_lb_en_modifiable))
		mlx5_core_warn(mdev, "Self loop back prevention is not supported\n");
	if (!MLX5_CAP_GEN(mdev, cq_moderation))
		mlx5_core_warn(mdev, "CQ moderation is not supported\n");

	return 0;
}

void mlx5e_build_default_indir_rqt(u32 *indirection_rqt, int len,
				   int num_channels)
{
	int i;

	for (i = 0; i < len; i++)
		indirection_rqt[i] = i % num_channels;
}

static bool slow_pci_heuristic(struct mlx5_core_dev *mdev)
{
	u32 link_speed = 0;
	u32 pci_bw = 0;

	mlx5e_port_max_linkspeed(mdev, &link_speed);
	pci_bw = pcie_bandwidth_available(mdev->pdev, NULL, NULL, NULL);
	mlx5_core_dbg_once(mdev, "Max link speed = %d, PCI BW = %d\n",
			   link_speed, pci_bw);

#define MLX5E_SLOW_PCI_RATIO (2)

	return link_speed && pci_bw &&
		link_speed > MLX5E_SLOW_PCI_RATIO * pci_bw;
}

static struct net_dim_cq_moder mlx5e_get_def_tx_moderation(u8 cq_period_mode)
{
	struct net_dim_cq_moder moder;

	moder.cq_period_mode = cq_period_mode;
	moder.pkts = MLX5E_PARAMS_DEFAULT_TX_CQ_MODERATION_PKTS;
	moder.usec = MLX5E_PARAMS_DEFAULT_TX_CQ_MODERATION_USEC;
	if (cq_period_mode == MLX5_CQ_PERIOD_MODE_START_FROM_CQE)
		moder.usec = MLX5E_PARAMS_DEFAULT_TX_CQ_MODERATION_USEC_FROM_CQE;

	return moder;
}

static struct net_dim_cq_moder mlx5e_get_def_rx_moderation(u8 cq_period_mode)
{
	struct net_dim_cq_moder moder;

	moder.cq_period_mode = cq_period_mode;
	moder.pkts = MLX5E_PARAMS_DEFAULT_RX_CQ_MODERATION_PKTS;
	moder.usec = MLX5E_PARAMS_DEFAULT_RX_CQ_MODERATION_USEC;
	if (cq_period_mode == MLX5_CQ_PERIOD_MODE_START_FROM_CQE)
		moder.usec = MLX5E_PARAMS_DEFAULT_RX_CQ_MODERATION_USEC_FROM_CQE;

	return moder;
}

static u8 mlx5_to_net_dim_cq_period_mode(u8 cq_period_mode)
{
	return cq_period_mode == MLX5_CQ_PERIOD_MODE_START_FROM_CQE ?
		NET_DIM_CQ_PERIOD_MODE_START_FROM_CQE :
		NET_DIM_CQ_PERIOD_MODE_START_FROM_EQE;
}

void mlx5e_set_tx_cq_mode_params(struct mlx5e_params *params, u8 cq_period_mode)
{
	if (params->tx_dim_enabled) {
		u8 dim_period_mode = mlx5_to_net_dim_cq_period_mode(cq_period_mode);

		params->tx_cq_moderation = net_dim_get_def_tx_moderation(dim_period_mode);
	} else {
		params->tx_cq_moderation = mlx5e_get_def_tx_moderation(cq_period_mode);
	}

	MLX5E_SET_PFLAG(params, MLX5E_PFLAG_TX_CQE_BASED_MODER,
			params->tx_cq_moderation.cq_period_mode ==
				MLX5_CQ_PERIOD_MODE_START_FROM_CQE);
}

void mlx5e_set_rx_cq_mode_params(struct mlx5e_params *params, u8 cq_period_mode)
{
	if (params->rx_dim_enabled) {
		u8 dim_period_mode = mlx5_to_net_dim_cq_period_mode(cq_period_mode);

		params->rx_cq_moderation = net_dim_get_def_rx_moderation(dim_period_mode);
	} else {
		params->rx_cq_moderation = mlx5e_get_def_rx_moderation(cq_period_mode);
	}

	MLX5E_SET_PFLAG(params, MLX5E_PFLAG_RX_CQE_BASED_MODER,
			params->rx_cq_moderation.cq_period_mode ==
				MLX5_CQ_PERIOD_MODE_START_FROM_CQE);
}

static u32 mlx5e_choose_lro_timeout(struct mlx5_core_dev *mdev, u32 wanted_timeout)
{
	int i;

	/* The supported periods are organized in ascending order */
	for (i = 0; i < MLX5E_LRO_TIMEOUT_ARR_SIZE - 1; i++)
		if (MLX5_CAP_ETH(mdev, lro_timer_supported_periods[i]) >= wanted_timeout)
			break;

	return MLX5_CAP_ETH(mdev, lro_timer_supported_periods[i]);
}

void mlx5e_build_rq_params(struct mlx5_core_dev *mdev,
			   struct mlx5e_params *params)
{
	/* Prefer Striding RQ, unless any of the following holds:
	 * - Striding RQ configuration is not possible/supported.
	 * - Slow PCI heuristic.
	 * - Legacy RQ would use linear SKB while Striding RQ would use non-linear.
	 */
	if (!slow_pci_heuristic(mdev) &&
	    mlx5e_striding_rq_possible(mdev, params) &&
	    (mlx5e_rx_mpwqe_is_linear_skb(mdev, params) ||
	     !mlx5e_rx_is_linear_skb(mdev, params)))
		MLX5E_SET_PFLAG(params, MLX5E_PFLAG_RX_STRIDING_RQ, true);
	mlx5e_set_rq_type(mdev, params);
	mlx5e_init_rq_type_params(mdev, params);
}

void mlx5e_build_rss_params(struct mlx5e_rss_params *rss_params,
			    u16 num_channels)
{
	enum mlx5e_traffic_types tt;

	rss_params->hfunc = ETH_RSS_HASH_XOR;
	netdev_rss_key_fill(rss_params->toeplitz_hash_key,
			    sizeof(rss_params->toeplitz_hash_key));
	mlx5e_build_default_indir_rqt(rss_params->indirection_rqt,
				      MLX5E_INDIR_RQT_SIZE, num_channels);
	for (tt = 0; tt < MLX5E_NUM_INDIR_TIRS; tt++)
		rss_params->rx_hash_fields[tt] =
			tirc_default_config[tt].rx_hash_fields;
}

void mlx5e_build_nic_params(struct mlx5_core_dev *mdev,
			    struct mlx5e_rss_params *rss_params,
			    struct mlx5e_params *params,
			    u16 max_channels, u16 mtu)
{
	u8 rx_cq_period_mode;

	params->sw_mtu = mtu;
	params->hard_mtu = MLX5E_ETH_HARD_MTU;
	params->num_channels = max_channels;
	params->num_tc       = 1;

	/* SQ */
	params->log_sq_size = is_kdump_kernel() ?
		MLX5E_PARAMS_MINIMUM_LOG_SQ_SIZE :
		MLX5E_PARAMS_DEFAULT_LOG_SQ_SIZE;

	/* XDP SQ */
	MLX5E_SET_PFLAG(params, MLX5E_PFLAG_XDP_TX_MPWQE,
			MLX5_CAP_ETH(mdev, enhanced_multi_pkt_send_wqe));

	/* set CQE compression */
	params->rx_cqe_compress_def = false;
	if (MLX5_CAP_GEN(mdev, cqe_compression) &&
	    MLX5_CAP_GEN(mdev, vport_group_manager))
		params->rx_cqe_compress_def = slow_pci_heuristic(mdev);

	MLX5E_SET_PFLAG(params, MLX5E_PFLAG_RX_CQE_COMPRESS, params->rx_cqe_compress_def);
	MLX5E_SET_PFLAG(params, MLX5E_PFLAG_RX_NO_CSUM_COMPLETE, false);

	/* RQ */
	mlx5e_build_rq_params(mdev, params);

	/* HW LRO */

	/* TODO: && MLX5_CAP_ETH(mdev, lro_cap) */
	if (params->rq_wq_type == MLX5_WQ_TYPE_LINKED_LIST_STRIDING_RQ)
		if (!mlx5e_rx_mpwqe_is_linear_skb(mdev, params))
			params->lro_en = !slow_pci_heuristic(mdev);
	params->lro_timeout = mlx5e_choose_lro_timeout(mdev, MLX5E_DEFAULT_LRO_TIMEOUT);

	/* CQ moderation params */
	rx_cq_period_mode = MLX5_CAP_GEN(mdev, cq_period_start_from_cqe) ?
			MLX5_CQ_PERIOD_MODE_START_FROM_CQE :
			MLX5_CQ_PERIOD_MODE_START_FROM_EQE;
	params->rx_dim_enabled = MLX5_CAP_GEN(mdev, cq_moderation);
	params->tx_dim_enabled = MLX5_CAP_GEN(mdev, cq_moderation);
	mlx5e_set_rx_cq_mode_params(params, rx_cq_period_mode);
	mlx5e_set_tx_cq_mode_params(params, MLX5_CQ_PERIOD_MODE_START_FROM_EQE);

	/* TX inline */
	params->tx_min_inline_mode = mlx5e_params_calculate_tx_min_inline(mdev);

	/* RSS */
	mlx5e_build_rss_params(rss_params, params->num_channels);
}

static void mlx5e_set_netdev_dev_addr(struct net_device *netdev)
{
	struct mlx5e_priv *priv = netdev_priv(netdev);

	mlx5_query_nic_vport_mac_address(priv->mdev, 0, netdev->dev_addr);
	if (is_zero_ether_addr(netdev->dev_addr) &&
	    !MLX5_CAP_GEN(priv->mdev, vport_group_manager)) {
		eth_hw_addr_random(netdev);
		mlx5_core_info(priv->mdev, "Assigned random MAC address %pM\n", netdev->dev_addr);
	}
}

static void mlx5e_build_nic_netdev(struct net_device *netdev)
{
	struct mlx5e_priv *priv = netdev_priv(netdev);
	struct mlx5_core_dev *mdev = priv->mdev;
	bool fcs_supported;
	bool fcs_enabled;

	SET_NETDEV_DEV(netdev, &mdev->pdev->dev);

	netdev->netdev_ops = &mlx5e_netdev_ops;

#ifdef CONFIG_MLX5_CORE_EN_DCB
	if (MLX5_CAP_GEN(mdev, vport_group_manager) && MLX5_CAP_GEN(mdev, qos))
		netdev->dcbnl_ops = &mlx5e_dcbnl_ops;
#endif

	netdev->watchdog_timeo    = 15 * HZ;

	netdev->ethtool_ops	  = &mlx5e_ethtool_ops;

	netdev->vlan_features    |= NETIF_F_SG;
	netdev->vlan_features    |= NETIF_F_IP_CSUM;
	netdev->vlan_features    |= NETIF_F_IPV6_CSUM;
	netdev->vlan_features    |= NETIF_F_GRO;
	netdev->vlan_features    |= NETIF_F_TSO;
	netdev->vlan_features    |= NETIF_F_TSO6;
	netdev->vlan_features    |= NETIF_F_RXCSUM;
	netdev->vlan_features    |= NETIF_F_RXHASH;

	netdev->hw_enc_features  |= NETIF_F_HW_VLAN_CTAG_TX;
	netdev->hw_enc_features  |= NETIF_F_HW_VLAN_CTAG_RX;

	if (!!MLX5_CAP_ETH(mdev, lro_cap) &&
	    mlx5e_check_fragmented_striding_rq_cap(mdev))
		netdev->vlan_features    |= NETIF_F_LRO;

	netdev->hw_features       = netdev->vlan_features;
	netdev->hw_features      |= NETIF_F_HW_VLAN_CTAG_TX;
	netdev->hw_features      |= NETIF_F_HW_VLAN_CTAG_RX;
	netdev->hw_features      |= NETIF_F_HW_VLAN_CTAG_FILTER;
	netdev->hw_features      |= NETIF_F_HW_VLAN_STAG_TX;

	if (mlx5_vxlan_allowed(mdev->vxlan) || MLX5_CAP_ETH(mdev, tunnel_stateless_gre)) {
		netdev->hw_enc_features |= NETIF_F_IP_CSUM;
		netdev->hw_enc_features |= NETIF_F_IPV6_CSUM;
		netdev->hw_enc_features |= NETIF_F_TSO;
		netdev->hw_enc_features |= NETIF_F_TSO6;
		netdev->hw_enc_features |= NETIF_F_GSO_PARTIAL;
	}

	if (mlx5_vxlan_allowed(mdev->vxlan)) {
		netdev->hw_features     |= NETIF_F_GSO_UDP_TUNNEL |
					   NETIF_F_GSO_UDP_TUNNEL_CSUM;
		netdev->hw_enc_features |= NETIF_F_GSO_UDP_TUNNEL |
					   NETIF_F_GSO_UDP_TUNNEL_CSUM;
		netdev->gso_partial_features = NETIF_F_GSO_UDP_TUNNEL_CSUM;
	}

	if (MLX5_CAP_ETH(mdev, tunnel_stateless_gre)) {
		netdev->hw_features     |= NETIF_F_GSO_GRE |
					   NETIF_F_GSO_GRE_CSUM;
		netdev->hw_enc_features |= NETIF_F_GSO_GRE |
					   NETIF_F_GSO_GRE_CSUM;
		netdev->gso_partial_features |= NETIF_F_GSO_GRE |
						NETIF_F_GSO_GRE_CSUM;
	}

	netdev->hw_features	                 |= NETIF_F_GSO_PARTIAL;
	netdev->gso_partial_features             |= NETIF_F_GSO_UDP_L4;
	netdev->hw_features                      |= NETIF_F_GSO_UDP_L4;
	netdev->features                         |= NETIF_F_GSO_UDP_L4;

	mlx5_query_port_fcs(mdev, &fcs_supported, &fcs_enabled);

	if (fcs_supported)
		netdev->hw_features |= NETIF_F_RXALL;

	if (MLX5_CAP_ETH(mdev, scatter_fcs))
		netdev->hw_features |= NETIF_F_RXFCS;

	netdev->features          = netdev->hw_features;
	if (!priv->channels.params.lro_en)
		netdev->features  &= ~NETIF_F_LRO;

	if (fcs_enabled)
		netdev->features  &= ~NETIF_F_RXALL;

	if (!priv->channels.params.scatter_fcs_en)
		netdev->features  &= ~NETIF_F_RXFCS;

#define FT_CAP(f) MLX5_CAP_FLOWTABLE(mdev, flow_table_properties_nic_receive.f)
	if (FT_CAP(flow_modify_en) &&
	    FT_CAP(modify_root) &&
	    FT_CAP(identified_miss_table_mode) &&
	    FT_CAP(flow_table_modify)) {
#ifdef CONFIG_MLX5_ESWITCH
		netdev->hw_features      |= NETIF_F_HW_TC;
#endif
#ifdef CONFIG_MLX5_EN_ARFS
		netdev->hw_features	 |= NETIF_F_NTUPLE;
#endif
	}

	netdev->features         |= NETIF_F_HIGHDMA;
	netdev->features         |= NETIF_F_HW_VLAN_STAG_FILTER;

	netdev->priv_flags       |= IFF_UNICAST_FLT;

	mlx5e_set_netdev_dev_addr(netdev);
	mlx5e_ipsec_build_netdev(priv);
	mlx5e_tls_build_netdev(priv);
}

void mlx5e_create_q_counters(struct mlx5e_priv *priv)
{
	struct mlx5_core_dev *mdev = priv->mdev;
	int err;

	err = mlx5_core_alloc_q_counter(mdev, &priv->q_counter);
	if (err) {
		mlx5_core_warn(mdev, "alloc queue counter failed, %d\n", err);
		priv->q_counter = 0;
	}

	err = mlx5_core_alloc_q_counter(mdev, &priv->drop_rq_q_counter);
	if (err) {
		mlx5_core_warn(mdev, "alloc drop RQ counter failed, %d\n", err);
		priv->drop_rq_q_counter = 0;
	}
}

void mlx5e_destroy_q_counters(struct mlx5e_priv *priv)
{
	if (priv->q_counter)
		mlx5_core_dealloc_q_counter(priv->mdev, priv->q_counter);

	if (priv->drop_rq_q_counter)
		mlx5_core_dealloc_q_counter(priv->mdev, priv->drop_rq_q_counter);
}

static int mlx5e_nic_init(struct mlx5_core_dev *mdev,
			  struct net_device *netdev,
			  const struct mlx5e_profile *profile,
			  void *ppriv)
{
	struct mlx5e_priv *priv = netdev_priv(netdev);
	struct mlx5e_rss_params *rss = &priv->rss_params;
	int err;

	err = mlx5e_netdev_init(netdev, priv, mdev, profile, ppriv);
	if (err)
		return err;

	mlx5e_build_nic_params(mdev, rss, &priv->channels.params,
			       mlx5e_get_netdev_max_channels(netdev),
			       netdev->mtu);

	mlx5e_timestamp_init(priv);

	err = mlx5e_ipsec_init(priv);
	if (err)
		mlx5_core_err(mdev, "IPSec initialization failed, %d\n", err);
	err = mlx5e_tls_init(priv);
	if (err)
		mlx5_core_err(mdev, "TLS initialization failed, %d\n", err);
	mlx5e_build_nic_netdev(netdev);
	mlx5e_build_tc2txq_maps(priv);

	return 0;
}

static void mlx5e_nic_cleanup(struct mlx5e_priv *priv)
{
	mlx5e_tls_cleanup(priv);
	mlx5e_ipsec_cleanup(priv);
	mlx5e_netdev_cleanup(priv->netdev, priv);
}

static int mlx5e_init_nic_rx(struct mlx5e_priv *priv)
{
	struct mlx5_core_dev *mdev = priv->mdev;
	int err;

	mlx5e_create_q_counters(priv);

	err = mlx5e_open_drop_rq(priv, &priv->drop_rq);
	if (err) {
		mlx5_core_err(mdev, "open drop rq failed, %d\n", err);
		goto err_destroy_q_counters;
	}

	err = mlx5e_create_indirect_rqt(priv);
	if (err)
		goto err_close_drop_rq;

	err = mlx5e_create_direct_rqts(priv);
	if (err)
		goto err_destroy_indirect_rqts;

	err = mlx5e_create_indirect_tirs(priv, true);
	if (err)
		goto err_destroy_direct_rqts;

	err = mlx5e_create_direct_tirs(priv);
	if (err)
		goto err_destroy_indirect_tirs;

	err = mlx5e_create_flow_steering(priv);
	if (err) {
		mlx5_core_warn(mdev, "create flow steering failed, %d\n", err);
		goto err_destroy_direct_tirs;
	}

	err = mlx5e_tc_nic_init(priv);
	if (err)
		goto err_destroy_flow_steering;

	return 0;

err_destroy_flow_steering:
	mlx5e_destroy_flow_steering(priv);
err_destroy_direct_tirs:
	mlx5e_destroy_direct_tirs(priv);
err_destroy_indirect_tirs:
	mlx5e_destroy_indirect_tirs(priv, true);
err_destroy_direct_rqts:
	mlx5e_destroy_direct_rqts(priv);
err_destroy_indirect_rqts:
	mlx5e_destroy_rqt(priv, &priv->indir_rqt);
err_close_drop_rq:
	mlx5e_close_drop_rq(&priv->drop_rq);
err_destroy_q_counters:
	mlx5e_destroy_q_counters(priv);
	return err;
}

static void mlx5e_cleanup_nic_rx(struct mlx5e_priv *priv)
{
	mlx5e_tc_nic_cleanup(priv);
	mlx5e_destroy_flow_steering(priv);
	mlx5e_destroy_direct_tirs(priv);
	mlx5e_destroy_indirect_tirs(priv, true);
	mlx5e_destroy_direct_rqts(priv);
	mlx5e_destroy_rqt(priv, &priv->indir_rqt);
	mlx5e_close_drop_rq(&priv->drop_rq);
	mlx5e_destroy_q_counters(priv);
}

static int mlx5e_init_nic_tx(struct mlx5e_priv *priv)
{
	int err;

	err = mlx5e_create_tises(priv);
	if (err) {
		mlx5_core_warn(priv->mdev, "create tises failed, %d\n", err);
		return err;
	}

#ifdef CONFIG_MLX5_CORE_EN_DCB
	mlx5e_dcbnl_initialize(priv);
#endif
	return 0;
}

static void mlx5e_nic_enable(struct mlx5e_priv *priv)
{
	struct net_device *netdev = priv->netdev;
	struct mlx5_core_dev *mdev = priv->mdev;
	u16 max_mtu;

	mlx5e_init_l2_addr(priv);

	/* Marking the link as currently not needed by the Driver */
	if (!netif_running(netdev))
		mlx5_set_port_admin_status(mdev, MLX5_PORT_DOWN);

	/* MTU range: 68 - hw-specific max */
	netdev->min_mtu = ETH_MIN_MTU;
	mlx5_query_port_max_mtu(priv->mdev, &max_mtu, 1);
	netdev->max_mtu = MLX5E_HW2SW_MTU(&priv->channels.params, max_mtu);
	mlx5e_set_dev_port_mtu(priv);

	mlx5_lag_add(mdev, netdev);

	mlx5e_enable_async_events(priv);
	if (mlx5e_monitor_counter_supported(priv))
		mlx5e_monitor_counter_init(priv);

	if (netdev->reg_state != NETREG_REGISTERED)
		return;
#ifdef CONFIG_MLX5_CORE_EN_DCB
	mlx5e_dcbnl_init_app(priv);
#endif

	queue_work(priv->wq, &priv->set_rx_mode_work);

	rtnl_lock();
	if (netif_running(netdev))
		mlx5e_open(netdev);
	netif_device_attach(netdev);
	rtnl_unlock();
}

static void mlx5e_nic_disable(struct mlx5e_priv *priv)
{
	struct mlx5_core_dev *mdev = priv->mdev;

#ifdef CONFIG_MLX5_CORE_EN_DCB
	if (priv->netdev->reg_state == NETREG_REGISTERED)
		mlx5e_dcbnl_delete_app(priv);
#endif

	rtnl_lock();
	if (netif_running(priv->netdev))
		mlx5e_close(priv->netdev);
	netif_device_detach(priv->netdev);
	rtnl_unlock();

	queue_work(priv->wq, &priv->set_rx_mode_work);

	if (mlx5e_monitor_counter_supported(priv))
		mlx5e_monitor_counter_cleanup(priv);

	mlx5e_disable_async_events(priv);
	mlx5_lag_remove(mdev);
}

static const struct mlx5e_profile mlx5e_nic_profile = {
	.init		   = mlx5e_nic_init,
	.cleanup	   = mlx5e_nic_cleanup,
	.init_rx	   = mlx5e_init_nic_rx,
	.cleanup_rx	   = mlx5e_cleanup_nic_rx,
	.init_tx	   = mlx5e_init_nic_tx,
	.cleanup_tx	   = mlx5e_cleanup_nic_tx,
	.enable		   = mlx5e_nic_enable,
	.disable	   = mlx5e_nic_disable,
	.update_stats	   = mlx5e_update_ndo_stats,
	.update_carrier	   = mlx5e_update_carrier,
	.rx_handlers.handle_rx_cqe       = mlx5e_handle_rx_cqe,
	.rx_handlers.handle_rx_cqe_mpwqe = mlx5e_handle_rx_cqe_mpwrq,
	.max_tc		   = MLX5E_MAX_NUM_TC,
};

/* mlx5e generic netdev management API (move to en_common.c) */

/* mlx5e_netdev_init/cleanup must be called from profile->init/cleanup callbacks */
int mlx5e_netdev_init(struct net_device *netdev,
		      struct mlx5e_priv *priv,
		      struct mlx5_core_dev *mdev,
		      const struct mlx5e_profile *profile,
		      void *ppriv)
{
	/* priv init */
	priv->mdev        = mdev;
	priv->netdev      = netdev;
	priv->profile     = profile;
	priv->ppriv       = ppriv;
	priv->msglevel    = MLX5E_MSG_LEVEL;
	priv->max_opened_tc = 1;

	mutex_init(&priv->state_lock);
	INIT_WORK(&priv->update_carrier_work, mlx5e_update_carrier_work);
	INIT_WORK(&priv->set_rx_mode_work, mlx5e_set_rx_mode_work);
	INIT_WORK(&priv->tx_timeout_work, mlx5e_tx_timeout_work);
	INIT_WORK(&priv->update_stats_work, mlx5e_update_stats_work);

	priv->wq = create_singlethread_workqueue("mlx5e");
	if (!priv->wq)
		return -ENOMEM;

	/* netdev init */
	netif_carrier_off(netdev);

#ifdef CONFIG_MLX5_EN_ARFS
	netdev->rx_cpu_rmap =  mlx5_eq_table_get_rmap(mdev);
#endif

	return 0;
}

void mlx5e_netdev_cleanup(struct net_device *netdev, struct mlx5e_priv *priv)
{
	destroy_workqueue(priv->wq);
}

struct net_device *mlx5e_create_netdev(struct mlx5_core_dev *mdev,
				       const struct mlx5e_profile *profile,
				       int nch,
				       void *ppriv)
{
	struct net_device *netdev;
	int err;

	netdev = alloc_etherdev_mqs(sizeof(struct mlx5e_priv),
				    nch * profile->max_tc,
				    nch);
	if (!netdev) {
		mlx5_core_err(mdev, "alloc_etherdev_mqs() failed\n");
		return NULL;
	}

	err = profile->init(mdev, netdev, profile, ppriv);
	if (err) {
		mlx5_core_err(mdev, "failed to init mlx5e profile %d\n", err);
		goto err_free_netdev;
	}

	return netdev;

err_free_netdev:
	free_netdev(netdev);

	return NULL;
}

int mlx5e_attach_netdev(struct mlx5e_priv *priv)
{
	const struct mlx5e_profile *profile;
	int max_nch;
	int err;

	profile = priv->profile;
	clear_bit(MLX5E_STATE_DESTROYING, &priv->state);

	/* max number of channels may have changed */
	max_nch = mlx5e_get_max_num_channels(priv->mdev);
	if (priv->channels.params.num_channels > max_nch) {
		mlx5_core_warn(priv->mdev, "MLX5E: Reducing number of channels to %d\n", max_nch);
		priv->channels.params.num_channels = max_nch;
		mlx5e_build_default_indir_rqt(priv->rss_params.indirection_rqt,
					      MLX5E_INDIR_RQT_SIZE, max_nch);
	}

	err = profile->init_tx(priv);
	if (err)
		goto out;

	err = profile->init_rx(priv);
	if (err)
		goto err_cleanup_tx;

	if (profile->enable)
		profile->enable(priv);

	return 0;

err_cleanup_tx:
	profile->cleanup_tx(priv);

out:
	return err;
}

void mlx5e_detach_netdev(struct mlx5e_priv *priv)
{
	const struct mlx5e_profile *profile = priv->profile;

	set_bit(MLX5E_STATE_DESTROYING, &priv->state);

	if (profile->disable)
		profile->disable(priv);
	flush_workqueue(priv->wq);

	profile->cleanup_rx(priv);
	profile->cleanup_tx(priv);
	cancel_work_sync(&priv->update_stats_work);
}

void mlx5e_destroy_netdev(struct mlx5e_priv *priv)
{
	const struct mlx5e_profile *profile = priv->profile;
	struct net_device *netdev = priv->netdev;

	if (profile->cleanup)
		profile->cleanup(priv);
	free_netdev(netdev);
}

/* mlx5e_attach and mlx5e_detach scope should be only creating/destroying
 * hardware contexts and to connect it to the current netdev.
 */
static int mlx5e_attach(struct mlx5_core_dev *mdev, void *vpriv)
{
	struct mlx5e_priv *priv = vpriv;
	struct net_device *netdev = priv->netdev;
	int err;

	if (netif_device_present(netdev))
		return 0;

	err = mlx5e_create_mdev_resources(mdev);
	if (err)
		return err;

	err = mlx5e_attach_netdev(priv);
	if (err) {
		mlx5e_destroy_mdev_resources(mdev);
		return err;
	}

	return 0;
}

static void mlx5e_detach(struct mlx5_core_dev *mdev, void *vpriv)
{
	struct mlx5e_priv *priv = vpriv;
	struct net_device *netdev = priv->netdev;

	if (!netif_device_present(netdev))
		return;

	mlx5e_detach_netdev(priv);
	mlx5e_destroy_mdev_resources(mdev);
}

static void *mlx5e_add(struct mlx5_core_dev *mdev)
{
	struct net_device *netdev;
	void *priv;
	int err;
	int nch;

	err = mlx5e_check_required_hca_cap(mdev);
	if (err)
		return NULL;

#ifdef CONFIG_MLX5_ESWITCH
	if (MLX5_ESWITCH_MANAGER(mdev) &&
	    mlx5_eswitch_mode(mdev->priv.eswitch) == SRIOV_OFFLOADS) {
		mlx5e_rep_register_vport_reps(mdev);
		return mdev;
	}
#endif

	nch = mlx5e_get_max_num_channels(mdev);
	netdev = mlx5e_create_netdev(mdev, &mlx5e_nic_profile, nch, NULL);
	if (!netdev) {
		mlx5_core_err(mdev, "mlx5e_create_netdev failed\n");
		return NULL;
	}

	priv = netdev_priv(netdev);

	err = mlx5e_attach(mdev, priv);
	if (err) {
		mlx5_core_err(mdev, "mlx5e_attach failed, %d\n", err);
		goto err_destroy_netdev;
	}

	err = register_netdev(netdev);
	if (err) {
		mlx5_core_err(mdev, "register_netdev failed, %d\n", err);
		goto err_detach;
	}

#ifdef CONFIG_MLX5_CORE_EN_DCB
	mlx5e_dcbnl_init_app(priv);
#endif
	return priv;

err_detach:
	mlx5e_detach(mdev, priv);
err_destroy_netdev:
	mlx5e_destroy_netdev(priv);
	return NULL;
}

static void mlx5e_remove(struct mlx5_core_dev *mdev, void *vpriv)
{
	struct mlx5e_priv *priv;

#ifdef CONFIG_MLX5_ESWITCH
	if (MLX5_ESWITCH_MANAGER(mdev) && vpriv == mdev) {
		mlx5e_rep_unregister_vport_reps(mdev);
		return;
	}
#endif
	priv = vpriv;
#ifdef CONFIG_MLX5_CORE_EN_DCB
	mlx5e_dcbnl_delete_app(priv);
#endif
	unregister_netdev(priv->netdev);
	mlx5e_detach(mdev, vpriv);
	mlx5e_destroy_netdev(priv);
<<<<<<< HEAD
	kfree(ppriv);
=======
>>>>>>> ce28bb44
}

static struct mlx5_interface mlx5e_interface = {
	.add       = mlx5e_add,
	.remove    = mlx5e_remove,
	.attach    = mlx5e_attach,
	.detach    = mlx5e_detach,
	.protocol  = MLX5_INTERFACE_PROTOCOL_ETH,
};

void mlx5e_init(void)
{
	mlx5e_ipsec_build_inverse_table();
	mlx5e_build_ptys2ethtool_map();
	mlx5_register_interface(&mlx5e_interface);
}

void mlx5e_cleanup(void)
{
	mlx5_unregister_interface(&mlx5e_interface);
}<|MERGE_RESOLUTION|>--- conflicted
+++ resolved
@@ -50,10 +50,7 @@
 #include "en/port.h"
 #include "en/xdp.h"
 #include "lib/eq.h"
-<<<<<<< HEAD
-=======
 #include "en/monitor_stats.h"
->>>>>>> ce28bb44
 
 struct mlx5e_rq_param {
 	u32			rqc[MLX5_ST_SZ_DW(rqc)];
@@ -5234,10 +5231,6 @@
 	unregister_netdev(priv->netdev);
 	mlx5e_detach(mdev, vpriv);
 	mlx5e_destroy_netdev(priv);
-<<<<<<< HEAD
-	kfree(ppriv);
-=======
->>>>>>> ce28bb44
 }
 
 static struct mlx5_interface mlx5e_interface = {
