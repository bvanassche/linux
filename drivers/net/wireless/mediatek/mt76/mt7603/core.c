--- conflicted
+++ resolved
@@ -35,11 +35,7 @@
 
 	if (intr & MT_INT_TX_DONE_ALL) {
 		mt7603_irq_disable(dev, MT_INT_TX_DONE_ALL);
-<<<<<<< HEAD
-		tasklet_schedule(&dev->mt76.tx_tasklet);
-=======
 		napi_schedule(&dev->mt76.tx_napi);
->>>>>>> 4ff96fb5
 	}
 
 	if (intr & MT_INT_RX_DONE(0)) {
