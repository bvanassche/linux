/*
 *  History:
 *  Started: Aug 9 by Lawrence Foard (entropy@world.std.com),
 *           to allow user process control of SCSI devices.
 *  Development Sponsored by Killy Corp. NY NY
 *
 * Original driver (sg.c):
 *        Copyright (C) 1992 Lawrence Foard
 * Version 2 and 3 extensions to driver:
 *        Copyright (C) 1998 - 2002 Douglas Gilbert
 *
 *  Modified  19-JAN-1998  Richard Gooch <rgooch@atnf.csiro.au>  Devfs support
 *
 * This program is free software; you can redistribute it and/or modify
 * it under the terms of the GNU General Public License as published by
 * the Free Software Foundation; either version 2, or (at your option)
 * any later version.
 *
 */
#include <linux/config.h>
#ifdef CONFIG_PROC_FS
static char *sg_version_str = "Version: 3.5.27 (20020812)";
#endif
static int sg_version_num = 30527;	/* 2 digits for each component */
/*
 *  D. P. Gilbert (dgilbert@interlog.com, dougg@triode.net.au), notes:
 *      - scsi logging is available via SCSI_LOG_TIMEOUT macros. First
 *        the kernel/module needs to be built with CONFIG_SCSI_LOGGING
 *        (otherwise the macros compile to empty statements).
 *        Then before running the program to be debugged enter:
 *          # echo "scsi log timeout 7" > /proc/scsi/scsi
 *        This will send copious output to the console and the log which
 *        is usually /var/log/messages. To turn off debugging enter:
 *          # echo "scsi log timeout 0" > /proc/scsi/scsi
 *        The 'timeout' token was chosen because it is relatively unused.
 *        The token 'hlcomplete' should be used but that triggers too
 *        much output from the sd device driver. To dump the current
 *        state of the SCSI mid level data structures enter:
 *          # echo "scsi dump 1" > /proc/scsi/scsi
 *        To dump the state of sg's data structures use:
 *          # cat /proc/scsi/sg/debug
 *
 */
#include <linux/module.h>

#include <linux/fs.h>
#include <linux/kernel.h>
#include <linux/sched.h>
#include <linux/string.h>
#include <linux/mm.h>
#include <linux/errno.h>
#include <linux/mtio.h>
#include <linux/ioctl.h>
#include <linux/fcntl.h>
#include <linux/init.h>
#include <linux/poll.h>
#include <linux/smp_lock.h>

#include <asm/io.h>
#include <asm/uaccess.h>
#include <asm/system.h>

#include <linux/blk.h>
#include "scsi.h"
#include "hosts.h"
#include <scsi/scsi_ioctl.h>
#include <scsi/sg.h>

#ifdef CONFIG_PROC_FS
#include <linux/proc_fs.h>
static int sg_proc_init(void);
static void sg_proc_cleanup(void);
#endif

#ifndef LINUX_VERSION_CODE
#include <linux/version.h>
#endif				/* LINUX_VERSION_CODE */

#define SG_ALLOW_DIO_DEF 0
#define SG_ALLOW_DIO_CODE /* compile out by commenting this define */

#define SG_MAX_DEVS_MASK ((1U << KDEV_MINOR_BITS) - 1)

int sg_big_buff = SG_DEF_RESERVED_SIZE;
/* N.B. This variable is readable and writeable via
   /proc/scsi/sg/def_reserved_size . Each time sg_open() is called a buffer
   of this size (or less if there is not enough memory) will be reserved
   for use by this file descriptor. [Deprecated usage: this variable is also
   readable via /proc/sys/kernel/sg-big-buff if the sg driver is built into
   the kernel (i.e. it is not a module).] */
static int def_reserved_size = -1;	/* picks up init parameter */
static int sg_allow_dio = SG_ALLOW_DIO_DEF;

#define SG_SECTOR_SZ 512
#define SG_SECTOR_MSK (SG_SECTOR_SZ - 1)

#define SG_DEV_ARR_LUMP 6	/* amount to over allocate sg_dev_arr by */

static int sg_init(void);
static int sg_attach(Scsi_Device *);
static int sg_detect(Scsi_Device *);
static void sg_detach(Scsi_Device *);

static Scsi_Request *dummy_cmdp;	/* only used for sizeof */

static rwlock_t sg_dev_arr_lock = RW_LOCK_UNLOCKED;	/* Also used to lock
							   file descriptor list for device */

static struct Scsi_Device_Template sg_template = {
	.module = THIS_MODULE,
	.name = "generic",
	.tag = "sg",
	.scsi_type = 0xff,
	.major = SCSI_GENERIC_MAJOR,
	.detect = sg_detect,
	.init = sg_init,
	.attach = sg_attach,
	.detach = sg_detach
};

typedef struct sg_scatter_hold { /* holding area for scsi scatter gather info */
	unsigned short k_use_sg; /* Count of kernel scatter-gather pieces */
	unsigned short sglist_len; /* size of malloc'd scatter-gather list ++ */
	unsigned bufflen;	/* Size of (aggregate) data buffer */
	unsigned b_malloc_len;	/* actual len malloc'ed in buffer */
	void *buffer;		/* Data buffer or scatter list (k_use_sg>0) */
	char dio_in_use;	/* 0->indirect IO (or mmap), 1->dio */
	unsigned char cmd_opcode; /* first byte of command */
} Sg_scatter_hold;

struct sg_device;		/* forward declarations */
struct sg_fd;

typedef struct sg_request {	/* SG_MAX_QUEUE requests outstanding per file */
	Scsi_Request *my_cmdp;	/* != 0  when request with lower levels */
	struct sg_request *nextrp;	/* NULL -> tail request (slist) */
	struct sg_fd *parentfp;	/* NULL -> not in use */
	Sg_scatter_hold data;	/* hold buffer, perhaps scatter list */
	sg_io_hdr_t header;	/* scsi command+info, see <scsi/sg.h> */
	unsigned char sense_b[sizeof (dummy_cmdp->sr_sense_buffer)];
	char res_used;		/* 1 -> using reserve buffer, 0 -> not ... */
	char orphan;		/* 1 -> drop on sight, 0 -> normal */
	char sg_io_owned;	/* 1 -> packet belongs to SG_IO */
	volatile char done;	/* 0->before bh, 1->before read, 2->read */
} Sg_request;

typedef struct sg_fd {		/* holds the state of a file descriptor */
	struct sg_fd *nextfp;	/* NULL when last opened fd on this device */
	struct sg_device *parentdp;	/* owning device */
	wait_queue_head_t read_wait;	/* queue read until command done */
	rwlock_t rq_list_lock;	/* protect access to list in req_arr */
	int timeout;		/* defaults to SG_DEFAULT_TIMEOUT */
	Sg_scatter_hold reserve;	/* buffer held for this file descriptor */
	unsigned save_scat_len;	/* original length of trunc. scat. element */
	Sg_request *headrp;	/* head of request slist, NULL->empty */
	struct fasync_struct *async_qp;	/* used by asynchronous notification */
	Sg_request req_arr[SG_MAX_QUEUE];	/* used as singly-linked list */
	char low_dma;		/* as in parent but possibly overridden to 1 */
	char force_packid;	/* 1 -> pack_id input to read(), 0 -> ignored */
	volatile char closed;	/* 1 -> fd closed but request(s) outstanding */
	char cmd_q;		/* 1 -> allow command queuing, 0 -> don't */
	char next_cmd_len;	/* 0 -> automatic (def), >0 -> use on next write() */
	char keep_orphan;	/* 0 -> drop orphan (def), 1 -> keep for read() */
	char mmap_called;	/* 0 -> mmap() never called on this fd */
} Sg_fd;

typedef struct sg_device { /* holds the state of each scsi generic device */
	Scsi_Device *device;
	wait_queue_head_t o_excl_wait;	/* queue open() when O_EXCL in use */
	int sg_tablesize;	/* adapter's max scatter-gather table size */
	Sg_fd *headfp;		/* first open fd belonging to this device */
	devfs_handle_t de;
	kdev_t i_rdev;		/* holds device major+minor number */
	volatile char detached;	/* 0->attached, 1->detached pending removal */
	volatile char exclude;	/* opened for exclusive access */
	char sgdebug;		/* 0->off, 1->sense, 9->dump dev, 10-> all devs */
	struct device sg_driverfs_dev;
} Sg_device;

static int sg_fasync(int fd, struct file *filp, int mode);
static void sg_cmd_done(Scsi_Cmnd * SCpnt);	/* tasklet or soft irq callback */
static int sg_start_req(Sg_request * srp);
static void sg_finish_rem_req(Sg_request * srp);
static int sg_build_indirect(Sg_scatter_hold * schp, Sg_fd * sfp, int buff_size);
static int sg_build_sgat(Sg_scatter_hold * schp, const Sg_fd * sfp,
			 int tablesize);
static ssize_t sg_new_read(Sg_fd * sfp, char *buf, size_t count,
			   Sg_request * srp);
static ssize_t sg_new_write(Sg_fd * sfp, const char *buf, size_t count,
			    int blocking, int read_only, Sg_request ** o_srp);
static int sg_common_write(Sg_fd * sfp, Sg_request * srp,
			   unsigned char *cmnd, int timeout, int blocking);
static int sg_u_iovec(sg_io_hdr_t * hp, int sg_num, int ind,
		      int wr_xf, int *countp, unsigned char **up);
static int sg_write_xfer(Sg_request * srp);
static int sg_read_xfer(Sg_request * srp);
static int sg_read_oxfer(Sg_request * srp, char *outp, int num_read_xfer);
static void sg_remove_scat(Sg_scatter_hold * schp);
static void sg_build_reserve(Sg_fd * sfp, int req_size);
static void sg_link_reserve(Sg_fd * sfp, Sg_request * srp, int size);
static void sg_unlink_reserve(Sg_fd * sfp, Sg_request * srp);
static char *sg_page_malloc(int rqSz, int lowDma, int *retSzp);
static void sg_page_free(char *buff, int size);
static Sg_fd *sg_add_sfp(Sg_device * sdp, int dev);
static int sg_remove_sfp(Sg_device * sdp, Sg_fd * sfp);
static void __sg_remove_sfp(Sg_device * sdp, Sg_fd * sfp);
static Sg_request *sg_get_rq_mark(Sg_fd * sfp, int pack_id);
static Sg_request *sg_add_request(Sg_fd * sfp);
static int sg_remove_request(Sg_fd * sfp, Sg_request * srp);
static int sg_res_in_use(Sg_fd * sfp);
static int sg_ms_to_jif(unsigned int msecs);
static inline unsigned sg_jif_to_ms(int jifs);
static int sg_allow_access(unsigned char opcode, char dev_type);
static int sg_build_direct(Sg_request * srp, Sg_fd * sfp, int dxfer_len);
// static void sg_unmap_and(Sg_scatter_hold * schp, int free_also);
static Sg_device *sg_get_dev(int dev);
static inline unsigned char *sg_scatg2virt(const struct scatterlist *sclp);
#ifdef CONFIG_PROC_FS
static int sg_last_dev(void);
#endif

static Sg_device **sg_dev_arr = NULL;

#define SZ_SG_HEADER sizeof(struct sg_header)
#define SZ_SG_IO_HDR sizeof(sg_io_hdr_t)
#define SZ_SG_IOVEC sizeof(sg_iovec_t)
#define SZ_SG_REQ_INFO sizeof(sg_req_info_t)

static int
sg_open(struct inode *inode, struct file *filp)
{
	int dev = minor(inode->i_rdev);
	int flags = filp->f_flags;
	Sg_device *sdp;
	Sg_fd *sfp;
	int res;
	int retval = -EBUSY;

	SCSI_LOG_TIMEOUT(3, printk("sg_open: dev=%d, flags=0x%x\n", dev, flags));
	sdp = sg_get_dev(dev);
	if ((!sdp) || (!sdp->device))
		return -ENXIO;
	if (sdp->detached)
		return -ENODEV;

	/* This driver's module count bumped by fops_get in <linux/fs.h> */
	/* Prevent the device driver from vanishing while we sleep */
	if (sdp->device->host->hostt->module)
		__MOD_INC_USE_COUNT(sdp->device->host->hostt->module);
	sdp->device->access_count++;

	if (!((flags & O_NONBLOCK) ||
	      scsi_block_when_processing_errors(sdp->device))) {
		retval = -ENXIO;
		/* we are in error recovery for this device */
		goto error_out;
	}

	if (flags & O_EXCL) {
		if (O_RDONLY == (flags & O_ACCMODE)) {
			retval = -EPERM; /* Can't lock it with read only access */
			goto error_out;
		}
		if (sdp->headfp && (flags & O_NONBLOCK))
			goto error_out;
		res = 0;
		__wait_event_interruptible(sdp->o_excl_wait,
			((sdp->headfp || sdp->exclude) ? 0 : (sdp->exclude = 1)), res);
		if (res) {
			retval = res;	/* -ERESTARTSYS because signal hit process */
			goto error_out;
		}
	} else if (sdp->exclude) {	/* some other fd has an exclusive lock on dev */
		if (flags & O_NONBLOCK)
			goto error_out;
		res = 0;
		__wait_event_interruptible(sdp->o_excl_wait, (!sdp->exclude),
					   res);
		if (res) {
			retval = res;	/* -ERESTARTSYS because signal hit process */
			goto error_out;
		}
	}
	if (sdp->detached) {
		retval = -ENODEV;
		goto error_out;
	}
	if (!sdp->headfp) {	/* no existing opens on this device */
		sdp->sgdebug = 0;
		sdp->sg_tablesize = sdp->device->host->sg_tablesize;
	}
	if ((sfp = sg_add_sfp(sdp, dev)))
		filp->private_data = sfp;
	else {
		if (flags & O_EXCL)
			sdp->exclude = 0;	/* undo if error */
		retval = -ENOMEM;
		goto error_out;
	}
	return 0;

      error_out:
	sdp->device->access_count--;
	if ((!sdp->detached) && sdp->device->host->hostt->module)
		__MOD_DEC_USE_COUNT(sdp->device->host->hostt->module);
	return retval;
}

/* Following function was formerly called 'sg_close' */
static int
sg_release(struct inode *inode, struct file *filp)
{
	Sg_device *sdp;
	Sg_fd *sfp;

	if ((!(sfp = (Sg_fd *) filp->private_data)) || (!(sdp = sfp->parentdp)))
		return -ENXIO;
	SCSI_LOG_TIMEOUT(3, printk("sg_release: dev=%d\n", minor(sdp->i_rdev)));
	sg_fasync(-1, filp, 0);	/* remove filp from async notification list */
	if (0 == sg_remove_sfp(sdp, sfp)) {	/* Returns 1 when sdp gone */
		if (!sdp->detached) {
			sdp->device->access_count--;
			if (sdp->device->host->hostt->module)
				__MOD_DEC_USE_COUNT(sdp->device->host->hostt->
						    module);
		}
		sdp->exclude = 0;
		wake_up_interruptible(&sdp->o_excl_wait);
	}
	return 0;
}

static ssize_t
sg_read(struct file *filp, char *buf, size_t count, loff_t * ppos)
{
	int k, res;
	Sg_device *sdp;
	Sg_fd *sfp;
	Sg_request *srp;
	int req_pack_id = -1;
	struct sg_header old_hdr;
	sg_io_hdr_t new_hdr;
	sg_io_hdr_t *hp;

	if ((!(sfp = (Sg_fd *) filp->private_data)) || (!(sdp = sfp->parentdp)))
		return -ENXIO;
	SCSI_LOG_TIMEOUT(3, printk("sg_read: dev=%d, count=%d\n",
				   minor(sdp->i_rdev), (int) count));
	if (ppos != &filp->f_pos) ;	/* FIXME: Hmm.  Seek to the right place, or fail?  */
	if ((k = verify_area(VERIFY_WRITE, buf, count)))
		return k;
	if (sfp->force_packid && (count >= SZ_SG_HEADER)) {
		if (__copy_from_user(&old_hdr, buf, SZ_SG_HEADER))
			return -EFAULT;
		if (old_hdr.reply_len < 0) {
			if (count >= SZ_SG_IO_HDR) {
				if (__copy_from_user
				    (&new_hdr, buf, SZ_SG_IO_HDR))
					return -EFAULT;
				req_pack_id = new_hdr.pack_id;
			}
		} else
			req_pack_id = old_hdr.pack_id;
	}
	srp = sg_get_rq_mark(sfp, req_pack_id);
	if (!srp) {		/* now wait on packet to arrive */
		if (sdp->detached)
			return -ENODEV;
		if (filp->f_flags & O_NONBLOCK)
			return -EAGAIN;
		while (1) {
			res = 0;	/* following is a macro that beats race condition */
			__wait_event_interruptible(sfp->read_wait,
				(sdp->detached || (srp = sg_get_rq_mark(sfp, req_pack_id))), 
						   res);
			if (sdp->detached)
				return -ENODEV;
			if (0 == res)
				break;
			return res;	/* -ERESTARTSYS because signal hit process */
		}
	}
	if (srp->header.interface_id != '\0')
		return sg_new_read(sfp, buf, count, srp);

	hp = &srp->header;
	memset(&old_hdr, 0, SZ_SG_HEADER);
	old_hdr.reply_len = (int) hp->timeout;
	old_hdr.pack_len = old_hdr.reply_len; /* very old, strange behaviour */
	old_hdr.pack_id = hp->pack_id;
	old_hdr.twelve_byte =
	    ((srp->data.cmd_opcode >= 0xc0) && (12 == hp->cmd_len)) ? 1 : 0;
	old_hdr.target_status = hp->masked_status;
	old_hdr.host_status = hp->host_status;
	old_hdr.driver_status = hp->driver_status;
	if ((CHECK_CONDITION & hp->masked_status) ||
	    (DRIVER_SENSE & hp->driver_status))
		memcpy(old_hdr.sense_buffer, srp->sense_b,
		       sizeof (old_hdr.sense_buffer));
	switch (hp->host_status) {
	/* This setup of 'result' is for backward compatibility and is best
	   ignored by the user who should use target, host + driver status */
	case DID_OK:
	case DID_PASSTHROUGH:
	case DID_SOFT_ERROR:
		old_hdr.result = 0;
		break;
	case DID_NO_CONNECT:
	case DID_BUS_BUSY:
	case DID_TIME_OUT:
		old_hdr.result = EBUSY;
		break;
	case DID_BAD_TARGET:
	case DID_ABORT:
	case DID_PARITY:
	case DID_RESET:
	case DID_BAD_INTR:
		old_hdr.result = EIO;
		break;
	case DID_ERROR:
		old_hdr.result = (srp->sense_b[0] == 0 && 
				  hp->masked_status == GOOD) ? 0 : EIO;
		break;
	default:
		old_hdr.result = EIO;
		break;
	}

	/* Now copy the result back to the user buffer.  */
	if (count >= SZ_SG_HEADER) {
		if (__copy_to_user(buf, &old_hdr, SZ_SG_HEADER))
			return -EFAULT;
		buf += SZ_SG_HEADER;
		if (count > old_hdr.reply_len)
			count = old_hdr.reply_len;
		if (count > SZ_SG_HEADER) {
			if ((res =
			     sg_read_oxfer(srp, buf, count - SZ_SG_HEADER)))
				return -EFAULT;
		}
	} else
		count = (old_hdr.result == 0) ? 0 : -EIO;
	sg_finish_rem_req(srp);
	return count;
}

static ssize_t
sg_new_read(Sg_fd * sfp, char *buf, size_t count, Sg_request * srp)
{
	sg_io_hdr_t *hp = &srp->header;
	int err = 0;
	int len;

	if (count < SZ_SG_IO_HDR) {
		err = -EINVAL;
		goto err_out;
	}
	hp->sb_len_wr = 0;
	if ((hp->mx_sb_len > 0) && hp->sbp) {
		if ((CHECK_CONDITION & hp->masked_status) ||
		    (DRIVER_SENSE & hp->driver_status)) {
			int sb_len = sizeof (dummy_cmdp->sr_sense_buffer);
			sb_len = (hp->mx_sb_len > sb_len) ? sb_len : hp->mx_sb_len;
			len = 8 + (int) srp->sense_b[7];	/* Additional sense length field */
			len = (len > sb_len) ? sb_len : len;
			if ((err = verify_area(VERIFY_WRITE, hp->sbp, len)))
				goto err_out;
			if (__copy_to_user(hp->sbp, srp->sense_b, len)) {
				err = -EFAULT;
				goto err_out;
			}
			hp->sb_len_wr = len;
		}
	}
	if (hp->masked_status || hp->host_status || hp->driver_status)
		hp->info |= SG_INFO_CHECK;
	if (copy_to_user(buf, hp, SZ_SG_IO_HDR)) {
		err = -EFAULT;
		goto err_out;
	}
	err = sg_read_xfer(srp);
      err_out:
	sg_finish_rem_req(srp);
	return (0 == err) ? count : err;
}

static ssize_t
sg_write(struct file *filp, const char *buf, size_t count, loff_t * ppos)
{
	int mxsize, cmd_size, k;
	int input_size, blocking;
	unsigned char opcode;
	Sg_device *sdp;
	Sg_fd *sfp;
	Sg_request *srp;
	struct sg_header old_hdr;
	sg_io_hdr_t *hp;
	unsigned char cmnd[sizeof (dummy_cmdp->sr_cmnd)];

	if ((!(sfp = (Sg_fd *) filp->private_data)) || (!(sdp = sfp->parentdp)))
		return -ENXIO;
	SCSI_LOG_TIMEOUT(3, printk("sg_write: dev=%d, count=%d\n",
				   minor(sdp->i_rdev), (int) count));
	if (sdp->detached)
		return -ENODEV;
	if (!((filp->f_flags & O_NONBLOCK) ||
	      scsi_block_when_processing_errors(sdp->device)))
		return -ENXIO;
	if (ppos != &filp->f_pos) ;	/* FIXME: Hmm.  Seek to the right place, or fail?  */

	if ((k = verify_area(VERIFY_READ, buf, count)))
		return k;	/* protects following copy_from_user()s + get_user()s */
	if (count < SZ_SG_HEADER)
		return -EIO;
	if (__copy_from_user(&old_hdr, buf, SZ_SG_HEADER))
		return -EFAULT;
	blocking = !(filp->f_flags & O_NONBLOCK);
	if (old_hdr.reply_len < 0)
		return sg_new_write(sfp, buf, count, blocking, 0, NULL);
	if (count < (SZ_SG_HEADER + 6))
		return -EIO;	/* The minimum scsi command length is 6 bytes. */

	if (!(srp = sg_add_request(sfp))) {
		SCSI_LOG_TIMEOUT(1, printk("sg_write: queue full\n"));
		return -EDOM;
	}
	buf += SZ_SG_HEADER;
	__get_user(opcode, buf);
	if (sfp->next_cmd_len > 0) {
		if (sfp->next_cmd_len > MAX_COMMAND_SIZE) {
			SCSI_LOG_TIMEOUT(1, printk("sg_write: command length too long\n"));
			sfp->next_cmd_len = 0;
			sg_remove_request(sfp, srp);
			return -EIO;
		}
		cmd_size = sfp->next_cmd_len;
		sfp->next_cmd_len = 0;	/* reset so only this write() effected */
	} else {
		cmd_size = COMMAND_SIZE(opcode);	/* based on SCSI command group */
		if ((opcode >= 0xc0) && old_hdr.twelve_byte)
			cmd_size = 12;
	}
	SCSI_LOG_TIMEOUT(4, printk(
		"sg_write:   scsi opcode=0x%02x, cmd_size=%d\n", (int) opcode, cmd_size));
/* Determine buffer size.  */
	input_size = count - cmd_size;
	mxsize = (input_size > old_hdr.reply_len) ? input_size : old_hdr.reply_len;
	mxsize -= SZ_SG_HEADER;
	input_size -= SZ_SG_HEADER;
	if (input_size < 0) {
		sg_remove_request(sfp, srp);
		return -EIO;	/* User did not pass enough bytes for this command. */
	}
	hp = &srp->header;
	hp->interface_id = '\0';	/* indicator of old interface tunnelled */
	hp->cmd_len = (unsigned char) cmd_size;
	hp->iovec_count = 0;
	hp->mx_sb_len = 0;
	if (input_size > 0)
		hp->dxfer_direction = (old_hdr.reply_len > SZ_SG_HEADER) ?
		    SG_DXFER_TO_FROM_DEV : SG_DXFER_TO_DEV;
	else
		hp->dxfer_direction = (mxsize > 0) ? SG_DXFER_FROM_DEV : SG_DXFER_NONE;
	hp->dxfer_len = mxsize;
	hp->dxferp = (unsigned char *) buf + cmd_size;
	hp->sbp = NULL;
	hp->timeout = old_hdr.reply_len;	/* structure abuse ... */
	hp->flags = input_size;	/* structure abuse ... */
	hp->pack_id = old_hdr.pack_id;
	hp->usr_ptr = NULL;
	if (__copy_from_user(cmnd, buf, cmd_size))
		return -EFAULT;
	k = sg_common_write(sfp, srp, cmnd, sfp->timeout, blocking);
	return (k < 0) ? k : count;
}

static ssize_t
sg_new_write(Sg_fd * sfp, const char *buf, size_t count,
	     int blocking, int read_only, Sg_request ** o_srp)
{
	int k;
	Sg_request *srp;
	sg_io_hdr_t *hp;
	unsigned char cmnd[sizeof (dummy_cmdp->sr_cmnd)];
	int timeout;

	if (count < SZ_SG_IO_HDR)
		return -EINVAL;
	if ((k = verify_area(VERIFY_READ, buf, count)))
		return k; /* protects following copy_from_user()s + get_user()s */

	sfp->cmd_q = 1;	/* when sg_io_hdr seen, set command queuing on */
	if (!(srp = sg_add_request(sfp))) {
		SCSI_LOG_TIMEOUT(1, printk("sg_new_write: queue full\n"));
		return -EDOM;
	}
	hp = &srp->header;
	if (__copy_from_user(hp, buf, SZ_SG_IO_HDR)) {
		sg_remove_request(sfp, srp);
		return -EFAULT;
	}
	if (hp->interface_id != 'S') {
		sg_remove_request(sfp, srp);
		return -ENOSYS;
	}
	if (hp->flags & SG_FLAG_MMAP_IO) {
		if (hp->dxfer_len > sfp->reserve.bufflen) {
			sg_remove_request(sfp, srp);
			return -ENOMEM;	/* MMAP_IO size must fit in reserve buffer */
		}
		if (hp->flags & SG_FLAG_DIRECT_IO) {
			sg_remove_request(sfp, srp);
			return -EINVAL;	/* either MMAP_IO or DIRECT_IO (not both) */
		}
		if (sg_res_in_use(sfp)) {
			sg_remove_request(sfp, srp);
			return -EBUSY;	/* reserve buffer already being used */
		}
	}
	timeout = sg_ms_to_jif(srp->header.timeout);
	if ((!hp->cmdp) || (hp->cmd_len < 6) || (hp->cmd_len > sizeof (cmnd))) {
		sg_remove_request(sfp, srp);
		return -EMSGSIZE;
	}
	if ((k = verify_area(VERIFY_READ, hp->cmdp, hp->cmd_len))) {
		sg_remove_request(sfp, srp);
		return k;	/* protects following copy_from_user()s + get_user()s */
	}
	if (__copy_from_user(cmnd, hp->cmdp, hp->cmd_len)) {
		sg_remove_request(sfp, srp);
		return -EFAULT;
	}
	if (read_only &&
	    (!sg_allow_access(cmnd[0], sfp->parentdp->device->type))) {
		sg_remove_request(sfp, srp);
		return -EPERM;
	}
	k = sg_common_write(sfp, srp, cmnd, timeout, blocking);
	if (k < 0)
		return k;
	if (o_srp)
		*o_srp = srp;
	return count;
}

static int
sg_common_write(Sg_fd * sfp, Sg_request * srp,
		unsigned char *cmnd, int timeout, int blocking)
{
	int k;
	Scsi_Request *SRpnt;
	Sg_device *sdp = sfp->parentdp;
	sg_io_hdr_t *hp = &srp->header;
	request_queue_t *q;

	srp->data.cmd_opcode = cmnd[0];	/* hold opcode of command */
	hp->status = 0;
	hp->masked_status = 0;
	hp->msg_status = 0;
	hp->info = 0;
	hp->host_status = 0;
	hp->driver_status = 0;
	hp->resid = 0;
	SCSI_LOG_TIMEOUT(4, printk("sg_common_write:  scsi opcode=0x%02x, cmd_size=%d\n",
			  (int) cmnd[0], (int) hp->cmd_len));

	if ((k = sg_start_req(srp))) {
		SCSI_LOG_TIMEOUT(1, printk("sg_write: start_req err=%d\n", k));
		sg_finish_rem_req(srp);
		return k;	/* probably out of space --> ENOMEM */
	}
	if ((k = sg_write_xfer(srp))) {
		SCSI_LOG_TIMEOUT(1, printk("sg_write: write_xfer, bad address\n"));
		sg_finish_rem_req(srp);
		return k;
	}
	if (sdp->detached) {
		sg_finish_rem_req(srp);
		return -ENODEV;
	}
	SRpnt = scsi_allocate_request(sdp->device);
	if (SRpnt == NULL) {
		SCSI_LOG_TIMEOUT(1, printk("sg_write: no mem\n"));
		sg_finish_rem_req(srp);
		return -ENOMEM;
	}

	srp->my_cmdp = SRpnt;
	q = &SRpnt->sr_device->request_queue;
	SRpnt->sr_request->rq_dev = sdp->i_rdev;
	SRpnt->sr_sense_buffer[0] = 0;
	SRpnt->sr_cmd_len = hp->cmd_len;
	if (!(hp->flags & SG_FLAG_LUN_INHIBIT)) {
		if (sdp->device->scsi_level <= SCSI_2)
			cmnd[1] = (cmnd[1] & 0x1f) | (sdp->device->lun << 5);
	}
	SRpnt->sr_use_sg = srp->data.k_use_sg;
	SRpnt->sr_sglist_len = srp->data.sglist_len;
	SRpnt->sr_bufflen = srp->data.bufflen;
	SRpnt->sr_underflow = 0;
	SRpnt->sr_buffer = srp->data.buffer;
	switch (hp->dxfer_direction) {
	case SG_DXFER_TO_FROM_DEV:
	case SG_DXFER_FROM_DEV:
		SRpnt->sr_data_direction = SCSI_DATA_READ;
		break;
	case SG_DXFER_TO_DEV:
		SRpnt->sr_data_direction = SCSI_DATA_WRITE;
		break;
	case SG_DXFER_UNKNOWN:
		SRpnt->sr_data_direction = SCSI_DATA_UNKNOWN;
		break;
	default:
		SRpnt->sr_data_direction = SCSI_DATA_NONE;
		break;
	}
	SRpnt->upper_private_data = srp;
	srp->data.k_use_sg = 0;
	srp->data.sglist_len = 0;
	srp->data.bufflen = 0;
	srp->data.buffer = NULL;
	hp->duration = jiffies;	/* unit jiffies now, millisecs after done */
/* Now send everything of to mid-level. The next time we hear about this
   packet is when sg_cmd_done() is called (i.e. a callback). */
	scsi_do_req(SRpnt, (void *) cmnd,
		    (void *) SRpnt->sr_buffer, hp->dxfer_len,
		    sg_cmd_done, timeout, SG_DEFAULT_RETRIES);
	/* dxfer_len overwrites SRpnt->sr_bufflen, hence need for b_malloc_len */
	generic_unplug_device(q);
	return 0;
}

static int
sg_ioctl(struct inode *inode, struct file *filp,
	 unsigned int cmd_in, unsigned long arg)
{
	int result, val, read_only;
	Sg_device *sdp;
	Sg_fd *sfp;
	Sg_request *srp;
	unsigned long iflags;

	if ((!(sfp = (Sg_fd *) filp->private_data)) || (!(sdp = sfp->parentdp)))
		return -ENXIO;
	SCSI_LOG_TIMEOUT(3, printk("sg_ioctl: dev=%d, cmd=0x%x\n",
				   minor(sdp->i_rdev), (int) cmd_in));
	read_only = (O_RDWR != (filp->f_flags & O_ACCMODE));

	switch (cmd_in) {
	case SG_IO:
		{
			int blocking = 1;	/* ignore O_NONBLOCK flag */

			if (sdp->detached)
				return -ENODEV;
			if (!scsi_block_when_processing_errors(sdp->device))
				return -ENXIO;
			result = verify_area(VERIFY_WRITE, (void *) arg,
					SZ_SG_IO_HDR);
			if (result)
				return result;
			result =
			    sg_new_write(sfp, (const char *) arg, SZ_SG_IO_HDR,
					 blocking, read_only, &srp);
			if (result < 0)
				return result;
			srp->sg_io_owned = 1;
			while (1) {
				result = 0;	/* following macro to beat race condition */
				__wait_event_interruptible(sfp->read_wait,
					(sdp->detached || sfp->closed || srp->done),
							   result);
				if (sdp->detached)
					return -ENODEV;
				if (sfp->closed)
					return 0;	/* request packet dropped already */
				if (0 == result)
					break;
				srp->orphan = 1;
				return result;	/* -ERESTARTSYS because signal hit process */
			}
			srp->done = 2;
			result = sg_new_read(sfp, (char *) arg, SZ_SG_IO_HDR, srp);
			return (result < 0) ? result : 0;
		}
	case SG_SET_TIMEOUT:
		result = get_user(val, (int *) arg);
		if (result)
			return result;
		if (val < 0)
			return -EIO;
		sfp->timeout = val;
		return 0;
	case SG_GET_TIMEOUT:	/* N.B. User receives timeout as return value */
		return sfp->timeout;	/* strange ..., for backward compatibility */
	case SG_SET_FORCE_LOW_DMA:
		result = get_user(val, (int *) arg);
		if (result)
			return result;
		if (val) {
			sfp->low_dma = 1;
			if ((0 == sfp->low_dma) && (0 == sg_res_in_use(sfp))) {
				val = (int) sfp->reserve.bufflen;
				sg_remove_scat(&sfp->reserve);
				sg_build_reserve(sfp, val);
			}
		} else {
			if (sdp->detached)
				return -ENODEV;
			sfp->low_dma = sdp->device->host->unchecked_isa_dma;
		}
		return 0;
	case SG_GET_LOW_DMA:
		return put_user((int) sfp->low_dma, (int *) arg);
	case SG_GET_SCSI_ID:
		result =
		    verify_area(VERIFY_WRITE, (void *) arg,
				sizeof (sg_scsi_id_t));
		if (result)
			return result;
		else {
			sg_scsi_id_t *sg_idp = (sg_scsi_id_t *) arg;

			if (sdp->detached)
				return -ENODEV;
			__put_user((int) sdp->device->host->host_no,
				   &sg_idp->host_no);
			__put_user((int) sdp->device->channel,
				   &sg_idp->channel);
			__put_user((int) sdp->device->id, &sg_idp->scsi_id);
			__put_user((int) sdp->device->lun, &sg_idp->lun);
			__put_user((int) sdp->device->type, &sg_idp->scsi_type);
			__put_user((short) sdp->device->host->cmd_per_lun,
				   &sg_idp->h_cmd_per_lun);
			__put_user((short) sdp->device->queue_depth,
				   &sg_idp->d_queue_depth);
			__put_user(0, &sg_idp->unused[0]);
			__put_user(0, &sg_idp->unused[1]);
			return 0;
		}
	case SG_SET_FORCE_PACK_ID:
		result = get_user(val, (int *) arg);
		if (result)
			return result;
		sfp->force_packid = val ? 1 : 0;
		return 0;
	case SG_GET_PACK_ID:
		result = verify_area(VERIFY_WRITE, (void *) arg, sizeof (int));
		if (result)
			return result;
		read_lock_irqsave(&sfp->rq_list_lock, iflags);
		for (srp = sfp->headrp; srp; srp = srp->nextrp) {
			if ((1 == srp->done) && (!srp->sg_io_owned)) {
				read_unlock_irqrestore(&sfp->rq_list_lock,
						       iflags);
				__put_user(srp->header.pack_id, (int *) arg);
				return 0;
			}
		}
		read_unlock_irqrestore(&sfp->rq_list_lock, iflags);
		__put_user(-1, (int *) arg);
		return 0;
	case SG_GET_NUM_WAITING:
		read_lock_irqsave(&sfp->rq_list_lock, iflags);
		for (val = 0, srp = sfp->headrp; srp; srp = srp->nextrp) {
			if ((1 == srp->done) && (!srp->sg_io_owned))
				++val;
		}
		read_unlock_irqrestore(&sfp->rq_list_lock, iflags);
		return put_user(val, (int *) arg);
	case SG_GET_SG_TABLESIZE:
		return put_user(sdp->sg_tablesize, (int *) arg);
	case SG_SET_RESERVED_SIZE:
		result = get_user(val, (int *) arg);
		if (result)
			return result;
		if (val != sfp->reserve.bufflen) {
			if (sg_res_in_use(sfp) || sfp->mmap_called)
				return -EBUSY;
			sg_remove_scat(&sfp->reserve);
			sg_build_reserve(sfp, val);
		}
		return 0;
	case SG_GET_RESERVED_SIZE:
		val = (int) sfp->reserve.bufflen;
		return put_user(val, (int *) arg);
	case SG_SET_COMMAND_Q:
		result = get_user(val, (int *) arg);
		if (result)
			return result;
		sfp->cmd_q = val ? 1 : 0;
		return 0;
	case SG_GET_COMMAND_Q:
		return put_user((int) sfp->cmd_q, (int *) arg);
	case SG_SET_KEEP_ORPHAN:
		result = get_user(val, (int *) arg);
		if (result)
			return result;
		sfp->keep_orphan = val;
		return 0;
	case SG_GET_KEEP_ORPHAN:
		return put_user((int) sfp->keep_orphan, (int *) arg);
	case SG_NEXT_CMD_LEN:
		result = get_user(val, (int *) arg);
		if (result)
			return result;
		sfp->next_cmd_len = (val > 0) ? val : 0;
		return 0;
	case SG_GET_VERSION_NUM:
		return put_user(sg_version_num, (int *) arg);
	case SG_GET_ACCESS_COUNT:
		val = (sdp->device ? sdp->device->access_count : 0);
		return put_user(val, (int *) arg);
	case SG_GET_REQUEST_TABLE:
		result = verify_area(VERIFY_WRITE, (void *) arg,
				     SZ_SG_REQ_INFO * SG_MAX_QUEUE);
		if (result)
			return result;
		else {
			sg_req_info_t rinfo[SG_MAX_QUEUE];
			Sg_request *srp;
			read_lock_irqsave(&sfp->rq_list_lock, iflags);
			for (srp = sfp->headrp, val = 0; val < SG_MAX_QUEUE;
			     ++val, srp = srp ? srp->nextrp : srp) {
				memset(&rinfo[val], 0, SZ_SG_REQ_INFO);
				if (srp) {
					rinfo[val].req_state = srp->done + 1;
					rinfo[val].problem =
					    srp->header.masked_status & 
					    srp->header.host_status & 
					    srp->header.driver_status;
					rinfo[val].duration =
					    srp->done ? srp->header.duration :
					    sg_jif_to_ms(
						jiffies - srp->header.duration);
					rinfo[val].orphan = srp->orphan;
					rinfo[val].sg_io_owned = srp->sg_io_owned;
					rinfo[val].pack_id = srp->header.pack_id;
					rinfo[val].usr_ptr = srp->header.usr_ptr;
				}
			}
			read_unlock_irqrestore(&sfp->rq_list_lock, iflags);
			return (__copy_to_user((void *) arg, rinfo,
			        SZ_SG_REQ_INFO * SG_MAX_QUEUE) ? -EFAULT : 0);
		}
	case SG_EMULATED_HOST:
		if (sdp->detached)
			return -ENODEV;
		return put_user(sdp->device->host->hostt->emulated, (int *) arg);
	case SG_SCSI_RESET:
		if (sdp->detached)
			return -ENODEV;
		if (filp->f_flags & O_NONBLOCK) {
			if (sdp->device->host->in_recovery)
				return -EBUSY;
		} else if (!scsi_block_when_processing_errors(sdp->device))
			return -EBUSY;
		result = get_user(val, (int *) arg);
		if (result)
			return result;
		if (SG_SCSI_RESET_NOTHING == val)
			return 0;
		switch (val) {
		case SG_SCSI_RESET_DEVICE:
			val = SCSI_TRY_RESET_DEVICE;
			break;
		case SG_SCSI_RESET_BUS:
			val = SCSI_TRY_RESET_BUS;
			break;
		case SG_SCSI_RESET_HOST:
			val = SCSI_TRY_RESET_HOST;
			break;
		default:
			return -EINVAL;
		}
		if (!capable(CAP_SYS_ADMIN) || !capable(CAP_SYS_RAWIO))
			return -EACCES;
		return (scsi_reset_provider(sdp->device, val) ==
			SUCCESS) ? 0 : -EIO;
	case SCSI_IOCTL_SEND_COMMAND:
		if (sdp->detached)
			return -ENODEV;
		if (read_only) {
			unsigned char opcode = WRITE_6;
			Scsi_Ioctl_Command *siocp = (void *) arg;

			if (copy_from_user(&opcode, siocp->data, 1))
				return -EFAULT;
			if (!sg_allow_access(opcode, sdp->device->type))
				return -EPERM;
		}
		return scsi_ioctl_send_command(sdp->device, (void *) arg);
	case SG_SET_DEBUG:
		result = get_user(val, (int *) arg);
		if (result)
			return result;
		sdp->sgdebug = (char) val;
		return 0;
	case SCSI_IOCTL_GET_IDLUN:
	case SCSI_IOCTL_GET_BUS_NUMBER:
	case SCSI_IOCTL_PROBE_HOST:
	case SG_GET_TRANSFORM:
		if (sdp->detached)
			return -ENODEV;
		return scsi_ioctl(sdp->device, cmd_in, (void *) arg);
	default:
		if (read_only)
			return -EPERM;	/* don't know so take safe approach */
		return scsi_ioctl(sdp->device, cmd_in, (void *) arg);
	}
}

static unsigned int
sg_poll(struct file *filp, poll_table * wait)
{
	unsigned int res = 0;
	Sg_device *sdp;
	Sg_fd *sfp;
	Sg_request *srp;
	int count = 0;
	unsigned long iflags;

	if ((!(sfp = (Sg_fd *) filp->private_data)) || (!(sdp = sfp->parentdp))
	    || sfp->closed)
		return POLLERR;
	poll_wait(filp, &sfp->read_wait, wait);
	read_lock_irqsave(&sfp->rq_list_lock, iflags);
	for (srp = sfp->headrp; srp; srp = srp->nextrp) {
		/* if any read waiting, flag it */
		if ((0 == res) && (1 == srp->done) && (!srp->sg_io_owned))
			res = POLLIN | POLLRDNORM;
		++count;
	}
	read_unlock_irqrestore(&sfp->rq_list_lock, iflags);

	if (sdp->detached)
		res |= POLLHUP;
	else if (!sfp->cmd_q) {
		if (0 == count)
			res |= POLLOUT | POLLWRNORM;
	} else if (count < SG_MAX_QUEUE)
		res |= POLLOUT | POLLWRNORM;
	SCSI_LOG_TIMEOUT(3, printk("sg_poll: dev=%d, res=0x%x\n",
				   minor(sdp->i_rdev), (int) res));
	return res;
}

static int
sg_fasync(int fd, struct file *filp, int mode)
{
	int retval;
	Sg_device *sdp;
	Sg_fd *sfp;

	if ((!(sfp = (Sg_fd *) filp->private_data)) || (!(sdp = sfp->parentdp)))
		return -ENXIO;
	SCSI_LOG_TIMEOUT(3, printk("sg_fasync: dev=%d, mode=%d\n",
				   minor(sdp->i_rdev), mode));

	retval = fasync_helper(fd, filp, mode, &sfp->async_qp);
	return (retval < 0) ? retval : 0;
}

static inline unsigned char *
sg_scatg2virt(const struct scatterlist *sclp)
{
	return (sclp && sclp->page) ?
	    (unsigned char *) page_address(sclp->page) + sclp->offset : NULL;
}

/* When startFinish==1 increments page counts for pages other than the 
   first of scatter gather elements obtained from __get_free_pages().
   When startFinish==0 decrements ... */
static void
sg_rb_correct4mmap(Sg_scatter_hold * rsv_schp, int startFinish)
{
	void *page_ptr;
	struct page *page;
	int k, m;

	SCSI_LOG_TIMEOUT(3, printk("sg_rb_correct4mmap: startFinish=%d, scatg=%d\n", 
				   startFinish, rsv_schp->k_use_sg));
	/* N.B. correction _not_ applied to base page of each allocation */
	if (rsv_schp->k_use_sg) {	/* reserve buffer is a scatter gather list */
		struct scatterlist *sclp = rsv_schp->buffer;

		for (k = 0; k < rsv_schp->k_use_sg; ++k, ++sclp) {
			for (m = PAGE_SIZE; m < sclp->length; m += PAGE_SIZE) {
				page_ptr = sg_scatg2virt(sclp) + m;
				page = virt_to_page(page_ptr);
				if (startFinish)
					atomic_inc(&page->count);
				else {
					if (page_count(page) > 0)
						atomic_dec(&page->count);
				}
			}
		}
	} else {		/* reserve buffer is just a single allocation */
		for (m = PAGE_SIZE; m < rsv_schp->bufflen; m += PAGE_SIZE) {
			page_ptr = (unsigned char *) rsv_schp->buffer + m;
			page = virt_to_page(page_ptr);
			if (startFinish)
				atomic_inc(&page->count);
			else {
				if (page_count(page) > 0)
					atomic_dec(&page->count);
			}
		}
	}
}

static struct page *
sg_vma_nopage(struct vm_area_struct *vma, unsigned long addr, int unused)
{
	Sg_fd *sfp;
	struct page *page = NOPAGE_SIGBUS;
	void *page_ptr = NULL;
	unsigned long offset;
	Sg_scatter_hold *rsv_schp;

	if ((NULL == vma) || (!(sfp = (Sg_fd *) vma->vm_private_data)))
		return page;
	rsv_schp = &sfp->reserve;
	offset = addr - vma->vm_start;
	if (offset >= rsv_schp->bufflen)
		return page;
	SCSI_LOG_TIMEOUT(3, printk("sg_vma_nopage: offset=%lu, scatg=%d\n",
				   offset, rsv_schp->k_use_sg));
	if (rsv_schp->k_use_sg) {	/* reserve buffer is a scatter gather list */
		int k;
		unsigned long sa = vma->vm_start;
		unsigned long len;
		struct scatterlist *sclp = rsv_schp->buffer;

		for (k = 0; (k < rsv_schp->k_use_sg) && (sa < vma->vm_end);
		     ++k, ++sclp) {
			len = vma->vm_end - sa;
			len = (len < sclp->length) ? len : sclp->length;
			if (offset < len) {
				page_ptr = sg_scatg2virt(sclp) + offset;
				page = virt_to_page(page_ptr);
				get_page(page);	/* increment page count */
				break;
			}
			sa += len;
			offset -= len;
		}
	} else {		/* reserve buffer is just a single allocation */
		page_ptr = (unsigned char *) rsv_schp->buffer + offset;
		page = virt_to_page(page_ptr);
		get_page(page);	/* increment page count */
	}
	return page;
}

static struct vm_operations_struct sg_mmap_vm_ops = {
	.nopage = sg_vma_nopage,
};

static int
sg_mmap(struct file *filp, struct vm_area_struct *vma)
{
	Sg_fd *sfp;
	unsigned long req_sz = vma->vm_end - vma->vm_start;
	Sg_scatter_hold *rsv_schp;

	if ((!filp) || (!vma) || (!(sfp = (Sg_fd *) filp->private_data)))
		return -ENXIO;
	SCSI_LOG_TIMEOUT(3, printk("sg_mmap starting, vm_start=%p, len=%d\n",
				   (void *) vma->vm_start, (int) req_sz));
	if (vma->vm_pgoff)
		return -EINVAL;	/* want no offset */
	rsv_schp = &sfp->reserve;
	if (req_sz > rsv_schp->bufflen)
		return -ENOMEM;	/* cannot map more than reserved buffer */

	if (rsv_schp->k_use_sg) { /* reserve buffer is a scatter gather list */
		int k;
		unsigned long sa = vma->vm_start;
		unsigned long len;
		struct scatterlist *sclp = rsv_schp->buffer;

		for (k = 0; (k < rsv_schp->k_use_sg) && (sa < vma->vm_end);
		     ++k, ++sclp) {
			if (0 != sclp->offset)
				return -EFAULT;	/* non page aligned memory ?? */
			len = vma->vm_end - sa;
			len = (len < sclp->length) ? len : sclp->length;
			sa += len;
		}
	} else {	/* reserve buffer is just a single allocation */
		if ((unsigned long) rsv_schp->buffer & (PAGE_SIZE - 1))
			return -EFAULT;	/* non page aligned memory ?? */
	}
	if (0 == sfp->mmap_called) {
		sg_rb_correct4mmap(rsv_schp, 1);	/* do only once per fd lifetime */
		sfp->mmap_called = 1;
	}
	vma->vm_flags |= (VM_RESERVED | VM_IO);
	vma->vm_private_data = sfp;
	vma->vm_ops = &sg_mmap_vm_ops;
	return 0;
}

/* This function is a "bottom half" handler that is called by the
 * mid level when a command is completed (or has failed). */
static void
sg_cmd_done(Scsi_Cmnd * SCpnt)
{
	Scsi_Request *SRpnt = NULL;
	Sg_device *sdp = NULL;
	Sg_fd *sfp;
	Sg_request *srp = NULL;

	if (SCpnt && (SRpnt = SCpnt->sc_request))
		srp = (Sg_request *) SRpnt->upper_private_data;
	if (NULL == srp) {
		printk(KERN_ERR "sg_cmd_done: NULL request\n");
		if (SRpnt)
			scsi_release_request(SRpnt);
		return;
	}
	sfp = srp->parentfp;
	if (sfp)
		sdp = sfp->parentdp;
	if ((NULL == sdp) || sdp->detached) {
		printk(KERN_INFO "sg_cmd_done: device detached\n");
		scsi_release_request(SRpnt);
		return;
	}

	/* First transfer ownership of data buffers to sg_device object. */
	srp->data.k_use_sg = SRpnt->sr_use_sg;
	srp->data.sglist_len = SRpnt->sr_sglist_len;
	srp->data.bufflen = SRpnt->sr_bufflen;
	srp->data.buffer = SRpnt->sr_buffer;
	/* now clear out request structure */
	SRpnt->sr_use_sg = 0;
	SRpnt->sr_sglist_len = 0;
	SRpnt->sr_bufflen = 0;
	SRpnt->sr_buffer = NULL;
	SRpnt->sr_underflow = 0;
	SRpnt->sr_request->rq_dev = mk_kdev(0, 0);	/* "sg" _disowns_ request blk */

	srp->my_cmdp = NULL;
	srp->done = 1;

	SCSI_LOG_TIMEOUT(4, printk("sg_cmd_done: dev=%d, pack_id=%d, res=0x%x\n",
		minor(sdp->i_rdev), srp->header.pack_id, (int) SRpnt->sr_result));
	srp->header.resid = SCpnt->resid;
	/* N.B. unit of duration changes here from jiffies to millisecs */
	srp->header.duration =
	    sg_jif_to_ms(jiffies - (int) srp->header.duration);
	if (0 != SRpnt->sr_result) {
		memcpy(srp->sense_b, SRpnt->sr_sense_buffer,
		       sizeof (srp->sense_b));
		srp->header.status = 0xff & SRpnt->sr_result;
		srp->header.masked_status = status_byte(SRpnt->sr_result);
		srp->header.msg_status = msg_byte(SRpnt->sr_result);
		srp->header.host_status = host_byte(SRpnt->sr_result);
		srp->header.driver_status = driver_byte(SRpnt->sr_result);
		if ((sdp->sgdebug > 0) &&
		    ((CHECK_CONDITION == srp->header.masked_status) ||
		     (COMMAND_TERMINATED == srp->header.masked_status)))
			print_req_sense("sg_cmd_done", SRpnt);

		/* Following if statement is a patch supplied by Eric Youngdale */
		if (driver_byte(SRpnt->sr_result) != 0
		    && (SRpnt->sr_sense_buffer[0] & 0x7f) == 0x70
		    && (SRpnt->sr_sense_buffer[2] & 0xf) == UNIT_ATTENTION
		    && sdp->device->removable) {
			/* Detected disc change. Set the bit - this may be used if */
			/* there are filesystems using this device. */
			sdp->device->changed = 1;
		}
	}
	/* Rely on write phase to clean out srp status values, so no "else" */

	scsi_release_request(SRpnt);
	SRpnt = NULL;
	if (sfp->closed) {	/* whoops this fd already released, cleanup */
		SCSI_LOG_TIMEOUT(1, printk("sg_cmd_done: already closed, freeing ...\n"));
		sg_finish_rem_req(srp);
		srp = NULL;
		if (NULL == sfp->headrp) {
			SCSI_LOG_TIMEOUT(1, printk("sg...bh: already closed, final cleanup\n"));
			if (0 == sg_remove_sfp(sdp, sfp)) {	/* device still present */
				sdp->device->access_count--;
				if (sdp->device->host->hostt->module)
					__MOD_DEC_USE_COUNT(sdp->device->host->hostt->module);
			}
			if (sg_template.module)
				__MOD_DEC_USE_COUNT(sg_template.module);
			sfp = NULL;
		}
	} else if (srp && srp->orphan) {
		if (sfp->keep_orphan)
			srp->sg_io_owned = 0;
		else {
			sg_finish_rem_req(srp);
			srp = NULL;
		}
	}
	if (sfp && srp) {
		/* Now wake up any sg_read() that is waiting for this packet. */
		wake_up_interruptible(&sfp->read_wait);
		kill_fasync(&sfp->async_qp, SIGPOLL, POLL_IN);
	}
}

static struct file_operations sg_fops = {
	.owner = THIS_MODULE,
	.read = sg_read,
	.write = sg_write,
	.poll = sg_poll,
	.ioctl = sg_ioctl,
	.open = sg_open,
	.mmap = sg_mmap,
	.release = sg_release,
	.fasync = sg_fasync,
};

static int
sg_detect(Scsi_Device * scsidp)
{
	sg_template.dev_noticed++;
	return 1;
}

/* Driver initialization */
static int
sg_init()
{
	static int sg_registered = 0;
	unsigned long iflags;

	if ((sg_template.dev_noticed == 0) || sg_dev_arr)
		return 0;

	write_lock_irqsave(&sg_dev_arr_lock, iflags);
	if (!sg_registered) {
		if (register_chrdev(SCSI_GENERIC_MAJOR, "sg", &sg_fops)) {
			printk(KERN_ERR
			       "Unable to get major %d for generic SCSI device\n",
			       SCSI_GENERIC_MAJOR);
			write_unlock_irqrestore(&sg_dev_arr_lock, iflags);
			return 1;
		}
		sg_registered++;
	}

	SCSI_LOG_TIMEOUT(3, printk("sg_init\n"));
	sg_template.dev_max = sg_template.dev_noticed + SG_DEV_ARR_LUMP;
	sg_dev_arr = (Sg_device **)vmalloc(
			sg_template.dev_max * sizeof(Sg_device *));
	if (NULL == sg_dev_arr) {
		printk(KERN_ERR "sg_init: no space for sg_dev_arr\n");
		write_unlock_irqrestore(&sg_dev_arr_lock, iflags);
		return 1;
	}
	memset(sg_dev_arr, 0, sg_template.dev_max * sizeof (Sg_device *));
	write_unlock_irqrestore(&sg_dev_arr_lock, iflags);
#ifdef CONFIG_PROC_FS
	sg_proc_init();
#endif				/* CONFIG_PROC_FS */
	return 0;
}

#ifndef MODULE
static int __init
sg_def_reserved_size_setup(char *str)
{
	int tmp;

	if (get_option(&str, &tmp) == 1) {
		def_reserved_size = tmp;
		if (tmp >= 0)
			sg_big_buff = tmp;
		return 1;
	} else {
		printk(KERN_WARNING "sg_def_reserved_size : usage "
		       "sg_def_reserved_size=n (n could be 65536, 131072 or 262144)\n");
		return 0;
	}
}

__setup("sg_def_reserved_size=", sg_def_reserved_size_setup);
#endif

/* Driverfs file support */
static ssize_t
sg_device_kdev_read(struct device *driverfs_dev, char *page,
		    size_t count, loff_t off)
{
	Sg_device *sdp = list_entry(driverfs_dev, Sg_device, sg_driverfs_dev);
	return off ? 0 : sprintf(page, "%x\n", sdp->i_rdev.value);
}
<<<<<<< HEAD
static DEVICE_ATTR(kdev,S_IRUGO,sg_device_kdev_read,NULL);
=======
>>>>>>> 2e0376aa

static DEVICE_ATTR(kdev, "kdev", S_IRUGO, sg_device_kdev_read, NULL);

static ssize_t
sg_device_type_read(struct device *driverfs_dev, char *page,
		    size_t count, loff_t off)
{
	return off ? 0 : sprintf(page, "CHR\n");
}
<<<<<<< HEAD
static DEVICE_ATTR(type,S_IRUGO,sg_device_type_read,NULL);
=======
>>>>>>> 2e0376aa

static DEVICE_ATTR(type, "type", S_IRUGO, sg_device_type_read, NULL);

static int
sg_attach(Scsi_Device * scsidp)
{
	Sg_device *sdp;
	unsigned long iflags;
	int k;

	write_lock_irqsave(&sg_dev_arr_lock, iflags);
	if (sg_template.nr_dev >= sg_template.dev_max) {	/* try to resize */
		Sg_device **tmp_da;
		int tmp_dev_max = sg_template.nr_dev + SG_DEV_ARR_LUMP;

		tmp_da = (Sg_device **)vmalloc(
				tmp_dev_max * sizeof(Sg_device *));
		if (NULL == tmp_da) {
			scsidp->attached--;
			write_unlock_irqrestore(&sg_dev_arr_lock, iflags);
			printk(KERN_ERR
			       "sg_attach: device array cannot be resized\n");
			return 1;
		}
		memset(tmp_da, 0, tmp_dev_max * sizeof (Sg_device *));
		memcpy(tmp_da, sg_dev_arr,
		       sg_template.dev_max * sizeof (Sg_device *));
		vfree((char *) sg_dev_arr);
		sg_dev_arr = tmp_da;
		sg_template.dev_max = tmp_dev_max;
	}

	for (k = 0; k < sg_template.dev_max; k++)
		if (!sg_dev_arr[k])
			break;
	if (k > SG_MAX_DEVS_MASK) {
		scsidp->attached--;
		write_unlock_irqrestore(&sg_dev_arr_lock, iflags);
		printk(KERN_WARNING
		       "Unable to attach sg device <%d, %d, %d, %d>"
		       " type=%d, minor number exceed %d\n",
		       scsidp->host->host_no, scsidp->channel, scsidp->id,
		       scsidp->lun, scsidp->type, SG_MAX_DEVS_MASK);
		return 1;
	}
	if (k < sg_template.dev_max)
		sdp = (Sg_device *)vmalloc(sizeof(Sg_device));
	else
		sdp = NULL;
	if (NULL == sdp) {
		scsidp->attached--;
		write_unlock_irqrestore(&sg_dev_arr_lock, iflags);
		printk(KERN_ERR "sg_attach: Sg_device cannot be allocated\n");
		return 1;
	}

	SCSI_LOG_TIMEOUT(3, printk("sg_attach: dev=%d \n", k));
	sdp->device = scsidp;
	init_waitqueue_head(&sdp->o_excl_wait);
	sdp->headfp = NULL;
	sdp->exclude = 0;
	sdp->sgdebug = 0;
	sdp->detached = 0;
	sdp->sg_tablesize = scsidp->host ? scsidp->host->sg_tablesize : 0;
	sdp->i_rdev = mk_kdev(SCSI_GENERIC_MAJOR, k);

	memset(&sdp->sg_driverfs_dev, 0, sizeof (struct device));
	sprintf(sdp->sg_driverfs_dev.bus_id, "%s:gen",
		scsidp->sdev_driverfs_dev.bus_id);
	sprintf(sdp->sg_driverfs_dev.name, "%sgeneric",
		scsidp->sdev_driverfs_dev.name);
	sdp->sg_driverfs_dev.parent = &scsidp->sdev_driverfs_dev;
	sdp->sg_driverfs_dev.bus = &scsi_driverfs_bus_type;
	device_register(&sdp->sg_driverfs_dev);
	device_create_file(&sdp->sg_driverfs_dev, &dev_attr_type);
	device_create_file(&sdp->sg_driverfs_dev, &dev_attr_kdev);

	sdp->de = devfs_register(scsidp->de, "generic", DEVFS_FL_DEFAULT,
				 SCSI_GENERIC_MAJOR, k,
				 S_IFCHR | S_IRUSR | S_IWUSR | S_IRGRP,
				 &sg_fops, sdp);
	sg_template.nr_dev++;
	sg_dev_arr[k] = sdp;
	write_unlock_irqrestore(&sg_dev_arr_lock, iflags);
	switch (scsidp->type) {
	case TYPE_DISK:
	case TYPE_MOD:
	case TYPE_ROM:
	case TYPE_WORM:
	case TYPE_TAPE:
		break;
	default:
		printk(KERN_NOTICE
		       "Attached scsi generic sg%d at scsi%d, channel"
		       " %d, id %d, lun %d,  type %d\n", k,
		       scsidp->host->host_no, scsidp->channel, scsidp->id,
		       scsidp->lun, scsidp->type);
	}
	return 0;
}

static void
sg_detach(Scsi_Device * scsidp)
{
	Sg_device *sdp;
	unsigned long iflags;
	Sg_fd *sfp;
	Sg_fd *tsfp;
	Sg_request *srp;
	Sg_request *tsrp;
	int k, delay;

	if (NULL == sg_dev_arr)
		return;
	delay = 0;
	write_lock_irqsave(&sg_dev_arr_lock, iflags);
	for (k = 0; k < sg_template.dev_max; k++) {
		sdp = sg_dev_arr[k];
		if ((NULL == sdp) || (sdp->device != scsidp))
			continue;	/* dirty but lowers nesting */
		if (sdp->headfp) {
			sdp->detached = 1;
			for (sfp = sdp->headfp; sfp; sfp = tsfp) {
				tsfp = sfp->nextfp;
				for (srp = sfp->headrp; srp; srp = tsrp) {
					tsrp = srp->nextrp;
					if (sfp->closed || (0 == srp->done))
						sg_finish_rem_req(srp);
				}
				if (sfp->closed) {
					sdp->device->access_count--;
					if (sg_template.module)
						__MOD_DEC_USE_COUNT(sg_template.module);
					if (sdp->device->host->hostt->module)
						__MOD_DEC_USE_COUNT(
							sdp->device->host->
							 hostt->module);
					__sg_remove_sfp(sdp, sfp);
				} else {
					delay = 1;
					wake_up_interruptible(&sfp->read_wait);
					kill_fasync(&sfp->async_qp, SIGPOLL,
						    POLL_HUP);
				}
			}
			SCSI_LOG_TIMEOUT(3, printk("sg_detach: dev=%d, dirty\n", k));
			devfs_unregister(sdp->de);
			device_remove_file(&sdp->sg_driverfs_dev,
					   &dev_attr_type);
			device_remove_file(&sdp->sg_driverfs_dev,
					   &dev_attr_kdev);
			put_device(&sdp->sg_driverfs_dev);
			sdp->de = NULL;
			if (NULL == sdp->headfp) {
				vfree((char *) sdp);
				sg_dev_arr[k] = NULL;
			}
		} else {	/* nothing active, simple case */
			SCSI_LOG_TIMEOUT(3, printk("sg_detach: dev=%d\n", k));
			devfs_unregister(sdp->de);
			put_device(&sdp->sg_driverfs_dev);
			vfree((char *) sdp);
			sg_dev_arr[k] = NULL;
		}
		scsidp->attached--;
		sg_template.nr_dev--;
		sg_template.dev_noticed--;	/* from <dan@lectra.fr> */
		break;
	}
	write_unlock_irqrestore(&sg_dev_arr_lock, iflags);
	if (delay)
		scsi_sleep(2);	/* dirty detach so delay device destruction */
}

MODULE_AUTHOR("Douglas Gilbert");
MODULE_DESCRIPTION("SCSI generic (sg) driver");

#ifdef MODULE_LICENSE
MODULE_LICENSE("GPL");
#endif

MODULE_PARM(def_reserved_size, "i");
MODULE_PARM_DESC(def_reserved_size, "size of buffer reserved for each fd");

static int __init
init_sg(void)
{
	int rc;
	if (def_reserved_size >= 0)
		sg_big_buff = def_reserved_size;
	rc = scsi_register_device(&sg_template);
	if (!rc) {
		sg_template.scsi_driverfs_driver.name =
		    (char *) sg_template.tag;
		sg_template.scsi_driverfs_driver.bus = &scsi_driverfs_bus_type;
		driver_register(&sg_template.scsi_driverfs_driver);
	}
	return rc;
}

static void __exit
exit_sg(void)
{
#ifdef CONFIG_PROC_FS
	sg_proc_cleanup();
#endif				/* CONFIG_PROC_FS */
	scsi_unregister_device(&sg_template);
	unregister_chrdev(SCSI_GENERIC_MAJOR, "sg");
	if (sg_dev_arr != NULL) {
		vfree((char *) sg_dev_arr);
		sg_dev_arr = NULL;
	}
	sg_template.dev_max = 0;
	remove_driver(&sg_template.scsi_driverfs_driver);
}

static int
sg_start_req(Sg_request * srp)
{
	int res;
	Sg_fd *sfp = srp->parentfp;
	sg_io_hdr_t *hp = &srp->header;
	int dxfer_len = (int) hp->dxfer_len;
	int dxfer_dir = hp->dxfer_direction;
	Sg_scatter_hold *req_schp = &srp->data;
	Sg_scatter_hold *rsv_schp = &sfp->reserve;

	SCSI_LOG_TIMEOUT(4, printk("sg_start_req: dxfer_len=%d\n", dxfer_len));
	if ((dxfer_len <= 0) || (dxfer_dir == SG_DXFER_NONE))
		return 0;
	if (sg_allow_dio && (hp->flags & SG_FLAG_DIRECT_IO) &&
	    (dxfer_dir != SG_DXFER_UNKNOWN) && (0 == hp->iovec_count) &&
	    (!sfp->parentdp->device->host->unchecked_isa_dma)) {
		res = sg_build_direct(srp, sfp, dxfer_len);
		if (res <= 0)	/* -ve -> error, 0 -> done, 1 -> try indirect */
			return res;
	}
	if ((!sg_res_in_use(sfp)) && (dxfer_len <= rsv_schp->bufflen))
		sg_link_reserve(sfp, srp, dxfer_len);
	else {
		res = sg_build_indirect(req_schp, sfp, dxfer_len);
		if (res) {
			sg_remove_scat(req_schp);
			return res;
		}
	}
	return 0;
}

static void
sg_finish_rem_req(Sg_request * srp)
{
	Sg_fd *sfp = srp->parentfp;
	Sg_scatter_hold *req_schp = &srp->data;

	SCSI_LOG_TIMEOUT(4, printk("sg_finish_rem_req: res_used=%d\n", (int) srp->res_used));
	// sg_unmap_and(&srp->data, 1);
	if (srp->res_used)
		sg_unlink_reserve(sfp, srp);
	else
		sg_remove_scat(req_schp);
	sg_remove_request(sfp, srp);
}

static int
sg_build_sgat(Sg_scatter_hold * schp, const Sg_fd * sfp, int tablesize)
{
	int ret_sz;
	int elem_sz = sizeof (struct scatterlist);
	int sg_bufflen = tablesize * elem_sz;
	int mx_sc_elems = tablesize;

	schp->buffer = sg_page_malloc(sg_bufflen, sfp->low_dma, &ret_sz);
	if (!schp->buffer)
		return -ENOMEM;
	else if (ret_sz != sg_bufflen) {
		sg_bufflen = ret_sz;
		mx_sc_elems = sg_bufflen / elem_sz;
	}
	schp->sglist_len = sg_bufflen;
	memset(schp->buffer, 0, sg_bufflen);
	return mx_sc_elems;	/* number of scat_gath elements allocated */
}

#ifdef SG_ALLOW_DIO_CODE
/* vvvvvvvv  following code borrowed from st driver's direct IO vvvvvvvvv */
	/* hopefully this generic code will moved to a library */

/* Pin down user pages and put them into a scatter gather list. Returns <= 0 if
   - mapping of all pages not successful
   - any page is above max_pfn
   (i.e., either completely successful or fails)
*/
static int 
st_map_user_pages(struct scatterlist *sgl, const unsigned int max_pages, 
	          unsigned long uaddr, size_t count, int rw,
	          unsigned long max_pfn)
{
	int res, i, j;
	unsigned int nr_pages;
	struct page **pages;

	nr_pages = ((uaddr & ~PAGE_MASK) + count - 1 + ~PAGE_MASK) >> PAGE_SHIFT;

	/* User attempted Overflow! */
	if ((uaddr + count) < uaddr)
		return -EINVAL;

	/* Too big */
        if (nr_pages > max_pages)
		return -ENOMEM;

	/* Hmm? */
	if (count == 0)
		return 0;

	if ((pages = kmalloc(max_pages * sizeof(*pages), GFP_ATOMIC)) == NULL)
		return -ENOMEM;

        /* Try to fault in all of the necessary pages */
	down_read(&current->mm->mmap_sem);
        /* rw==READ means read from drive, write into memory area */
	res = get_user_pages(
		current,
		current->mm,
		uaddr,
		nr_pages,
		rw == READ,
		0, /* don't force */
		pages,
		NULL);
	up_read(&current->mm->mmap_sem);

	/* Errors and no page mapped should return here */
	if (res < nr_pages)
		goto out_unmap;

        for (i=0; i < nr_pages; i++) {
                /* FIXME: flush superflous for rw==READ,
                 * probably wrong function for rw==WRITE
                 */
		flush_dcache_page(pages[i]);
		if (page_to_pfn(pages[i]) > max_pfn)
			goto out_unlock;
		/* ?? Is locking needed? I don't think so */
		/* if (TestSetPageLocked(pages[i]))
		   goto out_unlock; */
        }

	/* Populate the scatter/gather list */
	sgl[0].page = pages[0]; 
	sgl[0].offset = uaddr & ~PAGE_MASK;
	if (nr_pages > 1) {
		sgl[0].length = PAGE_SIZE - sgl[0].offset;
		count -= sgl[0].length;
		for (i=1; i < nr_pages ; i++) {
			sgl[i].offset = 0;
			sgl[i].page = pages[i]; 
			sgl[i].length = count < PAGE_SIZE ? count : PAGE_SIZE;
			count -= PAGE_SIZE;
		}
	}
	else {
		sgl[0].length = count;
	}

	kfree(pages);
	return nr_pages;

 out_unlock:
	/* for (j=0; j < i; j++)
	   unlock_page(pages[j]); */
	res = 0;
 out_unmap:
	if (res > 0)
		for (j=0; j < res; j++)
			page_cache_release(pages[j]);
	kfree(pages);
	return res;
}


/* And unmap them... */
static int 
st_unmap_user_pages(struct scatterlist *sgl, const unsigned int nr_pages,
		    int dirtied)
{
	int i;

	for (i=0; i < nr_pages; i++) {
		if (dirtied && !PageReserved(sgl[i].page))
			SetPageDirty(sgl[i].page);
		/* unlock_page(sgl[i].page); */
		/* FIXME: cache flush missing for rw==READ
		 * FIXME: call the correct reference counting function
		 */
		page_cache_release(sgl[i].page);
	}

	return 0;
}

/* ^^^^^^^^  above code borrowed from st driver's direct IO ^^^^^^^^^ */
#endif


/* Returns: -ve -> error, 0 -> done, 1 -> try indirect */
static int
sg_build_direct(Sg_request * srp, Sg_fd * sfp, int dxfer_len)
{
#ifdef SG_ALLOW_DIO_CODE
	sg_io_hdr_t *hp = &srp->header;
	Sg_scatter_hold *schp = &srp->data;
	int sg_tablesize = sfp->parentdp->sg_tablesize;
	struct scatterlist *sgl;
	int mx_sc_elems, res;

	mx_sc_elems = sg_build_sgat(schp, sfp, sg_tablesize);
        if (mx_sc_elems <= 0) {
                return 1;
        }
	sgl = (struct scatterlist *)schp->buffer;
	res = st_map_user_pages(sgl, mx_sc_elems, (unsigned long)hp->dxferp, dxfer_len, 
				(SG_DXFER_TO_DEV == hp->dxfer_direction) ? 1 : 0, ULONG_MAX);
	if (res <= 0)
		return 1;
	schp->k_use_sg = res;
	schp->dio_in_use = 1;
	hp->info |= SG_INFO_DIRECT_IO;
	return 0;
#else
	return 1;
#endif
}

static int
sg_build_indirect(Sg_scatter_hold * schp, Sg_fd * sfp, int buff_size)
{
	int ret_sz;
	int blk_size = buff_size;
	unsigned char *p = NULL;

	if ((blk_size < 0) || (!sfp))
		return -EFAULT;
	if (0 == blk_size)
		++blk_size;	/* don't know why */
/* round request up to next highest SG_SECTOR_SZ byte boundary */
	blk_size = (blk_size + SG_SECTOR_MSK) & (~SG_SECTOR_MSK);
	SCSI_LOG_TIMEOUT(4, printk("sg_build_indirect: buff_size=%d, blk_size=%d\n",
				   buff_size, blk_size));
	if (blk_size <= SG_SCATTER_SZ) {
		p = sg_page_malloc(blk_size, sfp->low_dma, &ret_sz);
		if (!p)
			return -ENOMEM;
		if (blk_size == ret_sz) {	/* got it on the first attempt */
			schp->k_use_sg = 0;
			schp->buffer = p;
			schp->bufflen = blk_size;
			schp->b_malloc_len = blk_size;
			return 0;
		}
	} else {
		p = sg_page_malloc(SG_SCATTER_SZ, sfp->low_dma, &ret_sz);
		if (!p)
			return -ENOMEM;
	}
/* Want some local declarations, so start new block ... */
	{			/* lets try and build a scatter gather list */
		struct scatterlist *sclp;
		int k, rem_sz, num;
		int mx_sc_elems;
		int sg_tablesize = sfp->parentdp->sg_tablesize;
		int first = 1;

		/* N.B. ret_sz carried into this block ... */
		mx_sc_elems = sg_build_sgat(schp, sfp, sg_tablesize);
		if (mx_sc_elems < 0)
			return mx_sc_elems;	/* most likely -ENOMEM */

		for (k = 0, sclp = schp->buffer, rem_sz = blk_size;
		     (rem_sz > 0) && (k < mx_sc_elems);
		     ++k, rem_sz -= ret_sz, ++sclp) {
			if (first)
				first = 0;
			else {
				num =
				    (rem_sz >
				     SG_SCATTER_SZ) ? SG_SCATTER_SZ : rem_sz;
				p = sg_page_malloc(num, sfp->low_dma, &ret_sz);
				if (!p)
					break;
			}
			sclp->page = virt_to_page(p);
			sclp->offset = (unsigned long) p & ~PAGE_MASK;
			sclp->length = ret_sz;

			SCSI_LOG_TIMEOUT(5, printk("sg_build_build: k=%d, a=0x%p, len=%d\n",
					  k, sg_scatg2virt(sclp), ret_sz));
		}		/* end of for loop */
		schp->k_use_sg = k;
		SCSI_LOG_TIMEOUT(5, printk("sg_build_indirect: k_use_sg=%d, rem_sz=%d\n", k, rem_sz));
		schp->bufflen = blk_size;
		if (rem_sz > 0)	/* must have failed */
			return -ENOMEM;
	}
	return 0;
}

static int
sg_write_xfer(Sg_request * srp)
{
	sg_io_hdr_t *hp = &srp->header;
	Sg_scatter_hold *schp = &srp->data;
	int num_xfer = 0;
	int j, k, onum, usglen, ksglen, res;
	int iovec_count = (int) hp->iovec_count;
	int dxfer_dir = hp->dxfer_direction;
	unsigned char *p;
	unsigned char *up;
	int new_interface = ('\0' == hp->interface_id) ? 0 : 1;

	if ((SG_DXFER_UNKNOWN == dxfer_dir) || (SG_DXFER_TO_DEV == dxfer_dir) ||
	    (SG_DXFER_TO_FROM_DEV == dxfer_dir)) {
		num_xfer = (int) (new_interface ? hp->dxfer_len : hp->flags);
		if (schp->bufflen < num_xfer)
			num_xfer = schp->bufflen;
	}
	if ((num_xfer <= 0) || (schp->dio_in_use) ||
	    (new_interface
	     && ((SG_FLAG_NO_DXFER | SG_FLAG_MMAP_IO) & hp->flags)))
		return 0;

	SCSI_LOG_TIMEOUT(4, printk("sg_write_xfer: num_xfer=%d, iovec_count=%d, k_use_sg=%d\n",
			  num_xfer, iovec_count, schp->k_use_sg));
	if (iovec_count) {
		onum = iovec_count;
		if ((k = verify_area(VERIFY_READ, hp->dxferp,
				     SZ_SG_IOVEC * onum)))
			return k;
	} else
		onum = 1;

	if (0 == schp->k_use_sg) {	/* kernel has single buffer */
		for (j = 0, p = schp->buffer; j < onum; ++j) {
			res = sg_u_iovec(hp, iovec_count, j, 1, &usglen, &up);
			if (res)
				return res;
			usglen = (num_xfer > usglen) ? usglen : num_xfer;
			if (__copy_from_user(p, up, usglen))
				return -EFAULT;
			p += usglen;
			num_xfer -= usglen;
			if (num_xfer <= 0)
				return 0;
		}
	} else {		/* kernel using scatter gather list */
		struct scatterlist *sclp = (struct scatterlist *) schp->buffer;

		ksglen = (int) sclp->length;
		p = sg_scatg2virt(sclp);
		for (j = 0, k = 0; j < onum; ++j) {
			res = sg_u_iovec(hp, iovec_count, j, 1, &usglen, &up);
			if (res)
				return res;

			for (; k < schp->k_use_sg; ++k, ++sclp) {
				ksglen = (int) sclp->length;
				p = sg_scatg2virt(sclp);
				if (NULL == p)
					break;
				if (usglen <= 0)
					break;
				if (ksglen > usglen) {
					if (usglen >= num_xfer) {
						if (__copy_from_user
						    (p, up, num_xfer))
							return -EFAULT;
						return 0;
					}
					if (__copy_from_user(p, up, usglen))
						return -EFAULT;
					p += usglen;
					ksglen -= usglen;
					break;
				} else {
					if (ksglen >= num_xfer) {
						if (__copy_from_user
						    (p, up, num_xfer))
							return -EFAULT;
						return 0;
					}
					if (__copy_from_user(p, up, ksglen))
						return -EFAULT;
					up += ksglen;
					usglen -= ksglen;
				}
			}
		}
	}
	return 0;
}

static int
sg_u_iovec(sg_io_hdr_t * hp, int sg_num, int ind,
	   int wr_xf, int *countp, unsigned char **up)
{
	int num_xfer = (int) hp->dxfer_len;
	unsigned char *p;
	int count, k;
	sg_iovec_t u_iovec;

	if (0 == sg_num) {
		p = (unsigned char *) hp->dxferp;
		if (wr_xf && ('\0' == hp->interface_id))
			count = (int) hp->flags;	/* holds "old" input_size */
		else
			count = num_xfer;
	} else {
		if (__copy_from_user(&u_iovec,
				     (unsigned char *) hp->dxferp +
				     (ind * SZ_SG_IOVEC), SZ_SG_IOVEC))
			return -EFAULT;
		p = (unsigned char *) u_iovec.iov_base;
		count = (int) u_iovec.iov_len;
	}
	if ((k = verify_area(wr_xf ? VERIFY_READ : VERIFY_WRITE, p, count)))
		return k;
	if (up)
		*up = p;
	if (countp)
		*countp = count;
	return 0;
}

static void
sg_remove_scat(Sg_scatter_hold * schp)
{
	SCSI_LOG_TIMEOUT(4, printk("sg_remove_scat: k_use_sg=%d\n", schp->k_use_sg));
	if (schp->buffer && (schp->sglist_len > 0)) {
		struct scatterlist *sclp = (struct scatterlist *) schp->buffer;

		if (schp->dio_in_use) {
#ifdef SG_ALLOW_DIO_CODE
			st_unmap_user_pages(sclp, schp->k_use_sg, TRUE);
#endif
		} else {
			int k;

			for (k = 0; (k < schp->k_use_sg) && sg_scatg2virt(sclp);
			     ++k, ++sclp) {
				SCSI_LOG_TIMEOUT(5, printk(
				    "sg_remove_scat: k=%d, a=0x%p, len=%d\n",
				    k, sg_scatg2virt(sclp), sclp->length));
				sg_page_free(sg_scatg2virt(sclp), sclp->length);
				sclp->page = NULL;
				sclp->offset = 0;
				sclp->length = 0;
			}
		}
		sg_page_free(schp->buffer, schp->sglist_len);
	} else if (schp->buffer)
		sg_page_free(schp->buffer, schp->b_malloc_len);
	memset(schp, 0, sizeof (*schp));
}

static int
sg_read_xfer(Sg_request * srp)
{
	sg_io_hdr_t *hp = &srp->header;
	Sg_scatter_hold *schp = &srp->data;
	int num_xfer = 0;
	int j, k, onum, usglen, ksglen, res;
	int iovec_count = (int) hp->iovec_count;
	int dxfer_dir = hp->dxfer_direction;
	unsigned char *p;
	unsigned char *up;
	int new_interface = ('\0' == hp->interface_id) ? 0 : 1;

	if ((SG_DXFER_UNKNOWN == dxfer_dir) || (SG_DXFER_FROM_DEV == dxfer_dir)
	    || (SG_DXFER_TO_FROM_DEV == dxfer_dir)) {
		num_xfer = hp->dxfer_len;
		if (schp->bufflen < num_xfer)
			num_xfer = schp->bufflen;
	}
	if ((num_xfer <= 0) || (schp->dio_in_use) ||
	    (new_interface
	     && ((SG_FLAG_NO_DXFER | SG_FLAG_MMAP_IO) & hp->flags)))
		return 0;

	SCSI_LOG_TIMEOUT(4, printk("sg_read_xfer: num_xfer=%d, iovec_count=%d, k_use_sg=%d\n",
			  num_xfer, iovec_count, schp->k_use_sg));
	if (iovec_count) {
		onum = iovec_count;
		if ((k = verify_area(VERIFY_READ, hp->dxferp,
				     SZ_SG_IOVEC * onum)))
			return k;
	} else
		onum = 1;

	if (0 == schp->k_use_sg) {	/* kernel has single buffer */
		for (j = 0, p = schp->buffer; j < onum; ++j) {
			res = sg_u_iovec(hp, iovec_count, j, 0, &usglen, &up);
			if (res)
				return res;
			usglen = (num_xfer > usglen) ? usglen : num_xfer;
			if (__copy_to_user(up, p, usglen))
				return -EFAULT;
			p += usglen;
			num_xfer -= usglen;
			if (num_xfer <= 0)
				return 0;
		}
	} else {		/* kernel using scatter gather list */
		struct scatterlist *sclp = (struct scatterlist *) schp->buffer;

		ksglen = (int) sclp->length;
		p = sg_scatg2virt(sclp);
		for (j = 0, k = 0; j < onum; ++j) {
			res = sg_u_iovec(hp, iovec_count, j, 0, &usglen, &up);
			if (res)
				return res;

			for (; k < schp->k_use_sg; ++k, ++sclp) {
				ksglen = (int) sclp->length;
				p = sg_scatg2virt(sclp);
				if (NULL == p)
					break;
				if (usglen <= 0)
					break;
				if (ksglen > usglen) {
					if (usglen >= num_xfer) {
						if (__copy_to_user
						    (up, p, num_xfer))
							return -EFAULT;
						return 0;
					}
					if (__copy_to_user(up, p, usglen))
						return -EFAULT;
					p += usglen;
					ksglen -= usglen;
					break;
				} else {
					if (ksglen >= num_xfer) {
						if (__copy_to_user
						    (up, p, num_xfer))
							return -EFAULT;
						return 0;
					}
					if (__copy_to_user(up, p, ksglen))
						return -EFAULT;
					up += ksglen;
					usglen -= ksglen;
				}
			}
		}
	}
	return 0;
}

static int
sg_read_oxfer(Sg_request * srp, char *outp, int num_read_xfer)
{
	Sg_scatter_hold *schp = &srp->data;

	SCSI_LOG_TIMEOUT(4, printk("sg_read_oxfer: num_read_xfer=%d\n",
				   num_read_xfer));
	if ((!outp) || (num_read_xfer <= 0))
		return 0;
	if (schp->k_use_sg > 0) {
		int k, num;
		struct scatterlist *sclp = (struct scatterlist *) schp->buffer;

		for (k = 0; (k < schp->k_use_sg) && sg_scatg2virt(sclp);
		     ++k, ++sclp) {
			num = (int) sclp->length;
			if (num > num_read_xfer) {
				if (__copy_to_user
				    (outp, sg_scatg2virt(sclp), num_read_xfer))
					return -EFAULT;
				break;
			} else {
				if (__copy_to_user
				    (outp, sg_scatg2virt(sclp), num))
					return -EFAULT;
				num_read_xfer -= num;
				if (num_read_xfer <= 0)
					break;
				outp += num;
			}
		}
	} else {
		if (__copy_to_user(outp, schp->buffer, num_read_xfer))
			return -EFAULT;
	}
	return 0;
}

static void
sg_build_reserve(Sg_fd * sfp, int req_size)
{
	Sg_scatter_hold *schp = &sfp->reserve;

	SCSI_LOG_TIMEOUT(4, printk("sg_build_reserve: req_size=%d\n", req_size));
	do {
		if (req_size < PAGE_SIZE)
			req_size = PAGE_SIZE;
		if (0 == sg_build_indirect(schp, sfp, req_size))
			return;
		else
			sg_remove_scat(schp);
		req_size >>= 1;	/* divide by 2 */
	} while (req_size > (PAGE_SIZE / 2));
}

static void
sg_link_reserve(Sg_fd * sfp, Sg_request * srp, int size)
{
	Sg_scatter_hold *req_schp = &srp->data;
	Sg_scatter_hold *rsv_schp = &sfp->reserve;

	srp->res_used = 1;
	SCSI_LOG_TIMEOUT(4, printk("sg_link_reserve: size=%d\n", size));
	size = (size + 1) & (~1);	/* round to even for aha1542 */
	if (rsv_schp->k_use_sg > 0) {
		int k, num;
		int rem = size;
		struct scatterlist *sclp =
		    (struct scatterlist *) rsv_schp->buffer;

		for (k = 0; k < rsv_schp->k_use_sg; ++k, ++sclp) {
			num = (int) sclp->length;
			if (rem <= num) {
				if (0 == k) {
					req_schp->k_use_sg = 0;
					req_schp->buffer = sg_scatg2virt(sclp);
				} else {
					sfp->save_scat_len = num;
					sclp->length = (unsigned) rem;
					req_schp->k_use_sg = k + 1;
					req_schp->sglist_len =
					    rsv_schp->sglist_len;
					req_schp->buffer = rsv_schp->buffer;
				}
				req_schp->bufflen = size;
				req_schp->b_malloc_len = rsv_schp->b_malloc_len;
				break;
			} else
				rem -= num;
		}
		if (k >= rsv_schp->k_use_sg)
			SCSI_LOG_TIMEOUT(1, printk("sg_link_reserve: BAD size\n"));
	} else {
		req_schp->k_use_sg = 0;
		req_schp->bufflen = size;
		req_schp->buffer = rsv_schp->buffer;
		req_schp->b_malloc_len = rsv_schp->b_malloc_len;
	}
}

static void
sg_unlink_reserve(Sg_fd * sfp, Sg_request * srp)
{
	Sg_scatter_hold *req_schp = &srp->data;
	Sg_scatter_hold *rsv_schp = &sfp->reserve;

	SCSI_LOG_TIMEOUT(4, printk("sg_unlink_reserve: req->k_use_sg=%d\n",
				   (int) req_schp->k_use_sg));
	if ((rsv_schp->k_use_sg > 0) && (req_schp->k_use_sg > 0)) {
		struct scatterlist *sclp =
		    (struct scatterlist *) rsv_schp->buffer;

		if (sfp->save_scat_len > 0)
			(sclp + (req_schp->k_use_sg - 1))->length =
			    (unsigned) sfp->save_scat_len;
		else
			SCSI_LOG_TIMEOUT(1, printk ("sg_unlink_reserve: BAD save_scat_len\n"));
	}
	req_schp->k_use_sg = 0;
	req_schp->bufflen = 0;
	req_schp->buffer = NULL;
	req_schp->sglist_len = 0;
	sfp->save_scat_len = 0;
	srp->res_used = 0;
}

static Sg_request *
sg_get_rq_mark(Sg_fd * sfp, int pack_id)
{
	Sg_request *resp;
	unsigned long iflags;

	write_lock_irqsave(&sfp->rq_list_lock, iflags);
	for (resp = sfp->headrp; resp; resp = resp->nextrp) {
		/* look for requests that are ready + not SG_IO owned */
		if ((1 == resp->done) && (!resp->sg_io_owned) &&
		    ((-1 == pack_id) || (resp->header.pack_id == pack_id))) {
			resp->done = 2;	/* guard against other readers */
			break;
		}
	}
	write_unlock_irqrestore(&sfp->rq_list_lock, iflags);
	return resp;
}

#ifdef CONFIG_PROC_FS
static Sg_request *
sg_get_nth_request(Sg_fd * sfp, int nth)
{
	Sg_request *resp;
	unsigned long iflags;
	int k;

	read_lock_irqsave(&sfp->rq_list_lock, iflags);
	for (k = 0, resp = sfp->headrp; resp && (k < nth);
	     ++k, resp = resp->nextrp) ;
	read_unlock_irqrestore(&sfp->rq_list_lock, iflags);
	return resp;
}
#endif

/* always adds to end of list */
static Sg_request *
sg_add_request(Sg_fd * sfp)
{
	int k;
	unsigned long iflags;
	Sg_request *resp;
	Sg_request *rp = sfp->req_arr;

	write_lock_irqsave(&sfp->rq_list_lock, iflags);
	resp = sfp->headrp;
	if (!resp) {
		memset(rp, 0, sizeof (Sg_request));
		rp->parentfp = sfp;
		resp = rp;
		sfp->headrp = resp;
	} else {
		if (0 == sfp->cmd_q)
			resp = NULL;	/* command queuing disallowed */
		else {
			for (k = 0; k < SG_MAX_QUEUE; ++k, ++rp) {
				if (!rp->parentfp)
					break;
			}
			if (k < SG_MAX_QUEUE) {
				memset(rp, 0, sizeof (Sg_request));
				rp->parentfp = sfp;
				while (resp->nextrp)
					resp = resp->nextrp;
				resp->nextrp = rp;
				resp = rp;
			} else
				resp = NULL;
		}
	}
	if (resp) {
		resp->nextrp = NULL;
		resp->header.duration = jiffies;
		resp->my_cmdp = NULL;
	}
	write_unlock_irqrestore(&sfp->rq_list_lock, iflags);
	return resp;
}

/* Return of 1 for found; 0 for not found */
static int
sg_remove_request(Sg_fd * sfp, Sg_request * srp)
{
	Sg_request *prev_rp;
	Sg_request *rp;
	unsigned long iflags;
	int res = 0;

	if ((!sfp) || (!srp) || (!sfp->headrp))
		return res;
	write_lock_irqsave(&sfp->rq_list_lock, iflags);
	prev_rp = sfp->headrp;
	if (srp == prev_rp) {
		sfp->headrp = prev_rp->nextrp;
		prev_rp->parentfp = NULL;
		res = 1;
	} else {
		while ((rp = prev_rp->nextrp)) {
			if (srp == rp) {
				prev_rp->nextrp = rp->nextrp;
				rp->parentfp = NULL;
				res = 1;
				break;
			}
			prev_rp = rp;
		}
	}
	write_unlock_irqrestore(&sfp->rq_list_lock, iflags);
	return res;
}

#ifdef CONFIG_PROC_FS
static Sg_fd *
sg_get_nth_sfp(Sg_device * sdp, int nth)
{
	Sg_fd *resp;
	unsigned long iflags;
	int k;

	read_lock_irqsave(&sg_dev_arr_lock, iflags);
	for (k = 0, resp = sdp->headfp; resp && (k < nth);
	     ++k, resp = resp->nextfp) ;
	read_unlock_irqrestore(&sg_dev_arr_lock, iflags);
	return resp;
}
#endif

static Sg_fd *
sg_add_sfp(Sg_device * sdp, int dev)
{
	Sg_fd *sfp;
	unsigned long iflags;

	sfp = (Sg_fd *) sg_page_malloc(sizeof (Sg_fd), 0, 0);
	if (!sfp)
		return NULL;
	memset(sfp, 0, sizeof (Sg_fd));
	init_waitqueue_head(&sfp->read_wait);
	sfp->rq_list_lock = RW_LOCK_UNLOCKED;

	sfp->timeout = SG_DEFAULT_TIMEOUT;
	sfp->force_packid = SG_DEF_FORCE_PACK_ID;
	sfp->low_dma = (SG_DEF_FORCE_LOW_DMA == 0) ?
	    sdp->device->host->unchecked_isa_dma : 1;
	sfp->cmd_q = SG_DEF_COMMAND_Q;
	sfp->keep_orphan = SG_DEF_KEEP_ORPHAN;
	sfp->parentdp = sdp;
	write_lock_irqsave(&sg_dev_arr_lock, iflags);
	if (!sdp->headfp)
		sdp->headfp = sfp;
	else {			/* add to tail of existing list */
		Sg_fd *pfp = sdp->headfp;
		while (pfp->nextfp)
			pfp = pfp->nextfp;
		pfp->nextfp = sfp;
	}
	write_unlock_irqrestore(&sg_dev_arr_lock, iflags);
	SCSI_LOG_TIMEOUT(3, printk("sg_add_sfp: sfp=0x%p\n", sfp));
	sg_build_reserve(sfp, sg_big_buff);
	SCSI_LOG_TIMEOUT(3, printk("sg_add_sfp:   bufflen=%d, k_use_sg=%d\n",
			   sfp->reserve.bufflen, sfp->reserve.k_use_sg));
	return sfp;
}

static void
__sg_remove_sfp(Sg_device * sdp, Sg_fd * sfp)
{
	Sg_fd *fp;
	Sg_fd *prev_fp;

	prev_fp = sdp->headfp;
	if (sfp == prev_fp)
		sdp->headfp = prev_fp->nextfp;
	else {
		while ((fp = prev_fp->nextfp)) {
			if (sfp == fp) {
				prev_fp->nextfp = fp->nextfp;
				break;
			}
			prev_fp = fp;
		}
	}
	if (sfp->reserve.bufflen > 0) {
		SCSI_LOG_TIMEOUT(6, 
			printk("__sg_remove_sfp:    bufflen=%d, k_use_sg=%d\n",
			(int) sfp->reserve.bufflen, (int) sfp->reserve.k_use_sg));
		if (sfp->mmap_called)
			sg_rb_correct4mmap(&sfp->reserve, 0);	/* undo correction */
		sg_remove_scat(&sfp->reserve);
	}
	sfp->parentdp = NULL;
	SCSI_LOG_TIMEOUT(6, printk("__sg_remove_sfp:    sfp=0x%p\n", sfp));
	sg_page_free((char *) sfp, sizeof (Sg_fd));
}

/* Returns 0 in normal case, 1 when detached and sdp object removed */
static int
sg_remove_sfp(Sg_device * sdp, Sg_fd * sfp)
{
	Sg_request *srp;
	Sg_request *tsrp;
	int dirty = 0;
	int res = 0;

	for (srp = sfp->headrp; srp; srp = tsrp) {
		tsrp = srp->nextrp;
		if (srp->done)
			sg_finish_rem_req(srp);
		else
			++dirty;
	}
	if (0 == dirty) {
		unsigned long iflags;

		write_lock_irqsave(&sg_dev_arr_lock, iflags);
		__sg_remove_sfp(sdp, sfp);
		if (sdp->detached && (NULL == sdp->headfp)) {
			int k, maxd;

			maxd = sg_template.dev_max;
			for (k = 0; k < maxd; ++k) {
				if (sdp == sg_dev_arr[k])
					break;
			}
			if (k < maxd)
				sg_dev_arr[k] = NULL;
			vfree((char *) sdp);
			res = 1;
		}
		write_unlock_irqrestore(&sg_dev_arr_lock, iflags);
	} else {
		sfp->closed = 1;	/* flag dirty state on this fd */
		sdp->device->access_count++;
		/* MOD_INC's to inhibit unloading sg and associated adapter driver */
		if (sg_template.module)
			__MOD_INC_USE_COUNT(sg_template.module);
		if (sdp->device->host->hostt->module)
			__MOD_INC_USE_COUNT(sdp->device->host->hostt->module);
		SCSI_LOG_TIMEOUT(1, printk("sg_remove_sfp: worrisome, %d writes pending\n",
				  dirty));
	}
	return res;
}

static int
sg_res_in_use(Sg_fd * sfp)
{
	const Sg_request *srp;
	unsigned long iflags;

	read_lock_irqsave(&sfp->rq_list_lock, iflags);
	for (srp = sfp->headrp; srp; srp = srp->nextrp)
		if (srp->res_used)
			break;
	read_unlock_irqrestore(&sfp->rq_list_lock, iflags);
	return srp ? 1 : 0;
}

/* If retSzp==NULL want exact size or fail */
static char *
sg_page_malloc(int rqSz, int lowDma, int *retSzp)
{
	char *resp = NULL;
	int page_mask = lowDma ? (GFP_ATOMIC | GFP_DMA) : GFP_ATOMIC;
	int order, a_size;
	int resSz = rqSz;

	if (rqSz <= 0)
		return resp;

	for (order = 0, a_size = PAGE_SIZE; a_size < rqSz;
	     order++, a_size <<= 1) ;
	resp = (char *) __get_free_pages(page_mask, order);
	while ((!resp) && order && retSzp) {
		--order;
		a_size >>= 1;	/* divide by 2, until PAGE_SIZE */
		resp = (char *) __get_free_pages(page_mask, order);	/* try half */
		resSz = a_size;
	}
	if (resp) {
		if (!capable(CAP_SYS_ADMIN) || !capable(CAP_SYS_RAWIO))
			memset(resp, 0, resSz);
		if (retSzp)
			*retSzp = resSz;
	}
	return resp;
}

static void
sg_page_free(char *buff, int size)
{
	int order, a_size;

	if (!buff)
		return;
	for (order = 0, a_size = PAGE_SIZE; a_size < size;
	     order++, a_size <<= 1) ;
	free_pages((unsigned long) buff, order);
}

static int
sg_ms_to_jif(unsigned int msecs)
{
	if ((UINT_MAX / 2U) < msecs)
		return INT_MAX;	/* special case, set largest possible */
	else
		return ((int) msecs <
			(INT_MAX / 1000)) ? (((int) msecs * HZ) / 1000)
		    : (((int) msecs / 1000) * HZ);
}

static inline unsigned
sg_jif_to_ms(int jifs)
{
	if (jifs <= 0)
		return 0U;
	else {
		unsigned int j = (unsigned int) jifs;
		return (j <
			(UINT_MAX / 1000)) ? ((j * 1000) / HZ) : ((j / HZ) *
								  1000);
	}
}

static unsigned char allow_ops[] = { TEST_UNIT_READY, REQUEST_SENSE,
	INQUIRY, READ_CAPACITY, READ_BUFFER, READ_6, READ_10, READ_12,
	MODE_SENSE, MODE_SENSE_10, LOG_SENSE
};

static int
sg_allow_access(unsigned char opcode, char dev_type)
{
	int k;

	if (TYPE_SCANNER == dev_type)	/* TYPE_ROM maybe burner */
		return 1;
	for (k = 0; k < sizeof (allow_ops); ++k) {
		if (opcode == allow_ops[k])
			return 1;
	}
	return 0;
}

#ifdef CONFIG_PROC_FS
static int
sg_last_dev()
{
	int k;
	unsigned long iflags;

	read_lock_irqsave(&sg_dev_arr_lock, iflags);
	for (k = sg_template.dev_max - 1; k >= 0; --k)
		if (sg_dev_arr[k] && sg_dev_arr[k]->device)
			break;
	read_unlock_irqrestore(&sg_dev_arr_lock, iflags);
	return k + 1;		/* origin 1 */
}
#endif

static Sg_device *
sg_get_dev(int dev)
{
	Sg_device *sdp = NULL;
	unsigned long iflags;

	if (sg_dev_arr && (dev >= 0)) {
		read_lock_irqsave(&sg_dev_arr_lock, iflags);
		if (dev < sg_template.dev_max)
			sdp = sg_dev_arr[dev];
		read_unlock_irqrestore(&sg_dev_arr_lock, iflags);
	}
	return sdp;
}

#ifdef CONFIG_PROC_FS

static struct proc_dir_entry *sg_proc_sgp = NULL;

static char sg_proc_sg_dirname[] = "sg";
static const char *sg_proc_leaf_names[] = { "allow_dio", "def_reserved_size",
	"debug", "devices", "device_hdr", "device_strs",
	"hosts", "host_hdr", "host_strs", "version"
};

static int sg_proc_adio_read(char *buffer, char **start, off_t offset,
			     int size, int *eof, void *data);
static int sg_proc_adio_info(char *buffer, int *len, off_t * begin,
			     off_t offset, int size);
static int sg_proc_adio_write(struct file *filp, const char *buffer,
			      unsigned long count, void *data);
static int sg_proc_dressz_read(char *buffer, char **start, off_t offset,
			       int size, int *eof, void *data);
static int sg_proc_dressz_info(char *buffer, int *len, off_t * begin,
			       off_t offset, int size);
static int sg_proc_dressz_write(struct file *filp, const char *buffer,
				unsigned long count, void *data);
static int sg_proc_debug_read(char *buffer, char **start, off_t offset,
			      int size, int *eof, void *data);
static int sg_proc_debug_info(char *buffer, int *len, off_t * begin,
			      off_t offset, int size);
static int sg_proc_dev_read(char *buffer, char **start, off_t offset,
			    int size, int *eof, void *data);
static int sg_proc_dev_info(char *buffer, int *len, off_t * begin,
			    off_t offset, int size);
static int sg_proc_devhdr_read(char *buffer, char **start, off_t offset,
			       int size, int *eof, void *data);
static int sg_proc_devhdr_info(char *buffer, int *len, off_t * begin,
			       off_t offset, int size);
static int sg_proc_devstrs_read(char *buffer, char **start, off_t offset,
				int size, int *eof, void *data);
static int sg_proc_devstrs_info(char *buffer, int *len, off_t * begin,
				off_t offset, int size);
static int sg_proc_host_read(char *buffer, char **start, off_t offset,
			     int size, int *eof, void *data);
static int sg_proc_host_info(char *buffer, int *len, off_t * begin,
			     off_t offset, int size);
static int sg_proc_hosthdr_read(char *buffer, char **start, off_t offset,
				int size, int *eof, void *data);
static int sg_proc_hosthdr_info(char *buffer, int *len, off_t * begin,
				off_t offset, int size);
static int sg_proc_hoststrs_read(char *buffer, char **start, off_t offset,
				 int size, int *eof, void *data);
static int sg_proc_hoststrs_info(char *buffer, int *len, off_t * begin,
				 off_t offset, int size);
static int sg_proc_version_read(char *buffer, char **start, off_t offset,
				int size, int *eof, void *data);
static int sg_proc_version_info(char *buffer, int *len, off_t * begin,
				off_t offset, int size);
static read_proc_t *sg_proc_leaf_reads[] = {
	sg_proc_adio_read, sg_proc_dressz_read, sg_proc_debug_read,
	sg_proc_dev_read, sg_proc_devhdr_read, sg_proc_devstrs_read,
	sg_proc_host_read, sg_proc_hosthdr_read, sg_proc_hoststrs_read,
	sg_proc_version_read
};
static write_proc_t *sg_proc_leaf_writes[] = {
	sg_proc_adio_write, sg_proc_dressz_write, 0, 0, 0, 0, 0, 0, 0, 0
};

#define PRINT_PROC(fmt,args...)                                 \
    do {                                                        \
	*len += sprintf(buffer + *len, fmt, ##args);            \
	if (*begin + *len > offset + size)                      \
	    return 0;                                           \
	if (*begin + *len < offset) {                           \
	    *begin += *len;                                     \
	    *len = 0;                                           \
	}                                                       \
    } while(0)

#define SG_PROC_READ_FN(infofp)                                 \
    do {                                                        \
	int len = 0;                                            \
	off_t begin = 0;                                        \
	*eof = infofp(buffer, &len, &begin, offset, size);      \
	if (offset >= (begin + len))                            \
	    return 0;                                           \
	*start = buffer + offset - begin;			\
	return (size < (begin + len - offset)) ?                \
				size : begin + len - offset;    \
    } while(0)

static int
sg_proc_init()
{
	int k, mask;
	int leaves =
	    sizeof (sg_proc_leaf_names) / sizeof (sg_proc_leaf_names[0]);
	struct proc_dir_entry *pdep;

	if (!proc_scsi)
		return 1;
	sg_proc_sgp = create_proc_entry(sg_proc_sg_dirname,
					S_IFDIR | S_IRUGO | S_IXUGO, proc_scsi);
	if (!sg_proc_sgp)
		return 1;
	for (k = 0; k < leaves; ++k) {
		mask = sg_proc_leaf_writes[k] ? S_IRUGO | S_IWUSR : S_IRUGO;
		pdep =
		    create_proc_entry(sg_proc_leaf_names[k], mask, sg_proc_sgp);
		if (pdep) {
			pdep->read_proc = sg_proc_leaf_reads[k];
			if (sg_proc_leaf_writes[k])
				pdep->write_proc = sg_proc_leaf_writes[k];
		}
	}
	return 0;
}

static void
sg_proc_cleanup()
{
	int k;
	int leaves =
	    sizeof (sg_proc_leaf_names) / sizeof (sg_proc_leaf_names[0]);

	if ((!proc_scsi) || (!sg_proc_sgp))
		return;
	for (k = 0; k < leaves; ++k)
		remove_proc_entry(sg_proc_leaf_names[k], sg_proc_sgp);
	remove_proc_entry(sg_proc_sg_dirname, proc_scsi);
}

static int
sg_proc_adio_read(char *buffer, char **start, off_t offset,
		  int size, int *eof, void *data)
{
	SG_PROC_READ_FN(sg_proc_adio_info);
}

static int
sg_proc_adio_info(char *buffer, int *len, off_t * begin, off_t offset, int size)
{
	PRINT_PROC("%d\n", sg_allow_dio);
	return 1;
}

static int
sg_proc_adio_write(struct file *filp, const char *buffer,
		   unsigned long count, void *data)
{
	int num;
	char buff[11];

	if (!capable(CAP_SYS_ADMIN) || !capable(CAP_SYS_RAWIO))
		return -EACCES;
	num = (count < 10) ? count : 10;
	if (copy_from_user(buff, buffer, num))
		return -EFAULT;
	buff[num] = '\0';
	sg_allow_dio = simple_strtoul(buff, 0, 10) ? 1 : 0;
	return count;
}

static int
sg_proc_dressz_read(char *buffer, char **start, off_t offset,
		    int size, int *eof, void *data)
{
	SG_PROC_READ_FN(sg_proc_dressz_info);
}

static int
sg_proc_dressz_info(char *buffer, int *len, off_t * begin,
		    off_t offset, int size)
{
	PRINT_PROC("%d\n", sg_big_buff);
	return 1;
}

static int
sg_proc_dressz_write(struct file *filp, const char *buffer,
		     unsigned long count, void *data)
{
	int num;
	unsigned long k = ULONG_MAX;
	char buff[11];

	if (!capable(CAP_SYS_ADMIN) || !capable(CAP_SYS_RAWIO))
		return -EACCES;
	num = (count < 10) ? count : 10;
	if (copy_from_user(buff, buffer, num))
		return -EFAULT;
	buff[num] = '\0';
	k = simple_strtoul(buff, 0, 10);
	if (k <= 1048576) {	/* limit "big buff" to 1 MB */
		sg_big_buff = k;
		return count;
	}
	return -ERANGE;
}

static int
sg_proc_debug_read(char *buffer, char **start, off_t offset,
		   int size, int *eof, void *data)
{
	SG_PROC_READ_FN(sg_proc_debug_info);
}

static int sg_proc_debug_helper(char *buffer, int *len, off_t * begin,
				off_t offset, int size, Sg_device * sdp)
{
	int k, m, new_interface, blen, usg;
	Sg_request *srp;
	Sg_fd *fp;
	const sg_io_hdr_t *hp;
	const char * cp;

	for (k = 0; (fp = sg_get_nth_sfp(sdp, k)); ++k) {
		PRINT_PROC("   FD(%d): timeout=%dms bufflen=%d "
			   "(res)sgat=%d low_dma=%d\n", k + 1,
			   sg_jif_to_ms(fp->timeout),
			   fp->reserve.bufflen,
			   (int) fp->reserve.k_use_sg,
			   (int) fp->low_dma);
		PRINT_PROC("   cmd_q=%d f_packid=%d k_orphan=%d closed=%d\n",
			   (int) fp->cmd_q, (int) fp->force_packid,
			   (int) fp->keep_orphan, (int) fp->closed);
		for (m = 0; (srp = sg_get_nth_request(fp, m)); ++m) {
			hp = &srp->header;
			new_interface = (hp->interface_id == '\0') ? 0 : 1;
			if (srp->res_used) {
				if (new_interface && 
				    (SG_FLAG_MMAP_IO & hp->flags))
					cp = "     mmap>> ";
				else
					cp = "     rb>> ";
			} else {
				if (SG_INFO_DIRECT_IO_MASK & hp->info)
					cp = "     dio>> ";
				else
					cp = "     ";
			}
			PRINT_PROC(cp);
			blen = srp->my_cmdp ? 
				srp->my_cmdp->sr_bufflen : srp->data.bufflen;
			usg = srp->my_cmdp ? 
				srp->my_cmdp->sr_use_sg : srp->data.k_use_sg;
			PRINT_PROC(srp->done ? 
				   ((1 == srp->done) ?  "rcv:" : "fin:")
				   : (srp->my_cmdp ? "act:" : "prior:"));
			PRINT_PROC(" id=%d blen=%d",
				   srp->header.pack_id, blen);
			if (srp->done)
				PRINT_PROC(" dur=%d", hp->duration);
			else
				PRINT_PROC(" t_o/elap=%d/%d",
				  new_interface ? hp->timeout : sg_jif_to_ms(fp->timeout),
				  sg_jif_to_ms(hp->duration ? (jiffies - hp->duration) : 0));
			PRINT_PROC("ms sgat=%d op=0x%02x\n", usg,
				   (int) srp->data.cmd_opcode);
		}
		if (0 == m)
			PRINT_PROC("     No requests active\n");
	}
	return 1;
}

static int
sg_proc_debug_info(char *buffer, int *len, off_t * begin,
		   off_t offset, int size)
{
	Sg_device *sdp;
	int j, max_dev;

	if (NULL == sg_dev_arr) {
		PRINT_PROC("sg_dev_arr NULL, driver not initialized\n");
		return 1;
	}
	max_dev = sg_last_dev();
	PRINT_PROC("dev_max(currently)=%d max_active_device=%d (origin 1)\n",
		   sg_template.dev_max, max_dev);
	PRINT_PROC(" def_reserved_size=%d\n", sg_big_buff);
	for (j = 0; j < max_dev; ++j) {
		if ((sdp = sg_get_dev(j))) {
			struct scsi_device *scsidp;
			int dev;

			scsidp = sdp->device;
			if (NULL == scsidp) {
				PRINT_PROC("device %d detached ??\n", j);
				continue;
			}
			dev = minor(sdp->i_rdev);

			if (sg_get_nth_sfp(sdp, 0)) {
				PRINT_PROC(" >>> device=sg%d ", dev);
				if (sdp->detached)
					PRINT_PROC("detached pending close ");
				else
					PRINT_PROC
					    ("scsi%d chan=%d id=%d lun=%d   em=%d",
					     scsidp->host->host_no,
					     scsidp->channel, scsidp->id,
					     scsidp->lun,
					     scsidp->host->hostt->emulated);
				PRINT_PROC(" sg_tablesize=%d excl=%d\n",
					   sdp->sg_tablesize, sdp->exclude);
			}
			if (0 == sg_proc_debug_helper(buffer, len, begin,
						      offset, size, sdp))
				return 0;
		}
	}
	return 1;
}

static int
sg_proc_dev_read(char *buffer, char **start, off_t offset,
		 int size, int *eof, void *data)
{
	SG_PROC_READ_FN(sg_proc_dev_info);
}

static int
sg_proc_dev_info(char *buffer, int *len, off_t * begin, off_t offset, int size)
{
	Sg_device *sdp;
	int j, max_dev;
	struct scsi_device *scsidp;

	max_dev = sg_last_dev();
	for (j = 0; j < max_dev; ++j) {
		sdp = sg_get_dev(j);
		if (sdp && (scsidp = sdp->device) && (!sdp->detached))
			PRINT_PROC("%d\t%d\t%d\t%d\t%d\t%d\t%d\t%d\t%d\n",
				   scsidp->host->host_no, scsidp->channel,
				   scsidp->id, scsidp->lun, (int) scsidp->type,
				   (int) scsidp->access_count,
				   (int) scsidp->queue_depth,
				   (int) scsidp->device_busy,
				   (int) scsidp->online);
		else
			PRINT_PROC("-1\t-1\t-1\t-1\t-1\t-1\t-1\t-1\t-1\n");
	}
	return 1;
}

static int
sg_proc_devhdr_read(char *buffer, char **start, off_t offset,
		    int size, int *eof, void *data)
{
	SG_PROC_READ_FN(sg_proc_devhdr_info);
}

static int
sg_proc_devhdr_info(char *buffer, int *len, off_t * begin,
		    off_t offset, int size)
{
	PRINT_PROC("host\tchan\tid\tlun\ttype\topens\tqdepth\tbusy\tonline\n");
	return 1;
}

static int
sg_proc_devstrs_read(char *buffer, char **start, off_t offset,
		     int size, int *eof, void *data)
{
	SG_PROC_READ_FN(sg_proc_devstrs_info);
}

static int
sg_proc_devstrs_info(char *buffer, int *len, off_t * begin,
		     off_t offset, int size)
{
	Sg_device *sdp;
	int j, max_dev;
	struct scsi_device *scsidp;

	max_dev = sg_last_dev();
	for (j = 0; j < max_dev; ++j) {
		sdp = sg_get_dev(j);
		if (sdp && (scsidp = sdp->device) && (!sdp->detached))
			PRINT_PROC("%8.8s\t%16.16s\t%4.4s\n",
				   scsidp->vendor, scsidp->model, scsidp->rev);
		else
			PRINT_PROC("<no active device>\n");
	}
	return 1;
}

static int
sg_proc_host_read(char *buffer, char **start, off_t offset,
		  int size, int *eof, void *data)
{
	SG_PROC_READ_FN(sg_proc_host_info);
}

static int
sg_proc_host_info(char *buffer, int *len, off_t * begin, off_t offset, int size)
{
	struct Scsi_Host *shp;
	int k;

	for (k = 0, shp = scsi_hostlist; shp; shp = shp->next, ++k) {
		for (; k < shp->host_no; ++k)
			PRINT_PROC("-1\t-1\t-1\t-1\t-1\t-1\n");
		PRINT_PROC("%u\t%hu\t%hd\t%hu\t%d\t%d\n",
			   shp->unique_id, shp->host_busy, shp->cmd_per_lun,
			   shp->sg_tablesize, (int) shp->unchecked_isa_dma,
			   (int) shp->hostt->emulated);
	}
	return 1;
}

static int
sg_proc_hosthdr_read(char *buffer, char **start, off_t offset,
		     int size, int *eof, void *data)
{
	SG_PROC_READ_FN(sg_proc_hosthdr_info);
}

static int
sg_proc_hosthdr_info(char *buffer, int *len, off_t * begin,
		     off_t offset, int size)
{
	PRINT_PROC("uid\tbusy\tcpl\tscatg\tisa\temul\n");
	return 1;
}

static int
sg_proc_hoststrs_read(char *buffer, char **start, off_t offset,
		      int size, int *eof, void *data)
{
	SG_PROC_READ_FN(sg_proc_hoststrs_info);
}

#define SG_MAX_HOST_STR_LEN 256

static int
sg_proc_hoststrs_info(char *buffer, int *len, off_t * begin,
		      off_t offset, int size)
{
	struct Scsi_Host *shp;
	int k;
	char buff[SG_MAX_HOST_STR_LEN];
	char *cp;

	for (k = 0, shp = scsi_hostlist; shp; shp = shp->next, ++k) {
		for (; k < shp->host_no; ++k)
			PRINT_PROC("<no active host>\n");
		strncpy(buff, shp->hostt->info ? shp->hostt->info(shp) :
			(shp->hostt->name ? shp->hostt->name : "<no name>"),
			SG_MAX_HOST_STR_LEN);
		buff[SG_MAX_HOST_STR_LEN - 1] = '\0';
		for (cp = buff; *cp; ++cp) {
			if ('\n' == *cp)
				*cp = ' ';	/* suppress imbedded newlines */
		}
		PRINT_PROC("%s\n", buff);
	}
	return 1;
}

static int
sg_proc_version_read(char *buffer, char **start, off_t offset,
		     int size, int *eof, void *data)
{
	SG_PROC_READ_FN(sg_proc_version_info);
}

static int
sg_proc_version_info(char *buffer, int *len, off_t * begin,
		     off_t offset, int size)
{
	PRINT_PROC("%d\t%s\n", sg_version_num, sg_version_str);
	return 1;
}
#endif				/* CONFIG_PROC_FS */

module_init(init_sg);
module_exit(exit_sg);<|MERGE_RESOLUTION|>--- conflicted
+++ resolved
@@ -1396,12 +1396,7 @@
 	Sg_device *sdp = list_entry(driverfs_dev, Sg_device, sg_driverfs_dev);
 	return off ? 0 : sprintf(page, "%x\n", sdp->i_rdev.value);
 }
-<<<<<<< HEAD
 static DEVICE_ATTR(kdev,S_IRUGO,sg_device_kdev_read,NULL);
-=======
->>>>>>> 2e0376aa
-
-static DEVICE_ATTR(kdev, "kdev", S_IRUGO, sg_device_kdev_read, NULL);
 
 static ssize_t
 sg_device_type_read(struct device *driverfs_dev, char *page,
@@ -1409,12 +1404,8 @@
 {
 	return off ? 0 : sprintf(page, "CHR\n");
 }
-<<<<<<< HEAD
+
 static DEVICE_ATTR(type,S_IRUGO,sg_device_type_read,NULL);
-=======
->>>>>>> 2e0376aa
-
-static DEVICE_ATTR(type, "type", S_IRUGO, sg_device_type_read, NULL);
 
 static int
 sg_attach(Scsi_Device * scsidp)
