--- conflicted
+++ resolved
@@ -1,16 +1,8 @@
-<<<<<<< HEAD
-libperf-y += header.o
-libperf-y += sym-handling.o
-libperf-y += kvm-stat.o
-libperf-y += perf_regs.o
-libperf-y += mem-events.o
-=======
 perf-y += header.o
 perf-y += sym-handling.o
 perf-y += kvm-stat.o
 perf-y += perf_regs.o
 perf-y += mem-events.o
->>>>>>> 371f210e
 
 perf-$(CONFIG_DWARF) += dwarf-regs.o
 perf-$(CONFIG_DWARF) += skip-callchain-idx.o
