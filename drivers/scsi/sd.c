/*
 *      sd.c Copyright (C) 1992 Drew Eckhardt
 *           Copyright (C) 1993, 1994, 1995, 1999 Eric Youngdale
 *
 *      Linux scsi disk driver
 *              Initial versions: Drew Eckhardt
 *              Subsequent revisions: Eric Youngdale
 *	Modification history:
 *       - Drew Eckhardt <drew@colorado.edu> original
 *       - Eric Youngdale <eric@andante.org> add scatter-gather, multiple 
 *         outstanding request, and other enhancements.
 *         Support loadable low-level scsi drivers.
 *       - Jirka Hanika <geo@ff.cuni.cz> support more scsi disks using 
 *         eight major numbers.
 *       - Richard Gooch <rgooch@atnf.csiro.au> support devfs.
 *	 - Torben Mathiasen <tmm@image.dk> Resource allocation fixes in 
 *	   sd_init and cleanups.
 *	 - Alex Davis <letmein@erols.com> Fix problem where partition info
 *	   not being read in sd_open. Fix problem where removable media 
 *	   could be ejected after sd_open.
 *	 - Douglas Gilbert <dgilbert@interlog.com> cleanup for lk 2.5.x
 *
 *	Logging policy (needs CONFIG_SCSI_LOGGING defined):
 *	 - setting up transfer: SCSI_LOG_HLQUEUE levels 1 and 2
 *	 - end of transfer (bh + scsi_lib): SCSI_LOG_HLCOMPLETE level 1
 *	 - entering sd_ioctl: SCSI_LOG_IOCTL level 1
 *	 - entering other commands: SCSI_LOG_HLQUEUE level 3
 *	Note: when the logging level is set by the user, it must be greater
 *	than the level indicated above to trigger output.	
 */

#define MAJOR_NR SCSI_DISK0_MAJOR

#include <linux/config.h>
#include <linux/module.h>
#include <linux/fs.h>
#include <linux/kernel.h>
#include <linux/sched.h>
#include <linux/mm.h>
#include <linux/bio.h>
#include <linux/genhd.h>
#include <linux/hdreg.h>
#include <linux/errno.h>
#include <linux/interrupt.h>
#include <linux/init.h>
#include <linux/reboot.h>
#include <linux/vmalloc.h>
#include <linux/blk.h>
#include <linux/blkpg.h>
#include <asm/uaccess.h>

#include "scsi.h"
#include "hosts.h"
#include <scsi/scsi_ioctl.h>
#include <scsi/scsicam.h>

/*
 * Remaining dev_t-handling stuff
 */
#define SD_MAJORS	8
#define SD_MAJOR(i)	((i) ? SCSI_DISK1_MAJOR+(i) : SCSI_DISK0_MAJOR)

/*
 * Time out in seconds for disks and Magneto-opticals (which are slower).
 */
#define SD_TIMEOUT		(30 * HZ)
#define SD_MOD_TIMEOUT		(75 * HZ)

/*
 * Number of allowed retries
 */
#define SD_MAX_RETRIES		5

struct scsi_disk {
	struct list_head list;		/* list of all scsi_disks */
	struct scsi_device *device;
	struct gendisk	*disk;
	sector_t	capacity;	/* size in 512-byte sectors */
	u8		media_present;
	u8		write_prot;
	unsigned	WCE : 1;	/* state of disk WCE bit */
	unsigned	RCD : 1;	/* state of disk RCD bit */
};

static LIST_HEAD(sd_devlist);
static spinlock_t sd_devlist_lock = SPIN_LOCK_UNLOCKED;

static int check_scsidisk_media_change(struct gendisk *);
static int sd_revalidate(struct gendisk *);

static void sd_init_onedisk(struct scsi_disk * sdkp, struct gendisk *disk);
static void sd_rw_intr(struct scsi_cmnd * SCpnt);

static int sd_attach(struct scsi_device *);
static int sd_detect(struct scsi_device *);
static void sd_detach(struct scsi_device *);
static int sd_init_command(struct scsi_cmnd *);
static int sd_synchronize_cache(struct scsi_disk *, int);
static int sd_notifier(struct notifier_block *, unsigned long, void *);

static struct notifier_block sd_notifier_block = {sd_notifier, NULL, 0}; 

static struct Scsi_Device_Template sd_template = {
	.module		= THIS_MODULE,
	.name		= "disk",
	.tag		= "sd",
	.scsi_type	= TYPE_DISK,
	.major		= SCSI_DISK0_MAJOR,
	.min_major	= SCSI_DISK1_MAJOR,
	.max_major	= SCSI_DISK7_MAJOR,
	.blk		= 1,
	.detect		= sd_detect,
	.attach		= sd_attach,
	.detach		= sd_detach,
	.init_command	= sd_init_command,
};

static struct scsi_disk *sd_find_by_sdev(Scsi_Device *sd)
{
	struct scsi_disk *sdkp;

	spin_lock(&sd_devlist_lock);
	list_for_each_entry(sdkp, &sd_devlist, list) {
		if (sdkp->device == sd) {
			spin_unlock(&sd_devlist_lock);
			return sdkp;
		}
	}

	spin_unlock(&sd_devlist_lock);
	return NULL;
}

static inline void sd_devlist_insert(struct scsi_disk *sdkp)
{
	spin_lock(&sd_devlist_lock);
	list_add(&sdkp->list, &sd_devlist);
	spin_unlock(&sd_devlist_lock);
}

static inline void sd_devlist_remove(struct scsi_disk *sdkp)
{
	spin_lock(&sd_devlist_lock);
	list_del(&sdkp->list);
	spin_unlock(&sd_devlist_lock);
}

/**
 *	sd_ioctl - process an ioctl
 *	@inode: only i_rdev member may be used
 *	@filp: only f_mode and f_flags may be used
 *	@cmd: ioctl command number
 *	@arg: this is third argument given to ioctl(2) system call.
 *	Often contains a pointer.
 *
 *	Returns 0 if successful (some ioctls return postive numbers on
 *	success as well). Returns a negated errno value in case of error.
 *
 *	Note: most ioctls are forward onto the block subsystem or further
 *	down in the scsi subsytem.
 **/
static int sd_ioctl(struct inode * inode, struct file * filp, 
		    unsigned int cmd, unsigned long arg)
{
	struct block_device *bdev = inode->i_bdev;
	struct gendisk *disk = bdev->bd_disk;
	struct scsi_disk *sdkp = disk->private_data;
	struct scsi_device *sdp = sdkp->device;
	sector_t capacity = sdkp->capacity;
	struct Scsi_Host *host;
	int diskinfo[4];
	int error;
    
	SCSI_LOG_IOCTL(1, printk("sd_ioctl: disk=%s, cmd=0x%x\n",
						disk->disk_name, cmd));
	if (!sdp)
		return -ENODEV;
	/*
	 * If we are in the middle of error recovery, don't let anyone
	 * else try and use this device.  Also, if error recovery fails, it
	 * may try and take the device offline, in which case all further
	 * access to the device is prohibited.
	 */

	if (!scsi_block_when_processing_errors(sdp))
		return -ENODEV;

	error = scsi_cmd_ioctl(bdev, cmd, arg);
	if (error != -ENOTTY)
		return error;

	switch (cmd) {
		case HDIO_GETGEO:   /* Return BIOS disk parameters */
		{
			struct hd_geometry *loc = (struct hd_geometry *)arg;

			if (!loc)
				return -EINVAL;

			host = sdp->host;
	
			/* default to most commonly used values */
	
		        diskinfo[0] = 0x40;	/* 1 << 6 */
	        	diskinfo[1] = 0x20;	/* 1 << 5 */
	        	diskinfo[2] = sdkp->capacity >> 11;
	
			/* override with calculated, extended default, 
			   or driver values */
	
			if (host->hostt->bios_param) {
				host->hostt->bios_param(sdp, bdev,
							capacity, diskinfo);
			} else
				scsicam_bios_param(bdev, capacity, diskinfo);

			if (put_user(diskinfo[0], &loc->heads))
				return -EFAULT;
			if (put_user(diskinfo[1], &loc->sectors))
				return -EFAULT;
			if (put_user(diskinfo[2], &loc->cylinders))
				return -EFAULT;
			if (put_user((unsigned)get_start_sect(bdev),
				     (unsigned long *)&loc->start))
				return -EFAULT;
			return 0;
		}
		default:
			return scsi_ioctl(sdp, cmd, (void *)arg);
	}
}

/**
 *	sd_init_command - build a scsi (read or write) command from
 *	information in the request structure.
 *	@SCpnt: pointer to mid-level's per scsi command structure that
 *	contains request and into which the scsi command is written
 *
 *	Returns 1 if successful and 0 if error (or cannot be done now).
 **/
static int sd_init_command(struct scsi_cmnd * SCpnt)
{
	int this_count, timeout;
	struct gendisk *disk;
	sector_t block;
	struct scsi_device *sdp = SCpnt->device;

	timeout = SD_TIMEOUT;
	if (SCpnt->device->type != TYPE_DISK)
		timeout = SD_MOD_TIMEOUT;

	/*
	 * these are already setup, just copy cdb basically
	 */
	if (SCpnt->request->flags & REQ_BLOCK_PC) {
		struct request *rq = SCpnt->request;

		if (sizeof(rq->cmd) > sizeof(SCpnt->cmnd))
			return 0;

		memcpy(SCpnt->cmnd, rq->cmd, sizeof(SCpnt->cmnd));
		if (rq_data_dir(rq) == WRITE)
			SCpnt->sc_data_direction = SCSI_DATA_WRITE;
		else if (rq->data_len)
			SCpnt->sc_data_direction = SCSI_DATA_READ;
		else
			SCpnt->sc_data_direction = SCSI_DATA_NONE;

		this_count = rq->data_len;
		if (rq->timeout)
			timeout = rq->timeout;

		SCpnt->transfersize = rq->data_len;
		SCpnt->underflow = rq->data_len;
		goto queue;
	}

	/*
	 * we only do REQ_CMD and REQ_BLOCK_PC
	 */
	if (!(SCpnt->request->flags & REQ_CMD))
		return 0;

	disk = SCpnt->request->rq_disk;
	block = SCpnt->request->sector;
	this_count = SCpnt->request_bufflen >> 9;

	SCSI_LOG_HLQUEUE(1, printk("sd_command_init: disk=%s, block=%llu, "
			    "count=%d\n", disk->disk_name, (unsigned long long)block, this_count));

	if (!sdp || !sdp->online ||
 	    block + SCpnt->request->nr_sectors > get_capacity(disk)) {
		SCSI_LOG_HLQUEUE(2, printk("Finishing %ld sectors\n", 
				 SCpnt->request->nr_sectors));
		SCSI_LOG_HLQUEUE(2, printk("Retry with 0x%p\n", SCpnt));
		return 0;
	}

	if (sdp->changed) {
		/*
		 * quietly refuse to do anything to a changed disc until 
		 * the changed bit has been reset
		 */
		/* printk("SCSI disk has been changed. Prohibiting further I/O.\n"); */
		return 0;
	}
	SCSI_LOG_HLQUEUE(2, printk("%s : block=%llu\n",
				   disk->disk_name, (unsigned long long)block));

	/*
	 * If we have a 1K hardware sectorsize, prevent access to single
	 * 512 byte sectors.  In theory we could handle this - in fact
	 * the scsi cdrom driver must be able to handle this because
	 * we typically use 1K blocksizes, and cdroms typically have
	 * 2K hardware sectorsizes.  Of course, things are simpler
	 * with the cdrom, since it is read-only.  For performance
	 * reasons, the filesystems should be able to handle this
	 * and not force the scsi disk driver to use bounce buffers
	 * for this.
	 */
	if (sdp->sector_size == 1024) {
		if ((block & 1) || (SCpnt->request->nr_sectors & 1)) {
			printk(KERN_ERR "sd: Bad block number requested");
			return 0;
		} else {
			block = block >> 1;
			this_count = this_count >> 1;
		}
	}
	if (sdp->sector_size == 2048) {
		if ((block & 3) || (SCpnt->request->nr_sectors & 3)) {
			printk(KERN_ERR "sd: Bad block number requested");
			return 0;
		} else {
			block = block >> 2;
			this_count = this_count >> 2;
		}
	}
	if (sdp->sector_size == 4096) {
		if ((block & 7) || (SCpnt->request->nr_sectors & 7)) {
			printk(KERN_ERR "sd: Bad block number requested");
			return 0;
		} else {
			block = block >> 3;
			this_count = this_count >> 3;
		}
	}
	if (rq_data_dir(SCpnt->request) == WRITE) {
		if (!sdp->writeable) {
			return 0;
		}
		SCpnt->cmnd[0] = WRITE_6;
		SCpnt->sc_data_direction = SCSI_DATA_WRITE;
	} else if (rq_data_dir(SCpnt->request) == READ) {
		SCpnt->cmnd[0] = READ_6;
		SCpnt->sc_data_direction = SCSI_DATA_READ;
	} else {
		printk(KERN_ERR "sd: Unknown command %lx\n", 
		       SCpnt->request->flags);
/* overkill 	panic("Unknown sd command %lx\n", SCpnt->request->flags); */
		return 0;
	}

	SCSI_LOG_HLQUEUE(2, printk("%s : %s %d/%ld 512 byte blocks.\n", 
		disk->disk_name, (rq_data_dir(SCpnt->request) == WRITE) ? 
		"writing" : "reading", this_count, SCpnt->request->nr_sectors));

	SCpnt->cmnd[1] = 0;

	if (((this_count > 0xff) || (block > 0x1fffff)) || SCpnt->device->ten) {
		if (this_count > 0xffff)
			this_count = 0xffff;

		SCpnt->cmnd[0] += READ_10 - READ_6;
		SCpnt->cmnd[2] = (unsigned char) (block >> 24) & 0xff;
		SCpnt->cmnd[3] = (unsigned char) (block >> 16) & 0xff;
		SCpnt->cmnd[4] = (unsigned char) (block >> 8) & 0xff;
		SCpnt->cmnd[5] = (unsigned char) block & 0xff;
		SCpnt->cmnd[6] = SCpnt->cmnd[9] = 0;
		SCpnt->cmnd[7] = (unsigned char) (this_count >> 8) & 0xff;
		SCpnt->cmnd[8] = (unsigned char) this_count & 0xff;
	} else {
		if (this_count > 0xff)
			this_count = 0xff;

		SCpnt->cmnd[1] |= (unsigned char) ((block >> 16) & 0x1f);
		SCpnt->cmnd[2] = (unsigned char) ((block >> 8) & 0xff);
		SCpnt->cmnd[3] = (unsigned char) block & 0xff;
		SCpnt->cmnd[4] = (unsigned char) this_count;
		SCpnt->cmnd[5] = 0;
	}

	/*
	 * We shouldn't disconnect in the middle of a sector, so with a dumb
	 * host adapter, it's safe to assume that we can at least transfer
	 * this many bytes between each connect / disconnect.
	 */
	SCpnt->transfersize = sdp->sector_size;
	SCpnt->underflow = this_count << 9;

queue:
	SCpnt->allowed = SD_MAX_RETRIES;
	SCpnt->timeout_per_command = timeout;

	/*
	 * This is the completion routine we use.  This is matched in terms
	 * of capability to this function.
	 */
	SCpnt->done = sd_rw_intr;

	/*
	 * This indicates that the command is ready from our end to be
	 * queued.
	 */
	return 1;
}

/**
 *	sd_open - open a scsi disk device
 *	@inode: only i_rdev member may be used
 *	@filp: only f_mode and f_flags may be used
 *
 *	Returns 0 if successful. Returns a negated errno value in case 
 *	of error.
 *
 *	Note: This can be called from a user context (e.g. fsck(1) )
 *	or from within the kernel (e.g. as a result of a mount(1) ).
 *	In the latter case @inode and @filp carry an abridged amount
 *	of information as noted above.
 **/
static int sd_open(struct inode *inode, struct file *filp)
{
	struct gendisk *disk = inode->i_bdev->bd_disk;
	struct scsi_disk *sdkp = disk->private_data;
	struct scsi_device * sdp = sdkp->device;
	int retval = -ENXIO;

	SCSI_LOG_HLQUEUE(3, printk("sd_open: disk=%s\n", disk->disk_name));

	if (!sdkp)
		return -ENXIO;	/* No such device */

	/*
	 * If the device is in error recovery, wait until it is done.
	 * If the device is offline, then disallow any access to it.
	 */
	if (!scsi_block_when_processing_errors(sdp))
		return -ENXIO;
	/*
	 * The following code can sleep.
	 * Module unloading must be prevented
	 */
	if (sdp->host->hostt->module)
		__MOD_INC_USE_COUNT(sdp->host->hostt->module);
	if (sd_template.module)
		__MOD_INC_USE_COUNT(sd_template.module);
	sdp->access_count++;

	if (sdp->removable) {
		check_disk_change(inode->i_bdev);

		/*
		 * If the drive is empty, just let the open fail.
		 */
		if ((!sdkp->media_present) && !(filp->f_flags & O_NDELAY)) {
			retval = -ENOMEDIUM;
			goto error_out;
		}

		/*
		 * Similarly, if the device has the write protect tab set,
		 * have the open fail if the user expects to be able to write
		 * to the thing.
		 */
		if ((sdkp->write_prot) && (filp->f_mode & FMODE_WRITE)) {
			retval = -EROFS;
			goto error_out;
		}
	}
	/*
	 * It is possible that the disk changing stuff resulted in the device
	 * being taken offline.  If this is the case, report this to the user,
	 * and don't pretend that the open actually succeeded.
	 */
	if (!sdp->online) {
		goto error_out;
	}

	if (sdp->removable)
		if (sdp->access_count==1)
			if (scsi_block_when_processing_errors(sdp))
				scsi_set_medium_removal(sdp, SCSI_REMOVAL_PREVENT);

	return 0;

error_out:
	sdp->access_count--;
	if (sdp->host->hostt->module)
		__MOD_DEC_USE_COUNT(sdp->host->hostt->module);
	if (sd_template.module)
		__MOD_DEC_USE_COUNT(sd_template.module);
	return retval;	
}

/**
 *	sd_release - invoked when the (last) close(2) is called on this
 *	scsi disk.
 *	@inode: only i_rdev member may be used
 *	@filp: only f_mode and f_flags may be used
 *
 *	Returns 0. 
 *
 *	Note: may block (uninterruptible) if error recovery is underway
 *	on this disk.
 **/
static int sd_release(struct inode *inode, struct file *filp)
{
	struct gendisk *disk = inode->i_bdev->bd_disk;
	struct scsi_disk *sdkp = disk->private_data;
	struct scsi_device *sdp = sdkp->device;

	SCSI_LOG_HLQUEUE(3, printk("sd_release: disk=%s\n", disk->disk_name));
	if (!sdp)
		return -ENODEV; /* open uses ENXIO ?? */

	/* ... and what if there are packets in flight and this close()
	 * is followed by a "rmmod sd_mod" */

	sdp->access_count--;

	if (sdp->removable) {
		if (!sdp->access_count)
			if (scsi_block_when_processing_errors(sdp))
				scsi_set_medium_removal(sdp, SCSI_REMOVAL_ALLOW);
	}
	if (sdp->host->hostt->module)
		__MOD_DEC_USE_COUNT(sdp->host->hostt->module);
	if (sd_template.module)
		__MOD_DEC_USE_COUNT(sd_template.module);

	return 0;
}

static struct block_device_operations sd_fops =
{
	.owner		= THIS_MODULE,
	.open		= sd_open,
	.release	= sd_release,
	.ioctl		= sd_ioctl,
	.media_changed	= check_scsidisk_media_change,
	.revalidate_disk= sd_revalidate
};

/**
 *	sd_rw_intr - bottom half handler: called when the lower level
 *	driver has completed (successfully or otherwise) a scsi command.
 *	@SCpnt: mid-level's per command structure.
 *
 *	Note: potentially run from within an ISR. Must not block.
 **/
static void sd_rw_intr(struct scsi_cmnd * SCpnt)
{
	int result = SCpnt->result;
	int this_count = SCpnt->bufflen >> 9;
	int good_sectors = (result == 0 ? this_count : 0);
	sector_t block_sectors = 1;
	sector_t error_sector;
#if CONFIG_SCSI_LOGGING
	SCSI_LOG_HLCOMPLETE(1, printk("sd_rw_intr: %s: res=0x%x\n", 
				SCpnt->request->rq_disk->disk_name, result));
	if (0 != result) {
		SCSI_LOG_HLCOMPLETE(1, printk("sd_rw_intr: sb[0,2,asc,ascq]"
				"=%x,%x,%x,%x\n", SCpnt->sense_buffer[0],
			SCpnt->sense_buffer[2], SCpnt->sense_buffer[12],
			SCpnt->sense_buffer[13]));
	}
#endif
	/*
	   Handle MEDIUM ERRORs that indicate partial success.  Since this is a
	   relatively rare error condition, no care is taken to avoid
	   unnecessary additional work such as memcpy's that could be avoided.
	 */

	/* An error occurred */
	if (driver_byte(result) != 0 && 	/* An error occured */
	    SCpnt->sense_buffer[0] == 0xF0) {	/* Sense data is valid */
		switch (SCpnt->sense_buffer[2]) {
		case MEDIUM_ERROR:
			error_sector = (SCpnt->sense_buffer[3] << 24) |
			(SCpnt->sense_buffer[4] << 16) |
			(SCpnt->sense_buffer[5] << 8) |
			SCpnt->sense_buffer[6];
			if (SCpnt->request->bio != NULL)
				block_sectors = bio_sectors(SCpnt->request->bio);
			switch (SCpnt->device->sector_size) {
			case 1024:
				error_sector <<= 1;
				if (block_sectors < 2)
					block_sectors = 2;
				break;
			case 2048:
				error_sector <<= 2;
				if (block_sectors < 4)
					block_sectors = 4;
				break;
			case 4096:
				error_sector <<=3;
				if (block_sectors < 8)
					block_sectors = 8;
				break;
			case 256:
				error_sector >>= 1;
				break;
			default:
				break;
			}

			error_sector &= ~(block_sectors - 1);
			good_sectors = error_sector - SCpnt->request->sector;
			if (good_sectors < 0 || good_sectors >= this_count)
				good_sectors = 0;
			break;

		case RECOVERED_ERROR:
			/*
			 * An error occured, but it recovered.  Inform the
			 * user, but make sure that it's not treated as a
			 * hard error.
			 */
			print_sense("sd", SCpnt);
			result = 0;
			SCpnt->sense_buffer[0] = 0x0;
			good_sectors = this_count;
			break;

		case ILLEGAL_REQUEST:
			if (SCpnt->device->ten == 1) {
				if (SCpnt->cmnd[0] == READ_10 ||
				    SCpnt->cmnd[0] == WRITE_10)
					SCpnt->device->ten = 0;
			}
			break;

		default:
			break;
		}
	}
	/*
	 * This calls the generic completion function, now that we know
	 * how many actual sectors finished, and how many sectors we need
	 * to say have failed.
	 */
	scsi_io_completion(SCpnt, good_sectors, block_sectors);
}

static void
sd_set_media_not_present(struct scsi_disk *sdkp) {
	sdkp->media_present = 0;
	sdkp->capacity = 0;
	sdkp->device->changed = 1;
}

/**
 *	check_scsidisk_media_change - self descriptive
 *	@full_dev: kernel device descriptor (kdev_t)
 *
 *	Returns 0 if not applicable or no change; 1 if change
 *
 *	Note: this function is invoked from the block subsystem.
 **/
static int check_scsidisk_media_change(struct gendisk *disk)
{
	struct scsi_disk *sdkp = disk->private_data;
	struct scsi_device *sdp = sdkp->device;
	int retval;
	int flag = 0;	/* <<<< what is this for?? */

	SCSI_LOG_HLQUEUE(3, printk("check_scsidisk_media_change: "
			    "disk=%s\n", disk->disk_name));
	if (!sdp) {
		printk(KERN_ERR "check_scsidisk_media_change: disk=%s, "
		       "invalid device\n", disk->disk_name);
		return 0;
	}
	if (!sdp->removable)
		return 0;

	/*
	 * If the device is offline, don't send any commands - just pretend as
	 * if the command failed.  If the device ever comes back online, we
	 * can deal with it then.  It is only because of unrecoverable errors
	 * that we would ever take a device offline in the first place.
	 */
	if (sdp->online == FALSE) {
		sd_set_media_not_present(sdkp);
		return 1;	/* This will force a flush, if called from
				 * check_disk_change */
	}

	/* Using Start/Stop enables differentiation between drive with
	 * no cartridge loaded - NOT READY, drive with changed cartridge -
	 * UNIT ATTENTION, or with same cartridge - GOOD STATUS.
	 * This also handles drives that auto spin down. eg iomega jaz 1GB
	 * as this will spin up the drive.
	 */
	retval = -ENODEV;
	if (scsi_block_when_processing_errors(sdp))
		retval = scsi_ioctl(sdp, SCSI_IOCTL_START_UNIT, NULL);

	if (retval) {		/* Unable to test, unit probably not ready.
				 * This usually means there is no disc in the
				 * drive.  Mark as changed, and we will figure
				 * it out later once the drive is available
				 * again.  */

		sd_set_media_not_present(sdkp);
		return 1;	/* This will force a flush, if called from
				 * check_disk_change */
	}
	/*
	 * For removable scsi disk we have to recognise the presence
	 * of a disk in the drive. This is kept in the struct scsi_disk
	 * struct and tested at open !  Daniel Roche ( dan@lectra.fr )
	 */

	sdkp->media_present = 1;

	retval = sdp->changed;
	if (!flag)
		sdp->changed = 0;
	return retval;
}

static int
sd_media_not_present(struct scsi_disk *sdkp, struct scsi_request *SRpnt) {
	int the_result = SRpnt->sr_result;

	if (the_result != 0
	    && (driver_byte(the_result) & DRIVER_SENSE) != 0
	    && (SRpnt->sr_sense_buffer[2] == NOT_READY ||
		SRpnt->sr_sense_buffer[2] == UNIT_ATTENTION)
	    && SRpnt->sr_sense_buffer[12] == 0x3A /* medium not present */) {
		sd_set_media_not_present(sdkp);
		return 1;
	}
	return 0;
}

/*
 * spinup disk - called only in sd_init_onedisk()
 */
static void
sd_spinup_disk(struct scsi_disk *sdkp, char *diskname,
	       struct scsi_request *SRpnt, unsigned char *buffer) {
	unsigned char cmd[10];
	struct scsi_device *sdp = sdkp->device;
	unsigned long spintime_value = 0;
	int the_result, retries, spintime;

	spintime = 0;

	/* Spin up drives, as required.  Only do this at boot time */
	/* Spinup needs to be done for module loads too. */
	do {
		retries = 0;

		while (retries < 3) {
			cmd[0] = TEST_UNIT_READY;
			memset((void *) &cmd[1], 0, 9);

			SRpnt->sr_cmd_len = 0;
			SRpnt->sr_sense_buffer[0] = 0;
			SRpnt->sr_sense_buffer[2] = 0;
			SRpnt->sr_data_direction = SCSI_DATA_NONE;

			scsi_wait_req (SRpnt, (void *) cmd, (void *) buffer,
				       0/*512*/, SD_TIMEOUT, SD_MAX_RETRIES);

			the_result = SRpnt->sr_result;
			retries++;
			if (the_result == 0
			    || SRpnt->sr_sense_buffer[2] != UNIT_ATTENTION)
				break;
		}

		/*
		 * If the drive has indicated to us that it doesn't have
		 * any media in it, don't bother with any of the rest of
		 * this crap.
		 */
		if (sd_media_not_present(sdkp, SRpnt))
			return;

		/* Look for non-removable devices that return NOT_READY.
		 * Issue command to spin up drive for these cases. */
		if (the_result && !sdp->removable &&
		    SRpnt->sr_sense_buffer[2] == NOT_READY) {
			unsigned long time1;
			if (!spintime) {
				printk(KERN_NOTICE "%s: Spinning up disk...",
				       diskname);
				cmd[0] = START_STOP;
				cmd[1] = 1;	/* Return immediately */
				memset((void *) &cmd[2], 0, 8);
				cmd[4] = 1;	/* Start spin cycle */
				SRpnt->sr_cmd_len = 0;
				SRpnt->sr_sense_buffer[0] = 0;
				SRpnt->sr_sense_buffer[2] = 0;

				SRpnt->sr_data_direction = SCSI_DATA_READ;
				scsi_wait_req(SRpnt, (void *)cmd, 
					      (void *) buffer, 0/*512*/, 
					      SD_TIMEOUT, SD_MAX_RETRIES);
				spintime_value = jiffies;
			}
			spintime = 1;
			time1 = HZ;
			/* Wait 1 second for next try */
			do {
				current->state = TASK_UNINTERRUPTIBLE;
				time1 = schedule_timeout(time1);
			} while(time1);
			printk(".");
		}
	} while (the_result && spintime &&
		 time_after(spintime_value + 100 * HZ, jiffies));

	if (spintime) {
		if (the_result)
			printk("not responding...\n");
		else
			printk("ready\n");
	}
}

/*
 * sd_read_cache_type - called only from sd_init_onedisk()
 */
static void
sd_read_cache_type(struct scsi_disk *sdkp, char *diskname,
		   struct scsi_request *SRpnt, unsigned char *buffer) {

	unsigned char cmd[10];
	int the_result, retries;

	retries = 3;
	do {

		memset((void *) &cmd[0], 0, 10);
		cmd[0] = MODE_SENSE;
		cmd[1] = 0x08;	/* DBD */
		cmd[2] = 0x08;	/* current values, cache page */
		cmd[4] = 128;	/* allocation length */


		memset((void *) buffer, 0, 24);
		SRpnt->sr_cmd_len = 0;
		SRpnt->sr_sense_buffer[0] = 0;
		SRpnt->sr_sense_buffer[2] = 0;

		SRpnt->sr_data_direction = SCSI_DATA_READ;
		scsi_wait_req(SRpnt, (void *) cmd, (void *) buffer,
			    128, SD_TIMEOUT, SD_MAX_RETRIES);

		the_result = SRpnt->sr_result;
		retries--;

	} while (the_result && retries);

	if (the_result) {
		if(status_byte(the_result) == CHECK_CONDITION
		   && (SRpnt->sr_sense_buffer[0] & 0x70) == 0x70
		   && (SRpnt->sr_sense_buffer[2] & 0x0f) == ILLEGAL_REQUEST
		   /* The next are ASC 0x24 ASCQ 0x00: Invalid field in CDB */
		   && SRpnt->sr_sense_buffer[12] == 0x24
		   && SRpnt->sr_sense_buffer[13] == 0x00) {
			printk(KERN_NOTICE "SCSI device %s: cache data unavailable\n", diskname);
		} else {
			printk(KERN_ERR "%s : MODE SENSE failed.\n"
			       "%s : status = %x, message = %02x, host = %d, driver = %02x \n",
			       diskname, diskname,
			       status_byte(the_result),
			       msg_byte(the_result),
			       host_byte(the_result),
			       driver_byte(the_result)
			       );
			if (driver_byte(the_result) & DRIVER_SENSE)
				print_req_sense("sd", SRpnt);
			else
				printk(KERN_ERR "%s : sense not available. \n", diskname);
			
			printk(KERN_ERR "%s : assuming drive cache: write through\n", diskname);
		}
		sdkp->WCE = 0;
		sdkp->RCD = 0;
	} else {
		const char *types[] = { "write through", "none", "write back", "write back, no read (daft)" };
		int ct = 0;
		int offset = buffer[3] + 4; /* offset to start of mode page */

		sdkp->WCE = (buffer[offset + 2] & 0x04) == 0x04;
		sdkp->RCD = (buffer[offset + 2] & 0x01) == 0x01;

		ct =  sdkp->RCD + 2*sdkp->WCE;

		printk(KERN_NOTICE "SCSI device %s: drive cache: %s\n", diskname, types[ct]);
	}
}

/*
 * read disk capacity - called only in sd_init_onedisk()
 */
static void
sd_read_capacity(struct scsi_disk *sdkp, char *diskname,
		 struct scsi_request *SRpnt, unsigned char *buffer) {
	unsigned char cmd[10];
	struct scsi_device *sdp = sdkp->device;
	int the_result, retries;
	int sector_size;

	retries = 3;
	do {
		cmd[0] = READ_CAPACITY;
		memset((void *) &cmd[1], 0, 9);
		memset((void *) buffer, 0, 8);

		SRpnt->sr_cmd_len = 0;
		SRpnt->sr_sense_buffer[0] = 0;
		SRpnt->sr_sense_buffer[2] = 0;
		SRpnt->sr_data_direction = SCSI_DATA_READ;

		scsi_wait_req(SRpnt, (void *) cmd, (void *) buffer,
			      8, SD_TIMEOUT, SD_MAX_RETRIES);

		if (sd_media_not_present(sdkp, SRpnt))
			return;

		the_result = SRpnt->sr_result;
		retries--;

	} while (the_result && retries);

	if (the_result) {
		printk(KERN_NOTICE "%s : READ CAPACITY failed.\n"
		       "%s : status=%x, message=%02x, host=%d, driver=%02x \n",
		       diskname, diskname,
		       status_byte(the_result),
		       msg_byte(the_result),
		       host_byte(the_result),
		       driver_byte(the_result));

		if (driver_byte(the_result) & DRIVER_SENSE)
			print_req_sense("sd", SRpnt);
		else
			printk("%s : sense not available. \n", diskname);

		/* Set dirty bit for removable devices if not ready -
		 * sometimes drives will not report this properly. */
		if (sdp->removable &&
		    SRpnt->sr_sense_buffer[2] == NOT_READY)
			sdp->changed = 1;

		/* Either no media are present but the drive didn't tell us,
		   or they are present but the read capacity command fails */
		/* sdkp->media_present = 0; -- not always correct */
		sdkp->capacity = 0x200000; /* 1 GB - random */

		return;
	}

	sdkp->capacity = 1 + (((sector_t)buffer[0] << 24) |
			      (buffer[1] << 16) |
			      (buffer[2] << 8) |
			      buffer[3]);

	sector_size = (buffer[4] << 24) |
		(buffer[5] << 16) | (buffer[6] << 8) | buffer[7];

	if (sector_size == 0) {
		sector_size = 512;
		printk(KERN_NOTICE "%s : sector size 0 reported, "
		       "assuming 512.\n", diskname);
	}

	if (sector_size != 512 &&
	    sector_size != 1024 &&
	    sector_size != 2048 &&
	    sector_size != 4096 &&
	    sector_size != 256) {
		printk(KERN_NOTICE "%s : unsupported sector size "
		       "%d.\n", diskname, sector_size);
		/*
		 * The user might want to re-format the drive with
		 * a supported sectorsize.  Once this happens, it
		 * would be relatively trivial to set the thing up.
		 * For this reason, we leave the thing in the table.
		 */
		sdkp->capacity = 0;
	}
	{
		/*
		 * The msdos fs needs to know the hardware sector size
		 * So I have created this table. See ll_rw_blk.c
		 * Jacques Gelinas (Jacques@solucorp.qc.ca)
		 */
		int hard_sector = sector_size;
		sector_t sz = sdkp->capacity * (hard_sector/256);
		request_queue_t *queue = &sdp->request_queue;
		sector_t mb;

		blk_queue_hardsect_size(queue, hard_sector);
		/* avoid 64-bit division on 32-bit platforms */
		mb = sz >> 1;
		sector_div(sz, 1250);
		mb -= sz - 974;
		sector_div(mb, 1950);

		printk(KERN_NOTICE "SCSI device %s: "
		       "%llu %d-byte hdwr sectors (%llu MB)\n",
		       diskname, (unsigned long long)sdkp->capacity,
		       hard_sector, (unsigned long long)mb);
	}

	/* Rescale capacity to 512-byte units */
	if (sector_size == 4096)
		sdkp->capacity <<= 3;
	else if (sector_size == 2048)
		sdkp->capacity <<= 2;
	else if (sector_size == 1024)
		sdkp->capacity <<= 1;
	else if (sector_size == 256)
		sdkp->capacity >>= 1;

	sdkp->device->sector_size = sector_size;
}

static int
sd_do_mode_sense6(struct scsi_device *sdp, struct scsi_request *SRpnt,
		  int modepage, unsigned char *buffer, int len) {
	unsigned char cmd[8];

	memset((void *) &cmd[0], 0, 8);
	cmd[0] = MODE_SENSE;
	cmd[2] = modepage;
	cmd[4] = len;

	SRpnt->sr_cmd_len = 0;
	SRpnt->sr_sense_buffer[0] = 0;
	SRpnt->sr_sense_buffer[2] = 0;
	SRpnt->sr_data_direction = SCSI_DATA_READ;

	scsi_wait_req(SRpnt, (void *) cmd, (void *) buffer,
		      len, SD_TIMEOUT, SD_MAX_RETRIES);

	return SRpnt->sr_result;
}

/*
 * read write protect setting, if possible - called only in sd_init_onedisk()
 */
static void
sd_read_write_protect_flag(struct scsi_disk *sdkp, char *diskname,
		   struct scsi_request *SRpnt, unsigned char *buffer) {
	struct scsi_device *sdp = sdkp->device;
	int res;

	/*
	 * First attempt: ask for all pages (0x3F), but only 4 bytes.
	 * We have to start carefully: some devices hang if we ask
	 * for more than is available.
	 */
	res = sd_do_mode_sense6(sdp, SRpnt, 0x3F, buffer, 4);

	/*
	 * Second attempt: ask for page 0
	 * When only page 0 is implemented, a request for page 3F may return
	 * Sense Key 5: Illegal Request, Sense Code 24: Invalid field in CDB.
	 */
	if (res)
		res = sd_do_mode_sense6(sdp, SRpnt, 0, buffer, 4);

	/*
	 * Third attempt: ask 255 bytes, as we did earlier.
	 */
	if (res)
		res = sd_do_mode_sense6(sdp, SRpnt, 0x3F, buffer, 255);

	if (res) {
		printk(KERN_WARNING
		       "%s: test WP failed, assume Write Enabled\n", diskname);
	} else {
		sdkp->write_prot = ((buffer[2] & 0x80) != 0);
		printk(KERN_NOTICE "%s: Write Protect is %s\n", diskname,
		       sdkp->write_prot ? "on" : "off");
		printk(KERN_DEBUG "%s: Mode Sense: %02x %02x %02x %02x\n",
		       diskname, buffer[0], buffer[1], buffer[2], buffer[3]);
	}
}

/**
 *	sd_init_onedisk - called the first time a new disk is seen,
 *	performs disk spin up, read_capacity, etc.
 *	@sdkp: pointer to associated struct scsi_disk object
 *	@dsk_nr: disk number within this driver (e.g. 0->/dev/sda,
 *	1->/dev/sdb, etc)
 *
 *	Note: this function is local to this driver.
 **/
static void
sd_init_onedisk(struct scsi_disk * sdkp, struct gendisk *disk)
{
	unsigned char *buffer;
	struct scsi_device *sdp;
	struct scsi_request *SRpnt;

	SCSI_LOG_HLQUEUE(3, printk("sd_init_onedisk: disk=%s\n", disk->disk_name));

	/*
	 * If the device is offline, don't try and read capacity or any
	 * of the other niceties.
	 */
	sdp = sdkp->device;
	if (sdp->online == FALSE)
		return;

	SRpnt = scsi_allocate_request(sdp);
	if (!SRpnt) {
		printk(KERN_WARNING "(sd_init_onedisk:) Request allocation "
		       "failure.\n");
		return;
	}

	buffer = kmalloc(512, GFP_DMA);
	if (!buffer) {
		printk(KERN_WARNING "(sd_init_onedisk:) Memory allocation "
		       "failure.\n");
		goto leave;
	}

	/* defaults, until the device tells us otherwise */
	sdkp->capacity = 0;
	sdkp->device->sector_size = 512;
	sdkp->media_present = 1;
	sdkp->write_prot = 0;

	sd_spinup_disk(sdkp, disk->disk_name, SRpnt, buffer);
	sd_read_cache_type(sdkp, disk->disk_name, SRpnt, buffer);

	if (sdkp->media_present)
		sd_read_capacity(sdkp, disk->disk_name, SRpnt, buffer);

	if (sdp->removable && sdkp->media_present)
		sd_read_write_protect_flag(sdkp, disk->disk_name, SRpnt, buffer);

	SRpnt->sr_device->ten = 1;
	SRpnt->sr_device->remap = 1;

 leave:
	scsi_release_request(SRpnt);

	kfree(buffer);
}

/**
 *	sd_detect - called at the start of driver initialization, once 
 *	for each scsi device (not just disks) present.
 *
 *	Returns 0 if not interested in this scsi device (e.g. scanner);
 *	1 if this device is of interest (e.g. a disk).
 *
 *	Note: this function is invoked from the scsi mid-level.
 **/
static int sd_detect(struct scsi_device * sdp)
{
	SCSI_LOG_HLQUEUE(3, printk("sd_detect: type=%d\n", sdp->type));
	if (sdp->type != TYPE_DISK && sdp->type != TYPE_MOD)
		return 0;
	sd_template.dev_noticed++;
	return 1;
}

/**
 *	sd_attach - called during driver initialization and whenever a
 *	new scsi device is attached to the system. It is called once
 *	for each scsi device (not just disks) present.
 *	@sdp: pointer to mid level scsi device object
 *
 *	Returns 0 if successful (or not interested in this scsi device 
 *	(e.g. scanner)); 1 when there is an error.
 *
 *	Note: this function is invoked from the scsi mid-level.
 *	This function sets up the mapping between a given 
 *	<host,channel,id,lun> (found in sdp) and new device name 
 *	(e.g. /dev/sda). More precisely it is the block device major 
 *	and minor number that is chosen here.
 *
 *	Assume sd_attach is not re-entrant (for time being)
 *	Also think about sd_attach() and sd_detach() running coincidentally.
 **/
static int sd_attach(struct scsi_device * sdp)
{
	struct scsi_disk *sdkp = NULL;	/* shut up lame gcc warning */
	int dsk_nr;
	struct gendisk *gd;

	if ((sdp->type != TYPE_DISK) && (sdp->type != TYPE_MOD))
		return 0;

	SCSI_LOG_HLQUEUE(3, printk("sd_attach: scsi device: <%d,%d,%d,%d>\n", 
			 sdp->host->host_no, sdp->channel, sdp->id, sdp->lun));

	sdkp = kmalloc(sizeof(*sdkp), GFP_KERNEL);
	if (!sdkp)
		goto out;

	gd = alloc_disk(16);
	if (!gd)
		goto out_free;

	/*
	 * XXX  This doesn't make us better than the previous code in the
	 * XXX  end (not worse either, though..).
	 * XXX  To properly support hotplugging we should have a bitmap and
	 * XXX  use find_first_zero_bit on it.  This will happen at the
	 * XXX  same time template->nr_* goes away.		--hch
	 */
	dsk_nr = sd_template.nr_dev++;

	sdkp->device = sdp;
	sdkp->disk = gd;

	sd_init_onedisk(sdkp, gd);

	gd->de = sdp->de;
	gd->major = SD_MAJOR(dsk_nr>>4);
	gd->first_minor = (dsk_nr & 15)<<4;
	gd->fops = &sd_fops;
	if (dsk_nr > 26)
		sprintf(gd->disk_name, "sd%c%c",'a'+dsk_nr/26-1,'a'+dsk_nr%26);
	else
		sprintf(gd->disk_name, "sd%c",'a'+dsk_nr%26);
	gd->driverfs_dev = &sdp->sdev_driverfs_dev;
	gd->flags = GENHD_FL_DRIVERFS | GENHD_FL_DEVFS;
	if (sdp->removable)
		gd->flags |= GENHD_FL_REMOVABLE;
	gd->private_data = sdkp;
	gd->queue = &sdkp->device->request_queue;

	sd_devlist_insert(sdkp);
	set_capacity(gd, sdkp->capacity);
	add_disk(gd);

	printk(KERN_NOTICE "Attached scsi %sdisk %s at scsi%d, channel %d, "
	       "id %d, lun %d\n", sdp->removable ? "removable " : "",
	       gd->disk_name, sdp->host->host_no, sdp->channel,
	       sdp->id, sdp->lun);

	return 0;

out_free:
	kfree(sdkp);
out:
	sdp->attached--;
	return 1;
}

static int sd_revalidate(struct gendisk *disk)
{
	struct scsi_disk *sdkp = disk->private_data;

	if (!sdkp->device)
		return -ENODEV;

	sd_init_onedisk(sdkp, disk);
	set_capacity(disk, sdkp->capacity);
	return 0;
}

/**
 *	sd_detach - called whenever a scsi disk (previously recognized by
 *	sd_attach) is detached from the system. It is called (potentially
 *	multiple times) during sd module unload.
 *	@sdp: pointer to mid level scsi device object
 *
 *	Note: this function is invoked from the scsi mid-level.
 *	This function potentially frees up a device name (e.g. /dev/sdc)
 *	that could be re-used by a subsequent sd_attach().
 *	This function is not called when the built-in sd driver is "exit-ed".
 **/
static void sd_detach(struct scsi_device * sdp)
{
	struct scsi_disk *sdkp;

	SCSI_LOG_HLQUEUE(3, printk("sd_detach: <%d,%d,%d,%d>\n", 
			    sdp->host->host_no, sdp->channel, sdp->id, 
			    sdp->lun));

	sdkp = sd_find_by_sdev(sdp);
	if (!sdkp)
		return;

	/* check that we actually have a write back cache to synchronize */
	if (sdkp->WCE) {
		printk(KERN_NOTICE "Synchronizing SCSI cache: ");
		sd_synchronize_cache(sdkp, 1);
		printk("\n");
	}

	sd_devlist_remove(sdkp);
	del_gendisk(sdkp->disk);
	sdp->attached--;
	sd_template.dev_noticed--;
	sd_template.nr_dev--;
	put_disk(sdkp->disk);
	kfree(sdkp);
}

/**
 *	init_sd - entry point for this driver (both when built in or when
 *	a module).
 *
 *	Note: this function registers this driver with the scsi mid-level.
 **/
static int __init init_sd(void)
{
<<<<<<< HEAD
	int majors = 0, rc = -ENODEV, i;

	SCSI_LOG_HLQUEUE(3, printk("init_sd: sd driver entry point\n"));

	for (i = 0; i < SD_MAJORS; i++) {
		if (register_blkdev(SD_MAJOR(i), "sd", &sd_fops))
			printk(KERN_NOTICE
			       "Unable to get major %d for SCSI disk\n",
			       SD_MAJOR(i));
		else
			majors++;
	}

	if (!majors)
		return -ENODEV;

	rc = scsi_register_device(&sd_template);
	if (rc)
		return rc;
	sd_template.scsi_driverfs_driver.name = (char *)sd_template.tag;
	sd_template.scsi_driverfs_driver.bus = &scsi_driverfs_bus_type;
	driver_register(&sd_template.scsi_driverfs_driver);
	register_reboot_notifier(&sd_notifier_block);
=======
	int rc;

	SCSI_LOG_HLQUEUE(3, printk("init_sd: sd driver entry point\n"));

	rc = scsi_register_device(&sd_template);
	if (!rc)
		register_reboot_notifier(&sd_notifier_block);
>>>>>>> 07152268
	return rc;
}

/**
 *	exit_sd - exit point for this driver (when it is	a module).
 *
 *	Note: this function unregisters this driver from the scsi mid-level.
 **/
static void __exit exit_sd(void)
{
	int i;

	SCSI_LOG_HLQUEUE(3, printk("exit_sd: exiting sd driver\n"));
<<<<<<< HEAD
=======
	scsi_unregister_device(&sd_template);
	for (k = 0; k < N_USED_SD_MAJORS; k++)
		unregister_blkdev(SD_MAJOR(k), "sd");

	sd_registered--;
	if (sd_dsk_arr != NULL) {
		for (k = 0; k < sd_template.dev_max; ++k)
			vfree(sd_dsk_arr[k]);
		vfree(sd_dsk_arr);
	}
	sd_template.dev_max = 0;
>>>>>>> 07152268

	unregister_reboot_notifier(&sd_notifier_block);
	scsi_unregister_device(&sd_template);
	for (i = 0; i < SD_MAJORS; i++)
		unregister_blkdev(SD_MAJOR(i), "sd");
	driver_unregister(&sd_template.scsi_driverfs_driver);
}

/*
 * XXX: this function does not take sd_devlist_lock to synchronize
 *	access to sd_devlist.  This should be safe as no other reboot
 *	notifier can access it.
 */
static int sd_notifier(struct notifier_block *n, unsigned long event, void *p)
{
	if (event != SYS_RESTART &&
	    event != SYS_HALT &&
	    event != SYS_POWER_OFF)
		return NOTIFY_DONE;

	if (!list_empty(&sd_devlist)) {
		struct scsi_disk *sdkp;

		printk(KERN_NOTICE "Synchronizing SCSI caches: ");
		list_for_each_entry(sdkp, &sd_devlist, list)
			if (sdkp->WCE)
				sd_synchronize_cache(sdkp, 1);
		printk("\n");
	}

	return NOTIFY_OK;
}

/* send a SYNCHRONIZE CACHE instruction down to the device through the
 * normal SCSI command structure.  Wait for the command to complete (must
 * have user context) */
static int sd_synchronize_cache(struct scsi_disk *sdkp, int verbose)
{
	struct scsi_request *SRpnt;
	struct scsi_device *SDpnt = sdkp->device;
	int retries, the_result;

	if (!SDpnt->online)
		return 0;

	if (verbose)
		printk("%s ", sdkp->disk->disk_name);

	SRpnt = scsi_allocate_request(SDpnt);
	if(!SRpnt) {
		if(verbose)
			printk("FAILED\n  No memory for request\n");
		return 0;
	}
		

	for(retries = 3; retries > 0; --retries) {
		unsigned char cmd[10] = { 0 };

		cmd[0] = SYNCHRONIZE_CACHE;
		/* leave the rest of the command zero to indicate 
		 * flush everything */
		scsi_wait_req(SRpnt, (void *)cmd, NULL, 0,
			      SD_TIMEOUT, SD_MAX_RETRIES);

		if(SRpnt->sr_result == 0)
			break;
	}

	the_result = SRpnt->sr_result;
	if(verbose) {
		if(the_result != 0) {
			printk("FAILED\n  status = %x, message = %02x, host = %d, driver = %02x\n  ",
			       status_byte(the_result),
			       msg_byte(the_result),
			       host_byte(the_result),
			       driver_byte(the_result));
			if (driver_byte(the_result) & DRIVER_SENSE)
				print_req_sense("sd", SRpnt);

		}
	}
	scsi_release_request(SRpnt);
	return (the_result == 0);
}

MODULE_LICENSE("GPL");
MODULE_AUTHOR("Eric Youngdale");
MODULE_DESCRIPTION("SCSI disk (sd) driver");

module_init(init_sd);
module_exit(exit_sd);<|MERGE_RESOLUTION|>--- conflicted
+++ resolved
@@ -1323,7 +1323,6 @@
  **/
 static int __init init_sd(void)
 {
-<<<<<<< HEAD
 	int majors = 0, rc = -ENODEV, i;
 
 	SCSI_LOG_HLQUEUE(3, printk("init_sd: sd driver entry point\n"));
@@ -1335,7 +1334,6 @@
 			       SD_MAJOR(i));
 		else
 			majors++;
-	}
 
 	if (!majors)
 		return -ENODEV;
@@ -1343,19 +1341,7 @@
 	rc = scsi_register_device(&sd_template);
 	if (rc)
 		return rc;
-	sd_template.scsi_driverfs_driver.name = (char *)sd_template.tag;
-	sd_template.scsi_driverfs_driver.bus = &scsi_driverfs_bus_type;
-	driver_register(&sd_template.scsi_driverfs_driver);
 	register_reboot_notifier(&sd_notifier_block);
-=======
-	int rc;
-
-	SCSI_LOG_HLQUEUE(3, printk("init_sd: sd driver entry point\n"));
-
-	rc = scsi_register_device(&sd_template);
-	if (!rc)
-		register_reboot_notifier(&sd_notifier_block);
->>>>>>> 07152268
 	return rc;
 }
 
@@ -1369,20 +1355,6 @@
 	int i;
 
 	SCSI_LOG_HLQUEUE(3, printk("exit_sd: exiting sd driver\n"));
-<<<<<<< HEAD
-=======
-	scsi_unregister_device(&sd_template);
-	for (k = 0; k < N_USED_SD_MAJORS; k++)
-		unregister_blkdev(SD_MAJOR(k), "sd");
-
-	sd_registered--;
-	if (sd_dsk_arr != NULL) {
-		for (k = 0; k < sd_template.dev_max; ++k)
-			vfree(sd_dsk_arr[k]);
-		vfree(sd_dsk_arr);
-	}
-	sd_template.dev_max = 0;
->>>>>>> 07152268
 
 	unregister_reboot_notifier(&sd_notifier_block);
 	scsi_unregister_device(&sd_template);
