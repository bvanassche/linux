--- conflicted
+++ resolved
@@ -2431,13 +2431,8 @@
  *	@dev_id: A percpu cookie passed back to the handler function
  *
  *	This call allocates interrupt resources for a per CPU NMI. Per CPU NMIs
-<<<<<<< HEAD
- *	have to be setup on each CPU by calling ready_percpu_nmi() before being
- *	enabled on the same CPU by using enable_percpu_nmi().
-=======
  *	have to be setup on each CPU by calling prepare_percpu_nmi() before
  *	being enabled on the same CPU by using enable_percpu_nmi().
->>>>>>> 371f210e
  *
  *	Dev_id must be globally unique. It is a per-cpu variable, and
  *	the handler gets called with the interrupted CPU's instance of
