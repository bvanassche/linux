# SPDX-License-Identifier: GPL-2.0
config SOC_RENESAS
	bool "Renesas SoC driver support" if COMPILE_TEST && !ARCH_RENESAS
	default y if ARCH_RENESAS
	select SOC_BUS

if SOC_RENESAS

config ARCH_RCAR_GEN1
	bool
	select PM
	select PM_GENERIC_DOMAINS
	select RENESAS_INTC_IRQPIN
	select RST_RCAR
	select SYS_SUPPORTS_SH_TMU

config ARCH_RCAR_GEN2
	bool
	select HAVE_ARM_ARCH_TIMER
	select PM
	select PM_GENERIC_DOMAINS
	select RENESAS_IRQC
	select RST_RCAR
	select SYS_SUPPORTS_SH_CMT

config ARCH_RCAR_GEN3
	bool
	select PM
	select PM_GENERIC_DOMAINS
	select RENESAS_IRQC
	select RST_RCAR
	select SYS_SUPPORTS_SH_CMT
	select SYS_SUPPORTS_SH_TMU

config ARCH_RMOBILE
	bool
	select PM
	select PM_GENERIC_DOMAINS
	select SYS_SUPPORTS_SH_CMT
	select SYS_SUPPORTS_SH_TMU
	select SYSC_RMOBILE

config ARCH_RZN1
	bool
	select ARM_AMBA

<<<<<<< HEAD
if ARM
=======
if ARM && ARCH_RENESAS
>>>>>>> f0722e17

#comment "Renesas ARM SoCs System Type"

config ARCH_EMEV2
	bool "Emma Mobile EV2"
	select HAVE_ARM_SCU if SMP
	select SYS_SUPPORTS_EM_STI

config ARCH_R7S72100
	bool "RZ/A1H (R7S72100)"
	select PM
	select PM_GENERIC_DOMAINS
	select SYS_SUPPORTS_SH_MTU2
	select RENESAS_OSTM

config ARCH_R7S9210
	bool "RZ/A2 (R7S9210)"
	select PM
	select PM_GENERIC_DOMAINS
	select RENESAS_OSTM

config ARCH_R8A73A4
	bool "R-Mobile APE6 (R8A73A40)"
	select ARCH_RMOBILE
	select ARM_ERRATA_798181 if SMP
	select HAVE_ARM_ARCH_TIMER
	select RENESAS_IRQC

config ARCH_R8A7740
	bool "R-Mobile A1 (R8A77400)"
	select ARCH_RMOBILE
	select RENESAS_INTC_IRQPIN

config ARCH_R8A7743
	bool "RZ/G1M (R8A77430)"
	select ARCH_RCAR_GEN2
	select ARM_ERRATA_798181 if SMP
	select SYSC_R8A7743

config ARCH_R8A7744
	bool "RZ/G1N (R8A77440)"
	select ARCH_RCAR_GEN2
	select ARM_ERRATA_798181 if SMP
	select SYSC_R8A7743

config ARCH_R8A7745
	bool "RZ/G1E (R8A77450)"
	select ARCH_RCAR_GEN2
	select SYSC_R8A7745

config ARCH_R8A77470
	bool "RZ/G1C (R8A77470)"
	select ARCH_RCAR_GEN2
	select SYSC_R8A77470

config ARCH_R8A7778
	bool "R-Car M1A (R8A77781)"
	select ARCH_RCAR_GEN1

config ARCH_R8A7779
	bool "R-Car H1 (R8A77790)"
	select ARCH_RCAR_GEN1
	select HAVE_ARM_SCU if SMP
	select HAVE_ARM_TWD if SMP
	select SYSC_R8A7779

config ARCH_R8A7790
	bool "R-Car H2 (R8A77900)"
	select ARCH_RCAR_GEN2
	select ARM_ERRATA_798181 if SMP
	select I2C
	select SYSC_R8A7790

config ARCH_R8A7791
	bool "R-Car M2-W (R8A77910)"
	select ARCH_RCAR_GEN2
	select ARM_ERRATA_798181 if SMP
	select I2C
	select SYSC_R8A7791

config ARCH_R8A7792
	bool "R-Car V2H (R8A77920)"
	select ARCH_RCAR_GEN2
	select ARM_ERRATA_798181 if SMP
	select SYSC_R8A7792

config ARCH_R8A7793
	bool "R-Car M2-N (R8A7793)"
	select ARCH_RCAR_GEN2
	select ARM_ERRATA_798181 if SMP
	select I2C
	select SYSC_R8A7791

config ARCH_R8A7794
	bool "R-Car E2 (R8A77940)"
	select ARCH_RCAR_GEN2
	select SYSC_R8A7794

config ARCH_R9A06G032
	bool "RZ/N1D (R9A06G032)"
	select ARCH_RZN1

config ARCH_SH73A0
	bool "SH-Mobile AG5 (R8A73A00)"
	select ARCH_RMOBILE
	select HAVE_ARM_SCU if SMP
	select HAVE_ARM_TWD if SMP
	select RENESAS_INTC_IRQPIN

endif # ARM

if ARM64

config ARCH_R8A774A1
	bool "Renesas RZ/G2M SoC Platform"
	select ARCH_RCAR_GEN3
	select SYSC_R8A774A1
	help
	  This enables support for the Renesas RZ/G2M SoC.

config ARCH_R8A774C0
	bool "Renesas RZ/G2E SoC Platform"
	select ARCH_RCAR_GEN3
	select SYSC_R8A774C0
	help
	  This enables support for the Renesas RZ/G2E SoC.

config ARCH_R8A7795
	bool "Renesas R-Car H3 SoC Platform"
	select ARCH_RCAR_GEN3
	select SYSC_R8A7795
	help
	  This enables support for the Renesas R-Car H3 SoC.

config ARCH_R8A7796
	bool "Renesas R-Car M3-W SoC Platform"
	select ARCH_RCAR_GEN3
	select SYSC_R8A7796
	help
	  This enables support for the Renesas R-Car M3-W SoC.

config ARCH_R8A77965
	bool "Renesas R-Car M3-N SoC Platform"
	select ARCH_RCAR_GEN3
	select SYSC_R8A77965
	help
	  This enables support for the Renesas R-Car M3-N SoC.

config ARCH_R8A77970
	bool "Renesas R-Car V3M SoC Platform"
	select ARCH_RCAR_GEN3
	select SYSC_R8A77970
	help
	  This enables support for the Renesas R-Car V3M SoC.

config ARCH_R8A77980
	bool "Renesas R-Car V3H SoC Platform"
	select ARCH_RCAR_GEN3
	select SYSC_R8A77980
	help
	  This enables support for the Renesas R-Car V3H SoC.

config ARCH_R8A77990
	bool "Renesas R-Car E3 SoC Platform"
	select ARCH_RCAR_GEN3
	select SYSC_R8A77990
	help
	  This enables support for the Renesas R-Car E3 SoC.

config ARCH_R8A77995
	bool "Renesas R-Car D3 SoC Platform"
	select ARCH_RCAR_GEN3
	select SYSC_R8A77995
	help
	  This enables support for the Renesas R-Car D3 SoC.

endif # ARM64

# SoC
config SYSC_R8A7743
	bool "RZ/G1M System Controller support" if COMPILE_TEST
	select SYSC_RCAR

config SYSC_R8A7745
	bool "RZ/G1E System Controller support" if COMPILE_TEST
	select SYSC_RCAR

config SYSC_R8A77470
	bool "RZ/G1C System Controller support" if COMPILE_TEST
	select SYSC_RCAR

config SYSC_R8A774A1
	bool "RZ/G2M System Controller support" if COMPILE_TEST
	select SYSC_RCAR

config SYSC_R8A774C0
	bool "RZ/G2E System Controller support" if COMPILE_TEST
	select SYSC_RCAR

config SYSC_R8A7779
	bool "R-Car H1 System Controller support" if COMPILE_TEST
	select SYSC_RCAR

config SYSC_R8A7790
	bool "R-Car H2 System Controller support" if COMPILE_TEST
	select SYSC_RCAR

config SYSC_R8A7791
	bool "R-Car M2-W/N System Controller support" if COMPILE_TEST
	select SYSC_RCAR

config SYSC_R8A7792
	bool "R-Car V2H System Controller support" if COMPILE_TEST
	select SYSC_RCAR

config SYSC_R8A7794
	bool "R-Car E2 System Controller support" if COMPILE_TEST
	select SYSC_RCAR

config SYSC_R8A7795
	bool "R-Car H3 System Controller support" if COMPILE_TEST
	select SYSC_RCAR

config SYSC_R8A7796
	bool "R-Car M3-W System Controller support" if COMPILE_TEST
	select SYSC_RCAR

config SYSC_R8A77965
	bool "R-Car M3-N System Controller support" if COMPILE_TEST
	select SYSC_RCAR

config SYSC_R8A77970
	bool "R-Car V3M System Controller support" if COMPILE_TEST
	select SYSC_RCAR

config SYSC_R8A77980
	bool "R-Car V3H System Controller support" if COMPILE_TEST
	select SYSC_RCAR

config SYSC_R8A77990
	bool "R-Car E3 System Controller support" if COMPILE_TEST
	select SYSC_RCAR

config SYSC_R8A77995
	bool "R-Car D3 System Controller support" if COMPILE_TEST
	select SYSC_RCAR

# Family
config RST_RCAR
	bool "R-Car Reset Controller support" if COMPILE_TEST

config SYSC_RCAR
	bool "R-Car System Controller support" if COMPILE_TEST

config SYSC_RMOBILE
	bool "R-Mobile System Controller support" if COMPILE_TEST

endif # SOC_RENESAS<|MERGE_RESOLUTION|>--- conflicted
+++ resolved
@@ -44,11 +44,7 @@
 	bool
 	select ARM_AMBA
 
-<<<<<<< HEAD
-if ARM
-=======
 if ARM && ARCH_RENESAS
->>>>>>> f0722e17
 
 #comment "Renesas ARM SoCs System Type"
 
