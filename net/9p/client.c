--- conflicted
+++ resolved
@@ -464,7 +464,6 @@
 
 	if (type != P9_RERROR && type != P9_RLERROR)
 		return 0;
-<<<<<<< HEAD
 
 	if (!p9_is_proto_dotl(c)) {
 		char *ename;
@@ -501,44 +500,6 @@
 			P9_DPRINTK(P9_DEBUG_9P, "<<< RERROR (%d) %s\n", -ecode,
 					ename);
 
-=======
-
-	if (!p9_is_proto_dotl(c)) {
-		char *ename;
-
-		if (req->tc->pbuf_size) {
-			/* Handle user buffers */
-			size_t len = req->rc->size - req->rc->offset;
-			if (req->tc->pubuf) {
-				/* User Buffer */
-				err = copy_from_user(
-					&req->rc->sdata[req->rc->offset],
-					req->tc->pubuf, len);
-				if (err) {
-					err = -EFAULT;
-					goto out_err;
-				}
-			} else {
-				/* Kernel Buffer */
-				memmove(&req->rc->sdata[req->rc->offset],
-						req->tc->pkbuf, len);
-			}
-		}
-		err = p9pdu_readf(req->rc, c->proto_version, "s?d",
-				&ename, &ecode);
-		if (err)
-			goto out_err;
-
-		if (p9_is_proto_dotu(c))
-			err = -ecode;
-
-		if (!err || !IS_ERR_VALUE(err)) {
-			err = p9_errstr2errno(ename, strlen(ename));
-
-			P9_DPRINTK(P9_DEBUG_9P, "<<< RERROR (%d) %s\n", -ecode,
-					ename);
-
->>>>>>> d762f438
 			kfree(ename);
 		}
 	} else {
@@ -1258,27 +1219,6 @@
 	return err;
 }
 EXPORT_SYMBOL(p9_client_fsync);
-
-int p9_client_sync_fs(struct p9_fid *fid)
-{
-	int err = 0;
-	struct p9_req_t *req;
-	struct p9_client *clnt;
-
-	P9_DPRINTK(P9_DEBUG_9P, ">>> TSYNC_FS fid %d\n", fid->fid);
-
-	clnt = fid->clnt;
-	req = p9_client_rpc(clnt, P9_TSYNCFS, "d", fid->fid);
-	if (IS_ERR(req)) {
-		err = PTR_ERR(req);
-		goto error;
-	}
-	P9_DPRINTK(P9_DEBUG_9P, "<<< RSYNCFS fid %d\n", fid->fid);
-	p9_free_req(clnt, req);
-error:
-	return err;
-}
-EXPORT_SYMBOL(p9_client_sync_fs);
 
 int p9_client_clunk(struct p9_fid *fid)
 {
