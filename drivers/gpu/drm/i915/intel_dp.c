/*
 * Copyright © 2008 Intel Corporation
 *
 * Permission is hereby granted, free of charge, to any person obtaining a
 * copy of this software and associated documentation files (the "Software"),
 * to deal in the Software without restriction, including without limitation
 * the rights to use, copy, modify, merge, publish, distribute, sublicense,
 * and/or sell copies of the Software, and to permit persons to whom the
 * Software is furnished to do so, subject to the following conditions:
 *
 * The above copyright notice and this permission notice (including the next
 * paragraph) shall be included in all copies or substantial portions of the
 * Software.
 *
 * THE SOFTWARE IS PROVIDED "AS IS", WITHOUT WARRANTY OF ANY KIND, EXPRESS OR
 * IMPLIED, INCLUDING BUT NOT LIMITED TO THE WARRANTIES OF MERCHANTABILITY,
 * FITNESS FOR A PARTICULAR PURPOSE AND NONINFRINGEMENT.  IN NO EVENT SHALL
 * THE AUTHORS OR COPYRIGHT HOLDERS BE LIABLE FOR ANY CLAIM, DAMAGES OR OTHER
 * LIABILITY, WHETHER IN AN ACTION OF CONTRACT, TORT OR OTHERWISE, ARISING
 * FROM, OUT OF OR IN CONNECTION WITH THE SOFTWARE OR THE USE OR OTHER DEALINGS
 * IN THE SOFTWARE.
 *
 * Authors:
 *    Keith Packard <keithp@keithp.com>
 *
 */

#include <linux/i2c.h>
#include <linux/slab.h>
#include <linux/export.h>
#include <linux/types.h>
#include <linux/notifier.h>
#include <linux/reboot.h>
#include <asm/byteorder.h>
#include <drm/drm_atomic_helper.h>
#include <drm/drm_crtc.h>
#include <drm/drm_crtc_helper.h>
#include <drm/drm_dp_helper.h>
#include <drm/drm_edid.h>
#include <drm/drm_hdcp.h>
#include "intel_drv.h"
#include <drm/i915_drm.h>
#include "i915_drv.h"

#define DP_DPRX_ESI_LEN 14

/* DP DSC small joiner has 2 FIFOs each of 640 x 6 bytes */
#define DP_DSC_MAX_SMALL_JOINER_RAM_BUFFER	61440
#define DP_DSC_MIN_SUPPORTED_BPC		8
#define DP_DSC_MAX_SUPPORTED_BPC		10

/* DP DSC throughput values used for slice count calculations KPixels/s */
#define DP_DSC_PEAK_PIXEL_RATE			2720000
#define DP_DSC_MAX_ENC_THROUGHPUT_0		340000
#define DP_DSC_MAX_ENC_THROUGHPUT_1		400000

/* DP DSC FEC Overhead factor = (100 - 2.4)/100 */
#define DP_DSC_FEC_OVERHEAD_FACTOR		976

/* Compliance test status bits  */
#define INTEL_DP_RESOLUTION_SHIFT_MASK	0
#define INTEL_DP_RESOLUTION_PREFERRED	(1 << INTEL_DP_RESOLUTION_SHIFT_MASK)
#define INTEL_DP_RESOLUTION_STANDARD	(2 << INTEL_DP_RESOLUTION_SHIFT_MASK)
#define INTEL_DP_RESOLUTION_FAILSAFE	(3 << INTEL_DP_RESOLUTION_SHIFT_MASK)

struct dp_link_dpll {
	int clock;
	struct dpll dpll;
};

static const struct dp_link_dpll g4x_dpll[] = {
	{ 162000,
		{ .p1 = 2, .p2 = 10, .n = 2, .m1 = 23, .m2 = 8 } },
	{ 270000,
		{ .p1 = 1, .p2 = 10, .n = 1, .m1 = 14, .m2 = 2 } }
};

static const struct dp_link_dpll pch_dpll[] = {
	{ 162000,
		{ .p1 = 2, .p2 = 10, .n = 1, .m1 = 12, .m2 = 9 } },
	{ 270000,
		{ .p1 = 1, .p2 = 10, .n = 2, .m1 = 14, .m2 = 8 } }
};

static const struct dp_link_dpll vlv_dpll[] = {
	{ 162000,
		{ .p1 = 3, .p2 = 2, .n = 5, .m1 = 3, .m2 = 81 } },
	{ 270000,
		{ .p1 = 2, .p2 = 2, .n = 1, .m1 = 2, .m2 = 27 } }
};

/*
 * CHV supports eDP 1.4 that have  more link rates.
 * Below only provides the fixed rate but exclude variable rate.
 */
static const struct dp_link_dpll chv_dpll[] = {
	/*
	 * CHV requires to program fractional division for m2.
	 * m2 is stored in fixed point format using formula below
	 * (m2_int << 22) | m2_fraction
	 */
	{ 162000,	/* m2_int = 32, m2_fraction = 1677722 */
		{ .p1 = 4, .p2 = 2, .n = 1, .m1 = 2, .m2 = 0x819999a } },
	{ 270000,	/* m2_int = 27, m2_fraction = 0 */
		{ .p1 = 4, .p2 = 1, .n = 1, .m1 = 2, .m2 = 0x6c00000 } },
};

/* Constants for DP DSC configurations */
static const u8 valid_dsc_bpp[] = {6, 8, 10, 12, 15};

/* With Single pipe configuration, HW is capable of supporting maximum
 * of 4 slices per line.
 */
static const u8 valid_dsc_slicecount[] = {1, 2, 4};

/**
 * intel_dp_is_edp - is the given port attached to an eDP panel (either CPU or PCH)
 * @intel_dp: DP struct
 *
 * If a CPU or PCH DP output is attached to an eDP panel, this function
 * will return true, and false otherwise.
 */
bool intel_dp_is_edp(struct intel_dp *intel_dp)
{
	struct intel_digital_port *intel_dig_port = dp_to_dig_port(intel_dp);

	return intel_dig_port->base.type == INTEL_OUTPUT_EDP;
}

static struct intel_dp *intel_attached_dp(struct drm_connector *connector)
{
	return enc_to_intel_dp(&intel_attached_encoder(connector)->base);
}

static void intel_dp_link_down(struct intel_encoder *encoder,
			       const struct intel_crtc_state *old_crtc_state);
static bool edp_panel_vdd_on(struct intel_dp *intel_dp);
static void edp_panel_vdd_off(struct intel_dp *intel_dp, bool sync);
static void vlv_init_panel_power_sequencer(struct intel_encoder *encoder,
					   const struct intel_crtc_state *crtc_state);
static void vlv_steal_power_sequencer(struct drm_i915_private *dev_priv,
				      enum pipe pipe);
static void intel_dp_unset_edid(struct intel_dp *intel_dp);

/* update sink rates from dpcd */
static void intel_dp_set_sink_rates(struct intel_dp *intel_dp)
{
	static const int dp_rates[] = {
		162000, 270000, 540000, 810000
	};
	int i, max_rate;

	max_rate = drm_dp_bw_code_to_link_rate(intel_dp->dpcd[DP_MAX_LINK_RATE]);

	for (i = 0; i < ARRAY_SIZE(dp_rates); i++) {
		if (dp_rates[i] > max_rate)
			break;
		intel_dp->sink_rates[i] = dp_rates[i];
	}

	intel_dp->num_sink_rates = i;
}

/* Get length of rates array potentially limited by max_rate. */
static int intel_dp_rate_limit_len(const int *rates, int len, int max_rate)
{
	int i;

	/* Limit results by potentially reduced max rate */
	for (i = 0; i < len; i++) {
		if (rates[len - i - 1] <= max_rate)
			return len - i;
	}

	return 0;
}

/* Get length of common rates array potentially limited by max_rate. */
static int intel_dp_common_len_rate_limit(const struct intel_dp *intel_dp,
					  int max_rate)
{
	return intel_dp_rate_limit_len(intel_dp->common_rates,
				       intel_dp->num_common_rates, max_rate);
}

/* Theoretical max between source and sink */
static int intel_dp_max_common_rate(struct intel_dp *intel_dp)
{
	return intel_dp->common_rates[intel_dp->num_common_rates - 1];
}

static int intel_dp_get_fia_supported_lane_count(struct intel_dp *intel_dp)
{
	struct intel_digital_port *dig_port = dp_to_dig_port(intel_dp);
	struct drm_i915_private *dev_priv = to_i915(dig_port->base.base.dev);
	enum tc_port tc_port = intel_port_to_tc(dev_priv, dig_port->base.port);
	u32 lane_info;

	if (tc_port == PORT_TC_NONE || dig_port->tc_type != TC_PORT_TYPEC)
		return 4;

	lane_info = (I915_READ(PORT_TX_DFLEXDPSP) &
		     DP_LANE_ASSIGNMENT_MASK(tc_port)) >>
		    DP_LANE_ASSIGNMENT_SHIFT(tc_port);

	switch (lane_info) {
	default:
		MISSING_CASE(lane_info);
	case 1:
	case 2:
	case 4:
	case 8:
		return 1;
	case 3:
	case 12:
		return 2;
	case 15:
		return 4;
	}
}

/* Theoretical max between source and sink */
static int intel_dp_max_common_lane_count(struct intel_dp *intel_dp)
{
	struct intel_digital_port *intel_dig_port = dp_to_dig_port(intel_dp);
	int source_max = intel_dig_port->max_lanes;
	int sink_max = drm_dp_max_lane_count(intel_dp->dpcd);
	int fia_max = intel_dp_get_fia_supported_lane_count(intel_dp);

	return min3(source_max, sink_max, fia_max);
}

int intel_dp_max_lane_count(struct intel_dp *intel_dp)
{
	return intel_dp->max_link_lane_count;
}

int
intel_dp_link_required(int pixel_clock, int bpp)
{
	/* pixel_clock is in kHz, divide bpp by 8 for bit to Byte conversion */
	return DIV_ROUND_UP(pixel_clock * bpp, 8);
}

int
intel_dp_max_data_rate(int max_link_clock, int max_lanes)
{
	/* max_link_clock is the link symbol clock (LS_Clk) in kHz and not the
	 * link rate that is generally expressed in Gbps. Since, 8 bits of data
	 * is transmitted every LS_Clk per lane, there is no need to account for
	 * the channel encoding that is done in the PHY layer here.
	 */

	return max_link_clock * max_lanes;
}

static int
intel_dp_downstream_max_dotclock(struct intel_dp *intel_dp)
{
	struct intel_digital_port *intel_dig_port = dp_to_dig_port(intel_dp);
	struct intel_encoder *encoder = &intel_dig_port->base;
	struct drm_i915_private *dev_priv = to_i915(encoder->base.dev);
	int max_dotclk = dev_priv->max_dotclk_freq;
	int ds_max_dotclk;

	int type = intel_dp->downstream_ports[0] & DP_DS_PORT_TYPE_MASK;

	if (type != DP_DS_PORT_TYPE_VGA)
		return max_dotclk;

	ds_max_dotclk = drm_dp_downstream_max_clock(intel_dp->dpcd,
						    intel_dp->downstream_ports);

	if (ds_max_dotclk != 0)
		max_dotclk = min(max_dotclk, ds_max_dotclk);

	return max_dotclk;
}

static int cnl_max_source_rate(struct intel_dp *intel_dp)
{
	struct intel_digital_port *dig_port = dp_to_dig_port(intel_dp);
	struct drm_i915_private *dev_priv = to_i915(dig_port->base.base.dev);
	enum port port = dig_port->base.port;

	u32 voltage = I915_READ(CNL_PORT_COMP_DW3) & VOLTAGE_INFO_MASK;

	/* Low voltage SKUs are limited to max of 5.4G */
	if (voltage == VOLTAGE_INFO_0_85V)
		return 540000;

	/* For this SKU 8.1G is supported in all ports */
	if (IS_CNL_WITH_PORT_F(dev_priv))
		return 810000;

	/* For other SKUs, max rate on ports A and D is 5.4G */
	if (port == PORT_A || port == PORT_D)
		return 540000;

	return 810000;
}

static int icl_max_source_rate(struct intel_dp *intel_dp)
{
	struct intel_digital_port *dig_port = dp_to_dig_port(intel_dp);
	struct drm_i915_private *dev_priv = to_i915(dig_port->base.base.dev);
	enum port port = dig_port->base.port;

	if (intel_port_is_combophy(dev_priv, port) &&
	    !intel_dp_is_edp(intel_dp))
		return 540000;

	return 810000;
}

static void
intel_dp_set_source_rates(struct intel_dp *intel_dp)
{
	/* The values must be in increasing order */
	static const int cnl_rates[] = {
		162000, 216000, 270000, 324000, 432000, 540000, 648000, 810000
	};
	static const int bxt_rates[] = {
		162000, 216000, 243000, 270000, 324000, 432000, 540000
	};
	static const int skl_rates[] = {
		162000, 216000, 270000, 324000, 432000, 540000
	};
	static const int hsw_rates[] = {
		162000, 270000, 540000
	};
	static const int g4x_rates[] = {
		162000, 270000
	};
	struct intel_digital_port *dig_port = dp_to_dig_port(intel_dp);
	struct drm_i915_private *dev_priv = to_i915(dig_port->base.base.dev);
	const struct ddi_vbt_port_info *info =
		&dev_priv->vbt.ddi_port_info[dig_port->base.port];
	const int *source_rates;
	int size, max_rate = 0, vbt_max_rate = info->dp_max_link_rate;

	/* This should only be done once */
	WARN_ON(intel_dp->source_rates || intel_dp->num_source_rates);

	if (INTEL_GEN(dev_priv) >= 10) {
		source_rates = cnl_rates;
		size = ARRAY_SIZE(cnl_rates);
		if (IS_GEN(dev_priv, 10))
			max_rate = cnl_max_source_rate(intel_dp);
		else
			max_rate = icl_max_source_rate(intel_dp);
	} else if (IS_GEN9_LP(dev_priv)) {
		source_rates = bxt_rates;
		size = ARRAY_SIZE(bxt_rates);
	} else if (IS_GEN9_BC(dev_priv)) {
		source_rates = skl_rates;
		size = ARRAY_SIZE(skl_rates);
	} else if ((IS_HASWELL(dev_priv) && !IS_HSW_ULX(dev_priv)) ||
		   IS_BROADWELL(dev_priv)) {
		source_rates = hsw_rates;
		size = ARRAY_SIZE(hsw_rates);
	} else {
		source_rates = g4x_rates;
		size = ARRAY_SIZE(g4x_rates);
	}

	if (max_rate && vbt_max_rate)
		max_rate = min(max_rate, vbt_max_rate);
	else if (vbt_max_rate)
		max_rate = vbt_max_rate;

	if (max_rate)
		size = intel_dp_rate_limit_len(source_rates, size, max_rate);

	intel_dp->source_rates = source_rates;
	intel_dp->num_source_rates = size;
}

static int intersect_rates(const int *source_rates, int source_len,
			   const int *sink_rates, int sink_len,
			   int *common_rates)
{
	int i = 0, j = 0, k = 0;

	while (i < source_len && j < sink_len) {
		if (source_rates[i] == sink_rates[j]) {
			if (WARN_ON(k >= DP_MAX_SUPPORTED_RATES))
				return k;
			common_rates[k] = source_rates[i];
			++k;
			++i;
			++j;
		} else if (source_rates[i] < sink_rates[j]) {
			++i;
		} else {
			++j;
		}
	}
	return k;
}

/* return index of rate in rates array, or -1 if not found */
static int intel_dp_rate_index(const int *rates, int len, int rate)
{
	int i;

	for (i = 0; i < len; i++)
		if (rate == rates[i])
			return i;

	return -1;
}

static void intel_dp_set_common_rates(struct intel_dp *intel_dp)
{
	WARN_ON(!intel_dp->num_source_rates || !intel_dp->num_sink_rates);

	intel_dp->num_common_rates = intersect_rates(intel_dp->source_rates,
						     intel_dp->num_source_rates,
						     intel_dp->sink_rates,
						     intel_dp->num_sink_rates,
						     intel_dp->common_rates);

	/* Paranoia, there should always be something in common. */
	if (WARN_ON(intel_dp->num_common_rates == 0)) {
		intel_dp->common_rates[0] = 162000;
		intel_dp->num_common_rates = 1;
	}
}

static bool intel_dp_link_params_valid(struct intel_dp *intel_dp, int link_rate,
				       u8 lane_count)
{
	/*
	 * FIXME: we need to synchronize the current link parameters with
	 * hardware readout. Currently fast link training doesn't work on
	 * boot-up.
	 */
	if (link_rate == 0 ||
	    link_rate > intel_dp->max_link_rate)
		return false;

	if (lane_count == 0 ||
	    lane_count > intel_dp_max_lane_count(intel_dp))
		return false;

	return true;
}

static bool intel_dp_can_link_train_fallback_for_edp(struct intel_dp *intel_dp,
						     int link_rate,
						     u8 lane_count)
{
	const struct drm_display_mode *fixed_mode =
		intel_dp->attached_connector->panel.fixed_mode;
	int mode_rate, max_rate;

	mode_rate = intel_dp_link_required(fixed_mode->clock, 18);
	max_rate = intel_dp_max_data_rate(link_rate, lane_count);
	if (mode_rate > max_rate)
		return false;

	return true;
}

int intel_dp_get_link_train_fallback_values(struct intel_dp *intel_dp,
					    int link_rate, u8 lane_count)
{
	int index;

	index = intel_dp_rate_index(intel_dp->common_rates,
				    intel_dp->num_common_rates,
				    link_rate);
	if (index > 0) {
		if (intel_dp_is_edp(intel_dp) &&
		    !intel_dp_can_link_train_fallback_for_edp(intel_dp,
							      intel_dp->common_rates[index - 1],
							      lane_count)) {
			DRM_DEBUG_KMS("Retrying Link training for eDP with same parameters\n");
			return 0;
		}
		intel_dp->max_link_rate = intel_dp->common_rates[index - 1];
		intel_dp->max_link_lane_count = lane_count;
	} else if (lane_count > 1) {
		if (intel_dp_is_edp(intel_dp) &&
		    !intel_dp_can_link_train_fallback_for_edp(intel_dp,
							      intel_dp_max_common_rate(intel_dp),
							      lane_count >> 1)) {
			DRM_DEBUG_KMS("Retrying Link training for eDP with same parameters\n");
			return 0;
		}
		intel_dp->max_link_rate = intel_dp_max_common_rate(intel_dp);
		intel_dp->max_link_lane_count = lane_count >> 1;
	} else {
		DRM_ERROR("Link Training Unsuccessful\n");
		return -1;
	}

	return 0;
}

static enum drm_mode_status
intel_dp_mode_valid(struct drm_connector *connector,
		    struct drm_display_mode *mode)
{
	struct intel_dp *intel_dp = intel_attached_dp(connector);
	struct intel_connector *intel_connector = to_intel_connector(connector);
	struct drm_display_mode *fixed_mode = intel_connector->panel.fixed_mode;
	struct drm_i915_private *dev_priv = to_i915(connector->dev);
	int target_clock = mode->clock;
	int max_rate, mode_rate, max_lanes, max_link_clock;
	int max_dotclk;
	u16 dsc_max_output_bpp = 0;
	u8 dsc_slice_count = 0;

	if (mode->flags & DRM_MODE_FLAG_DBLSCAN)
		return MODE_NO_DBLESCAN;

	max_dotclk = intel_dp_downstream_max_dotclock(intel_dp);

	if (intel_dp_is_edp(intel_dp) && fixed_mode) {
		if (mode->hdisplay > fixed_mode->hdisplay)
			return MODE_PANEL;

		if (mode->vdisplay > fixed_mode->vdisplay)
			return MODE_PANEL;

		target_clock = fixed_mode->clock;
	}

	max_link_clock = intel_dp_max_link_rate(intel_dp);
	max_lanes = intel_dp_max_lane_count(intel_dp);

	max_rate = intel_dp_max_data_rate(max_link_clock, max_lanes);
	mode_rate = intel_dp_link_required(target_clock, 18);

	/*
	 * Output bpp is stored in 6.4 format so right shift by 4 to get the
	 * integer value since we support only integer values of bpp.
	 */
	if ((INTEL_GEN(dev_priv) >= 10 || IS_GEMINILAKE(dev_priv)) &&
	    drm_dp_sink_supports_dsc(intel_dp->dsc_dpcd)) {
		if (intel_dp_is_edp(intel_dp)) {
			dsc_max_output_bpp =
				drm_edp_dsc_sink_output_bpp(intel_dp->dsc_dpcd) >> 4;
			dsc_slice_count =
				drm_dp_dsc_sink_max_slice_count(intel_dp->dsc_dpcd,
								true);
		} else if (drm_dp_sink_supports_fec(intel_dp->fec_capable)) {
			dsc_max_output_bpp =
				intel_dp_dsc_get_output_bpp(max_link_clock,
							    max_lanes,
							    target_clock,
							    mode->hdisplay) >> 4;
			dsc_slice_count =
				intel_dp_dsc_get_slice_count(intel_dp,
							     target_clock,
							     mode->hdisplay);
		}
	}

	if ((mode_rate > max_rate && !(dsc_max_output_bpp && dsc_slice_count)) ||
	    target_clock > max_dotclk)
		return MODE_CLOCK_HIGH;

	if (mode->clock < 10000)
		return MODE_CLOCK_LOW;

	if (mode->flags & DRM_MODE_FLAG_DBLCLK)
		return MODE_H_ILLEGAL;

	return MODE_OK;
}

u32 intel_dp_pack_aux(const u8 *src, int src_bytes)
{
	int i;
	u32 v = 0;

	if (src_bytes > 4)
		src_bytes = 4;
	for (i = 0; i < src_bytes; i++)
		v |= ((u32)src[i]) << ((3 - i) * 8);
	return v;
}

static void intel_dp_unpack_aux(u32 src, u8 *dst, int dst_bytes)
{
	int i;
	if (dst_bytes > 4)
		dst_bytes = 4;
	for (i = 0; i < dst_bytes; i++)
		dst[i] = src >> ((3-i) * 8);
}

static void
intel_dp_init_panel_power_sequencer(struct intel_dp *intel_dp);
static void
intel_dp_init_panel_power_sequencer_registers(struct intel_dp *intel_dp,
					      bool force_disable_vdd);
static void
intel_dp_pps_init(struct intel_dp *intel_dp);

static intel_wakeref_t
pps_lock(struct intel_dp *intel_dp)
{
	struct drm_i915_private *dev_priv = dp_to_i915(intel_dp);
	intel_wakeref_t wakeref;

	/*
	 * See intel_power_sequencer_reset() why we need
	 * a power domain reference here.
	 */
	wakeref = intel_display_power_get(dev_priv,
					  intel_aux_power_domain(dp_to_dig_port(intel_dp)));

	mutex_lock(&dev_priv->pps_mutex);

	return wakeref;
}

static intel_wakeref_t
pps_unlock(struct intel_dp *intel_dp, intel_wakeref_t wakeref)
{
	struct drm_i915_private *dev_priv = dp_to_i915(intel_dp);

	mutex_unlock(&dev_priv->pps_mutex);
	intel_display_power_put(dev_priv,
				intel_aux_power_domain(dp_to_dig_port(intel_dp)),
				wakeref);
	return 0;
}

#define with_pps_lock(dp, wf) \
	for ((wf) = pps_lock(dp); (wf); (wf) = pps_unlock((dp), (wf)))

static void
vlv_power_sequencer_kick(struct intel_dp *intel_dp)
{
	struct drm_i915_private *dev_priv = dp_to_i915(intel_dp);
	struct intel_digital_port *intel_dig_port = dp_to_dig_port(intel_dp);
	enum pipe pipe = intel_dp->pps_pipe;
	bool pll_enabled, release_cl_override = false;
	enum dpio_phy phy = DPIO_PHY(pipe);
	enum dpio_channel ch = vlv_pipe_to_channel(pipe);
	u32 DP;

	if (WARN(I915_READ(intel_dp->output_reg) & DP_PORT_EN,
		 "skipping pipe %c power sequencer kick due to port %c being active\n",
		 pipe_name(pipe), port_name(intel_dig_port->base.port)))
		return;

	DRM_DEBUG_KMS("kicking pipe %c power sequencer for port %c\n",
		      pipe_name(pipe), port_name(intel_dig_port->base.port));

	/* Preserve the BIOS-computed detected bit. This is
	 * supposed to be read-only.
	 */
	DP = I915_READ(intel_dp->output_reg) & DP_DETECTED;
	DP |= DP_VOLTAGE_0_4 | DP_PRE_EMPHASIS_0;
	DP |= DP_PORT_WIDTH(1);
	DP |= DP_LINK_TRAIN_PAT_1;

	if (IS_CHERRYVIEW(dev_priv))
		DP |= DP_PIPE_SEL_CHV(pipe);
	else
		DP |= DP_PIPE_SEL(pipe);

	pll_enabled = I915_READ(DPLL(pipe)) & DPLL_VCO_ENABLE;

	/*
	 * The DPLL for the pipe must be enabled for this to work.
	 * So enable temporarily it if it's not already enabled.
	 */
	if (!pll_enabled) {
		release_cl_override = IS_CHERRYVIEW(dev_priv) &&
			!chv_phy_powergate_ch(dev_priv, phy, ch, true);

		if (vlv_force_pll_on(dev_priv, pipe, IS_CHERRYVIEW(dev_priv) ?
				     &chv_dpll[0].dpll : &vlv_dpll[0].dpll)) {
			DRM_ERROR("Failed to force on pll for pipe %c!\n",
				  pipe_name(pipe));
			return;
		}
	}

	/*
	 * Similar magic as in intel_dp_enable_port().
	 * We _must_ do this port enable + disable trick
	 * to make this power sequencer lock onto the port.
	 * Otherwise even VDD force bit won't work.
	 */
	I915_WRITE(intel_dp->output_reg, DP);
	POSTING_READ(intel_dp->output_reg);

	I915_WRITE(intel_dp->output_reg, DP | DP_PORT_EN);
	POSTING_READ(intel_dp->output_reg);

	I915_WRITE(intel_dp->output_reg, DP & ~DP_PORT_EN);
	POSTING_READ(intel_dp->output_reg);

	if (!pll_enabled) {
		vlv_force_pll_off(dev_priv, pipe);

		if (release_cl_override)
			chv_phy_powergate_ch(dev_priv, phy, ch, false);
	}
}

static enum pipe vlv_find_free_pps(struct drm_i915_private *dev_priv)
{
	struct intel_encoder *encoder;
	unsigned int pipes = (1 << PIPE_A) | (1 << PIPE_B);

	/*
	 * We don't have power sequencer currently.
	 * Pick one that's not used by other ports.
	 */
	for_each_intel_dp(&dev_priv->drm, encoder) {
		struct intel_dp *intel_dp = enc_to_intel_dp(&encoder->base);

		if (encoder->type == INTEL_OUTPUT_EDP) {
			WARN_ON(intel_dp->active_pipe != INVALID_PIPE &&
				intel_dp->active_pipe != intel_dp->pps_pipe);

			if (intel_dp->pps_pipe != INVALID_PIPE)
				pipes &= ~(1 << intel_dp->pps_pipe);
		} else {
			WARN_ON(intel_dp->pps_pipe != INVALID_PIPE);

			if (intel_dp->active_pipe != INVALID_PIPE)
				pipes &= ~(1 << intel_dp->active_pipe);
		}
	}

	if (pipes == 0)
		return INVALID_PIPE;

	return ffs(pipes) - 1;
}

static enum pipe
vlv_power_sequencer_pipe(struct intel_dp *intel_dp)
{
	struct drm_i915_private *dev_priv = dp_to_i915(intel_dp);
	struct intel_digital_port *intel_dig_port = dp_to_dig_port(intel_dp);
	enum pipe pipe;

	lockdep_assert_held(&dev_priv->pps_mutex);

	/* We should never land here with regular DP ports */
	WARN_ON(!intel_dp_is_edp(intel_dp));

	WARN_ON(intel_dp->active_pipe != INVALID_PIPE &&
		intel_dp->active_pipe != intel_dp->pps_pipe);

	if (intel_dp->pps_pipe != INVALID_PIPE)
		return intel_dp->pps_pipe;

	pipe = vlv_find_free_pps(dev_priv);

	/*
	 * Didn't find one. This should not happen since there
	 * are two power sequencers and up to two eDP ports.
	 */
	if (WARN_ON(pipe == INVALID_PIPE))
		pipe = PIPE_A;

	vlv_steal_power_sequencer(dev_priv, pipe);
	intel_dp->pps_pipe = pipe;

	DRM_DEBUG_KMS("picked pipe %c power sequencer for port %c\n",
		      pipe_name(intel_dp->pps_pipe),
		      port_name(intel_dig_port->base.port));

	/* init power sequencer on this pipe and port */
	intel_dp_init_panel_power_sequencer(intel_dp);
	intel_dp_init_panel_power_sequencer_registers(intel_dp, true);

	/*
	 * Even vdd force doesn't work until we've made
	 * the power sequencer lock in on the port.
	 */
	vlv_power_sequencer_kick(intel_dp);

	return intel_dp->pps_pipe;
}

static int
bxt_power_sequencer_idx(struct intel_dp *intel_dp)
{
	struct drm_i915_private *dev_priv = dp_to_i915(intel_dp);
	int backlight_controller = dev_priv->vbt.backlight.controller;

	lockdep_assert_held(&dev_priv->pps_mutex);

	/* We should never land here with regular DP ports */
	WARN_ON(!intel_dp_is_edp(intel_dp));

	if (!intel_dp->pps_reset)
		return backlight_controller;

	intel_dp->pps_reset = false;

	/*
	 * Only the HW needs to be reprogrammed, the SW state is fixed and
	 * has been setup during connector init.
	 */
	intel_dp_init_panel_power_sequencer_registers(intel_dp, false);

	return backlight_controller;
}

typedef bool (*vlv_pipe_check)(struct drm_i915_private *dev_priv,
			       enum pipe pipe);

static bool vlv_pipe_has_pp_on(struct drm_i915_private *dev_priv,
			       enum pipe pipe)
{
	return I915_READ(PP_STATUS(pipe)) & PP_ON;
}

static bool vlv_pipe_has_vdd_on(struct drm_i915_private *dev_priv,
				enum pipe pipe)
{
	return I915_READ(PP_CONTROL(pipe)) & EDP_FORCE_VDD;
}

static bool vlv_pipe_any(struct drm_i915_private *dev_priv,
			 enum pipe pipe)
{
	return true;
}

static enum pipe
vlv_initial_pps_pipe(struct drm_i915_private *dev_priv,
		     enum port port,
		     vlv_pipe_check pipe_check)
{
	enum pipe pipe;

	for (pipe = PIPE_A; pipe <= PIPE_B; pipe++) {
		u32 port_sel = I915_READ(PP_ON_DELAYS(pipe)) &
			PANEL_PORT_SELECT_MASK;

		if (port_sel != PANEL_PORT_SELECT_VLV(port))
			continue;

		if (!pipe_check(dev_priv, pipe))
			continue;

		return pipe;
	}

	return INVALID_PIPE;
}

static void
vlv_initial_power_sequencer_setup(struct intel_dp *intel_dp)
{
	struct drm_i915_private *dev_priv = dp_to_i915(intel_dp);
	struct intel_digital_port *intel_dig_port = dp_to_dig_port(intel_dp);
	enum port port = intel_dig_port->base.port;

	lockdep_assert_held(&dev_priv->pps_mutex);

	/* try to find a pipe with this port selected */
	/* first pick one where the panel is on */
	intel_dp->pps_pipe = vlv_initial_pps_pipe(dev_priv, port,
						  vlv_pipe_has_pp_on);
	/* didn't find one? pick one where vdd is on */
	if (intel_dp->pps_pipe == INVALID_PIPE)
		intel_dp->pps_pipe = vlv_initial_pps_pipe(dev_priv, port,
							  vlv_pipe_has_vdd_on);
	/* didn't find one? pick one with just the correct port */
	if (intel_dp->pps_pipe == INVALID_PIPE)
		intel_dp->pps_pipe = vlv_initial_pps_pipe(dev_priv, port,
							  vlv_pipe_any);

	/* didn't find one? just let vlv_power_sequencer_pipe() pick one when needed */
	if (intel_dp->pps_pipe == INVALID_PIPE) {
		DRM_DEBUG_KMS("no initial power sequencer for port %c\n",
			      port_name(port));
		return;
	}

	DRM_DEBUG_KMS("initial power sequencer for port %c: pipe %c\n",
		      port_name(port), pipe_name(intel_dp->pps_pipe));

	intel_dp_init_panel_power_sequencer(intel_dp);
	intel_dp_init_panel_power_sequencer_registers(intel_dp, false);
}

void intel_power_sequencer_reset(struct drm_i915_private *dev_priv)
{
	struct intel_encoder *encoder;

	if (WARN_ON(!IS_VALLEYVIEW(dev_priv) && !IS_CHERRYVIEW(dev_priv) &&
		    !IS_GEN9_LP(dev_priv)))
		return;

	/*
	 * We can't grab pps_mutex here due to deadlock with power_domain
	 * mutex when power_domain functions are called while holding pps_mutex.
	 * That also means that in order to use pps_pipe the code needs to
	 * hold both a power domain reference and pps_mutex, and the power domain
	 * reference get/put must be done while _not_ holding pps_mutex.
	 * pps_{lock,unlock}() do these steps in the correct order, so one
	 * should use them always.
	 */

	for_each_intel_dp(&dev_priv->drm, encoder) {
		struct intel_dp *intel_dp = enc_to_intel_dp(&encoder->base);

		WARN_ON(intel_dp->active_pipe != INVALID_PIPE);

		if (encoder->type != INTEL_OUTPUT_EDP)
			continue;

		if (IS_GEN9_LP(dev_priv))
			intel_dp->pps_reset = true;
		else
			intel_dp->pps_pipe = INVALID_PIPE;
	}
}

struct pps_registers {
	i915_reg_t pp_ctrl;
	i915_reg_t pp_stat;
	i915_reg_t pp_on;
	i915_reg_t pp_off;
	i915_reg_t pp_div;
};

static void intel_pps_get_registers(struct intel_dp *intel_dp,
				    struct pps_registers *regs)
{
	struct drm_i915_private *dev_priv = dp_to_i915(intel_dp);
	int pps_idx = 0;

	memset(regs, 0, sizeof(*regs));

	if (IS_GEN9_LP(dev_priv))
		pps_idx = bxt_power_sequencer_idx(intel_dp);
	else if (IS_VALLEYVIEW(dev_priv) || IS_CHERRYVIEW(dev_priv))
		pps_idx = vlv_power_sequencer_pipe(intel_dp);

	regs->pp_ctrl = PP_CONTROL(pps_idx);
	regs->pp_stat = PP_STATUS(pps_idx);
	regs->pp_on = PP_ON_DELAYS(pps_idx);
	regs->pp_off = PP_OFF_DELAYS(pps_idx);
	if (!IS_GEN9_LP(dev_priv) && !HAS_PCH_CNP(dev_priv) &&
	    !HAS_PCH_ICP(dev_priv))
		regs->pp_div = PP_DIVISOR(pps_idx);
}

static i915_reg_t
_pp_ctrl_reg(struct intel_dp *intel_dp)
{
	struct pps_registers regs;

	intel_pps_get_registers(intel_dp, &regs);

	return regs.pp_ctrl;
}

static i915_reg_t
_pp_stat_reg(struct intel_dp *intel_dp)
{
	struct pps_registers regs;

	intel_pps_get_registers(intel_dp, &regs);

	return regs.pp_stat;
}

/* Reboot notifier handler to shutdown panel power to guarantee T12 timing
   This function only applicable when panel PM state is not to be tracked */
static int edp_notify_handler(struct notifier_block *this, unsigned long code,
			      void *unused)
{
	struct intel_dp *intel_dp = container_of(this, typeof(* intel_dp),
						 edp_notifier);
	struct drm_i915_private *dev_priv = dp_to_i915(intel_dp);
	intel_wakeref_t wakeref;

	if (!intel_dp_is_edp(intel_dp) || code != SYS_RESTART)
		return 0;

	with_pps_lock(intel_dp, wakeref) {
		if (IS_VALLEYVIEW(dev_priv) || IS_CHERRYVIEW(dev_priv)) {
			enum pipe pipe = vlv_power_sequencer_pipe(intel_dp);
			i915_reg_t pp_ctrl_reg, pp_div_reg;
			u32 pp_div;

			pp_ctrl_reg = PP_CONTROL(pipe);
			pp_div_reg  = PP_DIVISOR(pipe);
			pp_div = I915_READ(pp_div_reg);
			pp_div &= PP_REFERENCE_DIVIDER_MASK;

			/* 0x1F write to PP_DIV_REG sets max cycle delay */
			I915_WRITE(pp_div_reg, pp_div | 0x1F);
			I915_WRITE(pp_ctrl_reg, PANEL_UNLOCK_REGS);
			msleep(intel_dp->panel_power_cycle_delay);
		}
	}

	return 0;
}

static bool edp_have_panel_power(struct intel_dp *intel_dp)
{
	struct drm_i915_private *dev_priv = dp_to_i915(intel_dp);

	lockdep_assert_held(&dev_priv->pps_mutex);

	if ((IS_VALLEYVIEW(dev_priv) || IS_CHERRYVIEW(dev_priv)) &&
	    intel_dp->pps_pipe == INVALID_PIPE)
		return false;

	return (I915_READ(_pp_stat_reg(intel_dp)) & PP_ON) != 0;
}

static bool edp_have_panel_vdd(struct intel_dp *intel_dp)
{
	struct drm_i915_private *dev_priv = dp_to_i915(intel_dp);

	lockdep_assert_held(&dev_priv->pps_mutex);

	if ((IS_VALLEYVIEW(dev_priv) || IS_CHERRYVIEW(dev_priv)) &&
	    intel_dp->pps_pipe == INVALID_PIPE)
		return false;

	return I915_READ(_pp_ctrl_reg(intel_dp)) & EDP_FORCE_VDD;
}

static void
intel_dp_check_edp(struct intel_dp *intel_dp)
{
	struct drm_i915_private *dev_priv = dp_to_i915(intel_dp);

	if (!intel_dp_is_edp(intel_dp))
		return;

	if (!edp_have_panel_power(intel_dp) && !edp_have_panel_vdd(intel_dp)) {
		WARN(1, "eDP powered off while attempting aux channel communication.\n");
		DRM_DEBUG_KMS("Status 0x%08x Control 0x%08x\n",
			      I915_READ(_pp_stat_reg(intel_dp)),
			      I915_READ(_pp_ctrl_reg(intel_dp)));
	}
}

static u32
intel_dp_aux_wait_done(struct intel_dp *intel_dp)
{
	struct drm_i915_private *dev_priv = dp_to_i915(intel_dp);
	i915_reg_t ch_ctl = intel_dp->aux_ch_ctl_reg(intel_dp);
	u32 status;
	bool done;

#define C (((status = I915_READ_NOTRACE(ch_ctl)) & DP_AUX_CH_CTL_SEND_BUSY) == 0)
	done = wait_event_timeout(dev_priv->gmbus_wait_queue, C,
				  msecs_to_jiffies_timeout(10));
	if (!done)
		DRM_ERROR("dp aux hw did not signal timeout!\n");
#undef C

	return status;
}

static u32 g4x_get_aux_clock_divider(struct intel_dp *intel_dp, int index)
{
	struct drm_i915_private *dev_priv = dp_to_i915(intel_dp);

	if (index)
		return 0;

	/*
	 * The clock divider is based off the hrawclk, and would like to run at
	 * 2MHz.  So, take the hrawclk value and divide by 2000 and use that
	 */
	return DIV_ROUND_CLOSEST(dev_priv->rawclk_freq, 2000);
}

static u32 ilk_get_aux_clock_divider(struct intel_dp *intel_dp, int index)
{
	struct drm_i915_private *dev_priv = dp_to_i915(intel_dp);
	struct intel_digital_port *dig_port = dp_to_dig_port(intel_dp);

	if (index)
		return 0;

	/*
	 * The clock divider is based off the cdclk or PCH rawclk, and would
	 * like to run at 2MHz.  So, take the cdclk or PCH rawclk value and
	 * divide by 2000 and use that
	 */
	if (dig_port->aux_ch == AUX_CH_A)
		return DIV_ROUND_CLOSEST(dev_priv->cdclk.hw.cdclk, 2000);
	else
		return DIV_ROUND_CLOSEST(dev_priv->rawclk_freq, 2000);
}

static u32 hsw_get_aux_clock_divider(struct intel_dp *intel_dp, int index)
{
	struct drm_i915_private *dev_priv = dp_to_i915(intel_dp);
	struct intel_digital_port *dig_port = dp_to_dig_port(intel_dp);

	if (dig_port->aux_ch != AUX_CH_A && HAS_PCH_LPT_H(dev_priv)) {
		/* Workaround for non-ULT HSW */
		switch (index) {
		case 0: return 63;
		case 1: return 72;
		default: return 0;
		}
	}

	return ilk_get_aux_clock_divider(intel_dp, index);
}

static u32 skl_get_aux_clock_divider(struct intel_dp *intel_dp, int index)
{
	/*
	 * SKL doesn't need us to program the AUX clock divider (Hardware will
	 * derive the clock from CDCLK automatically). We still implement the
	 * get_aux_clock_divider vfunc to plug-in into the existing code.
	 */
	return index ? 0 : 1;
}

static u32 g4x_get_aux_send_ctl(struct intel_dp *intel_dp,
				int send_bytes,
				u32 aux_clock_divider)
{
	struct intel_digital_port *intel_dig_port = dp_to_dig_port(intel_dp);
	struct drm_i915_private *dev_priv =
			to_i915(intel_dig_port->base.base.dev);
	u32 precharge, timeout;

	if (IS_GEN(dev_priv, 6))
		precharge = 3;
	else
		precharge = 5;

	if (IS_BROADWELL(dev_priv))
		timeout = DP_AUX_CH_CTL_TIME_OUT_600us;
	else
		timeout = DP_AUX_CH_CTL_TIME_OUT_400us;

	return DP_AUX_CH_CTL_SEND_BUSY |
	       DP_AUX_CH_CTL_DONE |
	       DP_AUX_CH_CTL_INTERRUPT |
	       DP_AUX_CH_CTL_TIME_OUT_ERROR |
	       timeout |
	       DP_AUX_CH_CTL_RECEIVE_ERROR |
	       (send_bytes << DP_AUX_CH_CTL_MESSAGE_SIZE_SHIFT) |
	       (precharge << DP_AUX_CH_CTL_PRECHARGE_2US_SHIFT) |
	       (aux_clock_divider << DP_AUX_CH_CTL_BIT_CLOCK_2X_SHIFT);
}

static u32 skl_get_aux_send_ctl(struct intel_dp *intel_dp,
				int send_bytes,
				u32 unused)
{
	struct intel_digital_port *intel_dig_port = dp_to_dig_port(intel_dp);
	u32 ret;

	ret = DP_AUX_CH_CTL_SEND_BUSY |
	      DP_AUX_CH_CTL_DONE |
	      DP_AUX_CH_CTL_INTERRUPT |
	      DP_AUX_CH_CTL_TIME_OUT_ERROR |
	      DP_AUX_CH_CTL_TIME_OUT_MAX |
	      DP_AUX_CH_CTL_RECEIVE_ERROR |
	      (send_bytes << DP_AUX_CH_CTL_MESSAGE_SIZE_SHIFT) |
	      DP_AUX_CH_CTL_FW_SYNC_PULSE_SKL(32) |
	      DP_AUX_CH_CTL_SYNC_PULSE_SKL(32);

	if (intel_dig_port->tc_type == TC_PORT_TBT)
		ret |= DP_AUX_CH_CTL_TBT_IO;

	return ret;
}

static int
intel_dp_aux_xfer(struct intel_dp *intel_dp,
		  const u8 *send, int send_bytes,
		  u8 *recv, int recv_size,
		  u32 aux_send_ctl_flags)
{
	struct intel_digital_port *intel_dig_port = dp_to_dig_port(intel_dp);
	struct drm_i915_private *dev_priv =
			to_i915(intel_dig_port->base.base.dev);
	i915_reg_t ch_ctl, ch_data[5];
	u32 aux_clock_divider;
	intel_wakeref_t wakeref;
	int i, ret, recv_bytes;
	int try, clock = 0;
	u32 status;
	bool vdd;

	ch_ctl = intel_dp->aux_ch_ctl_reg(intel_dp);
	for (i = 0; i < ARRAY_SIZE(ch_data); i++)
		ch_data[i] = intel_dp->aux_ch_data_reg(intel_dp, i);

	wakeref = pps_lock(intel_dp);

	/*
	 * We will be called with VDD already enabled for dpcd/edid/oui reads.
	 * In such cases we want to leave VDD enabled and it's up to upper layers
	 * to turn it off. But for eg. i2c-dev access we need to turn it on/off
	 * ourselves.
	 */
	vdd = edp_panel_vdd_on(intel_dp);

	/* dp aux is extremely sensitive to irq latency, hence request the
	 * lowest possible wakeup latency and so prevent the cpu from going into
	 * deep sleep states.
	 */
	pm_qos_update_request(&dev_priv->pm_qos, 0);

	intel_dp_check_edp(intel_dp);

	/* Try to wait for any previous AUX channel activity */
	for (try = 0; try < 3; try++) {
		status = I915_READ_NOTRACE(ch_ctl);
		if ((status & DP_AUX_CH_CTL_SEND_BUSY) == 0)
			break;
		msleep(1);
	}

	if (try == 3) {
		static u32 last_status = -1;
		const u32 status = I915_READ(ch_ctl);

		if (status != last_status) {
			WARN(1, "dp_aux_ch not started status 0x%08x\n",
			     status);
			last_status = status;
		}

		ret = -EBUSY;
		goto out;
	}

	/* Only 5 data registers! */
	if (WARN_ON(send_bytes > 20 || recv_size > 20)) {
		ret = -E2BIG;
		goto out;
	}

	while ((aux_clock_divider = intel_dp->get_aux_clock_divider(intel_dp, clock++))) {
		u32 send_ctl = intel_dp->get_aux_send_ctl(intel_dp,
							  send_bytes,
							  aux_clock_divider);

		send_ctl |= aux_send_ctl_flags;

		/* Must try at least 3 times according to DP spec */
		for (try = 0; try < 5; try++) {
			/* Load the send data into the aux channel data registers */
			for (i = 0; i < send_bytes; i += 4)
				I915_WRITE(ch_data[i >> 2],
					   intel_dp_pack_aux(send + i,
							     send_bytes - i));

			/* Send the command and wait for it to complete */
			I915_WRITE(ch_ctl, send_ctl);

			status = intel_dp_aux_wait_done(intel_dp);

			/* Clear done status and any errors */
			I915_WRITE(ch_ctl,
				   status |
				   DP_AUX_CH_CTL_DONE |
				   DP_AUX_CH_CTL_TIME_OUT_ERROR |
				   DP_AUX_CH_CTL_RECEIVE_ERROR);

			/* DP CTS 1.2 Core Rev 1.1, 4.2.1.1 & 4.2.1.2
			 *   400us delay required for errors and timeouts
			 *   Timeout errors from the HW already meet this
			 *   requirement so skip to next iteration
			 */
			if (status & DP_AUX_CH_CTL_TIME_OUT_ERROR)
				continue;

			if (status & DP_AUX_CH_CTL_RECEIVE_ERROR) {
				usleep_range(400, 500);
				continue;
			}
			if (status & DP_AUX_CH_CTL_DONE)
				goto done;
		}
	}

	if ((status & DP_AUX_CH_CTL_DONE) == 0) {
		DRM_ERROR("dp_aux_ch not done status 0x%08x\n", status);
		ret = -EBUSY;
		goto out;
	}

done:
	/* Check for timeout or receive error.
	 * Timeouts occur when the sink is not connected
	 */
	if (status & DP_AUX_CH_CTL_RECEIVE_ERROR) {
		DRM_ERROR("dp_aux_ch receive error status 0x%08x\n", status);
		ret = -EIO;
		goto out;
	}

	/* Timeouts occur when the device isn't connected, so they're
	 * "normal" -- don't fill the kernel log with these */
	if (status & DP_AUX_CH_CTL_TIME_OUT_ERROR) {
		DRM_DEBUG_KMS("dp_aux_ch timeout status 0x%08x\n", status);
		ret = -ETIMEDOUT;
		goto out;
	}

	/* Unload any bytes sent back from the other side */
	recv_bytes = ((status & DP_AUX_CH_CTL_MESSAGE_SIZE_MASK) >>
		      DP_AUX_CH_CTL_MESSAGE_SIZE_SHIFT);

	/*
	 * By BSpec: "Message sizes of 0 or >20 are not allowed."
	 * We have no idea of what happened so we return -EBUSY so
	 * drm layer takes care for the necessary retries.
	 */
	if (recv_bytes == 0 || recv_bytes > 20) {
		DRM_DEBUG_KMS("Forbidden recv_bytes = %d on aux transaction\n",
			      recv_bytes);
		ret = -EBUSY;
		goto out;
	}

	if (recv_bytes > recv_size)
		recv_bytes = recv_size;

	for (i = 0; i < recv_bytes; i += 4)
		intel_dp_unpack_aux(I915_READ(ch_data[i >> 2]),
				    recv + i, recv_bytes - i);

	ret = recv_bytes;
out:
	pm_qos_update_request(&dev_priv->pm_qos, PM_QOS_DEFAULT_VALUE);

	if (vdd)
		edp_panel_vdd_off(intel_dp, false);

	pps_unlock(intel_dp, wakeref);

	return ret;
}

#define BARE_ADDRESS_SIZE	3
#define HEADER_SIZE		(BARE_ADDRESS_SIZE + 1)

static void
intel_dp_aux_header(u8 txbuf[HEADER_SIZE],
		    const struct drm_dp_aux_msg *msg)
{
	txbuf[0] = (msg->request << 4) | ((msg->address >> 16) & 0xf);
	txbuf[1] = (msg->address >> 8) & 0xff;
	txbuf[2] = msg->address & 0xff;
	txbuf[3] = msg->size - 1;
}

static ssize_t
intel_dp_aux_transfer(struct drm_dp_aux *aux, struct drm_dp_aux_msg *msg)
{
	struct intel_dp *intel_dp = container_of(aux, struct intel_dp, aux);
	u8 txbuf[20], rxbuf[20];
	size_t txsize, rxsize;
	int ret;

	intel_dp_aux_header(txbuf, msg);

	switch (msg->request & ~DP_AUX_I2C_MOT) {
	case DP_AUX_NATIVE_WRITE:
	case DP_AUX_I2C_WRITE:
	case DP_AUX_I2C_WRITE_STATUS_UPDATE:
		txsize = msg->size ? HEADER_SIZE + msg->size : BARE_ADDRESS_SIZE;
		rxsize = 2; /* 0 or 1 data bytes */

		if (WARN_ON(txsize > 20))
			return -E2BIG;

		WARN_ON(!msg->buffer != !msg->size);

		if (msg->buffer)
			memcpy(txbuf + HEADER_SIZE, msg->buffer, msg->size);

		ret = intel_dp_aux_xfer(intel_dp, txbuf, txsize,
					rxbuf, rxsize, 0);
		if (ret > 0) {
			msg->reply = rxbuf[0] >> 4;

			if (ret > 1) {
				/* Number of bytes written in a short write. */
				ret = clamp_t(int, rxbuf[1], 0, msg->size);
			} else {
				/* Return payload size. */
				ret = msg->size;
			}
		}
		break;

	case DP_AUX_NATIVE_READ:
	case DP_AUX_I2C_READ:
		txsize = msg->size ? HEADER_SIZE : BARE_ADDRESS_SIZE;
		rxsize = msg->size + 1;

		if (WARN_ON(rxsize > 20))
			return -E2BIG;

		ret = intel_dp_aux_xfer(intel_dp, txbuf, txsize,
					rxbuf, rxsize, 0);
		if (ret > 0) {
			msg->reply = rxbuf[0] >> 4;
			/*
			 * Assume happy day, and copy the data. The caller is
			 * expected to check msg->reply before touching it.
			 *
			 * Return payload size.
			 */
			ret--;
			memcpy(msg->buffer, rxbuf + 1, ret);
		}
		break;

	default:
		ret = -EINVAL;
		break;
	}

	return ret;
}


static i915_reg_t g4x_aux_ctl_reg(struct intel_dp *intel_dp)
{
	struct drm_i915_private *dev_priv = dp_to_i915(intel_dp);
	struct intel_digital_port *dig_port = dp_to_dig_port(intel_dp);
	enum aux_ch aux_ch = dig_port->aux_ch;

	switch (aux_ch) {
	case AUX_CH_B:
	case AUX_CH_C:
	case AUX_CH_D:
		return DP_AUX_CH_CTL(aux_ch);
	default:
		MISSING_CASE(aux_ch);
		return DP_AUX_CH_CTL(AUX_CH_B);
	}
}

static i915_reg_t g4x_aux_data_reg(struct intel_dp *intel_dp, int index)
{
	struct drm_i915_private *dev_priv = dp_to_i915(intel_dp);
	struct intel_digital_port *dig_port = dp_to_dig_port(intel_dp);
	enum aux_ch aux_ch = dig_port->aux_ch;

	switch (aux_ch) {
	case AUX_CH_B:
	case AUX_CH_C:
	case AUX_CH_D:
		return DP_AUX_CH_DATA(aux_ch, index);
	default:
		MISSING_CASE(aux_ch);
		return DP_AUX_CH_DATA(AUX_CH_B, index);
	}
}

static i915_reg_t ilk_aux_ctl_reg(struct intel_dp *intel_dp)
{
	struct drm_i915_private *dev_priv = dp_to_i915(intel_dp);
	struct intel_digital_port *dig_port = dp_to_dig_port(intel_dp);
	enum aux_ch aux_ch = dig_port->aux_ch;

	switch (aux_ch) {
	case AUX_CH_A:
		return DP_AUX_CH_CTL(aux_ch);
	case AUX_CH_B:
	case AUX_CH_C:
	case AUX_CH_D:
		return PCH_DP_AUX_CH_CTL(aux_ch);
	default:
		MISSING_CASE(aux_ch);
		return DP_AUX_CH_CTL(AUX_CH_A);
	}
}

static i915_reg_t ilk_aux_data_reg(struct intel_dp *intel_dp, int index)
{
	struct drm_i915_private *dev_priv = dp_to_i915(intel_dp);
	struct intel_digital_port *dig_port = dp_to_dig_port(intel_dp);
	enum aux_ch aux_ch = dig_port->aux_ch;

	switch (aux_ch) {
	case AUX_CH_A:
		return DP_AUX_CH_DATA(aux_ch, index);
	case AUX_CH_B:
	case AUX_CH_C:
	case AUX_CH_D:
		return PCH_DP_AUX_CH_DATA(aux_ch, index);
	default:
		MISSING_CASE(aux_ch);
		return DP_AUX_CH_DATA(AUX_CH_A, index);
	}
}

static i915_reg_t skl_aux_ctl_reg(struct intel_dp *intel_dp)
{
	struct drm_i915_private *dev_priv = dp_to_i915(intel_dp);
	struct intel_digital_port *dig_port = dp_to_dig_port(intel_dp);
	enum aux_ch aux_ch = dig_port->aux_ch;

	switch (aux_ch) {
	case AUX_CH_A:
	case AUX_CH_B:
	case AUX_CH_C:
	case AUX_CH_D:
	case AUX_CH_E:
	case AUX_CH_F:
		return DP_AUX_CH_CTL(aux_ch);
	default:
		MISSING_CASE(aux_ch);
		return DP_AUX_CH_CTL(AUX_CH_A);
	}
}

static i915_reg_t skl_aux_data_reg(struct intel_dp *intel_dp, int index)
{
	struct drm_i915_private *dev_priv = dp_to_i915(intel_dp);
	struct intel_digital_port *dig_port = dp_to_dig_port(intel_dp);
	enum aux_ch aux_ch = dig_port->aux_ch;

	switch (aux_ch) {
	case AUX_CH_A:
	case AUX_CH_B:
	case AUX_CH_C:
	case AUX_CH_D:
	case AUX_CH_E:
	case AUX_CH_F:
		return DP_AUX_CH_DATA(aux_ch, index);
	default:
		MISSING_CASE(aux_ch);
		return DP_AUX_CH_DATA(AUX_CH_A, index);
	}
}

static void
intel_dp_aux_fini(struct intel_dp *intel_dp)
{
	kfree(intel_dp->aux.name);
}

static void
intel_dp_aux_init(struct intel_dp *intel_dp)
{
	struct drm_i915_private *dev_priv = dp_to_i915(intel_dp);
	struct intel_digital_port *dig_port = dp_to_dig_port(intel_dp);
	struct intel_encoder *encoder = &dig_port->base;

	if (INTEL_GEN(dev_priv) >= 9) {
		intel_dp->aux_ch_ctl_reg = skl_aux_ctl_reg;
		intel_dp->aux_ch_data_reg = skl_aux_data_reg;
	} else if (HAS_PCH_SPLIT(dev_priv)) {
		intel_dp->aux_ch_ctl_reg = ilk_aux_ctl_reg;
		intel_dp->aux_ch_data_reg = ilk_aux_data_reg;
	} else {
		intel_dp->aux_ch_ctl_reg = g4x_aux_ctl_reg;
		intel_dp->aux_ch_data_reg = g4x_aux_data_reg;
	}

	if (INTEL_GEN(dev_priv) >= 9)
		intel_dp->get_aux_clock_divider = skl_get_aux_clock_divider;
	else if (IS_BROADWELL(dev_priv) || IS_HASWELL(dev_priv))
		intel_dp->get_aux_clock_divider = hsw_get_aux_clock_divider;
	else if (HAS_PCH_SPLIT(dev_priv))
		intel_dp->get_aux_clock_divider = ilk_get_aux_clock_divider;
	else
		intel_dp->get_aux_clock_divider = g4x_get_aux_clock_divider;

	if (INTEL_GEN(dev_priv) >= 9)
		intel_dp->get_aux_send_ctl = skl_get_aux_send_ctl;
	else
		intel_dp->get_aux_send_ctl = g4x_get_aux_send_ctl;

	drm_dp_aux_init(&intel_dp->aux);

	/* Failure to allocate our preferred name is not critical */
	intel_dp->aux.name = kasprintf(GFP_KERNEL, "DPDDC-%c",
				       port_name(encoder->port));
	intel_dp->aux.transfer = intel_dp_aux_transfer;
}

bool intel_dp_source_supports_hbr2(struct intel_dp *intel_dp)
{
	int max_rate = intel_dp->source_rates[intel_dp->num_source_rates - 1];

	return max_rate >= 540000;
}

bool intel_dp_source_supports_hbr3(struct intel_dp *intel_dp)
{
	int max_rate = intel_dp->source_rates[intel_dp->num_source_rates - 1];

	return max_rate >= 810000;
}

static void
intel_dp_set_clock(struct intel_encoder *encoder,
		   struct intel_crtc_state *pipe_config)
{
	struct drm_i915_private *dev_priv = to_i915(encoder->base.dev);
	const struct dp_link_dpll *divisor = NULL;
	int i, count = 0;

	if (IS_G4X(dev_priv)) {
		divisor = g4x_dpll;
		count = ARRAY_SIZE(g4x_dpll);
	} else if (HAS_PCH_SPLIT(dev_priv)) {
		divisor = pch_dpll;
		count = ARRAY_SIZE(pch_dpll);
	} else if (IS_CHERRYVIEW(dev_priv)) {
		divisor = chv_dpll;
		count = ARRAY_SIZE(chv_dpll);
	} else if (IS_VALLEYVIEW(dev_priv)) {
		divisor = vlv_dpll;
		count = ARRAY_SIZE(vlv_dpll);
	}

	if (divisor && count) {
		for (i = 0; i < count; i++) {
			if (pipe_config->port_clock == divisor[i].clock) {
				pipe_config->dpll = divisor[i].dpll;
				pipe_config->clock_set = true;
				break;
			}
		}
	}
}

static void snprintf_int_array(char *str, size_t len,
			       const int *array, int nelem)
{
	int i;

	str[0] = '\0';

	for (i = 0; i < nelem; i++) {
		int r = snprintf(str, len, "%s%d", i ? ", " : "", array[i]);
		if (r >= len)
			return;
		str += r;
		len -= r;
	}
}

static void intel_dp_print_rates(struct intel_dp *intel_dp)
{
	char str[128]; /* FIXME: too big for stack? */

	if ((drm_debug & DRM_UT_KMS) == 0)
		return;

	snprintf_int_array(str, sizeof(str),
			   intel_dp->source_rates, intel_dp->num_source_rates);
	DRM_DEBUG_KMS("source rates: %s\n", str);

	snprintf_int_array(str, sizeof(str),
			   intel_dp->sink_rates, intel_dp->num_sink_rates);
	DRM_DEBUG_KMS("sink rates: %s\n", str);

	snprintf_int_array(str, sizeof(str),
			   intel_dp->common_rates, intel_dp->num_common_rates);
	DRM_DEBUG_KMS("common rates: %s\n", str);
}

int
intel_dp_max_link_rate(struct intel_dp *intel_dp)
{
	int len;

	len = intel_dp_common_len_rate_limit(intel_dp, intel_dp->max_link_rate);
	if (WARN_ON(len <= 0))
		return 162000;

	return intel_dp->common_rates[len - 1];
}

int intel_dp_rate_select(struct intel_dp *intel_dp, int rate)
{
	int i = intel_dp_rate_index(intel_dp->sink_rates,
				    intel_dp->num_sink_rates, rate);

	if (WARN_ON(i < 0))
		i = 0;

	return i;
}

void intel_dp_compute_rate(struct intel_dp *intel_dp, int port_clock,
			   u8 *link_bw, u8 *rate_select)
{
	/* eDP 1.4 rate select method. */
	if (intel_dp->use_rate_select) {
		*link_bw = 0;
		*rate_select =
			intel_dp_rate_select(intel_dp, port_clock);
	} else {
		*link_bw = drm_dp_link_rate_to_bw_code(port_clock);
		*rate_select = 0;
	}
}

struct link_config_limits {
	int min_clock, max_clock;
	int min_lane_count, max_lane_count;
	int min_bpp, max_bpp;
};

static bool intel_dp_source_supports_fec(struct intel_dp *intel_dp,
					 const struct intel_crtc_state *pipe_config)
{
	struct drm_i915_private *dev_priv = dp_to_i915(intel_dp);

	return INTEL_GEN(dev_priv) >= 11 &&
		pipe_config->cpu_transcoder != TRANSCODER_A;
}

static bool intel_dp_supports_fec(struct intel_dp *intel_dp,
				  const struct intel_crtc_state *pipe_config)
{
	return intel_dp_source_supports_fec(intel_dp, pipe_config) &&
		drm_dp_sink_supports_fec(intel_dp->fec_capable);
}

static bool intel_dp_source_supports_dsc(struct intel_dp *intel_dp,
					 const struct intel_crtc_state *pipe_config)
{
	struct drm_i915_private *dev_priv = dp_to_i915(intel_dp);

	return INTEL_GEN(dev_priv) >= 10 &&
		pipe_config->cpu_transcoder != TRANSCODER_A;
}

static bool intel_dp_supports_dsc(struct intel_dp *intel_dp,
				  const struct intel_crtc_state *pipe_config)
{
	if (!intel_dp_is_edp(intel_dp) && !pipe_config->fec_enable)
		return false;

	return intel_dp_source_supports_dsc(intel_dp, pipe_config) &&
		drm_dp_sink_supports_dsc(intel_dp->dsc_dpcd);
}

static int intel_dp_compute_bpp(struct intel_dp *intel_dp,
				struct intel_crtc_state *pipe_config)
{
	struct drm_i915_private *dev_priv = dp_to_i915(intel_dp);
	struct intel_connector *intel_connector = intel_dp->attached_connector;
	int bpp, bpc;

	bpp = pipe_config->pipe_bpp;
	bpc = drm_dp_downstream_max_bpc(intel_dp->dpcd, intel_dp->downstream_ports);

	if (bpc > 0)
		bpp = min(bpp, 3*bpc);

	if (intel_dp_is_edp(intel_dp)) {
		/* Get bpp from vbt only for panels that dont have bpp in edid */
		if (intel_connector->base.display_info.bpc == 0 &&
		    dev_priv->vbt.edp.bpp && dev_priv->vbt.edp.bpp < bpp) {
			DRM_DEBUG_KMS("clamping bpp for eDP panel to BIOS-provided %i\n",
				      dev_priv->vbt.edp.bpp);
			bpp = dev_priv->vbt.edp.bpp;
		}
	}

	return bpp;
}

/* Adjust link config limits based on compliance test requests. */
static void
intel_dp_adjust_compliance_config(struct intel_dp *intel_dp,
				  struct intel_crtc_state *pipe_config,
				  struct link_config_limits *limits)
{
	/* For DP Compliance we override the computed bpp for the pipe */
	if (intel_dp->compliance.test_data.bpc != 0) {
		int bpp = 3 * intel_dp->compliance.test_data.bpc;

		limits->min_bpp = limits->max_bpp = bpp;
		pipe_config->dither_force_disable = bpp == 6 * 3;

		DRM_DEBUG_KMS("Setting pipe_bpp to %d\n", bpp);
	}

	/* Use values requested by Compliance Test Request */
	if (intel_dp->compliance.test_type == DP_TEST_LINK_TRAINING) {
		int index;

		/* Validate the compliance test data since max values
		 * might have changed due to link train fallback.
		 */
		if (intel_dp_link_params_valid(intel_dp, intel_dp->compliance.test_link_rate,
					       intel_dp->compliance.test_lane_count)) {
			index = intel_dp_rate_index(intel_dp->common_rates,
						    intel_dp->num_common_rates,
						    intel_dp->compliance.test_link_rate);
			if (index >= 0)
				limits->min_clock = limits->max_clock = index;
			limits->min_lane_count = limits->max_lane_count =
				intel_dp->compliance.test_lane_count;
		}
	}
}

/* Optimize link config in order: max bpp, min clock, min lanes */
static int
intel_dp_compute_link_config_wide(struct intel_dp *intel_dp,
				  struct intel_crtc_state *pipe_config,
				  const struct link_config_limits *limits)
{
	struct drm_display_mode *adjusted_mode = &pipe_config->base.adjusted_mode;
	int bpp, clock, lane_count;
	int mode_rate, link_clock, link_avail;

	for (bpp = limits->max_bpp; bpp >= limits->min_bpp; bpp -= 2 * 3) {
		mode_rate = intel_dp_link_required(adjusted_mode->crtc_clock,
						   bpp);

		for (clock = limits->min_clock; clock <= limits->max_clock; clock++) {
			for (lane_count = limits->min_lane_count;
			     lane_count <= limits->max_lane_count;
			     lane_count <<= 1) {
				link_clock = intel_dp->common_rates[clock];
				link_avail = intel_dp_max_data_rate(link_clock,
								    lane_count);

				if (mode_rate <= link_avail) {
					pipe_config->lane_count = lane_count;
					pipe_config->pipe_bpp = bpp;
					pipe_config->port_clock = link_clock;

					return 0;
				}
			}
		}
	}

	return -EINVAL;
}

/* Optimize link config in order: max bpp, min lanes, min clock */
static int
intel_dp_compute_link_config_fast(struct intel_dp *intel_dp,
				  struct intel_crtc_state *pipe_config,
				  const struct link_config_limits *limits)
{
	struct drm_display_mode *adjusted_mode = &pipe_config->base.adjusted_mode;
	int bpp, clock, lane_count;
	int mode_rate, link_clock, link_avail;

	for (bpp = limits->max_bpp; bpp >= limits->min_bpp; bpp -= 2 * 3) {
		mode_rate = intel_dp_link_required(adjusted_mode->crtc_clock,
						   bpp);

		for (lane_count = limits->min_lane_count;
		     lane_count <= limits->max_lane_count;
		     lane_count <<= 1) {
			for (clock = limits->min_clock; clock <= limits->max_clock; clock++) {
				link_clock = intel_dp->common_rates[clock];
				link_avail = intel_dp_max_data_rate(link_clock,
								    lane_count);

				if (mode_rate <= link_avail) {
					pipe_config->lane_count = lane_count;
					pipe_config->pipe_bpp = bpp;
					pipe_config->port_clock = link_clock;

					return 0;
				}
			}
		}
	}

	return -EINVAL;
}

static int intel_dp_dsc_compute_bpp(struct intel_dp *intel_dp, u8 dsc_max_bpc)
{
	int i, num_bpc;
	u8 dsc_bpc[3] = {0};

	num_bpc = drm_dp_dsc_sink_supported_input_bpcs(intel_dp->dsc_dpcd,
						       dsc_bpc);
	for (i = 0; i < num_bpc; i++) {
		if (dsc_max_bpc >= dsc_bpc[i])
			return dsc_bpc[i] * 3;
	}

	return 0;
}

static int intel_dp_dsc_compute_config(struct intel_dp *intel_dp,
				       struct intel_crtc_state *pipe_config,
				       struct drm_connector_state *conn_state,
				       struct link_config_limits *limits)
{
	struct intel_digital_port *dig_port = dp_to_dig_port(intel_dp);
	struct drm_i915_private *dev_priv = to_i915(dig_port->base.base.dev);
	struct drm_display_mode *adjusted_mode = &pipe_config->base.adjusted_mode;
	u8 dsc_max_bpc;
	int pipe_bpp;
	int ret;

	if (!intel_dp_supports_dsc(intel_dp, pipe_config))
		return -EINVAL;

	dsc_max_bpc = min_t(u8, DP_DSC_MAX_SUPPORTED_BPC,
			    conn_state->max_requested_bpc);

	pipe_bpp = intel_dp_dsc_compute_bpp(intel_dp, dsc_max_bpc);
	if (pipe_bpp < DP_DSC_MIN_SUPPORTED_BPC * 3) {
		DRM_DEBUG_KMS("No DSC support for less than 8bpc\n");
		return -EINVAL;
	}

	/*
	 * For now enable DSC for max bpp, max link rate, max lane count.
	 * Optimize this later for the minimum possible link rate/lane count
	 * with DSC enabled for the requested mode.
	 */
	pipe_config->pipe_bpp = pipe_bpp;
	pipe_config->port_clock = intel_dp->common_rates[limits->max_clock];
	pipe_config->lane_count = limits->max_lane_count;

	if (intel_dp_is_edp(intel_dp)) {
		pipe_config->dsc_params.compressed_bpp =
			min_t(u16, drm_edp_dsc_sink_output_bpp(intel_dp->dsc_dpcd) >> 4,
			      pipe_config->pipe_bpp);
		pipe_config->dsc_params.slice_count =
			drm_dp_dsc_sink_max_slice_count(intel_dp->dsc_dpcd,
							true);
	} else {
		u16 dsc_max_output_bpp;
		u8 dsc_dp_slice_count;

		dsc_max_output_bpp =
			intel_dp_dsc_get_output_bpp(pipe_config->port_clock,
						    pipe_config->lane_count,
						    adjusted_mode->crtc_clock,
						    adjusted_mode->crtc_hdisplay);
		dsc_dp_slice_count =
			intel_dp_dsc_get_slice_count(intel_dp,
						     adjusted_mode->crtc_clock,
						     adjusted_mode->crtc_hdisplay);
		if (!dsc_max_output_bpp || !dsc_dp_slice_count) {
			DRM_DEBUG_KMS("Compressed BPP/Slice Count not supported\n");
			return -EINVAL;
		}
		pipe_config->dsc_params.compressed_bpp = min_t(u16,
							       dsc_max_output_bpp >> 4,
							       pipe_config->pipe_bpp);
		pipe_config->dsc_params.slice_count = dsc_dp_slice_count;
	}
	/*
	 * VDSC engine operates at 1 Pixel per clock, so if peak pixel rate
	 * is greater than the maximum Cdclock and if slice count is even
	 * then we need to use 2 VDSC instances.
	 */
	if (adjusted_mode->crtc_clock > dev_priv->max_cdclk_freq) {
		if (pipe_config->dsc_params.slice_count > 1) {
			pipe_config->dsc_params.dsc_split = true;
		} else {
			DRM_DEBUG_KMS("Cannot split stream to use 2 VDSC instances\n");
			return -EINVAL;
		}
	}

	ret = intel_dp_compute_dsc_params(intel_dp, pipe_config);
	if (ret < 0) {
		DRM_DEBUG_KMS("Cannot compute valid DSC parameters for Input Bpp = %d "
			      "Compressed BPP = %d\n",
			      pipe_config->pipe_bpp,
			      pipe_config->dsc_params.compressed_bpp);
		return ret;
	}

	pipe_config->dsc_params.compression_enable = true;
	DRM_DEBUG_KMS("DP DSC computed with Input Bpp = %d "
		      "Compressed Bpp = %d Slice Count = %d\n",
		      pipe_config->pipe_bpp,
		      pipe_config->dsc_params.compressed_bpp,
		      pipe_config->dsc_params.slice_count);

	return 0;
}

static int
intel_dp_compute_link_config(struct intel_encoder *encoder,
			     struct intel_crtc_state *pipe_config,
			     struct drm_connector_state *conn_state)
{
	struct drm_display_mode *adjusted_mode = &pipe_config->base.adjusted_mode;
	struct intel_dp *intel_dp = enc_to_intel_dp(&encoder->base);
	struct link_config_limits limits;
	int common_len;
	int ret;

	common_len = intel_dp_common_len_rate_limit(intel_dp,
						    intel_dp->max_link_rate);

	/* No common link rates between source and sink */
	WARN_ON(common_len <= 0);

	limits.min_clock = 0;
	limits.max_clock = common_len - 1;

	limits.min_lane_count = 1;
	limits.max_lane_count = intel_dp_max_lane_count(intel_dp);

	limits.min_bpp = 6 * 3;
	limits.max_bpp = intel_dp_compute_bpp(intel_dp, pipe_config);

	if (intel_dp_is_edp(intel_dp) && intel_dp->edp_dpcd[0] < DP_EDP_14) {
		/*
		 * Use the maximum clock and number of lanes the eDP panel
		 * advertizes being capable of. The eDP 1.3 and earlier panels
		 * are generally designed to support only a single clock and
		 * lane configuration, and typically these values correspond to
		 * the native resolution of the panel. With eDP 1.4 rate select
		 * and DSC, this is decreasingly the case, and we need to be
		 * able to select less than maximum link config.
		 */
		limits.min_lane_count = limits.max_lane_count;
		limits.min_clock = limits.max_clock;
	}

	intel_dp_adjust_compliance_config(intel_dp, pipe_config, &limits);

	DRM_DEBUG_KMS("DP link computation with max lane count %i "
		      "max rate %d max bpp %d pixel clock %iKHz\n",
		      limits.max_lane_count,
		      intel_dp->common_rates[limits.max_clock],
		      limits.max_bpp, adjusted_mode->crtc_clock);

	if (intel_dp_is_edp(intel_dp))
		/*
		 * Optimize for fast and narrow. eDP 1.3 section 3.3 and eDP 1.4
		 * section A.1: "It is recommended that the minimum number of
		 * lanes be used, using the minimum link rate allowed for that
		 * lane configuration."
		 *
		 * Note that we use the max clock and lane count for eDP 1.3 and
		 * earlier, and fast vs. wide is irrelevant.
		 */
		ret = intel_dp_compute_link_config_fast(intel_dp, pipe_config,
							&limits);
	else
		/* Optimize for slow and wide. */
		ret = intel_dp_compute_link_config_wide(intel_dp, pipe_config,
							&limits);

	/* enable compression if the mode doesn't fit available BW */
<<<<<<< HEAD
	if (ret) {
=======
	DRM_DEBUG_KMS("Force DSC en = %d\n", intel_dp->force_dsc_en);
	if (ret || intel_dp->force_dsc_en) {
>>>>>>> 24bf86cc
		ret = intel_dp_dsc_compute_config(intel_dp, pipe_config,
						  conn_state, &limits);
		if (ret < 0)
			return ret;
	}

	if (pipe_config->dsc_params.compression_enable) {
		DRM_DEBUG_KMS("DP lane count %d clock %d Input bpp %d Compressed bpp %d\n",
			      pipe_config->lane_count, pipe_config->port_clock,
			      pipe_config->pipe_bpp,
			      pipe_config->dsc_params.compressed_bpp);

		DRM_DEBUG_KMS("DP link rate required %i available %i\n",
			      intel_dp_link_required(adjusted_mode->crtc_clock,
						     pipe_config->dsc_params.compressed_bpp),
			      intel_dp_max_data_rate(pipe_config->port_clock,
						     pipe_config->lane_count));
	} else {
		DRM_DEBUG_KMS("DP lane count %d clock %d bpp %d\n",
			      pipe_config->lane_count, pipe_config->port_clock,
			      pipe_config->pipe_bpp);

		DRM_DEBUG_KMS("DP link rate required %i available %i\n",
			      intel_dp_link_required(adjusted_mode->crtc_clock,
						     pipe_config->pipe_bpp),
			      intel_dp_max_data_rate(pipe_config->port_clock,
						     pipe_config->lane_count));
	}
	return 0;
}

int
intel_dp_compute_config(struct intel_encoder *encoder,
			struct intel_crtc_state *pipe_config,
			struct drm_connector_state *conn_state)
{
	struct drm_i915_private *dev_priv = to_i915(encoder->base.dev);
	struct drm_display_mode *adjusted_mode = &pipe_config->base.adjusted_mode;
	struct intel_dp *intel_dp = enc_to_intel_dp(&encoder->base);
	struct intel_lspcon *lspcon = enc_to_intel_lspcon(&encoder->base);
	enum port port = encoder->port;
	struct intel_crtc *intel_crtc = to_intel_crtc(pipe_config->base.crtc);
	struct intel_connector *intel_connector = intel_dp->attached_connector;
	struct intel_digital_connector_state *intel_conn_state =
		to_intel_digital_connector_state(conn_state);
	bool constant_n = drm_dp_has_quirk(&intel_dp->desc,
					   DP_DPCD_QUIRK_CONSTANT_N);
	int ret;

	if (HAS_PCH_SPLIT(dev_priv) && !HAS_DDI(dev_priv) && port != PORT_A)
		pipe_config->has_pch_encoder = true;

	pipe_config->output_format = INTEL_OUTPUT_FORMAT_RGB;
	if (lspcon->active)
		lspcon_ycbcr420_config(&intel_connector->base, pipe_config);

	pipe_config->has_drrs = false;
	if (IS_G4X(dev_priv) || port == PORT_A)
		pipe_config->has_audio = false;
	else if (intel_conn_state->force_audio == HDMI_AUDIO_AUTO)
		pipe_config->has_audio = intel_dp->has_audio;
	else
		pipe_config->has_audio = intel_conn_state->force_audio == HDMI_AUDIO_ON;

	if (intel_dp_is_edp(intel_dp) && intel_connector->panel.fixed_mode) {
		intel_fixed_panel_mode(intel_connector->panel.fixed_mode,
				       adjusted_mode);

		if (INTEL_GEN(dev_priv) >= 9) {
			ret = skl_update_scaler_crtc(pipe_config);
			if (ret)
				return ret;
		}

		if (HAS_GMCH_DISPLAY(dev_priv))
			intel_gmch_panel_fitting(intel_crtc, pipe_config,
						 conn_state->scaling_mode);
		else
			intel_pch_panel_fitting(intel_crtc, pipe_config,
						conn_state->scaling_mode);
	}

	if (adjusted_mode->flags & DRM_MODE_FLAG_DBLSCAN)
		return -EINVAL;

	if (HAS_GMCH_DISPLAY(dev_priv) &&
	    adjusted_mode->flags & DRM_MODE_FLAG_INTERLACE)
		return -EINVAL;

	if (adjusted_mode->flags & DRM_MODE_FLAG_DBLCLK)
		return -EINVAL;

	pipe_config->fec_enable = !intel_dp_is_edp(intel_dp) &&
				  intel_dp_supports_fec(intel_dp, pipe_config);

	ret = intel_dp_compute_link_config(encoder, pipe_config, conn_state);
	if (ret < 0)
		return ret;

	if (intel_conn_state->broadcast_rgb == INTEL_BROADCAST_RGB_AUTO) {
		/*
		 * See:
		 * CEA-861-E - 5.1 Default Encoding Parameters
		 * VESA DisplayPort Ver.1.2a - 5.1.1.1 Video Colorimetry
		 */
		pipe_config->limited_color_range =
			pipe_config->pipe_bpp != 18 &&
			drm_default_rgb_quant_range(adjusted_mode) ==
			HDMI_QUANTIZATION_RANGE_LIMITED;
	} else {
		pipe_config->limited_color_range =
			intel_conn_state->broadcast_rgb == INTEL_BROADCAST_RGB_LIMITED;
	}

	if (!pipe_config->dsc_params.compression_enable)
		intel_link_compute_m_n(pipe_config->pipe_bpp,
				       pipe_config->lane_count,
				       adjusted_mode->crtc_clock,
				       pipe_config->port_clock,
				       &pipe_config->dp_m_n,
				       constant_n);
	else
		intel_link_compute_m_n(pipe_config->dsc_params.compressed_bpp,
				       pipe_config->lane_count,
				       adjusted_mode->crtc_clock,
				       pipe_config->port_clock,
				       &pipe_config->dp_m_n,
				       constant_n);

	if (intel_connector->panel.downclock_mode != NULL &&
		dev_priv->drrs.type == SEAMLESS_DRRS_SUPPORT) {
			pipe_config->has_drrs = true;
			intel_link_compute_m_n(pipe_config->pipe_bpp,
					       pipe_config->lane_count,
					       intel_connector->panel.downclock_mode->clock,
					       pipe_config->port_clock,
					       &pipe_config->dp_m2_n2,
					       constant_n);
	}

	if (!HAS_DDI(dev_priv))
		intel_dp_set_clock(encoder, pipe_config);

	intel_psr_compute_config(intel_dp, pipe_config);

	return 0;
}

void intel_dp_set_link_params(struct intel_dp *intel_dp,
			      int link_rate, u8 lane_count,
			      bool link_mst)
{
	intel_dp->link_trained = false;
	intel_dp->link_rate = link_rate;
	intel_dp->lane_count = lane_count;
	intel_dp->link_mst = link_mst;
}

static void intel_dp_prepare(struct intel_encoder *encoder,
			     const struct intel_crtc_state *pipe_config)
{
	struct drm_i915_private *dev_priv = to_i915(encoder->base.dev);
	struct intel_dp *intel_dp = enc_to_intel_dp(&encoder->base);
	enum port port = encoder->port;
	struct intel_crtc *crtc = to_intel_crtc(pipe_config->base.crtc);
	const struct drm_display_mode *adjusted_mode = &pipe_config->base.adjusted_mode;

	intel_dp_set_link_params(intel_dp, pipe_config->port_clock,
				 pipe_config->lane_count,
				 intel_crtc_has_type(pipe_config,
						     INTEL_OUTPUT_DP_MST));

	/*
	 * There are four kinds of DP registers:
	 *
	 * 	IBX PCH
	 * 	SNB CPU
	 *	IVB CPU
	 * 	CPT PCH
	 *
	 * IBX PCH and CPU are the same for almost everything,
	 * except that the CPU DP PLL is configured in this
	 * register
	 *
	 * CPT PCH is quite different, having many bits moved
	 * to the TRANS_DP_CTL register instead. That
	 * configuration happens (oddly) in ironlake_pch_enable
	 */

	/* Preserve the BIOS-computed detected bit. This is
	 * supposed to be read-only.
	 */
	intel_dp->DP = I915_READ(intel_dp->output_reg) & DP_DETECTED;

	/* Handle DP bits in common between all three register formats */
	intel_dp->DP |= DP_VOLTAGE_0_4 | DP_PRE_EMPHASIS_0;
	intel_dp->DP |= DP_PORT_WIDTH(pipe_config->lane_count);

	/* Split out the IBX/CPU vs CPT settings */

	if (IS_IVYBRIDGE(dev_priv) && port == PORT_A) {
		if (adjusted_mode->flags & DRM_MODE_FLAG_PHSYNC)
			intel_dp->DP |= DP_SYNC_HS_HIGH;
		if (adjusted_mode->flags & DRM_MODE_FLAG_PVSYNC)
			intel_dp->DP |= DP_SYNC_VS_HIGH;
		intel_dp->DP |= DP_LINK_TRAIN_OFF_CPT;

		if (drm_dp_enhanced_frame_cap(intel_dp->dpcd))
			intel_dp->DP |= DP_ENHANCED_FRAMING;

		intel_dp->DP |= DP_PIPE_SEL_IVB(crtc->pipe);
	} else if (HAS_PCH_CPT(dev_priv) && port != PORT_A) {
		u32 trans_dp;

		intel_dp->DP |= DP_LINK_TRAIN_OFF_CPT;

		trans_dp = I915_READ(TRANS_DP_CTL(crtc->pipe));
		if (drm_dp_enhanced_frame_cap(intel_dp->dpcd))
			trans_dp |= TRANS_DP_ENH_FRAMING;
		else
			trans_dp &= ~TRANS_DP_ENH_FRAMING;
		I915_WRITE(TRANS_DP_CTL(crtc->pipe), trans_dp);
	} else {
		if (IS_G4X(dev_priv) && pipe_config->limited_color_range)
			intel_dp->DP |= DP_COLOR_RANGE_16_235;

		if (adjusted_mode->flags & DRM_MODE_FLAG_PHSYNC)
			intel_dp->DP |= DP_SYNC_HS_HIGH;
		if (adjusted_mode->flags & DRM_MODE_FLAG_PVSYNC)
			intel_dp->DP |= DP_SYNC_VS_HIGH;
		intel_dp->DP |= DP_LINK_TRAIN_OFF;

		if (drm_dp_enhanced_frame_cap(intel_dp->dpcd))
			intel_dp->DP |= DP_ENHANCED_FRAMING;

		if (IS_CHERRYVIEW(dev_priv))
			intel_dp->DP |= DP_PIPE_SEL_CHV(crtc->pipe);
		else
			intel_dp->DP |= DP_PIPE_SEL(crtc->pipe);
	}
}

#define IDLE_ON_MASK		(PP_ON | PP_SEQUENCE_MASK | 0                     | PP_SEQUENCE_STATE_MASK)
#define IDLE_ON_VALUE   	(PP_ON | PP_SEQUENCE_NONE | 0                     | PP_SEQUENCE_STATE_ON_IDLE)

#define IDLE_OFF_MASK		(PP_ON | PP_SEQUENCE_MASK | 0                     | 0)
#define IDLE_OFF_VALUE		(0     | PP_SEQUENCE_NONE | 0                     | 0)

#define IDLE_CYCLE_MASK		(PP_ON | PP_SEQUENCE_MASK | PP_CYCLE_DELAY_ACTIVE | PP_SEQUENCE_STATE_MASK)
#define IDLE_CYCLE_VALUE	(0     | PP_SEQUENCE_NONE | 0                     | PP_SEQUENCE_STATE_OFF_IDLE)

static void intel_pps_verify_state(struct intel_dp *intel_dp);

static void wait_panel_status(struct intel_dp *intel_dp,
				       u32 mask,
				       u32 value)
{
	struct drm_i915_private *dev_priv = dp_to_i915(intel_dp);
	i915_reg_t pp_stat_reg, pp_ctrl_reg;

	lockdep_assert_held(&dev_priv->pps_mutex);

	intel_pps_verify_state(intel_dp);

	pp_stat_reg = _pp_stat_reg(intel_dp);
	pp_ctrl_reg = _pp_ctrl_reg(intel_dp);

	DRM_DEBUG_KMS("mask %08x value %08x status %08x control %08x\n",
			mask, value,
			I915_READ(pp_stat_reg),
			I915_READ(pp_ctrl_reg));

	if (intel_wait_for_register(dev_priv,
				    pp_stat_reg, mask, value,
				    5000))
		DRM_ERROR("Panel status timeout: status %08x control %08x\n",
				I915_READ(pp_stat_reg),
				I915_READ(pp_ctrl_reg));

	DRM_DEBUG_KMS("Wait complete\n");
}

static void wait_panel_on(struct intel_dp *intel_dp)
{
	DRM_DEBUG_KMS("Wait for panel power on\n");
	wait_panel_status(intel_dp, IDLE_ON_MASK, IDLE_ON_VALUE);
}

static void wait_panel_off(struct intel_dp *intel_dp)
{
	DRM_DEBUG_KMS("Wait for panel power off time\n");
	wait_panel_status(intel_dp, IDLE_OFF_MASK, IDLE_OFF_VALUE);
}

static void wait_panel_power_cycle(struct intel_dp *intel_dp)
{
	ktime_t panel_power_on_time;
	s64 panel_power_off_duration;

	DRM_DEBUG_KMS("Wait for panel power cycle\n");

	/* take the difference of currrent time and panel power off time
	 * and then make panel wait for t11_t12 if needed. */
	panel_power_on_time = ktime_get_boottime();
	panel_power_off_duration = ktime_ms_delta(panel_power_on_time, intel_dp->panel_power_off_time);

	/* When we disable the VDD override bit last we have to do the manual
	 * wait. */
	if (panel_power_off_duration < (s64)intel_dp->panel_power_cycle_delay)
		wait_remaining_ms_from_jiffies(jiffies,
				       intel_dp->panel_power_cycle_delay - panel_power_off_duration);

	wait_panel_status(intel_dp, IDLE_CYCLE_MASK, IDLE_CYCLE_VALUE);
}

static void wait_backlight_on(struct intel_dp *intel_dp)
{
	wait_remaining_ms_from_jiffies(intel_dp->last_power_on,
				       intel_dp->backlight_on_delay);
}

static void edp_wait_backlight_off(struct intel_dp *intel_dp)
{
	wait_remaining_ms_from_jiffies(intel_dp->last_backlight_off,
				       intel_dp->backlight_off_delay);
}

/* Read the current pp_control value, unlocking the register if it
 * is locked
 */

static  u32 ironlake_get_pp_control(struct intel_dp *intel_dp)
{
	struct drm_i915_private *dev_priv = dp_to_i915(intel_dp);
	u32 control;

	lockdep_assert_held(&dev_priv->pps_mutex);

	control = I915_READ(_pp_ctrl_reg(intel_dp));
	if (WARN_ON(!HAS_DDI(dev_priv) &&
		    (control & PANEL_UNLOCK_MASK) != PANEL_UNLOCK_REGS)) {
		control &= ~PANEL_UNLOCK_MASK;
		control |= PANEL_UNLOCK_REGS;
	}
	return control;
}

/*
 * Must be paired with edp_panel_vdd_off().
 * Must hold pps_mutex around the whole on/off sequence.
 * Can be nested with intel_edp_panel_vdd_{on,off}() calls.
 */
static bool edp_panel_vdd_on(struct intel_dp *intel_dp)
{
	struct drm_i915_private *dev_priv = dp_to_i915(intel_dp);
	struct intel_digital_port *intel_dig_port = dp_to_dig_port(intel_dp);
	u32 pp;
	i915_reg_t pp_stat_reg, pp_ctrl_reg;
	bool need_to_disable = !intel_dp->want_panel_vdd;

	lockdep_assert_held(&dev_priv->pps_mutex);

	if (!intel_dp_is_edp(intel_dp))
		return false;

	cancel_delayed_work(&intel_dp->panel_vdd_work);
	intel_dp->want_panel_vdd = true;

	if (edp_have_panel_vdd(intel_dp))
		return need_to_disable;

	intel_display_power_get(dev_priv,
				intel_aux_power_domain(intel_dig_port));

	DRM_DEBUG_KMS("Turning eDP port %c VDD on\n",
		      port_name(intel_dig_port->base.port));

	if (!edp_have_panel_power(intel_dp))
		wait_panel_power_cycle(intel_dp);

	pp = ironlake_get_pp_control(intel_dp);
	pp |= EDP_FORCE_VDD;

	pp_stat_reg = _pp_stat_reg(intel_dp);
	pp_ctrl_reg = _pp_ctrl_reg(intel_dp);

	I915_WRITE(pp_ctrl_reg, pp);
	POSTING_READ(pp_ctrl_reg);
	DRM_DEBUG_KMS("PP_STATUS: 0x%08x PP_CONTROL: 0x%08x\n",
			I915_READ(pp_stat_reg), I915_READ(pp_ctrl_reg));
	/*
	 * If the panel wasn't on, delay before accessing aux channel
	 */
	if (!edp_have_panel_power(intel_dp)) {
		DRM_DEBUG_KMS("eDP port %c panel power wasn't enabled\n",
			      port_name(intel_dig_port->base.port));
		msleep(intel_dp->panel_power_up_delay);
	}

	return need_to_disable;
}

/*
 * Must be paired with intel_edp_panel_vdd_off() or
 * intel_edp_panel_off().
 * Nested calls to these functions are not allowed since
 * we drop the lock. Caller must use some higher level
 * locking to prevent nested calls from other threads.
 */
void intel_edp_panel_vdd_on(struct intel_dp *intel_dp)
{
	intel_wakeref_t wakeref;
	bool vdd;

	if (!intel_dp_is_edp(intel_dp))
		return;

	vdd = false;
	with_pps_lock(intel_dp, wakeref)
		vdd = edp_panel_vdd_on(intel_dp);
	I915_STATE_WARN(!vdd, "eDP port %c VDD already requested on\n",
	     port_name(dp_to_dig_port(intel_dp)->base.port));
}

static void edp_panel_vdd_off_sync(struct intel_dp *intel_dp)
{
	struct drm_i915_private *dev_priv = dp_to_i915(intel_dp);
	struct intel_digital_port *intel_dig_port =
		dp_to_dig_port(intel_dp);
	u32 pp;
	i915_reg_t pp_stat_reg, pp_ctrl_reg;

	lockdep_assert_held(&dev_priv->pps_mutex);

	WARN_ON(intel_dp->want_panel_vdd);

	if (!edp_have_panel_vdd(intel_dp))
		return;

	DRM_DEBUG_KMS("Turning eDP port %c VDD off\n",
		      port_name(intel_dig_port->base.port));

	pp = ironlake_get_pp_control(intel_dp);
	pp &= ~EDP_FORCE_VDD;

	pp_ctrl_reg = _pp_ctrl_reg(intel_dp);
	pp_stat_reg = _pp_stat_reg(intel_dp);

	I915_WRITE(pp_ctrl_reg, pp);
	POSTING_READ(pp_ctrl_reg);

	/* Make sure sequencer is idle before allowing subsequent activity */
	DRM_DEBUG_KMS("PP_STATUS: 0x%08x PP_CONTROL: 0x%08x\n",
	I915_READ(pp_stat_reg), I915_READ(pp_ctrl_reg));

	if ((pp & PANEL_POWER_ON) == 0)
		intel_dp->panel_power_off_time = ktime_get_boottime();

	intel_display_power_put_unchecked(dev_priv,
					  intel_aux_power_domain(intel_dig_port));
}

static void edp_panel_vdd_work(struct work_struct *__work)
{
	struct intel_dp *intel_dp =
		container_of(to_delayed_work(__work),
			     struct intel_dp, panel_vdd_work);
	intel_wakeref_t wakeref;

	with_pps_lock(intel_dp, wakeref) {
		if (!intel_dp->want_panel_vdd)
			edp_panel_vdd_off_sync(intel_dp);
	}
}

static void edp_panel_vdd_schedule_off(struct intel_dp *intel_dp)
{
	unsigned long delay;

	/*
	 * Queue the timer to fire a long time from now (relative to the power
	 * down delay) to keep the panel power up across a sequence of
	 * operations.
	 */
	delay = msecs_to_jiffies(intel_dp->panel_power_cycle_delay * 5);
	schedule_delayed_work(&intel_dp->panel_vdd_work, delay);
}

/*
 * Must be paired with edp_panel_vdd_on().
 * Must hold pps_mutex around the whole on/off sequence.
 * Can be nested with intel_edp_panel_vdd_{on,off}() calls.
 */
static void edp_panel_vdd_off(struct intel_dp *intel_dp, bool sync)
{
	struct drm_i915_private *dev_priv = dp_to_i915(intel_dp);

	lockdep_assert_held(&dev_priv->pps_mutex);

	if (!intel_dp_is_edp(intel_dp))
		return;

	I915_STATE_WARN(!intel_dp->want_panel_vdd, "eDP port %c VDD not forced on",
	     port_name(dp_to_dig_port(intel_dp)->base.port));

	intel_dp->want_panel_vdd = false;

	if (sync)
		edp_panel_vdd_off_sync(intel_dp);
	else
		edp_panel_vdd_schedule_off(intel_dp);
}

static void edp_panel_on(struct intel_dp *intel_dp)
{
	struct drm_i915_private *dev_priv = dp_to_i915(intel_dp);
	u32 pp;
	i915_reg_t pp_ctrl_reg;

	lockdep_assert_held(&dev_priv->pps_mutex);

	if (!intel_dp_is_edp(intel_dp))
		return;

	DRM_DEBUG_KMS("Turn eDP port %c panel power on\n",
		      port_name(dp_to_dig_port(intel_dp)->base.port));

	if (WARN(edp_have_panel_power(intel_dp),
		 "eDP port %c panel power already on\n",
		 port_name(dp_to_dig_port(intel_dp)->base.port)))
		return;

	wait_panel_power_cycle(intel_dp);

	pp_ctrl_reg = _pp_ctrl_reg(intel_dp);
	pp = ironlake_get_pp_control(intel_dp);
	if (IS_GEN(dev_priv, 5)) {
		/* ILK workaround: disable reset around power sequence */
		pp &= ~PANEL_POWER_RESET;
		I915_WRITE(pp_ctrl_reg, pp);
		POSTING_READ(pp_ctrl_reg);
	}

	pp |= PANEL_POWER_ON;
	if (!IS_GEN(dev_priv, 5))
		pp |= PANEL_POWER_RESET;

	I915_WRITE(pp_ctrl_reg, pp);
	POSTING_READ(pp_ctrl_reg);

	wait_panel_on(intel_dp);
	intel_dp->last_power_on = jiffies;

	if (IS_GEN(dev_priv, 5)) {
		pp |= PANEL_POWER_RESET; /* restore panel reset bit */
		I915_WRITE(pp_ctrl_reg, pp);
		POSTING_READ(pp_ctrl_reg);
	}
}

void intel_edp_panel_on(struct intel_dp *intel_dp)
{
	intel_wakeref_t wakeref;

	if (!intel_dp_is_edp(intel_dp))
		return;

	with_pps_lock(intel_dp, wakeref)
		edp_panel_on(intel_dp);
}


static void edp_panel_off(struct intel_dp *intel_dp)
{
	struct drm_i915_private *dev_priv = dp_to_i915(intel_dp);
	struct intel_digital_port *dig_port = dp_to_dig_port(intel_dp);
	u32 pp;
	i915_reg_t pp_ctrl_reg;

	lockdep_assert_held(&dev_priv->pps_mutex);

	if (!intel_dp_is_edp(intel_dp))
		return;

	DRM_DEBUG_KMS("Turn eDP port %c panel power off\n",
		      port_name(dig_port->base.port));

	WARN(!intel_dp->want_panel_vdd, "Need eDP port %c VDD to turn off panel\n",
	     port_name(dig_port->base.port));

	pp = ironlake_get_pp_control(intel_dp);
	/* We need to switch off panel power _and_ force vdd, for otherwise some
	 * panels get very unhappy and cease to work. */
	pp &= ~(PANEL_POWER_ON | PANEL_POWER_RESET | EDP_FORCE_VDD |
		EDP_BLC_ENABLE);

	pp_ctrl_reg = _pp_ctrl_reg(intel_dp);

	intel_dp->want_panel_vdd = false;

	I915_WRITE(pp_ctrl_reg, pp);
	POSTING_READ(pp_ctrl_reg);

	wait_panel_off(intel_dp);
	intel_dp->panel_power_off_time = ktime_get_boottime();

	/* We got a reference when we enabled the VDD. */
	intel_display_power_put_unchecked(dev_priv, intel_aux_power_domain(dig_port));
}

void intel_edp_panel_off(struct intel_dp *intel_dp)
{
	intel_wakeref_t wakeref;

	if (!intel_dp_is_edp(intel_dp))
		return;

	with_pps_lock(intel_dp, wakeref)
		edp_panel_off(intel_dp);
}

/* Enable backlight in the panel power control. */
static void _intel_edp_backlight_on(struct intel_dp *intel_dp)
{
	struct drm_i915_private *dev_priv = dp_to_i915(intel_dp);
	intel_wakeref_t wakeref;

	/*
	 * If we enable the backlight right away following a panel power
	 * on, we may see slight flicker as the panel syncs with the eDP
	 * link.  So delay a bit to make sure the image is solid before
	 * allowing it to appear.
	 */
	wait_backlight_on(intel_dp);

	with_pps_lock(intel_dp, wakeref) {
		i915_reg_t pp_ctrl_reg = _pp_ctrl_reg(intel_dp);
		u32 pp;

		pp = ironlake_get_pp_control(intel_dp);
		pp |= EDP_BLC_ENABLE;

		I915_WRITE(pp_ctrl_reg, pp);
		POSTING_READ(pp_ctrl_reg);
	}
}

/* Enable backlight PWM and backlight PP control. */
void intel_edp_backlight_on(const struct intel_crtc_state *crtc_state,
			    const struct drm_connector_state *conn_state)
{
	struct intel_dp *intel_dp = enc_to_intel_dp(conn_state->best_encoder);

	if (!intel_dp_is_edp(intel_dp))
		return;

	DRM_DEBUG_KMS("\n");

	intel_panel_enable_backlight(crtc_state, conn_state);
	_intel_edp_backlight_on(intel_dp);
}

/* Disable backlight in the panel power control. */
static void _intel_edp_backlight_off(struct intel_dp *intel_dp)
{
	struct drm_i915_private *dev_priv = dp_to_i915(intel_dp);
	intel_wakeref_t wakeref;

	if (!intel_dp_is_edp(intel_dp))
		return;

	with_pps_lock(intel_dp, wakeref) {
		i915_reg_t pp_ctrl_reg = _pp_ctrl_reg(intel_dp);
		u32 pp;

		pp = ironlake_get_pp_control(intel_dp);
		pp &= ~EDP_BLC_ENABLE;

		I915_WRITE(pp_ctrl_reg, pp);
		POSTING_READ(pp_ctrl_reg);
	}

	intel_dp->last_backlight_off = jiffies;
	edp_wait_backlight_off(intel_dp);
}

/* Disable backlight PP control and backlight PWM. */
void intel_edp_backlight_off(const struct drm_connector_state *old_conn_state)
{
	struct intel_dp *intel_dp = enc_to_intel_dp(old_conn_state->best_encoder);

	if (!intel_dp_is_edp(intel_dp))
		return;

	DRM_DEBUG_KMS("\n");

	_intel_edp_backlight_off(intel_dp);
	intel_panel_disable_backlight(old_conn_state);
}

/*
 * Hook for controlling the panel power control backlight through the bl_power
 * sysfs attribute. Take care to handle multiple calls.
 */
static void intel_edp_backlight_power(struct intel_connector *connector,
				      bool enable)
{
	struct intel_dp *intel_dp = intel_attached_dp(&connector->base);
	intel_wakeref_t wakeref;
	bool is_enabled;

	is_enabled = false;
	with_pps_lock(intel_dp, wakeref)
		is_enabled = ironlake_get_pp_control(intel_dp) & EDP_BLC_ENABLE;
	if (is_enabled == enable)
		return;

	DRM_DEBUG_KMS("panel power control backlight %s\n",
		      enable ? "enable" : "disable");

	if (enable)
		_intel_edp_backlight_on(intel_dp);
	else
		_intel_edp_backlight_off(intel_dp);
}

static void assert_dp_port(struct intel_dp *intel_dp, bool state)
{
	struct intel_digital_port *dig_port = dp_to_dig_port(intel_dp);
	struct drm_i915_private *dev_priv = to_i915(dig_port->base.base.dev);
	bool cur_state = I915_READ(intel_dp->output_reg) & DP_PORT_EN;

	I915_STATE_WARN(cur_state != state,
			"DP port %c state assertion failure (expected %s, current %s)\n",
			port_name(dig_port->base.port),
			onoff(state), onoff(cur_state));
}
#define assert_dp_port_disabled(d) assert_dp_port((d), false)

static void assert_edp_pll(struct drm_i915_private *dev_priv, bool state)
{
	bool cur_state = I915_READ(DP_A) & DP_PLL_ENABLE;

	I915_STATE_WARN(cur_state != state,
			"eDP PLL state assertion failure (expected %s, current %s)\n",
			onoff(state), onoff(cur_state));
}
#define assert_edp_pll_enabled(d) assert_edp_pll((d), true)
#define assert_edp_pll_disabled(d) assert_edp_pll((d), false)

static void ironlake_edp_pll_on(struct intel_dp *intel_dp,
				const struct intel_crtc_state *pipe_config)
{
	struct intel_crtc *crtc = to_intel_crtc(pipe_config->base.crtc);
	struct drm_i915_private *dev_priv = to_i915(crtc->base.dev);

	assert_pipe_disabled(dev_priv, crtc->pipe);
	assert_dp_port_disabled(intel_dp);
	assert_edp_pll_disabled(dev_priv);

	DRM_DEBUG_KMS("enabling eDP PLL for clock %d\n",
		      pipe_config->port_clock);

	intel_dp->DP &= ~DP_PLL_FREQ_MASK;

	if (pipe_config->port_clock == 162000)
		intel_dp->DP |= DP_PLL_FREQ_162MHZ;
	else
		intel_dp->DP |= DP_PLL_FREQ_270MHZ;

	I915_WRITE(DP_A, intel_dp->DP);
	POSTING_READ(DP_A);
	udelay(500);

	/*
	 * [DevILK] Work around required when enabling DP PLL
	 * while a pipe is enabled going to FDI:
	 * 1. Wait for the start of vertical blank on the enabled pipe going to FDI
	 * 2. Program DP PLL enable
	 */
	if (IS_GEN(dev_priv, 5))
		intel_wait_for_vblank_if_active(dev_priv, !crtc->pipe);

	intel_dp->DP |= DP_PLL_ENABLE;

	I915_WRITE(DP_A, intel_dp->DP);
	POSTING_READ(DP_A);
	udelay(200);
}

static void ironlake_edp_pll_off(struct intel_dp *intel_dp,
				 const struct intel_crtc_state *old_crtc_state)
{
	struct intel_crtc *crtc = to_intel_crtc(old_crtc_state->base.crtc);
	struct drm_i915_private *dev_priv = to_i915(crtc->base.dev);

	assert_pipe_disabled(dev_priv, crtc->pipe);
	assert_dp_port_disabled(intel_dp);
	assert_edp_pll_enabled(dev_priv);

	DRM_DEBUG_KMS("disabling eDP PLL\n");

	intel_dp->DP &= ~DP_PLL_ENABLE;

	I915_WRITE(DP_A, intel_dp->DP);
	POSTING_READ(DP_A);
	udelay(200);
}

static bool downstream_hpd_needs_d0(struct intel_dp *intel_dp)
{
	/*
	 * DPCD 1.2+ should support BRANCH_DEVICE_CTRL, and thus
	 * be capable of signalling downstream hpd with a long pulse.
	 * Whether or not that means D3 is safe to use is not clear,
	 * but let's assume so until proven otherwise.
	 *
	 * FIXME should really check all downstream ports...
	 */
	return intel_dp->dpcd[DP_DPCD_REV] == 0x11 &&
		intel_dp->dpcd[DP_DOWNSTREAMPORT_PRESENT] & DP_DWN_STRM_PORT_PRESENT &&
		intel_dp->downstream_ports[0] & DP_DS_PORT_HPD;
}

void intel_dp_sink_set_decompression_state(struct intel_dp *intel_dp,
					   const struct intel_crtc_state *crtc_state,
					   bool enable)
{
	int ret;

	if (!crtc_state->dsc_params.compression_enable)
		return;

	ret = drm_dp_dpcd_writeb(&intel_dp->aux, DP_DSC_ENABLE,
				 enable ? DP_DECOMPRESSION_EN : 0);
	if (ret < 0)
		DRM_DEBUG_KMS("Failed to %s sink decompression state\n",
			      enable ? "enable" : "disable");
}

/* If the sink supports it, try to set the power state appropriately */
void intel_dp_sink_dpms(struct intel_dp *intel_dp, int mode)
{
	int ret, i;

	/* Should have a valid DPCD by this point */
	if (intel_dp->dpcd[DP_DPCD_REV] < 0x11)
		return;

	if (mode != DRM_MODE_DPMS_ON) {
		if (downstream_hpd_needs_d0(intel_dp))
			return;

		ret = drm_dp_dpcd_writeb(&intel_dp->aux, DP_SET_POWER,
					 DP_SET_POWER_D3);
	} else {
		struct intel_lspcon *lspcon = dp_to_lspcon(intel_dp);

		/*
		 * When turning on, we need to retry for 1ms to give the sink
		 * time to wake up.
		 */
		for (i = 0; i < 3; i++) {
			ret = drm_dp_dpcd_writeb(&intel_dp->aux, DP_SET_POWER,
						 DP_SET_POWER_D0);
			if (ret == 1)
				break;
			msleep(1);
		}

		if (ret == 1 && lspcon->active)
			lspcon_wait_pcon_mode(lspcon);
	}

	if (ret != 1)
		DRM_DEBUG_KMS("failed to %s sink power state\n",
			      mode == DRM_MODE_DPMS_ON ? "enable" : "disable");
}

static bool cpt_dp_port_selected(struct drm_i915_private *dev_priv,
				 enum port port, enum pipe *pipe)
{
	enum pipe p;

	for_each_pipe(dev_priv, p) {
		u32 val = I915_READ(TRANS_DP_CTL(p));

		if ((val & TRANS_DP_PORT_SEL_MASK) == TRANS_DP_PORT_SEL(port)) {
			*pipe = p;
			return true;
		}
	}

	DRM_DEBUG_KMS("No pipe for DP port %c found\n", port_name(port));

	/* must initialize pipe to something for the asserts */
	*pipe = PIPE_A;

	return false;
}

bool intel_dp_port_enabled(struct drm_i915_private *dev_priv,
			   i915_reg_t dp_reg, enum port port,
			   enum pipe *pipe)
{
	bool ret;
	u32 val;

	val = I915_READ(dp_reg);

	ret = val & DP_PORT_EN;

	/* asserts want to know the pipe even if the port is disabled */
	if (IS_IVYBRIDGE(dev_priv) && port == PORT_A)
		*pipe = (val & DP_PIPE_SEL_MASK_IVB) >> DP_PIPE_SEL_SHIFT_IVB;
	else if (HAS_PCH_CPT(dev_priv) && port != PORT_A)
		ret &= cpt_dp_port_selected(dev_priv, port, pipe);
	else if (IS_CHERRYVIEW(dev_priv))
		*pipe = (val & DP_PIPE_SEL_MASK_CHV) >> DP_PIPE_SEL_SHIFT_CHV;
	else
		*pipe = (val & DP_PIPE_SEL_MASK) >> DP_PIPE_SEL_SHIFT;

	return ret;
}

static bool intel_dp_get_hw_state(struct intel_encoder *encoder,
				  enum pipe *pipe)
{
	struct drm_i915_private *dev_priv = to_i915(encoder->base.dev);
	struct intel_dp *intel_dp = enc_to_intel_dp(&encoder->base);
	intel_wakeref_t wakeref;
	bool ret;

	wakeref = intel_display_power_get_if_enabled(dev_priv,
						     encoder->power_domain);
	if (!wakeref)
		return false;

	ret = intel_dp_port_enabled(dev_priv, intel_dp->output_reg,
				    encoder->port, pipe);

	intel_display_power_put(dev_priv, encoder->power_domain, wakeref);

	return ret;
}

static void intel_dp_get_config(struct intel_encoder *encoder,
				struct intel_crtc_state *pipe_config)
{
	struct drm_i915_private *dev_priv = to_i915(encoder->base.dev);
	struct intel_dp *intel_dp = enc_to_intel_dp(&encoder->base);
	u32 tmp, flags = 0;
	enum port port = encoder->port;
	struct intel_crtc *crtc = to_intel_crtc(pipe_config->base.crtc);

	if (encoder->type == INTEL_OUTPUT_EDP)
		pipe_config->output_types |= BIT(INTEL_OUTPUT_EDP);
	else
		pipe_config->output_types |= BIT(INTEL_OUTPUT_DP);

	tmp = I915_READ(intel_dp->output_reg);

	pipe_config->has_audio = tmp & DP_AUDIO_OUTPUT_ENABLE && port != PORT_A;

	if (HAS_PCH_CPT(dev_priv) && port != PORT_A) {
		u32 trans_dp = I915_READ(TRANS_DP_CTL(crtc->pipe));

		if (trans_dp & TRANS_DP_HSYNC_ACTIVE_HIGH)
			flags |= DRM_MODE_FLAG_PHSYNC;
		else
			flags |= DRM_MODE_FLAG_NHSYNC;

		if (trans_dp & TRANS_DP_VSYNC_ACTIVE_HIGH)
			flags |= DRM_MODE_FLAG_PVSYNC;
		else
			flags |= DRM_MODE_FLAG_NVSYNC;
	} else {
		if (tmp & DP_SYNC_HS_HIGH)
			flags |= DRM_MODE_FLAG_PHSYNC;
		else
			flags |= DRM_MODE_FLAG_NHSYNC;

		if (tmp & DP_SYNC_VS_HIGH)
			flags |= DRM_MODE_FLAG_PVSYNC;
		else
			flags |= DRM_MODE_FLAG_NVSYNC;
	}

	pipe_config->base.adjusted_mode.flags |= flags;

	if (IS_G4X(dev_priv) && tmp & DP_COLOR_RANGE_16_235)
		pipe_config->limited_color_range = true;

	pipe_config->lane_count =
		((tmp & DP_PORT_WIDTH_MASK) >> DP_PORT_WIDTH_SHIFT) + 1;

	intel_dp_get_m_n(crtc, pipe_config);

	if (port == PORT_A) {
		if ((I915_READ(DP_A) & DP_PLL_FREQ_MASK) == DP_PLL_FREQ_162MHZ)
			pipe_config->port_clock = 162000;
		else
			pipe_config->port_clock = 270000;
	}

	pipe_config->base.adjusted_mode.crtc_clock =
		intel_dotclock_calculate(pipe_config->port_clock,
					 &pipe_config->dp_m_n);

	if (intel_dp_is_edp(intel_dp) && dev_priv->vbt.edp.bpp &&
	    pipe_config->pipe_bpp > dev_priv->vbt.edp.bpp) {
		/*
		 * This is a big fat ugly hack.
		 *
		 * Some machines in UEFI boot mode provide us a VBT that has 18
		 * bpp and 1.62 GHz link bandwidth for eDP, which for reasons
		 * unknown we fail to light up. Yet the same BIOS boots up with
		 * 24 bpp and 2.7 GHz link. Use the same bpp as the BIOS uses as
		 * max, not what it tells us to use.
		 *
		 * Note: This will still be broken if the eDP panel is not lit
		 * up by the BIOS, and thus we can't get the mode at module
		 * load.
		 */
		DRM_DEBUG_KMS("pipe has %d bpp for eDP panel, overriding BIOS-provided max %d bpp\n",
			      pipe_config->pipe_bpp, dev_priv->vbt.edp.bpp);
		dev_priv->vbt.edp.bpp = pipe_config->pipe_bpp;
	}
}

static void intel_disable_dp(struct intel_encoder *encoder,
			     const struct intel_crtc_state *old_crtc_state,
			     const struct drm_connector_state *old_conn_state)
{
	struct intel_dp *intel_dp = enc_to_intel_dp(&encoder->base);

	intel_dp->link_trained = false;

	if (old_crtc_state->has_audio)
		intel_audio_codec_disable(encoder,
					  old_crtc_state, old_conn_state);

	/* Make sure the panel is off before trying to change the mode. But also
	 * ensure that we have vdd while we switch off the panel. */
	intel_edp_panel_vdd_on(intel_dp);
	intel_edp_backlight_off(old_conn_state);
	intel_dp_sink_dpms(intel_dp, DRM_MODE_DPMS_OFF);
	intel_edp_panel_off(intel_dp);
}

static void g4x_disable_dp(struct intel_encoder *encoder,
			   const struct intel_crtc_state *old_crtc_state,
			   const struct drm_connector_state *old_conn_state)
{
	intel_disable_dp(encoder, old_crtc_state, old_conn_state);
}

static void vlv_disable_dp(struct intel_encoder *encoder,
			   const struct intel_crtc_state *old_crtc_state,
			   const struct drm_connector_state *old_conn_state)
{
	intel_disable_dp(encoder, old_crtc_state, old_conn_state);
}

static void g4x_post_disable_dp(struct intel_encoder *encoder,
				const struct intel_crtc_state *old_crtc_state,
				const struct drm_connector_state *old_conn_state)
{
	struct intel_dp *intel_dp = enc_to_intel_dp(&encoder->base);
	enum port port = encoder->port;

	/*
	 * Bspec does not list a specific disable sequence for g4x DP.
	 * Follow the ilk+ sequence (disable pipe before the port) for
	 * g4x DP as it does not suffer from underruns like the normal
	 * g4x modeset sequence (disable pipe after the port).
	 */
	intel_dp_link_down(encoder, old_crtc_state);

	/* Only ilk+ has port A */
	if (port == PORT_A)
		ironlake_edp_pll_off(intel_dp, old_crtc_state);
}

static void vlv_post_disable_dp(struct intel_encoder *encoder,
				const struct intel_crtc_state *old_crtc_state,
				const struct drm_connector_state *old_conn_state)
{
	intel_dp_link_down(encoder, old_crtc_state);
}

static void chv_post_disable_dp(struct intel_encoder *encoder,
				const struct intel_crtc_state *old_crtc_state,
				const struct drm_connector_state *old_conn_state)
{
	struct drm_i915_private *dev_priv = to_i915(encoder->base.dev);

	intel_dp_link_down(encoder, old_crtc_state);

	mutex_lock(&dev_priv->sb_lock);

	/* Assert data lane reset */
	chv_data_lane_soft_reset(encoder, old_crtc_state, true);

	mutex_unlock(&dev_priv->sb_lock);
}

static void
_intel_dp_set_link_train(struct intel_dp *intel_dp,
			 u32 *DP,
			 u8 dp_train_pat)
{
	struct drm_i915_private *dev_priv = dp_to_i915(intel_dp);
	struct intel_digital_port *intel_dig_port = dp_to_dig_port(intel_dp);
	enum port port = intel_dig_port->base.port;
	u8 train_pat_mask = drm_dp_training_pattern_mask(intel_dp->dpcd);

	if (dp_train_pat & train_pat_mask)
		DRM_DEBUG_KMS("Using DP training pattern TPS%d\n",
			      dp_train_pat & train_pat_mask);

	if (HAS_DDI(dev_priv)) {
		u32 temp = I915_READ(DP_TP_CTL(port));

		if (dp_train_pat & DP_LINK_SCRAMBLING_DISABLE)
			temp |= DP_TP_CTL_SCRAMBLE_DISABLE;
		else
			temp &= ~DP_TP_CTL_SCRAMBLE_DISABLE;

		temp &= ~DP_TP_CTL_LINK_TRAIN_MASK;
		switch (dp_train_pat & train_pat_mask) {
		case DP_TRAINING_PATTERN_DISABLE:
			temp |= DP_TP_CTL_LINK_TRAIN_NORMAL;

			break;
		case DP_TRAINING_PATTERN_1:
			temp |= DP_TP_CTL_LINK_TRAIN_PAT1;
			break;
		case DP_TRAINING_PATTERN_2:
			temp |= DP_TP_CTL_LINK_TRAIN_PAT2;
			break;
		case DP_TRAINING_PATTERN_3:
			temp |= DP_TP_CTL_LINK_TRAIN_PAT3;
			break;
		case DP_TRAINING_PATTERN_4:
			temp |= DP_TP_CTL_LINK_TRAIN_PAT4;
			break;
		}
		I915_WRITE(DP_TP_CTL(port), temp);

	} else if ((IS_IVYBRIDGE(dev_priv) && port == PORT_A) ||
		   (HAS_PCH_CPT(dev_priv) && port != PORT_A)) {
		*DP &= ~DP_LINK_TRAIN_MASK_CPT;

		switch (dp_train_pat & DP_TRAINING_PATTERN_MASK) {
		case DP_TRAINING_PATTERN_DISABLE:
			*DP |= DP_LINK_TRAIN_OFF_CPT;
			break;
		case DP_TRAINING_PATTERN_1:
			*DP |= DP_LINK_TRAIN_PAT_1_CPT;
			break;
		case DP_TRAINING_PATTERN_2:
			*DP |= DP_LINK_TRAIN_PAT_2_CPT;
			break;
		case DP_TRAINING_PATTERN_3:
			DRM_DEBUG_KMS("TPS3 not supported, using TPS2 instead\n");
			*DP |= DP_LINK_TRAIN_PAT_2_CPT;
			break;
		}

	} else {
		*DP &= ~DP_LINK_TRAIN_MASK;

		switch (dp_train_pat & DP_TRAINING_PATTERN_MASK) {
		case DP_TRAINING_PATTERN_DISABLE:
			*DP |= DP_LINK_TRAIN_OFF;
			break;
		case DP_TRAINING_PATTERN_1:
			*DP |= DP_LINK_TRAIN_PAT_1;
			break;
		case DP_TRAINING_PATTERN_2:
			*DP |= DP_LINK_TRAIN_PAT_2;
			break;
		case DP_TRAINING_PATTERN_3:
			DRM_DEBUG_KMS("TPS3 not supported, using TPS2 instead\n");
			*DP |= DP_LINK_TRAIN_PAT_2;
			break;
		}
	}
}

static void intel_dp_enable_port(struct intel_dp *intel_dp,
				 const struct intel_crtc_state *old_crtc_state)
{
	struct drm_i915_private *dev_priv = dp_to_i915(intel_dp);

	/* enable with pattern 1 (as per spec) */

	intel_dp_program_link_training_pattern(intel_dp, DP_TRAINING_PATTERN_1);

	/*
	 * Magic for VLV/CHV. We _must_ first set up the register
	 * without actually enabling the port, and then do another
	 * write to enable the port. Otherwise link training will
	 * fail when the power sequencer is freshly used for this port.
	 */
	intel_dp->DP |= DP_PORT_EN;
	if (old_crtc_state->has_audio)
		intel_dp->DP |= DP_AUDIO_OUTPUT_ENABLE;

	I915_WRITE(intel_dp->output_reg, intel_dp->DP);
	POSTING_READ(intel_dp->output_reg);
}

static void intel_enable_dp(struct intel_encoder *encoder,
			    const struct intel_crtc_state *pipe_config,
			    const struct drm_connector_state *conn_state)
{
	struct drm_i915_private *dev_priv = to_i915(encoder->base.dev);
	struct intel_dp *intel_dp = enc_to_intel_dp(&encoder->base);
	struct intel_crtc *crtc = to_intel_crtc(pipe_config->base.crtc);
	u32 dp_reg = I915_READ(intel_dp->output_reg);
	enum pipe pipe = crtc->pipe;
	intel_wakeref_t wakeref;

	if (WARN_ON(dp_reg & DP_PORT_EN))
		return;

	with_pps_lock(intel_dp, wakeref) {
		if (IS_VALLEYVIEW(dev_priv) || IS_CHERRYVIEW(dev_priv))
			vlv_init_panel_power_sequencer(encoder, pipe_config);

		intel_dp_enable_port(intel_dp, pipe_config);

		edp_panel_vdd_on(intel_dp);
		edp_panel_on(intel_dp);
		edp_panel_vdd_off(intel_dp, true);
	}

	if (IS_VALLEYVIEW(dev_priv) || IS_CHERRYVIEW(dev_priv)) {
		unsigned int lane_mask = 0x0;

		if (IS_CHERRYVIEW(dev_priv))
			lane_mask = intel_dp_unused_lane_mask(pipe_config->lane_count);

		vlv_wait_port_ready(dev_priv, dp_to_dig_port(intel_dp),
				    lane_mask);
	}

	intel_dp_sink_dpms(intel_dp, DRM_MODE_DPMS_ON);
	intel_dp_start_link_train(intel_dp);
	intel_dp_stop_link_train(intel_dp);

	if (pipe_config->has_audio) {
		DRM_DEBUG_DRIVER("Enabling DP audio on pipe %c\n",
				 pipe_name(pipe));
		intel_audio_codec_enable(encoder, pipe_config, conn_state);
	}
}

static void g4x_enable_dp(struct intel_encoder *encoder,
			  const struct intel_crtc_state *pipe_config,
			  const struct drm_connector_state *conn_state)
{
	intel_enable_dp(encoder, pipe_config, conn_state);
	intel_edp_backlight_on(pipe_config, conn_state);
}

static void vlv_enable_dp(struct intel_encoder *encoder,
			  const struct intel_crtc_state *pipe_config,
			  const struct drm_connector_state *conn_state)
{
	intel_edp_backlight_on(pipe_config, conn_state);
}

static void g4x_pre_enable_dp(struct intel_encoder *encoder,
			      const struct intel_crtc_state *pipe_config,
			      const struct drm_connector_state *conn_state)
{
	struct intel_dp *intel_dp = enc_to_intel_dp(&encoder->base);
	enum port port = encoder->port;

	intel_dp_prepare(encoder, pipe_config);

	/* Only ilk+ has port A */
	if (port == PORT_A)
		ironlake_edp_pll_on(intel_dp, pipe_config);
}

static void vlv_detach_power_sequencer(struct intel_dp *intel_dp)
{
	struct intel_digital_port *intel_dig_port = dp_to_dig_port(intel_dp);
	struct drm_i915_private *dev_priv = to_i915(intel_dig_port->base.base.dev);
	enum pipe pipe = intel_dp->pps_pipe;
	i915_reg_t pp_on_reg = PP_ON_DELAYS(pipe);

	WARN_ON(intel_dp->active_pipe != INVALID_PIPE);

	if (WARN_ON(pipe != PIPE_A && pipe != PIPE_B))
		return;

	edp_panel_vdd_off_sync(intel_dp);

	/*
	 * VLV seems to get confused when multiple power sequencers
	 * have the same port selected (even if only one has power/vdd
	 * enabled). The failure manifests as vlv_wait_port_ready() failing
	 * CHV on the other hand doesn't seem to mind having the same port
	 * selected in multiple power sequencers, but let's clear the
	 * port select always when logically disconnecting a power sequencer
	 * from a port.
	 */
	DRM_DEBUG_KMS("detaching pipe %c power sequencer from port %c\n",
		      pipe_name(pipe), port_name(intel_dig_port->base.port));
	I915_WRITE(pp_on_reg, 0);
	POSTING_READ(pp_on_reg);

	intel_dp->pps_pipe = INVALID_PIPE;
}

static void vlv_steal_power_sequencer(struct drm_i915_private *dev_priv,
				      enum pipe pipe)
{
	struct intel_encoder *encoder;

	lockdep_assert_held(&dev_priv->pps_mutex);

	for_each_intel_dp(&dev_priv->drm, encoder) {
		struct intel_dp *intel_dp = enc_to_intel_dp(&encoder->base);
		enum port port = encoder->port;

		WARN(intel_dp->active_pipe == pipe,
		     "stealing pipe %c power sequencer from active (e)DP port %c\n",
		     pipe_name(pipe), port_name(port));

		if (intel_dp->pps_pipe != pipe)
			continue;

		DRM_DEBUG_KMS("stealing pipe %c power sequencer from port %c\n",
			      pipe_name(pipe), port_name(port));

		/* make sure vdd is off before we steal it */
		vlv_detach_power_sequencer(intel_dp);
	}
}

static void vlv_init_panel_power_sequencer(struct intel_encoder *encoder,
					   const struct intel_crtc_state *crtc_state)
{
	struct drm_i915_private *dev_priv = to_i915(encoder->base.dev);
	struct intel_dp *intel_dp = enc_to_intel_dp(&encoder->base);
	struct intel_crtc *crtc = to_intel_crtc(crtc_state->base.crtc);

	lockdep_assert_held(&dev_priv->pps_mutex);

	WARN_ON(intel_dp->active_pipe != INVALID_PIPE);

	if (intel_dp->pps_pipe != INVALID_PIPE &&
	    intel_dp->pps_pipe != crtc->pipe) {
		/*
		 * If another power sequencer was being used on this
		 * port previously make sure to turn off vdd there while
		 * we still have control of it.
		 */
		vlv_detach_power_sequencer(intel_dp);
	}

	/*
	 * We may be stealing the power
	 * sequencer from another port.
	 */
	vlv_steal_power_sequencer(dev_priv, crtc->pipe);

	intel_dp->active_pipe = crtc->pipe;

	if (!intel_dp_is_edp(intel_dp))
		return;

	/* now it's all ours */
	intel_dp->pps_pipe = crtc->pipe;

	DRM_DEBUG_KMS("initializing pipe %c power sequencer for port %c\n",
		      pipe_name(intel_dp->pps_pipe), port_name(encoder->port));

	/* init power sequencer on this pipe and port */
	intel_dp_init_panel_power_sequencer(intel_dp);
	intel_dp_init_panel_power_sequencer_registers(intel_dp, true);
}

static void vlv_pre_enable_dp(struct intel_encoder *encoder,
			      const struct intel_crtc_state *pipe_config,
			      const struct drm_connector_state *conn_state)
{
	vlv_phy_pre_encoder_enable(encoder, pipe_config);

	intel_enable_dp(encoder, pipe_config, conn_state);
}

static void vlv_dp_pre_pll_enable(struct intel_encoder *encoder,
				  const struct intel_crtc_state *pipe_config,
				  const struct drm_connector_state *conn_state)
{
	intel_dp_prepare(encoder, pipe_config);

	vlv_phy_pre_pll_enable(encoder, pipe_config);
}

static void chv_pre_enable_dp(struct intel_encoder *encoder,
			      const struct intel_crtc_state *pipe_config,
			      const struct drm_connector_state *conn_state)
{
	chv_phy_pre_encoder_enable(encoder, pipe_config);

	intel_enable_dp(encoder, pipe_config, conn_state);

	/* Second common lane will stay alive on its own now */
	chv_phy_release_cl2_override(encoder);
}

static void chv_dp_pre_pll_enable(struct intel_encoder *encoder,
				  const struct intel_crtc_state *pipe_config,
				  const struct drm_connector_state *conn_state)
{
	intel_dp_prepare(encoder, pipe_config);

	chv_phy_pre_pll_enable(encoder, pipe_config);
}

static void chv_dp_post_pll_disable(struct intel_encoder *encoder,
				    const struct intel_crtc_state *old_crtc_state,
				    const struct drm_connector_state *old_conn_state)
{
	chv_phy_post_pll_disable(encoder, old_crtc_state);
}

/*
 * Fetch AUX CH registers 0x202 - 0x207 which contain
 * link status information
 */
bool
intel_dp_get_link_status(struct intel_dp *intel_dp, u8 link_status[DP_LINK_STATUS_SIZE])
{
	return drm_dp_dpcd_read(&intel_dp->aux, DP_LANE0_1_STATUS, link_status,
				DP_LINK_STATUS_SIZE) == DP_LINK_STATUS_SIZE;
}

/* These are source-specific values. */
u8
intel_dp_voltage_max(struct intel_dp *intel_dp)
{
	struct drm_i915_private *dev_priv = dp_to_i915(intel_dp);
	struct intel_encoder *encoder = &dp_to_dig_port(intel_dp)->base;
	enum port port = encoder->port;

	if (HAS_DDI(dev_priv))
		return intel_ddi_dp_voltage_max(encoder);
	else if (IS_VALLEYVIEW(dev_priv) || IS_CHERRYVIEW(dev_priv))
		return DP_TRAIN_VOLTAGE_SWING_LEVEL_3;
	else if (IS_IVYBRIDGE(dev_priv) && port == PORT_A)
		return DP_TRAIN_VOLTAGE_SWING_LEVEL_2;
	else if (HAS_PCH_CPT(dev_priv) && port != PORT_A)
		return DP_TRAIN_VOLTAGE_SWING_LEVEL_3;
	else
		return DP_TRAIN_VOLTAGE_SWING_LEVEL_2;
}

u8
intel_dp_pre_emphasis_max(struct intel_dp *intel_dp, u8 voltage_swing)
{
	struct drm_i915_private *dev_priv = dp_to_i915(intel_dp);
	struct intel_encoder *encoder = &dp_to_dig_port(intel_dp)->base;
	enum port port = encoder->port;

	if (HAS_DDI(dev_priv)) {
		return intel_ddi_dp_pre_emphasis_max(encoder, voltage_swing);
	} else if (IS_VALLEYVIEW(dev_priv) || IS_CHERRYVIEW(dev_priv)) {
		switch (voltage_swing & DP_TRAIN_VOLTAGE_SWING_MASK) {
		case DP_TRAIN_VOLTAGE_SWING_LEVEL_0:
			return DP_TRAIN_PRE_EMPH_LEVEL_3;
		case DP_TRAIN_VOLTAGE_SWING_LEVEL_1:
			return DP_TRAIN_PRE_EMPH_LEVEL_2;
		case DP_TRAIN_VOLTAGE_SWING_LEVEL_2:
			return DP_TRAIN_PRE_EMPH_LEVEL_1;
		case DP_TRAIN_VOLTAGE_SWING_LEVEL_3:
		default:
			return DP_TRAIN_PRE_EMPH_LEVEL_0;
		}
	} else if (IS_IVYBRIDGE(dev_priv) && port == PORT_A) {
		switch (voltage_swing & DP_TRAIN_VOLTAGE_SWING_MASK) {
		case DP_TRAIN_VOLTAGE_SWING_LEVEL_0:
			return DP_TRAIN_PRE_EMPH_LEVEL_2;
		case DP_TRAIN_VOLTAGE_SWING_LEVEL_1:
		case DP_TRAIN_VOLTAGE_SWING_LEVEL_2:
			return DP_TRAIN_PRE_EMPH_LEVEL_1;
		default:
			return DP_TRAIN_PRE_EMPH_LEVEL_0;
		}
	} else {
		switch (voltage_swing & DP_TRAIN_VOLTAGE_SWING_MASK) {
		case DP_TRAIN_VOLTAGE_SWING_LEVEL_0:
			return DP_TRAIN_PRE_EMPH_LEVEL_2;
		case DP_TRAIN_VOLTAGE_SWING_LEVEL_1:
			return DP_TRAIN_PRE_EMPH_LEVEL_2;
		case DP_TRAIN_VOLTAGE_SWING_LEVEL_2:
			return DP_TRAIN_PRE_EMPH_LEVEL_1;
		case DP_TRAIN_VOLTAGE_SWING_LEVEL_3:
		default:
			return DP_TRAIN_PRE_EMPH_LEVEL_0;
		}
	}
}

static u32 vlv_signal_levels(struct intel_dp *intel_dp)
{
	struct intel_encoder *encoder = &dp_to_dig_port(intel_dp)->base;
	unsigned long demph_reg_value, preemph_reg_value,
		uniqtranscale_reg_value;
	u8 train_set = intel_dp->train_set[0];

	switch (train_set & DP_TRAIN_PRE_EMPHASIS_MASK) {
	case DP_TRAIN_PRE_EMPH_LEVEL_0:
		preemph_reg_value = 0x0004000;
		switch (train_set & DP_TRAIN_VOLTAGE_SWING_MASK) {
		case DP_TRAIN_VOLTAGE_SWING_LEVEL_0:
			demph_reg_value = 0x2B405555;
			uniqtranscale_reg_value = 0x552AB83A;
			break;
		case DP_TRAIN_VOLTAGE_SWING_LEVEL_1:
			demph_reg_value = 0x2B404040;
			uniqtranscale_reg_value = 0x5548B83A;
			break;
		case DP_TRAIN_VOLTAGE_SWING_LEVEL_2:
			demph_reg_value = 0x2B245555;
			uniqtranscale_reg_value = 0x5560B83A;
			break;
		case DP_TRAIN_VOLTAGE_SWING_LEVEL_3:
			demph_reg_value = 0x2B405555;
			uniqtranscale_reg_value = 0x5598DA3A;
			break;
		default:
			return 0;
		}
		break;
	case DP_TRAIN_PRE_EMPH_LEVEL_1:
		preemph_reg_value = 0x0002000;
		switch (train_set & DP_TRAIN_VOLTAGE_SWING_MASK) {
		case DP_TRAIN_VOLTAGE_SWING_LEVEL_0:
			demph_reg_value = 0x2B404040;
			uniqtranscale_reg_value = 0x5552B83A;
			break;
		case DP_TRAIN_VOLTAGE_SWING_LEVEL_1:
			demph_reg_value = 0x2B404848;
			uniqtranscale_reg_value = 0x5580B83A;
			break;
		case DP_TRAIN_VOLTAGE_SWING_LEVEL_2:
			demph_reg_value = 0x2B404040;
			uniqtranscale_reg_value = 0x55ADDA3A;
			break;
		default:
			return 0;
		}
		break;
	case DP_TRAIN_PRE_EMPH_LEVEL_2:
		preemph_reg_value = 0x0000000;
		switch (train_set & DP_TRAIN_VOLTAGE_SWING_MASK) {
		case DP_TRAIN_VOLTAGE_SWING_LEVEL_0:
			demph_reg_value = 0x2B305555;
			uniqtranscale_reg_value = 0x5570B83A;
			break;
		case DP_TRAIN_VOLTAGE_SWING_LEVEL_1:
			demph_reg_value = 0x2B2B4040;
			uniqtranscale_reg_value = 0x55ADDA3A;
			break;
		default:
			return 0;
		}
		break;
	case DP_TRAIN_PRE_EMPH_LEVEL_3:
		preemph_reg_value = 0x0006000;
		switch (train_set & DP_TRAIN_VOLTAGE_SWING_MASK) {
		case DP_TRAIN_VOLTAGE_SWING_LEVEL_0:
			demph_reg_value = 0x1B405555;
			uniqtranscale_reg_value = 0x55ADDA3A;
			break;
		default:
			return 0;
		}
		break;
	default:
		return 0;
	}

	vlv_set_phy_signal_level(encoder, demph_reg_value, preemph_reg_value,
				 uniqtranscale_reg_value, 0);

	return 0;
}

static u32 chv_signal_levels(struct intel_dp *intel_dp)
{
	struct intel_encoder *encoder = &dp_to_dig_port(intel_dp)->base;
	u32 deemph_reg_value, margin_reg_value;
	bool uniq_trans_scale = false;
	u8 train_set = intel_dp->train_set[0];

	switch (train_set & DP_TRAIN_PRE_EMPHASIS_MASK) {
	case DP_TRAIN_PRE_EMPH_LEVEL_0:
		switch (train_set & DP_TRAIN_VOLTAGE_SWING_MASK) {
		case DP_TRAIN_VOLTAGE_SWING_LEVEL_0:
			deemph_reg_value = 128;
			margin_reg_value = 52;
			break;
		case DP_TRAIN_VOLTAGE_SWING_LEVEL_1:
			deemph_reg_value = 128;
			margin_reg_value = 77;
			break;
		case DP_TRAIN_VOLTAGE_SWING_LEVEL_2:
			deemph_reg_value = 128;
			margin_reg_value = 102;
			break;
		case DP_TRAIN_VOLTAGE_SWING_LEVEL_3:
			deemph_reg_value = 128;
			margin_reg_value = 154;
			uniq_trans_scale = true;
			break;
		default:
			return 0;
		}
		break;
	case DP_TRAIN_PRE_EMPH_LEVEL_1:
		switch (train_set & DP_TRAIN_VOLTAGE_SWING_MASK) {
		case DP_TRAIN_VOLTAGE_SWING_LEVEL_0:
			deemph_reg_value = 85;
			margin_reg_value = 78;
			break;
		case DP_TRAIN_VOLTAGE_SWING_LEVEL_1:
			deemph_reg_value = 85;
			margin_reg_value = 116;
			break;
		case DP_TRAIN_VOLTAGE_SWING_LEVEL_2:
			deemph_reg_value = 85;
			margin_reg_value = 154;
			break;
		default:
			return 0;
		}
		break;
	case DP_TRAIN_PRE_EMPH_LEVEL_2:
		switch (train_set & DP_TRAIN_VOLTAGE_SWING_MASK) {
		case DP_TRAIN_VOLTAGE_SWING_LEVEL_0:
			deemph_reg_value = 64;
			margin_reg_value = 104;
			break;
		case DP_TRAIN_VOLTAGE_SWING_LEVEL_1:
			deemph_reg_value = 64;
			margin_reg_value = 154;
			break;
		default:
			return 0;
		}
		break;
	case DP_TRAIN_PRE_EMPH_LEVEL_3:
		switch (train_set & DP_TRAIN_VOLTAGE_SWING_MASK) {
		case DP_TRAIN_VOLTAGE_SWING_LEVEL_0:
			deemph_reg_value = 43;
			margin_reg_value = 154;
			break;
		default:
			return 0;
		}
		break;
	default:
		return 0;
	}

	chv_set_phy_signal_level(encoder, deemph_reg_value,
				 margin_reg_value, uniq_trans_scale);

	return 0;
}

static u32
g4x_signal_levels(u8 train_set)
{
	u32 signal_levels = 0;

	switch (train_set & DP_TRAIN_VOLTAGE_SWING_MASK) {
	case DP_TRAIN_VOLTAGE_SWING_LEVEL_0:
	default:
		signal_levels |= DP_VOLTAGE_0_4;
		break;
	case DP_TRAIN_VOLTAGE_SWING_LEVEL_1:
		signal_levels |= DP_VOLTAGE_0_6;
		break;
	case DP_TRAIN_VOLTAGE_SWING_LEVEL_2:
		signal_levels |= DP_VOLTAGE_0_8;
		break;
	case DP_TRAIN_VOLTAGE_SWING_LEVEL_3:
		signal_levels |= DP_VOLTAGE_1_2;
		break;
	}
	switch (train_set & DP_TRAIN_PRE_EMPHASIS_MASK) {
	case DP_TRAIN_PRE_EMPH_LEVEL_0:
	default:
		signal_levels |= DP_PRE_EMPHASIS_0;
		break;
	case DP_TRAIN_PRE_EMPH_LEVEL_1:
		signal_levels |= DP_PRE_EMPHASIS_3_5;
		break;
	case DP_TRAIN_PRE_EMPH_LEVEL_2:
		signal_levels |= DP_PRE_EMPHASIS_6;
		break;
	case DP_TRAIN_PRE_EMPH_LEVEL_3:
		signal_levels |= DP_PRE_EMPHASIS_9_5;
		break;
	}
	return signal_levels;
}

/* SNB CPU eDP voltage swing and pre-emphasis control */
static u32
snb_cpu_edp_signal_levels(u8 train_set)
{
	int signal_levels = train_set & (DP_TRAIN_VOLTAGE_SWING_MASK |
					 DP_TRAIN_PRE_EMPHASIS_MASK);
	switch (signal_levels) {
	case DP_TRAIN_VOLTAGE_SWING_LEVEL_0 | DP_TRAIN_PRE_EMPH_LEVEL_0:
	case DP_TRAIN_VOLTAGE_SWING_LEVEL_1 | DP_TRAIN_PRE_EMPH_LEVEL_0:
		return EDP_LINK_TRAIN_400_600MV_0DB_SNB_B;
	case DP_TRAIN_VOLTAGE_SWING_LEVEL_0 | DP_TRAIN_PRE_EMPH_LEVEL_1:
		return EDP_LINK_TRAIN_400MV_3_5DB_SNB_B;
	case DP_TRAIN_VOLTAGE_SWING_LEVEL_0 | DP_TRAIN_PRE_EMPH_LEVEL_2:
	case DP_TRAIN_VOLTAGE_SWING_LEVEL_1 | DP_TRAIN_PRE_EMPH_LEVEL_2:
		return EDP_LINK_TRAIN_400_600MV_6DB_SNB_B;
	case DP_TRAIN_VOLTAGE_SWING_LEVEL_1 | DP_TRAIN_PRE_EMPH_LEVEL_1:
	case DP_TRAIN_VOLTAGE_SWING_LEVEL_2 | DP_TRAIN_PRE_EMPH_LEVEL_1:
		return EDP_LINK_TRAIN_600_800MV_3_5DB_SNB_B;
	case DP_TRAIN_VOLTAGE_SWING_LEVEL_2 | DP_TRAIN_PRE_EMPH_LEVEL_0:
	case DP_TRAIN_VOLTAGE_SWING_LEVEL_3 | DP_TRAIN_PRE_EMPH_LEVEL_0:
		return EDP_LINK_TRAIN_800_1200MV_0DB_SNB_B;
	default:
		DRM_DEBUG_KMS("Unsupported voltage swing/pre-emphasis level:"
			      "0x%x\n", signal_levels);
		return EDP_LINK_TRAIN_400_600MV_0DB_SNB_B;
	}
}

/* IVB CPU eDP voltage swing and pre-emphasis control */
static u32
ivb_cpu_edp_signal_levels(u8 train_set)
{
	int signal_levels = train_set & (DP_TRAIN_VOLTAGE_SWING_MASK |
					 DP_TRAIN_PRE_EMPHASIS_MASK);
	switch (signal_levels) {
	case DP_TRAIN_VOLTAGE_SWING_LEVEL_0 | DP_TRAIN_PRE_EMPH_LEVEL_0:
		return EDP_LINK_TRAIN_400MV_0DB_IVB;
	case DP_TRAIN_VOLTAGE_SWING_LEVEL_0 | DP_TRAIN_PRE_EMPH_LEVEL_1:
		return EDP_LINK_TRAIN_400MV_3_5DB_IVB;
	case DP_TRAIN_VOLTAGE_SWING_LEVEL_0 | DP_TRAIN_PRE_EMPH_LEVEL_2:
		return EDP_LINK_TRAIN_400MV_6DB_IVB;

	case DP_TRAIN_VOLTAGE_SWING_LEVEL_1 | DP_TRAIN_PRE_EMPH_LEVEL_0:
		return EDP_LINK_TRAIN_600MV_0DB_IVB;
	case DP_TRAIN_VOLTAGE_SWING_LEVEL_1 | DP_TRAIN_PRE_EMPH_LEVEL_1:
		return EDP_LINK_TRAIN_600MV_3_5DB_IVB;

	case DP_TRAIN_VOLTAGE_SWING_LEVEL_2 | DP_TRAIN_PRE_EMPH_LEVEL_0:
		return EDP_LINK_TRAIN_800MV_0DB_IVB;
	case DP_TRAIN_VOLTAGE_SWING_LEVEL_2 | DP_TRAIN_PRE_EMPH_LEVEL_1:
		return EDP_LINK_TRAIN_800MV_3_5DB_IVB;

	default:
		DRM_DEBUG_KMS("Unsupported voltage swing/pre-emphasis level:"
			      "0x%x\n", signal_levels);
		return EDP_LINK_TRAIN_500MV_0DB_IVB;
	}
}

void
intel_dp_set_signal_levels(struct intel_dp *intel_dp)
{
	struct drm_i915_private *dev_priv = dp_to_i915(intel_dp);
	struct intel_digital_port *intel_dig_port = dp_to_dig_port(intel_dp);
	enum port port = intel_dig_port->base.port;
	u32 signal_levels, mask = 0;
	u8 train_set = intel_dp->train_set[0];

	if (IS_GEN9_LP(dev_priv) || INTEL_GEN(dev_priv) >= 10) {
		signal_levels = bxt_signal_levels(intel_dp);
	} else if (HAS_DDI(dev_priv)) {
		signal_levels = ddi_signal_levels(intel_dp);
		mask = DDI_BUF_EMP_MASK;
	} else if (IS_CHERRYVIEW(dev_priv)) {
		signal_levels = chv_signal_levels(intel_dp);
	} else if (IS_VALLEYVIEW(dev_priv)) {
		signal_levels = vlv_signal_levels(intel_dp);
	} else if (IS_IVYBRIDGE(dev_priv) && port == PORT_A) {
		signal_levels = ivb_cpu_edp_signal_levels(train_set);
		mask = EDP_LINK_TRAIN_VOL_EMP_MASK_IVB;
	} else if (IS_GEN(dev_priv, 6) && port == PORT_A) {
		signal_levels = snb_cpu_edp_signal_levels(train_set);
		mask = EDP_LINK_TRAIN_VOL_EMP_MASK_SNB;
	} else {
		signal_levels = g4x_signal_levels(train_set);
		mask = DP_VOLTAGE_MASK | DP_PRE_EMPHASIS_MASK;
	}

	if (mask)
		DRM_DEBUG_KMS("Using signal levels %08x\n", signal_levels);

	DRM_DEBUG_KMS("Using vswing level %d\n",
		train_set & DP_TRAIN_VOLTAGE_SWING_MASK);
	DRM_DEBUG_KMS("Using pre-emphasis level %d\n",
		(train_set & DP_TRAIN_PRE_EMPHASIS_MASK) >>
			DP_TRAIN_PRE_EMPHASIS_SHIFT);

	intel_dp->DP = (intel_dp->DP & ~mask) | signal_levels;

	I915_WRITE(intel_dp->output_reg, intel_dp->DP);
	POSTING_READ(intel_dp->output_reg);
}

void
intel_dp_program_link_training_pattern(struct intel_dp *intel_dp,
				       u8 dp_train_pat)
{
	struct intel_digital_port *intel_dig_port = dp_to_dig_port(intel_dp);
	struct drm_i915_private *dev_priv =
		to_i915(intel_dig_port->base.base.dev);

	_intel_dp_set_link_train(intel_dp, &intel_dp->DP, dp_train_pat);

	I915_WRITE(intel_dp->output_reg, intel_dp->DP);
	POSTING_READ(intel_dp->output_reg);
}

void intel_dp_set_idle_link_train(struct intel_dp *intel_dp)
{
	struct drm_i915_private *dev_priv = dp_to_i915(intel_dp);
	struct intel_digital_port *intel_dig_port = dp_to_dig_port(intel_dp);
	enum port port = intel_dig_port->base.port;
	u32 val;

	if (!HAS_DDI(dev_priv))
		return;

	val = I915_READ(DP_TP_CTL(port));
	val &= ~DP_TP_CTL_LINK_TRAIN_MASK;
	val |= DP_TP_CTL_LINK_TRAIN_IDLE;
	I915_WRITE(DP_TP_CTL(port), val);

	/*
	 * On PORT_A we can have only eDP in SST mode. There the only reason
	 * we need to set idle transmission mode is to work around a HW issue
	 * where we enable the pipe while not in idle link-training mode.
	 * In this case there is requirement to wait for a minimum number of
	 * idle patterns to be sent.
	 */
	if (port == PORT_A)
		return;

	if (intel_wait_for_register(dev_priv,DP_TP_STATUS(port),
				    DP_TP_STATUS_IDLE_DONE,
				    DP_TP_STATUS_IDLE_DONE,
				    1))
		DRM_ERROR("Timed out waiting for DP idle patterns\n");
}

static void
intel_dp_link_down(struct intel_encoder *encoder,
		   const struct intel_crtc_state *old_crtc_state)
{
	struct drm_i915_private *dev_priv = to_i915(encoder->base.dev);
	struct intel_dp *intel_dp = enc_to_intel_dp(&encoder->base);
	struct intel_crtc *crtc = to_intel_crtc(old_crtc_state->base.crtc);
	enum port port = encoder->port;
	u32 DP = intel_dp->DP;

	if (WARN_ON(HAS_DDI(dev_priv)))
		return;

	if (WARN_ON((I915_READ(intel_dp->output_reg) & DP_PORT_EN) == 0))
		return;

	DRM_DEBUG_KMS("\n");

	if ((IS_IVYBRIDGE(dev_priv) && port == PORT_A) ||
	    (HAS_PCH_CPT(dev_priv) && port != PORT_A)) {
		DP &= ~DP_LINK_TRAIN_MASK_CPT;
		DP |= DP_LINK_TRAIN_PAT_IDLE_CPT;
	} else {
		DP &= ~DP_LINK_TRAIN_MASK;
		DP |= DP_LINK_TRAIN_PAT_IDLE;
	}
	I915_WRITE(intel_dp->output_reg, DP);
	POSTING_READ(intel_dp->output_reg);

	DP &= ~(DP_PORT_EN | DP_AUDIO_OUTPUT_ENABLE);
	I915_WRITE(intel_dp->output_reg, DP);
	POSTING_READ(intel_dp->output_reg);

	/*
	 * HW workaround for IBX, we need to move the port
	 * to transcoder A after disabling it to allow the
	 * matching HDMI port to be enabled on transcoder A.
	 */
	if (HAS_PCH_IBX(dev_priv) && crtc->pipe == PIPE_B && port != PORT_A) {
		/*
		 * We get CPU/PCH FIFO underruns on the other pipe when
		 * doing the workaround. Sweep them under the rug.
		 */
		intel_set_cpu_fifo_underrun_reporting(dev_priv, PIPE_A, false);
		intel_set_pch_fifo_underrun_reporting(dev_priv, PIPE_A, false);

		/* always enable with pattern 1 (as per spec) */
		DP &= ~(DP_PIPE_SEL_MASK | DP_LINK_TRAIN_MASK);
		DP |= DP_PORT_EN | DP_PIPE_SEL(PIPE_A) |
			DP_LINK_TRAIN_PAT_1;
		I915_WRITE(intel_dp->output_reg, DP);
		POSTING_READ(intel_dp->output_reg);

		DP &= ~DP_PORT_EN;
		I915_WRITE(intel_dp->output_reg, DP);
		POSTING_READ(intel_dp->output_reg);

		intel_wait_for_vblank_if_active(dev_priv, PIPE_A);
		intel_set_cpu_fifo_underrun_reporting(dev_priv, PIPE_A, true);
		intel_set_pch_fifo_underrun_reporting(dev_priv, PIPE_A, true);
	}

	msleep(intel_dp->panel_power_down_delay);

	intel_dp->DP = DP;

	if (IS_VALLEYVIEW(dev_priv) || IS_CHERRYVIEW(dev_priv)) {
		intel_wakeref_t wakeref;

		with_pps_lock(intel_dp, wakeref)
			intel_dp->active_pipe = INVALID_PIPE;
	}
}

static void
intel_dp_extended_receiver_capabilities(struct intel_dp *intel_dp)
{
	u8 dpcd_ext[6];

	/*
	 * Prior to DP1.3 the bit represented by
	 * DP_EXTENDED_RECEIVER_CAP_FIELD_PRESENT was reserved.
	 * if it is set DP_DPCD_REV at 0000h could be at a value less than
	 * the true capability of the panel. The only way to check is to
	 * then compare 0000h and 2200h.
	 */
	if (!(intel_dp->dpcd[DP_TRAINING_AUX_RD_INTERVAL] &
	      DP_EXTENDED_RECEIVER_CAP_FIELD_PRESENT))
		return;

	if (drm_dp_dpcd_read(&intel_dp->aux, DP_DP13_DPCD_REV,
			     &dpcd_ext, sizeof(dpcd_ext)) != sizeof(dpcd_ext)) {
		DRM_ERROR("DPCD failed read at extended capabilities\n");
		return;
	}

	if (intel_dp->dpcd[DP_DPCD_REV] > dpcd_ext[DP_DPCD_REV]) {
		DRM_DEBUG_KMS("DPCD extended DPCD rev less than base DPCD rev\n");
		return;
	}

	if (!memcmp(intel_dp->dpcd, dpcd_ext, sizeof(dpcd_ext)))
		return;

	DRM_DEBUG_KMS("Base DPCD: %*ph\n",
		      (int)sizeof(intel_dp->dpcd), intel_dp->dpcd);

	memcpy(intel_dp->dpcd, dpcd_ext, sizeof(dpcd_ext));
}

bool
intel_dp_read_dpcd(struct intel_dp *intel_dp)
{
	if (drm_dp_dpcd_read(&intel_dp->aux, 0x000, intel_dp->dpcd,
			     sizeof(intel_dp->dpcd)) < 0)
		return false; /* aux transfer failed */

	intel_dp_extended_receiver_capabilities(intel_dp);

	DRM_DEBUG_KMS("DPCD: %*ph\n", (int) sizeof(intel_dp->dpcd), intel_dp->dpcd);

	return intel_dp->dpcd[DP_DPCD_REV] != 0;
}

static void intel_dp_get_dsc_sink_cap(struct intel_dp *intel_dp)
{
	/*
	 * Clear the cached register set to avoid using stale values
	 * for the sinks that do not support DSC.
	 */
	memset(intel_dp->dsc_dpcd, 0, sizeof(intel_dp->dsc_dpcd));

	/* Clear fec_capable to avoid using stale values */
	intel_dp->fec_capable = 0;

	/* Cache the DSC DPCD if eDP or DP rev >= 1.4 */
	if (intel_dp->dpcd[DP_DPCD_REV] >= 0x14 ||
	    intel_dp->edp_dpcd[0] >= DP_EDP_14) {
		if (drm_dp_dpcd_read(&intel_dp->aux, DP_DSC_SUPPORT,
				     intel_dp->dsc_dpcd,
				     sizeof(intel_dp->dsc_dpcd)) < 0)
			DRM_ERROR("Failed to read DPCD register 0x%x\n",
				  DP_DSC_SUPPORT);

		DRM_DEBUG_KMS("DSC DPCD: %*ph\n",
			      (int)sizeof(intel_dp->dsc_dpcd),
			      intel_dp->dsc_dpcd);

		/* FEC is supported only on DP 1.4 */
		if (!intel_dp_is_edp(intel_dp) &&
		    drm_dp_dpcd_readb(&intel_dp->aux, DP_FEC_CAPABILITY,
				      &intel_dp->fec_capable) < 0)
			DRM_ERROR("Failed to read FEC DPCD register\n");

		DRM_DEBUG_KMS("FEC CAPABILITY: %x\n", intel_dp->fec_capable);
	}
}

static bool
intel_edp_init_dpcd(struct intel_dp *intel_dp)
{
	struct drm_i915_private *dev_priv =
		to_i915(dp_to_dig_port(intel_dp)->base.base.dev);

	/* this function is meant to be called only once */
	WARN_ON(intel_dp->dpcd[DP_DPCD_REV] != 0);

	if (!intel_dp_read_dpcd(intel_dp))
		return false;

	drm_dp_read_desc(&intel_dp->aux, &intel_dp->desc,
			 drm_dp_is_branch(intel_dp->dpcd));

	if (intel_dp->dpcd[DP_DPCD_REV] >= 0x11)
		dev_priv->no_aux_handshake = intel_dp->dpcd[DP_MAX_DOWNSPREAD] &
			DP_NO_AUX_HANDSHAKE_LINK_TRAINING;

	/*
	 * Read the eDP display control registers.
	 *
	 * Do this independent of DP_DPCD_DISPLAY_CONTROL_CAPABLE bit in
	 * DP_EDP_CONFIGURATION_CAP, because some buggy displays do not have it
	 * set, but require eDP 1.4+ detection (e.g. for supported link rates
	 * method). The display control registers should read zero if they're
	 * not supported anyway.
	 */
	if (drm_dp_dpcd_read(&intel_dp->aux, DP_EDP_DPCD_REV,
			     intel_dp->edp_dpcd, sizeof(intel_dp->edp_dpcd)) ==
			     sizeof(intel_dp->edp_dpcd))
		DRM_DEBUG_KMS("eDP DPCD: %*ph\n", (int) sizeof(intel_dp->edp_dpcd),
			      intel_dp->edp_dpcd);

	/*
	 * This has to be called after intel_dp->edp_dpcd is filled, PSR checks
	 * for SET_POWER_CAPABLE bit in intel_dp->edp_dpcd[1]
	 */
	intel_psr_init_dpcd(intel_dp);

	/* Read the eDP 1.4+ supported link rates. */
	if (intel_dp->edp_dpcd[0] >= DP_EDP_14) {
		__le16 sink_rates[DP_MAX_SUPPORTED_RATES];
		int i;

		drm_dp_dpcd_read(&intel_dp->aux, DP_SUPPORTED_LINK_RATES,
				sink_rates, sizeof(sink_rates));

		for (i = 0; i < ARRAY_SIZE(sink_rates); i++) {
			int val = le16_to_cpu(sink_rates[i]);

			if (val == 0)
				break;

			/* Value read multiplied by 200kHz gives the per-lane
			 * link rate in kHz. The source rates are, however,
			 * stored in terms of LS_Clk kHz. The full conversion
			 * back to symbols is
			 * (val * 200kHz)*(8/10 ch. encoding)*(1/8 bit to Byte)
			 */
			intel_dp->sink_rates[i] = (val * 200) / 10;
		}
		intel_dp->num_sink_rates = i;
	}

	/*
	 * Use DP_LINK_RATE_SET if DP_SUPPORTED_LINK_RATES are available,
	 * default to DP_MAX_LINK_RATE and DP_LINK_BW_SET otherwise.
	 */
	if (intel_dp->num_sink_rates)
		intel_dp->use_rate_select = true;
	else
		intel_dp_set_sink_rates(intel_dp);

	intel_dp_set_common_rates(intel_dp);

	/* Read the eDP DSC DPCD registers */
	if (INTEL_GEN(dev_priv) >= 10 || IS_GEMINILAKE(dev_priv))
		intel_dp_get_dsc_sink_cap(intel_dp);

	return true;
}


static bool
intel_dp_get_dpcd(struct intel_dp *intel_dp)
{
	if (!intel_dp_read_dpcd(intel_dp))
		return false;

	/* Don't clobber cached eDP rates. */
	if (!intel_dp_is_edp(intel_dp)) {
		intel_dp_set_sink_rates(intel_dp);
		intel_dp_set_common_rates(intel_dp);
	}

	/*
	 * Some eDP panels do not set a valid value for sink count, that is why
	 * it don't care about read it here and in intel_edp_init_dpcd().
	 */
	if (!intel_dp_is_edp(intel_dp)) {
		u8 count;
		ssize_t r;

		r = drm_dp_dpcd_readb(&intel_dp->aux, DP_SINK_COUNT, &count);
		if (r < 1)
			return false;

		/*
		 * Sink count can change between short pulse hpd hence
		 * a member variable in intel_dp will track any changes
		 * between short pulse interrupts.
		 */
		intel_dp->sink_count = DP_GET_SINK_COUNT(count);

		/*
		 * SINK_COUNT == 0 and DOWNSTREAM_PORT_PRESENT == 1 implies that
		 * a dongle is present but no display. Unless we require to know
		 * if a dongle is present or not, we don't need to update
		 * downstream port information. So, an early return here saves
		 * time from performing other operations which are not required.
		 */
		if (!intel_dp->sink_count)
			return false;
	}

	if (!drm_dp_is_branch(intel_dp->dpcd))
		return true; /* native DP sink */

	if (intel_dp->dpcd[DP_DPCD_REV] == 0x10)
		return true; /* no per-port downstream info */

	if (drm_dp_dpcd_read(&intel_dp->aux, DP_DOWNSTREAM_PORT_0,
			     intel_dp->downstream_ports,
			     DP_MAX_DOWNSTREAM_PORTS) < 0)
		return false; /* downstream port status fetch failed */

	return true;
}

static bool
intel_dp_sink_can_mst(struct intel_dp *intel_dp)
{
	u8 mstm_cap;

	if (intel_dp->dpcd[DP_DPCD_REV] < 0x12)
		return false;

	if (drm_dp_dpcd_readb(&intel_dp->aux, DP_MSTM_CAP, &mstm_cap) != 1)
		return false;

	return mstm_cap & DP_MST_CAP;
}

static bool
intel_dp_can_mst(struct intel_dp *intel_dp)
{
	return i915_modparams.enable_dp_mst &&
		intel_dp->can_mst &&
		intel_dp_sink_can_mst(intel_dp);
}

static void
intel_dp_configure_mst(struct intel_dp *intel_dp)
{
	struct intel_encoder *encoder =
		&dp_to_dig_port(intel_dp)->base;
	bool sink_can_mst = intel_dp_sink_can_mst(intel_dp);

	DRM_DEBUG_KMS("MST support? port %c: %s, sink: %s, modparam: %s\n",
		      port_name(encoder->port), yesno(intel_dp->can_mst),
		      yesno(sink_can_mst), yesno(i915_modparams.enable_dp_mst));

	if (!intel_dp->can_mst)
		return;

	intel_dp->is_mst = sink_can_mst &&
		i915_modparams.enable_dp_mst;

	drm_dp_mst_topology_mgr_set_mst(&intel_dp->mst_mgr,
					intel_dp->is_mst);
}

static bool
intel_dp_get_sink_irq_esi(struct intel_dp *intel_dp, u8 *sink_irq_vector)
{
	return drm_dp_dpcd_read(&intel_dp->aux, DP_SINK_COUNT_ESI,
				sink_irq_vector, DP_DPRX_ESI_LEN) ==
		DP_DPRX_ESI_LEN;
}

u16 intel_dp_dsc_get_output_bpp(int link_clock, u8 lane_count,
				int mode_clock, int mode_hdisplay)
{
	u16 bits_per_pixel, max_bpp_small_joiner_ram;
	int i;

	/*
	 * Available Link Bandwidth(Kbits/sec) = (NumberOfLanes)*
	 * (LinkSymbolClock)* 8 * ((100-FECOverhead)/100)*(TimeSlotsPerMTP)
	 * FECOverhead = 2.4%, for SST -> TimeSlotsPerMTP is 1,
	 * for MST -> TimeSlotsPerMTP has to be calculated
	 */
	bits_per_pixel = (link_clock * lane_count * 8 *
			  DP_DSC_FEC_OVERHEAD_FACTOR) /
		mode_clock;

	/* Small Joiner Check: output bpp <= joiner RAM (bits) / Horiz. width */
	max_bpp_small_joiner_ram = DP_DSC_MAX_SMALL_JOINER_RAM_BUFFER /
		mode_hdisplay;

	/*
	 * Greatest allowed DSC BPP = MIN (output BPP from avaialble Link BW
	 * check, output bpp from small joiner RAM check)
	 */
	bits_per_pixel = min(bits_per_pixel, max_bpp_small_joiner_ram);

	/* Error out if the max bpp is less than smallest allowed valid bpp */
	if (bits_per_pixel < valid_dsc_bpp[0]) {
		DRM_DEBUG_KMS("Unsupported BPP %d\n", bits_per_pixel);
		return 0;
	}

	/* Find the nearest match in the array of known BPPs from VESA */
	for (i = 0; i < ARRAY_SIZE(valid_dsc_bpp) - 1; i++) {
		if (bits_per_pixel < valid_dsc_bpp[i + 1])
			break;
	}
	bits_per_pixel = valid_dsc_bpp[i];

	/*
	 * Compressed BPP in U6.4 format so multiply by 16, for Gen 11,
	 * fractional part is 0
	 */
	return bits_per_pixel << 4;
}

u8 intel_dp_dsc_get_slice_count(struct intel_dp *intel_dp,
				int mode_clock,
				int mode_hdisplay)
{
	u8 min_slice_count, i;
	int max_slice_width;

	if (mode_clock <= DP_DSC_PEAK_PIXEL_RATE)
		min_slice_count = DIV_ROUND_UP(mode_clock,
					       DP_DSC_MAX_ENC_THROUGHPUT_0);
	else
		min_slice_count = DIV_ROUND_UP(mode_clock,
					       DP_DSC_MAX_ENC_THROUGHPUT_1);

	max_slice_width = drm_dp_dsc_sink_max_slice_width(intel_dp->dsc_dpcd);
	if (max_slice_width < DP_DSC_MIN_SLICE_WIDTH_VALUE) {
		DRM_DEBUG_KMS("Unsupported slice width %d by DP DSC Sink device\n",
			      max_slice_width);
		return 0;
	}
	/* Also take into account max slice width */
	min_slice_count = min_t(u8, min_slice_count,
				DIV_ROUND_UP(mode_hdisplay,
					     max_slice_width));

	/* Find the closest match to the valid slice count values */
	for (i = 0; i < ARRAY_SIZE(valid_dsc_slicecount); i++) {
		if (valid_dsc_slicecount[i] >
		    drm_dp_dsc_sink_max_slice_count(intel_dp->dsc_dpcd,
						    false))
			break;
		if (min_slice_count  <= valid_dsc_slicecount[i])
			return valid_dsc_slicecount[i];
	}

	DRM_DEBUG_KMS("Unsupported Slice Count %d\n", min_slice_count);
	return 0;
}

static u8 intel_dp_autotest_link_training(struct intel_dp *intel_dp)
{
	int status = 0;
	int test_link_rate;
	u8 test_lane_count, test_link_bw;
	/* (DP CTS 1.2)
	 * 4.3.1.11
	 */
	/* Read the TEST_LANE_COUNT and TEST_LINK_RTAE fields (DP CTS 3.1.4) */
	status = drm_dp_dpcd_readb(&intel_dp->aux, DP_TEST_LANE_COUNT,
				   &test_lane_count);

	if (status <= 0) {
		DRM_DEBUG_KMS("Lane count read failed\n");
		return DP_TEST_NAK;
	}
	test_lane_count &= DP_MAX_LANE_COUNT_MASK;

	status = drm_dp_dpcd_readb(&intel_dp->aux, DP_TEST_LINK_RATE,
				   &test_link_bw);
	if (status <= 0) {
		DRM_DEBUG_KMS("Link Rate read failed\n");
		return DP_TEST_NAK;
	}
	test_link_rate = drm_dp_bw_code_to_link_rate(test_link_bw);

	/* Validate the requested link rate and lane count */
	if (!intel_dp_link_params_valid(intel_dp, test_link_rate,
					test_lane_count))
		return DP_TEST_NAK;

	intel_dp->compliance.test_lane_count = test_lane_count;
	intel_dp->compliance.test_link_rate = test_link_rate;

	return DP_TEST_ACK;
}

static u8 intel_dp_autotest_video_pattern(struct intel_dp *intel_dp)
{
	u8 test_pattern;
	u8 test_misc;
	__be16 h_width, v_height;
	int status = 0;

	/* Read the TEST_PATTERN (DP CTS 3.1.5) */
	status = drm_dp_dpcd_readb(&intel_dp->aux, DP_TEST_PATTERN,
				   &test_pattern);
	if (status <= 0) {
		DRM_DEBUG_KMS("Test pattern read failed\n");
		return DP_TEST_NAK;
	}
	if (test_pattern != DP_COLOR_RAMP)
		return DP_TEST_NAK;

	status = drm_dp_dpcd_read(&intel_dp->aux, DP_TEST_H_WIDTH_HI,
				  &h_width, 2);
	if (status <= 0) {
		DRM_DEBUG_KMS("H Width read failed\n");
		return DP_TEST_NAK;
	}

	status = drm_dp_dpcd_read(&intel_dp->aux, DP_TEST_V_HEIGHT_HI,
				  &v_height, 2);
	if (status <= 0) {
		DRM_DEBUG_KMS("V Height read failed\n");
		return DP_TEST_NAK;
	}

	status = drm_dp_dpcd_readb(&intel_dp->aux, DP_TEST_MISC0,
				   &test_misc);
	if (status <= 0) {
		DRM_DEBUG_KMS("TEST MISC read failed\n");
		return DP_TEST_NAK;
	}
	if ((test_misc & DP_TEST_COLOR_FORMAT_MASK) != DP_COLOR_FORMAT_RGB)
		return DP_TEST_NAK;
	if (test_misc & DP_TEST_DYNAMIC_RANGE_CEA)
		return DP_TEST_NAK;
	switch (test_misc & DP_TEST_BIT_DEPTH_MASK) {
	case DP_TEST_BIT_DEPTH_6:
		intel_dp->compliance.test_data.bpc = 6;
		break;
	case DP_TEST_BIT_DEPTH_8:
		intel_dp->compliance.test_data.bpc = 8;
		break;
	default:
		return DP_TEST_NAK;
	}

	intel_dp->compliance.test_data.video_pattern = test_pattern;
	intel_dp->compliance.test_data.hdisplay = be16_to_cpu(h_width);
	intel_dp->compliance.test_data.vdisplay = be16_to_cpu(v_height);
	/* Set test active flag here so userspace doesn't interrupt things */
	intel_dp->compliance.test_active = 1;

	return DP_TEST_ACK;
}

static u8 intel_dp_autotest_edid(struct intel_dp *intel_dp)
{
	u8 test_result = DP_TEST_ACK;
	struct intel_connector *intel_connector = intel_dp->attached_connector;
	struct drm_connector *connector = &intel_connector->base;

	if (intel_connector->detect_edid == NULL ||
	    connector->edid_corrupt ||
	    intel_dp->aux.i2c_defer_count > 6) {
		/* Check EDID read for NACKs, DEFERs and corruption
		 * (DP CTS 1.2 Core r1.1)
		 *    4.2.2.4 : Failed EDID read, I2C_NAK
		 *    4.2.2.5 : Failed EDID read, I2C_DEFER
		 *    4.2.2.6 : EDID corruption detected
		 * Use failsafe mode for all cases
		 */
		if (intel_dp->aux.i2c_nack_count > 0 ||
			intel_dp->aux.i2c_defer_count > 0)
			DRM_DEBUG_KMS("EDID read had %d NACKs, %d DEFERs\n",
				      intel_dp->aux.i2c_nack_count,
				      intel_dp->aux.i2c_defer_count);
		intel_dp->compliance.test_data.edid = INTEL_DP_RESOLUTION_FAILSAFE;
	} else {
		struct edid *block = intel_connector->detect_edid;

		/* We have to write the checksum
		 * of the last block read
		 */
		block += intel_connector->detect_edid->extensions;

		if (drm_dp_dpcd_writeb(&intel_dp->aux, DP_TEST_EDID_CHECKSUM,
				       block->checksum) <= 0)
			DRM_DEBUG_KMS("Failed to write EDID checksum\n");

		test_result = DP_TEST_ACK | DP_TEST_EDID_CHECKSUM_WRITE;
		intel_dp->compliance.test_data.edid = INTEL_DP_RESOLUTION_PREFERRED;
	}

	/* Set test active flag here so userspace doesn't interrupt things */
	intel_dp->compliance.test_active = 1;

	return test_result;
}

static u8 intel_dp_autotest_phy_pattern(struct intel_dp *intel_dp)
{
	u8 test_result = DP_TEST_NAK;
	return test_result;
}

static void intel_dp_handle_test_request(struct intel_dp *intel_dp)
{
	u8 response = DP_TEST_NAK;
	u8 request = 0;
	int status;

	status = drm_dp_dpcd_readb(&intel_dp->aux, DP_TEST_REQUEST, &request);
	if (status <= 0) {
		DRM_DEBUG_KMS("Could not read test request from sink\n");
		goto update_status;
	}

	switch (request) {
	case DP_TEST_LINK_TRAINING:
		DRM_DEBUG_KMS("LINK_TRAINING test requested\n");
		response = intel_dp_autotest_link_training(intel_dp);
		break;
	case DP_TEST_LINK_VIDEO_PATTERN:
		DRM_DEBUG_KMS("TEST_PATTERN test requested\n");
		response = intel_dp_autotest_video_pattern(intel_dp);
		break;
	case DP_TEST_LINK_EDID_READ:
		DRM_DEBUG_KMS("EDID test requested\n");
		response = intel_dp_autotest_edid(intel_dp);
		break;
	case DP_TEST_LINK_PHY_TEST_PATTERN:
		DRM_DEBUG_KMS("PHY_PATTERN test requested\n");
		response = intel_dp_autotest_phy_pattern(intel_dp);
		break;
	default:
		DRM_DEBUG_KMS("Invalid test request '%02x'\n", request);
		break;
	}

	if (response & DP_TEST_ACK)
		intel_dp->compliance.test_type = request;

update_status:
	status = drm_dp_dpcd_writeb(&intel_dp->aux, DP_TEST_RESPONSE, response);
	if (status <= 0)
		DRM_DEBUG_KMS("Could not write test response to sink\n");
}

static int
intel_dp_check_mst_status(struct intel_dp *intel_dp)
{
	bool bret;

	if (intel_dp->is_mst) {
		u8 esi[DP_DPRX_ESI_LEN] = { 0 };
		int ret = 0;
		int retry;
		bool handled;

		WARN_ON_ONCE(intel_dp->active_mst_links < 0);
		bret = intel_dp_get_sink_irq_esi(intel_dp, esi);
go_again:
		if (bret == true) {

			/* check link status - esi[10] = 0x200c */
			if (intel_dp->active_mst_links > 0 &&
			    !drm_dp_channel_eq_ok(&esi[10], intel_dp->lane_count)) {
				DRM_DEBUG_KMS("channel EQ not ok, retraining\n");
				intel_dp_start_link_train(intel_dp);
				intel_dp_stop_link_train(intel_dp);
			}

			DRM_DEBUG_KMS("got esi %3ph\n", esi);
			ret = drm_dp_mst_hpd_irq(&intel_dp->mst_mgr, esi, &handled);

			if (handled) {
				for (retry = 0; retry < 3; retry++) {
					int wret;
					wret = drm_dp_dpcd_write(&intel_dp->aux,
								 DP_SINK_COUNT_ESI+1,
								 &esi[1], 3);
					if (wret == 3) {
						break;
					}
				}

				bret = intel_dp_get_sink_irq_esi(intel_dp, esi);
				if (bret == true) {
					DRM_DEBUG_KMS("got esi2 %3ph\n", esi);
					goto go_again;
				}
			} else
				ret = 0;

			return ret;
		} else {
			struct intel_digital_port *intel_dig_port = dp_to_dig_port(intel_dp);
			DRM_DEBUG_KMS("failed to get ESI - device may have failed\n");
			intel_dp->is_mst = false;
			drm_dp_mst_topology_mgr_set_mst(&intel_dp->mst_mgr, intel_dp->is_mst);
			/* send a hotplug event */
			drm_kms_helper_hotplug_event(intel_dig_port->base.base.dev);
		}
	}
	return -EINVAL;
}

static bool
intel_dp_needs_link_retrain(struct intel_dp *intel_dp)
{
	u8 link_status[DP_LINK_STATUS_SIZE];

	if (!intel_dp->link_trained)
		return false;

	/*
	 * While PSR source HW is enabled, it will control main-link sending
	 * frames, enabling and disabling it so trying to do a retrain will fail
	 * as the link would or not be on or it could mix training patterns
	 * and frame data at the same time causing retrain to fail.
	 * Also when exiting PSR, HW will retrain the link anyways fixing
	 * any link status error.
	 */
	if (intel_psr_enabled(intel_dp))
		return false;

	if (!intel_dp_get_link_status(intel_dp, link_status))
		return false;

	/*
	 * Validate the cached values of intel_dp->link_rate and
	 * intel_dp->lane_count before attempting to retrain.
	 */
	if (!intel_dp_link_params_valid(intel_dp, intel_dp->link_rate,
					intel_dp->lane_count))
		return false;

	/* Retrain if Channel EQ or CR not ok */
	return !drm_dp_channel_eq_ok(link_status, intel_dp->lane_count);
}

int intel_dp_retrain_link(struct intel_encoder *encoder,
			  struct drm_modeset_acquire_ctx *ctx)
{
	struct drm_i915_private *dev_priv = to_i915(encoder->base.dev);
	struct intel_dp *intel_dp = enc_to_intel_dp(&encoder->base);
	struct intel_connector *connector = intel_dp->attached_connector;
	struct drm_connector_state *conn_state;
	struct intel_crtc_state *crtc_state;
	struct intel_crtc *crtc;
	int ret;

	/* FIXME handle the MST connectors as well */

	if (!connector || connector->base.status != connector_status_connected)
		return 0;

	ret = drm_modeset_lock(&dev_priv->drm.mode_config.connection_mutex,
			       ctx);
	if (ret)
		return ret;

	conn_state = connector->base.state;

	crtc = to_intel_crtc(conn_state->crtc);
	if (!crtc)
		return 0;

	ret = drm_modeset_lock(&crtc->base.mutex, ctx);
	if (ret)
		return ret;

	crtc_state = to_intel_crtc_state(crtc->base.state);

	WARN_ON(!intel_crtc_has_dp_encoder(crtc_state));

	if (!crtc_state->base.active)
		return 0;

	if (conn_state->commit &&
	    !try_wait_for_completion(&conn_state->commit->hw_done))
		return 0;

	if (!intel_dp_needs_link_retrain(intel_dp))
		return 0;

	/* Suppress underruns caused by re-training */
	intel_set_cpu_fifo_underrun_reporting(dev_priv, crtc->pipe, false);
	if (crtc_state->has_pch_encoder)
		intel_set_pch_fifo_underrun_reporting(dev_priv,
						      intel_crtc_pch_transcoder(crtc), false);

	intel_dp_start_link_train(intel_dp);
	intel_dp_stop_link_train(intel_dp);

	/* Keep underrun reporting disabled until things are stable */
	intel_wait_for_vblank(dev_priv, crtc->pipe);

	intel_set_cpu_fifo_underrun_reporting(dev_priv, crtc->pipe, true);
	if (crtc_state->has_pch_encoder)
		intel_set_pch_fifo_underrun_reporting(dev_priv,
						      intel_crtc_pch_transcoder(crtc), true);

	return 0;
}

/*
 * If display is now connected check links status,
 * there has been known issues of link loss triggering
 * long pulse.
 *
 * Some sinks (eg. ASUS PB287Q) seem to perform some
 * weird HPD ping pong during modesets. So we can apparently
 * end up with HPD going low during a modeset, and then
 * going back up soon after. And once that happens we must
 * retrain the link to get a picture. That's in case no
 * userspace component reacted to intermittent HPD dip.
 */
static bool intel_dp_hotplug(struct intel_encoder *encoder,
			     struct intel_connector *connector)
{
	struct drm_modeset_acquire_ctx ctx;
	bool changed;
	int ret;

	changed = intel_encoder_hotplug(encoder, connector);

	drm_modeset_acquire_init(&ctx, 0);

	for (;;) {
		ret = intel_dp_retrain_link(encoder, &ctx);

		if (ret == -EDEADLK) {
			drm_modeset_backoff(&ctx);
			continue;
		}

		break;
	}

	drm_modeset_drop_locks(&ctx);
	drm_modeset_acquire_fini(&ctx);
	WARN(ret, "Acquiring modeset locks failed with %i\n", ret);

	return changed;
}

static void intel_dp_check_service_irq(struct intel_dp *intel_dp)
{
	u8 val;

	if (intel_dp->dpcd[DP_DPCD_REV] < 0x11)
		return;

	if (drm_dp_dpcd_readb(&intel_dp->aux,
			      DP_DEVICE_SERVICE_IRQ_VECTOR, &val) != 1 || !val)
		return;

	drm_dp_dpcd_writeb(&intel_dp->aux, DP_DEVICE_SERVICE_IRQ_VECTOR, val);

	if (val & DP_AUTOMATED_TEST_REQUEST)
		intel_dp_handle_test_request(intel_dp);

	if (val & DP_CP_IRQ)
		intel_hdcp_check_link(intel_dp->attached_connector);

	if (val & DP_SINK_SPECIFIC_IRQ)
		DRM_DEBUG_DRIVER("Sink specific irq unhandled\n");
}

/*
 * According to DP spec
 * 5.1.2:
 *  1. Read DPCD
 *  2. Configure link according to Receiver Capabilities
 *  3. Use Link Training from 2.5.3.3 and 3.5.1.3
 *  4. Check link status on receipt of hot-plug interrupt
 *
 * intel_dp_short_pulse -  handles short pulse interrupts
 * when full detection is not required.
 * Returns %true if short pulse is handled and full detection
 * is NOT required and %false otherwise.
 */
static bool
intel_dp_short_pulse(struct intel_dp *intel_dp)
{
	struct drm_i915_private *dev_priv = dp_to_i915(intel_dp);
	u8 old_sink_count = intel_dp->sink_count;
	bool ret;

	/*
	 * Clearing compliance test variables to allow capturing
	 * of values for next automated test request.
	 */
	memset(&intel_dp->compliance, 0, sizeof(intel_dp->compliance));

	/*
	 * Now read the DPCD to see if it's actually running
	 * If the current value of sink count doesn't match with
	 * the value that was stored earlier or dpcd read failed
	 * we need to do full detection
	 */
	ret = intel_dp_get_dpcd(intel_dp);

	if ((old_sink_count != intel_dp->sink_count) || !ret) {
		/* No need to proceed if we are going to do full detect */
		return false;
	}

	intel_dp_check_service_irq(intel_dp);

	/* Handle CEC interrupts, if any */
	drm_dp_cec_irq(&intel_dp->aux);

	/* defer to the hotplug work for link retraining if needed */
	if (intel_dp_needs_link_retrain(intel_dp))
		return false;

	intel_psr_short_pulse(intel_dp);

	if (intel_dp->compliance.test_type == DP_TEST_LINK_TRAINING) {
		DRM_DEBUG_KMS("Link Training Compliance Test requested\n");
		/* Send a Hotplug Uevent to userspace to start modeset */
		drm_kms_helper_hotplug_event(&dev_priv->drm);
	}

	return true;
}

/* XXX this is probably wrong for multiple downstream ports */
static enum drm_connector_status
intel_dp_detect_dpcd(struct intel_dp *intel_dp)
{
	struct intel_lspcon *lspcon = dp_to_lspcon(intel_dp);
	u8 *dpcd = intel_dp->dpcd;
	u8 type;

	if (lspcon->active)
		lspcon_resume(lspcon);

	if (!intel_dp_get_dpcd(intel_dp))
		return connector_status_disconnected;

	if (intel_dp_is_edp(intel_dp))
		return connector_status_connected;

	/* if there's no downstream port, we're done */
	if (!drm_dp_is_branch(dpcd))
		return connector_status_connected;

	/* If we're HPD-aware, SINK_COUNT changes dynamically */
	if (intel_dp->dpcd[DP_DPCD_REV] >= 0x11 &&
	    intel_dp->downstream_ports[0] & DP_DS_PORT_HPD) {

		return intel_dp->sink_count ?
		connector_status_connected : connector_status_disconnected;
	}

	if (intel_dp_can_mst(intel_dp))
		return connector_status_connected;

	/* If no HPD, poke DDC gently */
	if (drm_probe_ddc(&intel_dp->aux.ddc))
		return connector_status_connected;

	/* Well we tried, say unknown for unreliable port types */
	if (intel_dp->dpcd[DP_DPCD_REV] >= 0x11) {
		type = intel_dp->downstream_ports[0] & DP_DS_PORT_TYPE_MASK;
		if (type == DP_DS_PORT_TYPE_VGA ||
		    type == DP_DS_PORT_TYPE_NON_EDID)
			return connector_status_unknown;
	} else {
		type = intel_dp->dpcd[DP_DOWNSTREAMPORT_PRESENT] &
			DP_DWN_STRM_PORT_TYPE_MASK;
		if (type == DP_DWN_STRM_PORT_TYPE_ANALOG ||
		    type == DP_DWN_STRM_PORT_TYPE_OTHER)
			return connector_status_unknown;
	}

	/* Anything else is out of spec, warn and ignore */
	DRM_DEBUG_KMS("Broken DP branch device, ignoring\n");
	return connector_status_disconnected;
}

static enum drm_connector_status
edp_detect(struct intel_dp *intel_dp)
{
	return connector_status_connected;
}

static bool ibx_digital_port_connected(struct intel_encoder *encoder)
{
	struct drm_i915_private *dev_priv = to_i915(encoder->base.dev);
	u32 bit;

	switch (encoder->hpd_pin) {
	case HPD_PORT_B:
		bit = SDE_PORTB_HOTPLUG;
		break;
	case HPD_PORT_C:
		bit = SDE_PORTC_HOTPLUG;
		break;
	case HPD_PORT_D:
		bit = SDE_PORTD_HOTPLUG;
		break;
	default:
		MISSING_CASE(encoder->hpd_pin);
		return false;
	}

	return I915_READ(SDEISR) & bit;
}

static bool cpt_digital_port_connected(struct intel_encoder *encoder)
{
	struct drm_i915_private *dev_priv = to_i915(encoder->base.dev);
	u32 bit;

	switch (encoder->hpd_pin) {
	case HPD_PORT_B:
		bit = SDE_PORTB_HOTPLUG_CPT;
		break;
	case HPD_PORT_C:
		bit = SDE_PORTC_HOTPLUG_CPT;
		break;
	case HPD_PORT_D:
		bit = SDE_PORTD_HOTPLUG_CPT;
		break;
	default:
		MISSING_CASE(encoder->hpd_pin);
		return false;
	}

	return I915_READ(SDEISR) & bit;
}

static bool spt_digital_port_connected(struct intel_encoder *encoder)
{
	struct drm_i915_private *dev_priv = to_i915(encoder->base.dev);
	u32 bit;

	switch (encoder->hpd_pin) {
	case HPD_PORT_A:
		bit = SDE_PORTA_HOTPLUG_SPT;
		break;
	case HPD_PORT_E:
		bit = SDE_PORTE_HOTPLUG_SPT;
		break;
	default:
		return cpt_digital_port_connected(encoder);
	}

	return I915_READ(SDEISR) & bit;
}

static bool g4x_digital_port_connected(struct intel_encoder *encoder)
{
	struct drm_i915_private *dev_priv = to_i915(encoder->base.dev);
	u32 bit;

	switch (encoder->hpd_pin) {
	case HPD_PORT_B:
		bit = PORTB_HOTPLUG_LIVE_STATUS_G4X;
		break;
	case HPD_PORT_C:
		bit = PORTC_HOTPLUG_LIVE_STATUS_G4X;
		break;
	case HPD_PORT_D:
		bit = PORTD_HOTPLUG_LIVE_STATUS_G4X;
		break;
	default:
		MISSING_CASE(encoder->hpd_pin);
		return false;
	}

	return I915_READ(PORT_HOTPLUG_STAT) & bit;
}

static bool gm45_digital_port_connected(struct intel_encoder *encoder)
{
	struct drm_i915_private *dev_priv = to_i915(encoder->base.dev);
	u32 bit;

	switch (encoder->hpd_pin) {
	case HPD_PORT_B:
		bit = PORTB_HOTPLUG_LIVE_STATUS_GM45;
		break;
	case HPD_PORT_C:
		bit = PORTC_HOTPLUG_LIVE_STATUS_GM45;
		break;
	case HPD_PORT_D:
		bit = PORTD_HOTPLUG_LIVE_STATUS_GM45;
		break;
	default:
		MISSING_CASE(encoder->hpd_pin);
		return false;
	}

	return I915_READ(PORT_HOTPLUG_STAT) & bit;
}

static bool ilk_digital_port_connected(struct intel_encoder *encoder)
{
	struct drm_i915_private *dev_priv = to_i915(encoder->base.dev);

	if (encoder->hpd_pin == HPD_PORT_A)
		return I915_READ(DEISR) & DE_DP_A_HOTPLUG;
	else
		return ibx_digital_port_connected(encoder);
}

static bool snb_digital_port_connected(struct intel_encoder *encoder)
{
	struct drm_i915_private *dev_priv = to_i915(encoder->base.dev);

	if (encoder->hpd_pin == HPD_PORT_A)
		return I915_READ(DEISR) & DE_DP_A_HOTPLUG;
	else
		return cpt_digital_port_connected(encoder);
}

static bool ivb_digital_port_connected(struct intel_encoder *encoder)
{
	struct drm_i915_private *dev_priv = to_i915(encoder->base.dev);

	if (encoder->hpd_pin == HPD_PORT_A)
		return I915_READ(DEISR) & DE_DP_A_HOTPLUG_IVB;
	else
		return cpt_digital_port_connected(encoder);
}

static bool bdw_digital_port_connected(struct intel_encoder *encoder)
{
	struct drm_i915_private *dev_priv = to_i915(encoder->base.dev);

	if (encoder->hpd_pin == HPD_PORT_A)
		return I915_READ(GEN8_DE_PORT_ISR) & GEN8_PORT_DP_A_HOTPLUG;
	else
		return cpt_digital_port_connected(encoder);
}

static bool bxt_digital_port_connected(struct intel_encoder *encoder)
{
	struct drm_i915_private *dev_priv = to_i915(encoder->base.dev);
	u32 bit;

	switch (encoder->hpd_pin) {
	case HPD_PORT_A:
		bit = BXT_DE_PORT_HP_DDIA;
		break;
	case HPD_PORT_B:
		bit = BXT_DE_PORT_HP_DDIB;
		break;
	case HPD_PORT_C:
		bit = BXT_DE_PORT_HP_DDIC;
		break;
	default:
		MISSING_CASE(encoder->hpd_pin);
		return false;
	}

	return I915_READ(GEN8_DE_PORT_ISR) & bit;
}

static bool icl_combo_port_connected(struct drm_i915_private *dev_priv,
				     struct intel_digital_port *intel_dig_port)
{
	enum port port = intel_dig_port->base.port;

	return I915_READ(SDEISR) & SDE_DDI_HOTPLUG_ICP(port);
}

static const char *tc_type_name(enum tc_port_type type)
{
	static const char * const names[] = {
		[TC_PORT_UNKNOWN] = "unknown",
		[TC_PORT_LEGACY] = "legacy",
		[TC_PORT_TYPEC] = "typec",
		[TC_PORT_TBT] = "tbt",
	};

	if (WARN_ON(type >= ARRAY_SIZE(names)))
		type = TC_PORT_UNKNOWN;

	return names[type];
}

static void icl_update_tc_port_type(struct drm_i915_private *dev_priv,
				    struct intel_digital_port *intel_dig_port,
				    bool is_legacy, bool is_typec, bool is_tbt)
{
	enum port port = intel_dig_port->base.port;
	enum tc_port_type old_type = intel_dig_port->tc_type;

	WARN_ON(is_legacy + is_typec + is_tbt != 1);

	if (is_legacy)
		intel_dig_port->tc_type = TC_PORT_LEGACY;
	else if (is_typec)
		intel_dig_port->tc_type = TC_PORT_TYPEC;
	else if (is_tbt)
		intel_dig_port->tc_type = TC_PORT_TBT;
	else
		return;

	/* Types are not supposed to be changed at runtime. */
	WARN_ON(old_type != TC_PORT_UNKNOWN &&
		old_type != intel_dig_port->tc_type);

	if (old_type != intel_dig_port->tc_type)
		DRM_DEBUG_KMS("Port %c has TC type %s\n", port_name(port),
			      tc_type_name(intel_dig_port->tc_type));
}

/*
 * This function implements the first part of the Connect Flow described by our
 * specification, Gen11 TypeC Programming chapter. The rest of the flow (reading
 * lanes, EDID, etc) is done as needed in the typical places.
 *
 * Unlike the other ports, type-C ports are not available to use as soon as we
 * get a hotplug. The type-C PHYs can be shared between multiple controllers:
 * display, USB, etc. As a result, handshaking through FIA is required around
 * connect and disconnect to cleanly transfer ownership with the controller and
 * set the type-C power state.
 *
 * We could opt to only do the connect flow when we actually try to use the AUX
 * channels or do a modeset, then immediately run the disconnect flow after
 * usage, but there are some implications on this for a dynamic environment:
 * things may go away or change behind our backs. So for now our driver is
 * always trying to acquire ownership of the controller as soon as it gets an
 * interrupt (or polls state and sees a port is connected) and only gives it
 * back when it sees a disconnect. Implementation of a more fine-grained model
 * will require a lot of coordination with user space and thorough testing for
 * the extra possible cases.
 */
static bool icl_tc_phy_connect(struct drm_i915_private *dev_priv,
			       struct intel_digital_port *dig_port)
{
	enum tc_port tc_port = intel_port_to_tc(dev_priv, dig_port->base.port);
	u32 val;

	if (dig_port->tc_type != TC_PORT_LEGACY &&
	    dig_port->tc_type != TC_PORT_TYPEC)
		return true;

	val = I915_READ(PORT_TX_DFLEXDPPMS);
	if (!(val & DP_PHY_MODE_STATUS_COMPLETED(tc_port))) {
		DRM_DEBUG_KMS("DP PHY for TC port %d not ready\n", tc_port);
		WARN_ON(dig_port->tc_legacy_port);
		return false;
	}

	/*
	 * This function may be called many times in a row without an HPD event
	 * in between, so try to avoid the write when we can.
	 */
	val = I915_READ(PORT_TX_DFLEXDPCSSS);
	if (!(val & DP_PHY_MODE_STATUS_NOT_SAFE(tc_port))) {
		val |= DP_PHY_MODE_STATUS_NOT_SAFE(tc_port);
		I915_WRITE(PORT_TX_DFLEXDPCSSS, val);
	}

	/*
	 * Now we have to re-check the live state, in case the port recently
	 * became disconnected. Not necessary for legacy mode.
	 */
	if (dig_port->tc_type == TC_PORT_TYPEC &&
	    !(I915_READ(PORT_TX_DFLEXDPSP) & TC_LIVE_STATE_TC(tc_port))) {
		DRM_DEBUG_KMS("TC PHY %d sudden disconnect.\n", tc_port);
		icl_tc_phy_disconnect(dev_priv, dig_port);
		return false;
	}

	return true;
}

/*
 * See the comment at the connect function. This implements the Disconnect
 * Flow.
 */
void icl_tc_phy_disconnect(struct drm_i915_private *dev_priv,
			   struct intel_digital_port *dig_port)
{
	enum tc_port tc_port = intel_port_to_tc(dev_priv, dig_port->base.port);

	if (dig_port->tc_type == TC_PORT_UNKNOWN)
		return;

	/*
	 * TBT disconnection flow is read the live status, what was done in
	 * caller.
	 */
	if (dig_port->tc_type == TC_PORT_TYPEC ||
	    dig_port->tc_type == TC_PORT_LEGACY) {
		u32 val;

		val = I915_READ(PORT_TX_DFLEXDPCSSS);
		val &= ~DP_PHY_MODE_STATUS_NOT_SAFE(tc_port);
		I915_WRITE(PORT_TX_DFLEXDPCSSS, val);
	}

	DRM_DEBUG_KMS("Port %c TC type %s disconnected\n",
		      port_name(dig_port->base.port),
		      tc_type_name(dig_port->tc_type));

	dig_port->tc_type = TC_PORT_UNKNOWN;
}

/*
 * The type-C ports are different because even when they are connected, they may
 * not be available/usable by the graphics driver: see the comment on
 * icl_tc_phy_connect(). So in our driver instead of adding the additional
 * concept of "usable" and make everything check for "connected and usable" we
 * define a port as "connected" when it is not only connected, but also when it
 * is usable by the rest of the driver. That maintains the old assumption that
 * connected ports are usable, and avoids exposing to the users objects they
 * can't really use.
 */
static bool icl_tc_port_connected(struct drm_i915_private *dev_priv,
				  struct intel_digital_port *intel_dig_port)
{
	enum port port = intel_dig_port->base.port;
	enum tc_port tc_port = intel_port_to_tc(dev_priv, port);
	bool is_legacy, is_typec, is_tbt;
	u32 dpsp;

	/*
	 * WARN if we got a legacy port HPD, but VBT didn't mark the port as
	 * legacy. Treat the port as legacy from now on.
	 */
	if (WARN_ON(!intel_dig_port->tc_legacy_port &&
		    I915_READ(SDEISR) & SDE_TC_HOTPLUG_ICP(tc_port)))
		intel_dig_port->tc_legacy_port = true;
	is_legacy = intel_dig_port->tc_legacy_port;

	/*
	 * The spec says we shouldn't be using the ISR bits for detecting
	 * between TC and TBT. We should use DFLEXDPSP.
	 */
	dpsp = I915_READ(PORT_TX_DFLEXDPSP);
	is_typec = dpsp & TC_LIVE_STATE_TC(tc_port);
	is_tbt = dpsp & TC_LIVE_STATE_TBT(tc_port);

	if (!is_legacy && !is_typec && !is_tbt) {
		icl_tc_phy_disconnect(dev_priv, intel_dig_port);

		return false;
	}

	icl_update_tc_port_type(dev_priv, intel_dig_port, is_legacy, is_typec,
				is_tbt);

	if (!icl_tc_phy_connect(dev_priv, intel_dig_port))
		return false;

	return true;
}

static bool icl_digital_port_connected(struct intel_encoder *encoder)
{
	struct drm_i915_private *dev_priv = to_i915(encoder->base.dev);
	struct intel_digital_port *dig_port = enc_to_dig_port(&encoder->base);

	if (intel_port_is_combophy(dev_priv, encoder->port))
		return icl_combo_port_connected(dev_priv, dig_port);
	else if (intel_port_is_tc(dev_priv, encoder->port))
		return icl_tc_port_connected(dev_priv, dig_port);
	else
		MISSING_CASE(encoder->hpd_pin);

	return false;
}

/*
 * intel_digital_port_connected - is the specified port connected?
 * @encoder: intel_encoder
 *
 * In cases where there's a connector physically connected but it can't be used
 * by our hardware we also return false, since the rest of the driver should
 * pretty much treat the port as disconnected. This is relevant for type-C
 * (starting on ICL) where there's ownership involved.
 *
 * Return %true if port is connected, %false otherwise.
 */
bool intel_digital_port_connected(struct intel_encoder *encoder)
{
	struct drm_i915_private *dev_priv = to_i915(encoder->base.dev);

	if (HAS_GMCH_DISPLAY(dev_priv)) {
		if (IS_GM45(dev_priv))
			return gm45_digital_port_connected(encoder);
		else
			return g4x_digital_port_connected(encoder);
	}

	if (INTEL_GEN(dev_priv) >= 11)
		return icl_digital_port_connected(encoder);
	else if (IS_GEN(dev_priv, 10) || IS_GEN9_BC(dev_priv))
		return spt_digital_port_connected(encoder);
	else if (IS_GEN9_LP(dev_priv))
		return bxt_digital_port_connected(encoder);
	else if (IS_GEN(dev_priv, 8))
		return bdw_digital_port_connected(encoder);
	else if (IS_GEN(dev_priv, 7))
		return ivb_digital_port_connected(encoder);
	else if (IS_GEN(dev_priv, 6))
		return snb_digital_port_connected(encoder);
	else if (IS_GEN(dev_priv, 5))
		return ilk_digital_port_connected(encoder);

	MISSING_CASE(INTEL_GEN(dev_priv));
	return false;
}

static struct edid *
intel_dp_get_edid(struct intel_dp *intel_dp)
{
	struct intel_connector *intel_connector = intel_dp->attached_connector;

	/* use cached edid if we have one */
	if (intel_connector->edid) {
		/* invalid edid */
		if (IS_ERR(intel_connector->edid))
			return NULL;

		return drm_edid_duplicate(intel_connector->edid);
	} else
		return drm_get_edid(&intel_connector->base,
				    &intel_dp->aux.ddc);
}

static void
intel_dp_set_edid(struct intel_dp *intel_dp)
{
	struct intel_connector *intel_connector = intel_dp->attached_connector;
	struct edid *edid;

	intel_dp_unset_edid(intel_dp);
	edid = intel_dp_get_edid(intel_dp);
	intel_connector->detect_edid = edid;

	intel_dp->has_audio = drm_detect_monitor_audio(edid);
	drm_dp_cec_set_edid(&intel_dp->aux, edid);
}

static void
intel_dp_unset_edid(struct intel_dp *intel_dp)
{
	struct intel_connector *intel_connector = intel_dp->attached_connector;

	drm_dp_cec_unset_edid(&intel_dp->aux);
	kfree(intel_connector->detect_edid);
	intel_connector->detect_edid = NULL;

	intel_dp->has_audio = false;
}

static int
intel_dp_detect(struct drm_connector *connector,
		struct drm_modeset_acquire_ctx *ctx,
		bool force)
{
	struct drm_i915_private *dev_priv = to_i915(connector->dev);
	struct intel_dp *intel_dp = intel_attached_dp(connector);
	struct intel_digital_port *dig_port = dp_to_dig_port(intel_dp);
	struct intel_encoder *encoder = &dig_port->base;
	enum drm_connector_status status;
	enum intel_display_power_domain aux_domain =
		intel_aux_power_domain(dig_port);
	intel_wakeref_t wakeref;

	DRM_DEBUG_KMS("[CONNECTOR:%d:%s]\n",
		      connector->base.id, connector->name);
	WARN_ON(!drm_modeset_is_locked(&dev_priv->drm.mode_config.connection_mutex));

	wakeref = intel_display_power_get(dev_priv, aux_domain);

	/* Can't disconnect eDP */
	if (intel_dp_is_edp(intel_dp))
		status = edp_detect(intel_dp);
	else if (intel_digital_port_connected(encoder))
		status = intel_dp_detect_dpcd(intel_dp);
	else
		status = connector_status_disconnected;

	if (status == connector_status_disconnected) {
		memset(&intel_dp->compliance, 0, sizeof(intel_dp->compliance));
		memset(intel_dp->dsc_dpcd, 0, sizeof(intel_dp->dsc_dpcd));

		if (intel_dp->is_mst) {
			DRM_DEBUG_KMS("MST device may have disappeared %d vs %d\n",
				      intel_dp->is_mst,
				      intel_dp->mst_mgr.mst_state);
			intel_dp->is_mst = false;
			drm_dp_mst_topology_mgr_set_mst(&intel_dp->mst_mgr,
							intel_dp->is_mst);
		}

		goto out;
	}

	if (intel_dp->reset_link_params) {
		/* Initial max link lane count */
		intel_dp->max_link_lane_count = intel_dp_max_common_lane_count(intel_dp);

		/* Initial max link rate */
		intel_dp->max_link_rate = intel_dp_max_common_rate(intel_dp);

		intel_dp->reset_link_params = false;
	}

	intel_dp_print_rates(intel_dp);

	/* Read DP Sink DSC Cap DPCD regs for DP v1.4 */
	if (INTEL_GEN(dev_priv) >= 11)
		intel_dp_get_dsc_sink_cap(intel_dp);

	drm_dp_read_desc(&intel_dp->aux, &intel_dp->desc,
			 drm_dp_is_branch(intel_dp->dpcd));

	intel_dp_configure_mst(intel_dp);

	if (intel_dp->is_mst) {
		/*
		 * If we are in MST mode then this connector
		 * won't appear connected or have anything
		 * with EDID on it
		 */
		status = connector_status_disconnected;
		goto out;
	}

	/*
	 * Some external monitors do not signal loss of link synchronization
	 * with an IRQ_HPD, so force a link status check.
	 */
	if (!intel_dp_is_edp(intel_dp)) {
		int ret;

		ret = intel_dp_retrain_link(encoder, ctx);
		if (ret) {
			intel_display_power_put(dev_priv, aux_domain, wakeref);
			return ret;
		}
	}

	/*
	 * Clearing NACK and defer counts to get their exact values
	 * while reading EDID which are required by Compliance tests
	 * 4.2.2.4 and 4.2.2.5
	 */
	intel_dp->aux.i2c_nack_count = 0;
	intel_dp->aux.i2c_defer_count = 0;

	intel_dp_set_edid(intel_dp);
	if (intel_dp_is_edp(intel_dp) ||
	    to_intel_connector(connector)->detect_edid)
		status = connector_status_connected;

	intel_dp_check_service_irq(intel_dp);

out:
	if (status != connector_status_connected && !intel_dp->is_mst)
		intel_dp_unset_edid(intel_dp);

	intel_display_power_put(dev_priv, aux_domain, wakeref);
	return status;
}

static void
intel_dp_force(struct drm_connector *connector)
{
	struct intel_dp *intel_dp = intel_attached_dp(connector);
	struct intel_digital_port *dig_port = dp_to_dig_port(intel_dp);
	struct intel_encoder *intel_encoder = &dig_port->base;
	struct drm_i915_private *dev_priv = to_i915(intel_encoder->base.dev);
	enum intel_display_power_domain aux_domain =
		intel_aux_power_domain(dig_port);
	intel_wakeref_t wakeref;

	DRM_DEBUG_KMS("[CONNECTOR:%d:%s]\n",
		      connector->base.id, connector->name);
	intel_dp_unset_edid(intel_dp);

	if (connector->status != connector_status_connected)
		return;

	wakeref = intel_display_power_get(dev_priv, aux_domain);

	intel_dp_set_edid(intel_dp);

	intel_display_power_put(dev_priv, aux_domain, wakeref);
}

static int intel_dp_get_modes(struct drm_connector *connector)
{
	struct intel_connector *intel_connector = to_intel_connector(connector);
	struct edid *edid;

	edid = intel_connector->detect_edid;
	if (edid) {
		int ret = intel_connector_update_modes(connector, edid);
		if (ret)
			return ret;
	}

	/* if eDP has no EDID, fall back to fixed mode */
	if (intel_dp_is_edp(intel_attached_dp(connector)) &&
	    intel_connector->panel.fixed_mode) {
		struct drm_display_mode *mode;

		mode = drm_mode_duplicate(connector->dev,
					  intel_connector->panel.fixed_mode);
		if (mode) {
			drm_mode_probed_add(connector, mode);
			return 1;
		}
	}

	return 0;
}

static int
intel_dp_connector_register(struct drm_connector *connector)
{
	struct intel_dp *intel_dp = intel_attached_dp(connector);
	struct drm_device *dev = connector->dev;
	int ret;

	ret = intel_connector_register(connector);
	if (ret)
		return ret;

	i915_debugfs_connector_add(connector);

	DRM_DEBUG_KMS("registering %s bus for %s\n",
		      intel_dp->aux.name, connector->kdev->kobj.name);

	intel_dp->aux.dev = connector->kdev;
	ret = drm_dp_aux_register(&intel_dp->aux);
	if (!ret)
		drm_dp_cec_register_connector(&intel_dp->aux,
					      connector->name, dev->dev);
	return ret;
}

static void
intel_dp_connector_unregister(struct drm_connector *connector)
{
	struct intel_dp *intel_dp = intel_attached_dp(connector);

	drm_dp_cec_unregister_connector(&intel_dp->aux);
	drm_dp_aux_unregister(&intel_dp->aux);
	intel_connector_unregister(connector);
}

void intel_dp_encoder_flush_work(struct drm_encoder *encoder)
{
	struct intel_digital_port *intel_dig_port = enc_to_dig_port(encoder);
	struct intel_dp *intel_dp = &intel_dig_port->dp;

	intel_dp_mst_encoder_cleanup(intel_dig_port);
	if (intel_dp_is_edp(intel_dp)) {
		intel_wakeref_t wakeref;

		cancel_delayed_work_sync(&intel_dp->panel_vdd_work);
		/*
		 * vdd might still be enabled do to the delayed vdd off.
		 * Make sure vdd is actually turned off here.
		 */
		with_pps_lock(intel_dp, wakeref)
			edp_panel_vdd_off_sync(intel_dp);

		if (intel_dp->edp_notifier.notifier_call) {
			unregister_reboot_notifier(&intel_dp->edp_notifier);
			intel_dp->edp_notifier.notifier_call = NULL;
		}
	}

	intel_dp_aux_fini(intel_dp);
}

static void intel_dp_encoder_destroy(struct drm_encoder *encoder)
{
	intel_dp_encoder_flush_work(encoder);

	drm_encoder_cleanup(encoder);
	kfree(enc_to_dig_port(encoder));
}

void intel_dp_encoder_suspend(struct intel_encoder *intel_encoder)
{
	struct intel_dp *intel_dp = enc_to_intel_dp(&intel_encoder->base);
	intel_wakeref_t wakeref;

	if (!intel_dp_is_edp(intel_dp))
		return;

	/*
	 * vdd might still be enabled do to the delayed vdd off.
	 * Make sure vdd is actually turned off here.
	 */
	cancel_delayed_work_sync(&intel_dp->panel_vdd_work);
	with_pps_lock(intel_dp, wakeref)
		edp_panel_vdd_off_sync(intel_dp);
}

static
int intel_dp_hdcp_write_an_aksv(struct intel_digital_port *intel_dig_port,
				u8 *an)
{
	struct intel_dp *intel_dp = enc_to_intel_dp(&intel_dig_port->base.base);
	static const struct drm_dp_aux_msg msg = {
		.request = DP_AUX_NATIVE_WRITE,
		.address = DP_AUX_HDCP_AKSV,
		.size = DRM_HDCP_KSV_LEN,
	};
	u8 txbuf[HEADER_SIZE + DRM_HDCP_KSV_LEN] = {}, rxbuf[2], reply = 0;
	ssize_t dpcd_ret;
	int ret;

	/* Output An first, that's easy */
	dpcd_ret = drm_dp_dpcd_write(&intel_dig_port->dp.aux, DP_AUX_HDCP_AN,
				     an, DRM_HDCP_AN_LEN);
	if (dpcd_ret != DRM_HDCP_AN_LEN) {
		DRM_DEBUG_KMS("Failed to write An over DP/AUX (%zd)\n",
			      dpcd_ret);
		return dpcd_ret >= 0 ? -EIO : dpcd_ret;
	}

	/*
	 * Since Aksv is Oh-So-Secret, we can't access it in software. So in
	 * order to get it on the wire, we need to create the AUX header as if
	 * we were writing the data, and then tickle the hardware to output the
	 * data once the header is sent out.
	 */
	intel_dp_aux_header(txbuf, &msg);

	ret = intel_dp_aux_xfer(intel_dp, txbuf, HEADER_SIZE + msg.size,
				rxbuf, sizeof(rxbuf),
				DP_AUX_CH_CTL_AUX_AKSV_SELECT);
	if (ret < 0) {
		DRM_DEBUG_KMS("Write Aksv over DP/AUX failed (%d)\n", ret);
		return ret;
	} else if (ret == 0) {
		DRM_DEBUG_KMS("Aksv write over DP/AUX was empty\n");
		return -EIO;
	}

	reply = (rxbuf[0] >> 4) & DP_AUX_NATIVE_REPLY_MASK;
	if (reply != DP_AUX_NATIVE_REPLY_ACK) {
		DRM_DEBUG_KMS("Aksv write: no DP_AUX_NATIVE_REPLY_ACK %x\n",
			      reply);
		return -EIO;
	}
	return 0;
}

static int intel_dp_hdcp_read_bksv(struct intel_digital_port *intel_dig_port,
				   u8 *bksv)
{
	ssize_t ret;
	ret = drm_dp_dpcd_read(&intel_dig_port->dp.aux, DP_AUX_HDCP_BKSV, bksv,
			       DRM_HDCP_KSV_LEN);
	if (ret != DRM_HDCP_KSV_LEN) {
		DRM_DEBUG_KMS("Read Bksv from DP/AUX failed (%zd)\n", ret);
		return ret >= 0 ? -EIO : ret;
	}
	return 0;
}

static int intel_dp_hdcp_read_bstatus(struct intel_digital_port *intel_dig_port,
				      u8 *bstatus)
{
	ssize_t ret;
	/*
	 * For some reason the HDMI and DP HDCP specs call this register
	 * definition by different names. In the HDMI spec, it's called BSTATUS,
	 * but in DP it's called BINFO.
	 */
	ret = drm_dp_dpcd_read(&intel_dig_port->dp.aux, DP_AUX_HDCP_BINFO,
			       bstatus, DRM_HDCP_BSTATUS_LEN);
	if (ret != DRM_HDCP_BSTATUS_LEN) {
		DRM_DEBUG_KMS("Read bstatus from DP/AUX failed (%zd)\n", ret);
		return ret >= 0 ? -EIO : ret;
	}
	return 0;
}

static
int intel_dp_hdcp_read_bcaps(struct intel_digital_port *intel_dig_port,
			     u8 *bcaps)
{
	ssize_t ret;

	ret = drm_dp_dpcd_read(&intel_dig_port->dp.aux, DP_AUX_HDCP_BCAPS,
			       bcaps, 1);
	if (ret != 1) {
		DRM_DEBUG_KMS("Read bcaps from DP/AUX failed (%zd)\n", ret);
		return ret >= 0 ? -EIO : ret;
	}

	return 0;
}

static
int intel_dp_hdcp_repeater_present(struct intel_digital_port *intel_dig_port,
				   bool *repeater_present)
{
	ssize_t ret;
	u8 bcaps;

	ret = intel_dp_hdcp_read_bcaps(intel_dig_port, &bcaps);
	if (ret)
		return ret;

	*repeater_present = bcaps & DP_BCAPS_REPEATER_PRESENT;
	return 0;
}

static
int intel_dp_hdcp_read_ri_prime(struct intel_digital_port *intel_dig_port,
				u8 *ri_prime)
{
	ssize_t ret;
	ret = drm_dp_dpcd_read(&intel_dig_port->dp.aux, DP_AUX_HDCP_RI_PRIME,
			       ri_prime, DRM_HDCP_RI_LEN);
	if (ret != DRM_HDCP_RI_LEN) {
		DRM_DEBUG_KMS("Read Ri' from DP/AUX failed (%zd)\n", ret);
		return ret >= 0 ? -EIO : ret;
	}
	return 0;
}

static
int intel_dp_hdcp_read_ksv_ready(struct intel_digital_port *intel_dig_port,
				 bool *ksv_ready)
{
	ssize_t ret;
	u8 bstatus;
	ret = drm_dp_dpcd_read(&intel_dig_port->dp.aux, DP_AUX_HDCP_BSTATUS,
			       &bstatus, 1);
	if (ret != 1) {
		DRM_DEBUG_KMS("Read bstatus from DP/AUX failed (%zd)\n", ret);
		return ret >= 0 ? -EIO : ret;
	}
	*ksv_ready = bstatus & DP_BSTATUS_READY;
	return 0;
}

static
int intel_dp_hdcp_read_ksv_fifo(struct intel_digital_port *intel_dig_port,
				int num_downstream, u8 *ksv_fifo)
{
	ssize_t ret;
	int i;

	/* KSV list is read via 15 byte window (3 entries @ 5 bytes each) */
	for (i = 0; i < num_downstream; i += 3) {
		size_t len = min(num_downstream - i, 3) * DRM_HDCP_KSV_LEN;
		ret = drm_dp_dpcd_read(&intel_dig_port->dp.aux,
				       DP_AUX_HDCP_KSV_FIFO,
				       ksv_fifo + i * DRM_HDCP_KSV_LEN,
				       len);
		if (ret != len) {
			DRM_DEBUG_KMS("Read ksv[%d] from DP/AUX failed (%zd)\n",
				      i, ret);
			return ret >= 0 ? -EIO : ret;
		}
	}
	return 0;
}

static
int intel_dp_hdcp_read_v_prime_part(struct intel_digital_port *intel_dig_port,
				    int i, u32 *part)
{
	ssize_t ret;

	if (i >= DRM_HDCP_V_PRIME_NUM_PARTS)
		return -EINVAL;

	ret = drm_dp_dpcd_read(&intel_dig_port->dp.aux,
			       DP_AUX_HDCP_V_PRIME(i), part,
			       DRM_HDCP_V_PRIME_PART_LEN);
	if (ret != DRM_HDCP_V_PRIME_PART_LEN) {
		DRM_DEBUG_KMS("Read v'[%d] from DP/AUX failed (%zd)\n", i, ret);
		return ret >= 0 ? -EIO : ret;
	}
	return 0;
}

static
int intel_dp_hdcp_toggle_signalling(struct intel_digital_port *intel_dig_port,
				    bool enable)
{
	/* Not used for single stream DisplayPort setups */
	return 0;
}

static
bool intel_dp_hdcp_check_link(struct intel_digital_port *intel_dig_port)
{
	ssize_t ret;
	u8 bstatus;

	ret = drm_dp_dpcd_read(&intel_dig_port->dp.aux, DP_AUX_HDCP_BSTATUS,
			       &bstatus, 1);
	if (ret != 1) {
		DRM_DEBUG_KMS("Read bstatus from DP/AUX failed (%zd)\n", ret);
		return false;
	}

	return !(bstatus & (DP_BSTATUS_LINK_FAILURE | DP_BSTATUS_REAUTH_REQ));
}

static
int intel_dp_hdcp_capable(struct intel_digital_port *intel_dig_port,
			  bool *hdcp_capable)
{
	ssize_t ret;
	u8 bcaps;

	ret = intel_dp_hdcp_read_bcaps(intel_dig_port, &bcaps);
	if (ret)
		return ret;

	*hdcp_capable = bcaps & DP_BCAPS_HDCP_CAPABLE;
	return 0;
}

static const struct intel_hdcp_shim intel_dp_hdcp_shim = {
	.write_an_aksv = intel_dp_hdcp_write_an_aksv,
	.read_bksv = intel_dp_hdcp_read_bksv,
	.read_bstatus = intel_dp_hdcp_read_bstatus,
	.repeater_present = intel_dp_hdcp_repeater_present,
	.read_ri_prime = intel_dp_hdcp_read_ri_prime,
	.read_ksv_ready = intel_dp_hdcp_read_ksv_ready,
	.read_ksv_fifo = intel_dp_hdcp_read_ksv_fifo,
	.read_v_prime_part = intel_dp_hdcp_read_v_prime_part,
	.toggle_signalling = intel_dp_hdcp_toggle_signalling,
	.check_link = intel_dp_hdcp_check_link,
	.hdcp_capable = intel_dp_hdcp_capable,
};

static void intel_edp_panel_vdd_sanitize(struct intel_dp *intel_dp)
{
	struct drm_i915_private *dev_priv = dp_to_i915(intel_dp);
	struct intel_digital_port *dig_port = dp_to_dig_port(intel_dp);

	lockdep_assert_held(&dev_priv->pps_mutex);

	if (!edp_have_panel_vdd(intel_dp))
		return;

	/*
	 * The VDD bit needs a power domain reference, so if the bit is
	 * already enabled when we boot or resume, grab this reference and
	 * schedule a vdd off, so we don't hold on to the reference
	 * indefinitely.
	 */
	DRM_DEBUG_KMS("VDD left on by BIOS, adjusting state tracking\n");
	intel_display_power_get(dev_priv, intel_aux_power_domain(dig_port));

	edp_panel_vdd_schedule_off(intel_dp);
}

static enum pipe vlv_active_pipe(struct intel_dp *intel_dp)
{
	struct drm_i915_private *dev_priv = dp_to_i915(intel_dp);
	struct intel_encoder *encoder = &dp_to_dig_port(intel_dp)->base;
	enum pipe pipe;

	if (intel_dp_port_enabled(dev_priv, intel_dp->output_reg,
				  encoder->port, &pipe))
		return pipe;

	return INVALID_PIPE;
}

void intel_dp_encoder_reset(struct drm_encoder *encoder)
{
	struct drm_i915_private *dev_priv = to_i915(encoder->dev);
	struct intel_dp *intel_dp = enc_to_intel_dp(encoder);
	struct intel_lspcon *lspcon = dp_to_lspcon(intel_dp);
	intel_wakeref_t wakeref;

	if (!HAS_DDI(dev_priv))
		intel_dp->DP = I915_READ(intel_dp->output_reg);

	if (lspcon->active)
		lspcon_resume(lspcon);

	intel_dp->reset_link_params = true;

	with_pps_lock(intel_dp, wakeref) {
		if (IS_VALLEYVIEW(dev_priv) || IS_CHERRYVIEW(dev_priv))
			intel_dp->active_pipe = vlv_active_pipe(intel_dp);

		if (intel_dp_is_edp(intel_dp)) {
			/*
			 * Reinit the power sequencer, in case BIOS did
			 * something nasty with it.
			 */
			intel_dp_pps_init(intel_dp);
			intel_edp_panel_vdd_sanitize(intel_dp);
		}
	}
}

static const struct drm_connector_funcs intel_dp_connector_funcs = {
	.force = intel_dp_force,
	.fill_modes = drm_helper_probe_single_connector_modes,
	.atomic_get_property = intel_digital_connector_atomic_get_property,
	.atomic_set_property = intel_digital_connector_atomic_set_property,
	.late_register = intel_dp_connector_register,
	.early_unregister = intel_dp_connector_unregister,
	.destroy = intel_connector_destroy,
	.atomic_destroy_state = drm_atomic_helper_connector_destroy_state,
	.atomic_duplicate_state = intel_digital_connector_duplicate_state,
};

static const struct drm_connector_helper_funcs intel_dp_connector_helper_funcs = {
	.detect_ctx = intel_dp_detect,
	.get_modes = intel_dp_get_modes,
	.mode_valid = intel_dp_mode_valid,
	.atomic_check = intel_digital_connector_atomic_check,
};

static const struct drm_encoder_funcs intel_dp_enc_funcs = {
	.reset = intel_dp_encoder_reset,
	.destroy = intel_dp_encoder_destroy,
};

enum irqreturn
intel_dp_hpd_pulse(struct intel_digital_port *intel_dig_port, bool long_hpd)
{
	struct intel_dp *intel_dp = &intel_dig_port->dp;
	struct drm_i915_private *dev_priv = dp_to_i915(intel_dp);
	enum irqreturn ret = IRQ_NONE;
	intel_wakeref_t wakeref;

	if (long_hpd && intel_dig_port->base.type == INTEL_OUTPUT_EDP) {
		/*
		 * vdd off can generate a long pulse on eDP which
		 * would require vdd on to handle it, and thus we
		 * would end up in an endless cycle of
		 * "vdd off -> long hpd -> vdd on -> detect -> vdd off -> ..."
		 */
		DRM_DEBUG_KMS("ignoring long hpd on eDP port %c\n",
			      port_name(intel_dig_port->base.port));
		return IRQ_HANDLED;
	}

	DRM_DEBUG_KMS("got hpd irq on port %c - %s\n",
		      port_name(intel_dig_port->base.port),
		      long_hpd ? "long" : "short");

	if (long_hpd) {
		intel_dp->reset_link_params = true;
		return IRQ_NONE;
	}

	wakeref = intel_display_power_get(dev_priv,
					  intel_aux_power_domain(intel_dig_port));

	if (intel_dp->is_mst) {
		if (intel_dp_check_mst_status(intel_dp) == -EINVAL) {
			/*
			 * If we were in MST mode, and device is not
			 * there, get out of MST mode
			 */
			DRM_DEBUG_KMS("MST device may have disappeared %d vs %d\n",
				      intel_dp->is_mst, intel_dp->mst_mgr.mst_state);
			intel_dp->is_mst = false;
			drm_dp_mst_topology_mgr_set_mst(&intel_dp->mst_mgr,
							intel_dp->is_mst);
			goto put_power;
		}
	}

	if (!intel_dp->is_mst) {
		bool handled;

		handled = intel_dp_short_pulse(intel_dp);

		if (!handled)
			goto put_power;
	}

	ret = IRQ_HANDLED;

put_power:
	intel_display_power_put(dev_priv,
				intel_aux_power_domain(intel_dig_port),
				wakeref);

	return ret;
}

/* check the VBT to see whether the eDP is on another port */
bool intel_dp_is_port_edp(struct drm_i915_private *dev_priv, enum port port)
{
	/*
	 * eDP not supported on g4x. so bail out early just
	 * for a bit extra safety in case the VBT is bonkers.
	 */
	if (INTEL_GEN(dev_priv) < 5)
		return false;

	if (INTEL_GEN(dev_priv) < 9 && port == PORT_A)
		return true;

	return intel_bios_is_port_edp(dev_priv, port);
}

static void
intel_dp_add_properties(struct intel_dp *intel_dp, struct drm_connector *connector)
{
	struct drm_i915_private *dev_priv = to_i915(connector->dev);
	enum port port = dp_to_dig_port(intel_dp)->base.port;

	if (!IS_G4X(dev_priv) && port != PORT_A)
		intel_attach_force_audio_property(connector);

	intel_attach_broadcast_rgb_property(connector);
	if (HAS_GMCH_DISPLAY(dev_priv))
		drm_connector_attach_max_bpc_property(connector, 6, 10);
	else if (INTEL_GEN(dev_priv) >= 5)
		drm_connector_attach_max_bpc_property(connector, 6, 12);

	if (intel_dp_is_edp(intel_dp)) {
		u32 allowed_scalers;

		allowed_scalers = BIT(DRM_MODE_SCALE_ASPECT) | BIT(DRM_MODE_SCALE_FULLSCREEN);
		if (!HAS_GMCH_DISPLAY(dev_priv))
			allowed_scalers |= BIT(DRM_MODE_SCALE_CENTER);

		drm_connector_attach_scaling_mode_property(connector, allowed_scalers);

		connector->state->scaling_mode = DRM_MODE_SCALE_ASPECT;

	}
}

static void intel_dp_init_panel_power_timestamps(struct intel_dp *intel_dp)
{
	intel_dp->panel_power_off_time = ktime_get_boottime();
	intel_dp->last_power_on = jiffies;
	intel_dp->last_backlight_off = jiffies;
}

static void
intel_pps_readout_hw_state(struct intel_dp *intel_dp, struct edp_power_seq *seq)
{
	struct drm_i915_private *dev_priv = dp_to_i915(intel_dp);
	u32 pp_on, pp_off, pp_div = 0, pp_ctl = 0;
	struct pps_registers regs;

	intel_pps_get_registers(intel_dp, &regs);

	/* Workaround: Need to write PP_CONTROL with the unlock key as
	 * the very first thing. */
	pp_ctl = ironlake_get_pp_control(intel_dp);

	pp_on = I915_READ(regs.pp_on);
	pp_off = I915_READ(regs.pp_off);
	if (!IS_GEN9_LP(dev_priv) && !HAS_PCH_CNP(dev_priv) &&
	    !HAS_PCH_ICP(dev_priv)) {
		I915_WRITE(regs.pp_ctrl, pp_ctl);
		pp_div = I915_READ(regs.pp_div);
	}

	/* Pull timing values out of registers */
	seq->t1_t3 = (pp_on & PANEL_POWER_UP_DELAY_MASK) >>
		     PANEL_POWER_UP_DELAY_SHIFT;

	seq->t8 = (pp_on & PANEL_LIGHT_ON_DELAY_MASK) >>
		  PANEL_LIGHT_ON_DELAY_SHIFT;

	seq->t9 = (pp_off & PANEL_LIGHT_OFF_DELAY_MASK) >>
		  PANEL_LIGHT_OFF_DELAY_SHIFT;

	seq->t10 = (pp_off & PANEL_POWER_DOWN_DELAY_MASK) >>
		   PANEL_POWER_DOWN_DELAY_SHIFT;

	if (IS_GEN9_LP(dev_priv) || HAS_PCH_CNP(dev_priv) ||
	    HAS_PCH_ICP(dev_priv)) {
		seq->t11_t12 = ((pp_ctl & BXT_POWER_CYCLE_DELAY_MASK) >>
				BXT_POWER_CYCLE_DELAY_SHIFT) * 1000;
	} else {
		seq->t11_t12 = ((pp_div & PANEL_POWER_CYCLE_DELAY_MASK) >>
		       PANEL_POWER_CYCLE_DELAY_SHIFT) * 1000;
	}
}

static void
intel_pps_dump_state(const char *state_name, const struct edp_power_seq *seq)
{
	DRM_DEBUG_KMS("%s t1_t3 %d t8 %d t9 %d t10 %d t11_t12 %d\n",
		      state_name,
		      seq->t1_t3, seq->t8, seq->t9, seq->t10, seq->t11_t12);
}

static void
intel_pps_verify_state(struct intel_dp *intel_dp)
{
	struct edp_power_seq hw;
	struct edp_power_seq *sw = &intel_dp->pps_delays;

	intel_pps_readout_hw_state(intel_dp, &hw);

	if (hw.t1_t3 != sw->t1_t3 || hw.t8 != sw->t8 || hw.t9 != sw->t9 ||
	    hw.t10 != sw->t10 || hw.t11_t12 != sw->t11_t12) {
		DRM_ERROR("PPS state mismatch\n");
		intel_pps_dump_state("sw", sw);
		intel_pps_dump_state("hw", &hw);
	}
}

static void
intel_dp_init_panel_power_sequencer(struct intel_dp *intel_dp)
{
	struct drm_i915_private *dev_priv = dp_to_i915(intel_dp);
	struct edp_power_seq cur, vbt, spec,
		*final = &intel_dp->pps_delays;

	lockdep_assert_held(&dev_priv->pps_mutex);

	/* already initialized? */
	if (final->t11_t12 != 0)
		return;

	intel_pps_readout_hw_state(intel_dp, &cur);

	intel_pps_dump_state("cur", &cur);

	vbt = dev_priv->vbt.edp.pps;
	/* On Toshiba Satellite P50-C-18C system the VBT T12 delay
	 * of 500ms appears to be too short. Ocassionally the panel
	 * just fails to power back on. Increasing the delay to 800ms
	 * seems sufficient to avoid this problem.
	 */
	if (dev_priv->quirks & QUIRK_INCREASE_T12_DELAY) {
		vbt.t11_t12 = max_t(u16, vbt.t11_t12, 1300 * 10);
		DRM_DEBUG_KMS("Increasing T12 panel delay as per the quirk to %d\n",
			      vbt.t11_t12);
	}
	/* T11_T12 delay is special and actually in units of 100ms, but zero
	 * based in the hw (so we need to add 100 ms). But the sw vbt
	 * table multiplies it with 1000 to make it in units of 100usec,
	 * too. */
	vbt.t11_t12 += 100 * 10;

	/* Upper limits from eDP 1.3 spec. Note that we use the clunky units of
	 * our hw here, which are all in 100usec. */
	spec.t1_t3 = 210 * 10;
	spec.t8 = 50 * 10; /* no limit for t8, use t7 instead */
	spec.t9 = 50 * 10; /* no limit for t9, make it symmetric with t8 */
	spec.t10 = 500 * 10;
	/* This one is special and actually in units of 100ms, but zero
	 * based in the hw (so we need to add 100 ms). But the sw vbt
	 * table multiplies it with 1000 to make it in units of 100usec,
	 * too. */
	spec.t11_t12 = (510 + 100) * 10;

	intel_pps_dump_state("vbt", &vbt);

	/* Use the max of the register settings and vbt. If both are
	 * unset, fall back to the spec limits. */
#define assign_final(field)	final->field = (max(cur.field, vbt.field) == 0 ? \
				       spec.field : \
				       max(cur.field, vbt.field))
	assign_final(t1_t3);
	assign_final(t8);
	assign_final(t9);
	assign_final(t10);
	assign_final(t11_t12);
#undef assign_final

#define get_delay(field)	(DIV_ROUND_UP(final->field, 10))
	intel_dp->panel_power_up_delay = get_delay(t1_t3);
	intel_dp->backlight_on_delay = get_delay(t8);
	intel_dp->backlight_off_delay = get_delay(t9);
	intel_dp->panel_power_down_delay = get_delay(t10);
	intel_dp->panel_power_cycle_delay = get_delay(t11_t12);
#undef get_delay

	DRM_DEBUG_KMS("panel power up delay %d, power down delay %d, power cycle delay %d\n",
		      intel_dp->panel_power_up_delay, intel_dp->panel_power_down_delay,
		      intel_dp->panel_power_cycle_delay);

	DRM_DEBUG_KMS("backlight on delay %d, off delay %d\n",
		      intel_dp->backlight_on_delay, intel_dp->backlight_off_delay);

	/*
	 * We override the HW backlight delays to 1 because we do manual waits
	 * on them. For T8, even BSpec recommends doing it. For T9, if we
	 * don't do this, we'll end up waiting for the backlight off delay
	 * twice: once when we do the manual sleep, and once when we disable
	 * the panel and wait for the PP_STATUS bit to become zero.
	 */
	final->t8 = 1;
	final->t9 = 1;

	/*
	 * HW has only a 100msec granularity for t11_t12 so round it up
	 * accordingly.
	 */
	final->t11_t12 = roundup(final->t11_t12, 100 * 10);
}

static void
intel_dp_init_panel_power_sequencer_registers(struct intel_dp *intel_dp,
					      bool force_disable_vdd)
{
	struct drm_i915_private *dev_priv = dp_to_i915(intel_dp);
	u32 pp_on, pp_off, pp_div, port_sel = 0;
	int div = dev_priv->rawclk_freq / 1000;
	struct pps_registers regs;
	enum port port = dp_to_dig_port(intel_dp)->base.port;
	const struct edp_power_seq *seq = &intel_dp->pps_delays;

	lockdep_assert_held(&dev_priv->pps_mutex);

	intel_pps_get_registers(intel_dp, &regs);

	/*
	 * On some VLV machines the BIOS can leave the VDD
	 * enabled even on power sequencers which aren't
	 * hooked up to any port. This would mess up the
	 * power domain tracking the first time we pick
	 * one of these power sequencers for use since
	 * edp_panel_vdd_on() would notice that the VDD was
	 * already on and therefore wouldn't grab the power
	 * domain reference. Disable VDD first to avoid this.
	 * This also avoids spuriously turning the VDD on as
	 * soon as the new power sequencer gets initialized.
	 */
	if (force_disable_vdd) {
		u32 pp = ironlake_get_pp_control(intel_dp);

		WARN(pp & PANEL_POWER_ON, "Panel power already on\n");

		if (pp & EDP_FORCE_VDD)
			DRM_DEBUG_KMS("VDD already on, disabling first\n");

		pp &= ~EDP_FORCE_VDD;

		I915_WRITE(regs.pp_ctrl, pp);
	}

	pp_on = (seq->t1_t3 << PANEL_POWER_UP_DELAY_SHIFT) |
		(seq->t8 << PANEL_LIGHT_ON_DELAY_SHIFT);
	pp_off = (seq->t9 << PANEL_LIGHT_OFF_DELAY_SHIFT) |
		 (seq->t10 << PANEL_POWER_DOWN_DELAY_SHIFT);
	/* Compute the divisor for the pp clock, simply match the Bspec
	 * formula. */
	if (IS_GEN9_LP(dev_priv) || HAS_PCH_CNP(dev_priv) ||
	    HAS_PCH_ICP(dev_priv)) {
		pp_div = I915_READ(regs.pp_ctrl);
		pp_div &= ~BXT_POWER_CYCLE_DELAY_MASK;
		pp_div |= (DIV_ROUND_UP(seq->t11_t12, 1000)
				<< BXT_POWER_CYCLE_DELAY_SHIFT);
	} else {
		pp_div = ((100 * div)/2 - 1) << PP_REFERENCE_DIVIDER_SHIFT;
		pp_div |= (DIV_ROUND_UP(seq->t11_t12, 1000)
				<< PANEL_POWER_CYCLE_DELAY_SHIFT);
	}

	/* Haswell doesn't have any port selection bits for the panel
	 * power sequencer any more. */
	if (IS_VALLEYVIEW(dev_priv) || IS_CHERRYVIEW(dev_priv)) {
		port_sel = PANEL_PORT_SELECT_VLV(port);
	} else if (HAS_PCH_IBX(dev_priv) || HAS_PCH_CPT(dev_priv)) {
		switch (port) {
		case PORT_A:
			port_sel = PANEL_PORT_SELECT_DPA;
			break;
		case PORT_C:
			port_sel = PANEL_PORT_SELECT_DPC;
			break;
		case PORT_D:
			port_sel = PANEL_PORT_SELECT_DPD;
			break;
		default:
			MISSING_CASE(port);
			break;
		}
	}

	pp_on |= port_sel;

	I915_WRITE(regs.pp_on, pp_on);
	I915_WRITE(regs.pp_off, pp_off);
	if (IS_GEN9_LP(dev_priv) || HAS_PCH_CNP(dev_priv) ||
	    HAS_PCH_ICP(dev_priv))
		I915_WRITE(regs.pp_ctrl, pp_div);
	else
		I915_WRITE(regs.pp_div, pp_div);

	DRM_DEBUG_KMS("panel power sequencer register settings: PP_ON %#x, PP_OFF %#x, PP_DIV %#x\n",
		      I915_READ(regs.pp_on),
		      I915_READ(regs.pp_off),
		      (IS_GEN9_LP(dev_priv) || HAS_PCH_CNP(dev_priv)  ||
		       HAS_PCH_ICP(dev_priv)) ?
		      (I915_READ(regs.pp_ctrl) & BXT_POWER_CYCLE_DELAY_MASK) :
		      I915_READ(regs.pp_div));
}

static void intel_dp_pps_init(struct intel_dp *intel_dp)
{
	struct drm_i915_private *dev_priv = dp_to_i915(intel_dp);

	if (IS_VALLEYVIEW(dev_priv) || IS_CHERRYVIEW(dev_priv)) {
		vlv_initial_power_sequencer_setup(intel_dp);
	} else {
		intel_dp_init_panel_power_sequencer(intel_dp);
		intel_dp_init_panel_power_sequencer_registers(intel_dp, false);
	}
}

/**
 * intel_dp_set_drrs_state - program registers for RR switch to take effect
 * @dev_priv: i915 device
 * @crtc_state: a pointer to the active intel_crtc_state
 * @refresh_rate: RR to be programmed
 *
 * This function gets called when refresh rate (RR) has to be changed from
 * one frequency to another. Switches can be between high and low RR
 * supported by the panel or to any other RR based on media playback (in
 * this case, RR value needs to be passed from user space).
 *
 * The caller of this function needs to take a lock on dev_priv->drrs.
 */
static void intel_dp_set_drrs_state(struct drm_i915_private *dev_priv,
				    const struct intel_crtc_state *crtc_state,
				    int refresh_rate)
{
	struct intel_encoder *encoder;
	struct intel_digital_port *dig_port = NULL;
	struct intel_dp *intel_dp = dev_priv->drrs.dp;
	struct intel_crtc *intel_crtc = to_intel_crtc(crtc_state->base.crtc);
	enum drrs_refresh_rate_type index = DRRS_HIGH_RR;

	if (refresh_rate <= 0) {
		DRM_DEBUG_KMS("Refresh rate should be positive non-zero.\n");
		return;
	}

	if (intel_dp == NULL) {
		DRM_DEBUG_KMS("DRRS not supported.\n");
		return;
	}

	dig_port = dp_to_dig_port(intel_dp);
	encoder = &dig_port->base;

	if (!intel_crtc) {
		DRM_DEBUG_KMS("DRRS: intel_crtc not initialized\n");
		return;
	}

	if (dev_priv->drrs.type < SEAMLESS_DRRS_SUPPORT) {
		DRM_DEBUG_KMS("Only Seamless DRRS supported.\n");
		return;
	}

	if (intel_dp->attached_connector->panel.downclock_mode->vrefresh ==
			refresh_rate)
		index = DRRS_LOW_RR;

	if (index == dev_priv->drrs.refresh_rate_type) {
		DRM_DEBUG_KMS(
			"DRRS requested for previously set RR...ignoring\n");
		return;
	}

	if (!crtc_state->base.active) {
		DRM_DEBUG_KMS("eDP encoder disabled. CRTC not Active\n");
		return;
	}

	if (INTEL_GEN(dev_priv) >= 8 && !IS_CHERRYVIEW(dev_priv)) {
		switch (index) {
		case DRRS_HIGH_RR:
			intel_dp_set_m_n(crtc_state, M1_N1);
			break;
		case DRRS_LOW_RR:
			intel_dp_set_m_n(crtc_state, M2_N2);
			break;
		case DRRS_MAX_RR:
		default:
			DRM_ERROR("Unsupported refreshrate type\n");
		}
	} else if (INTEL_GEN(dev_priv) > 6) {
		i915_reg_t reg = PIPECONF(crtc_state->cpu_transcoder);
		u32 val;

		val = I915_READ(reg);
		if (index > DRRS_HIGH_RR) {
			if (IS_VALLEYVIEW(dev_priv) || IS_CHERRYVIEW(dev_priv))
				val |= PIPECONF_EDP_RR_MODE_SWITCH_VLV;
			else
				val |= PIPECONF_EDP_RR_MODE_SWITCH;
		} else {
			if (IS_VALLEYVIEW(dev_priv) || IS_CHERRYVIEW(dev_priv))
				val &= ~PIPECONF_EDP_RR_MODE_SWITCH_VLV;
			else
				val &= ~PIPECONF_EDP_RR_MODE_SWITCH;
		}
		I915_WRITE(reg, val);
	}

	dev_priv->drrs.refresh_rate_type = index;

	DRM_DEBUG_KMS("eDP Refresh Rate set to : %dHz\n", refresh_rate);
}

/**
 * intel_edp_drrs_enable - init drrs struct if supported
 * @intel_dp: DP struct
 * @crtc_state: A pointer to the active crtc state.
 *
 * Initializes frontbuffer_bits and drrs.dp
 */
void intel_edp_drrs_enable(struct intel_dp *intel_dp,
			   const struct intel_crtc_state *crtc_state)
{
	struct drm_i915_private *dev_priv = dp_to_i915(intel_dp);

	if (!crtc_state->has_drrs) {
		DRM_DEBUG_KMS("Panel doesn't support DRRS\n");
		return;
	}

	if (dev_priv->psr.enabled) {
		DRM_DEBUG_KMS("PSR enabled. Not enabling DRRS.\n");
		return;
	}

	mutex_lock(&dev_priv->drrs.mutex);
	if (dev_priv->drrs.dp) {
		DRM_DEBUG_KMS("DRRS already enabled\n");
		goto unlock;
	}

	dev_priv->drrs.busy_frontbuffer_bits = 0;

	dev_priv->drrs.dp = intel_dp;

unlock:
	mutex_unlock(&dev_priv->drrs.mutex);
}

/**
 * intel_edp_drrs_disable - Disable DRRS
 * @intel_dp: DP struct
 * @old_crtc_state: Pointer to old crtc_state.
 *
 */
void intel_edp_drrs_disable(struct intel_dp *intel_dp,
			    const struct intel_crtc_state *old_crtc_state)
{
	struct drm_i915_private *dev_priv = dp_to_i915(intel_dp);

	if (!old_crtc_state->has_drrs)
		return;

	mutex_lock(&dev_priv->drrs.mutex);
	if (!dev_priv->drrs.dp) {
		mutex_unlock(&dev_priv->drrs.mutex);
		return;
	}

	if (dev_priv->drrs.refresh_rate_type == DRRS_LOW_RR)
		intel_dp_set_drrs_state(dev_priv, old_crtc_state,
			intel_dp->attached_connector->panel.fixed_mode->vrefresh);

	dev_priv->drrs.dp = NULL;
	mutex_unlock(&dev_priv->drrs.mutex);

	cancel_delayed_work_sync(&dev_priv->drrs.work);
}

static void intel_edp_drrs_downclock_work(struct work_struct *work)
{
	struct drm_i915_private *dev_priv =
		container_of(work, typeof(*dev_priv), drrs.work.work);
	struct intel_dp *intel_dp;

	mutex_lock(&dev_priv->drrs.mutex);

	intel_dp = dev_priv->drrs.dp;

	if (!intel_dp)
		goto unlock;

	/*
	 * The delayed work can race with an invalidate hence we need to
	 * recheck.
	 */

	if (dev_priv->drrs.busy_frontbuffer_bits)
		goto unlock;

	if (dev_priv->drrs.refresh_rate_type != DRRS_LOW_RR) {
		struct drm_crtc *crtc = dp_to_dig_port(intel_dp)->base.base.crtc;

		intel_dp_set_drrs_state(dev_priv, to_intel_crtc(crtc)->config,
			intel_dp->attached_connector->panel.downclock_mode->vrefresh);
	}

unlock:
	mutex_unlock(&dev_priv->drrs.mutex);
}

/**
 * intel_edp_drrs_invalidate - Disable Idleness DRRS
 * @dev_priv: i915 device
 * @frontbuffer_bits: frontbuffer plane tracking bits
 *
 * This function gets called everytime rendering on the given planes start.
 * Hence DRRS needs to be Upclocked, i.e. (LOW_RR -> HIGH_RR).
 *
 * Dirty frontbuffers relevant to DRRS are tracked in busy_frontbuffer_bits.
 */
void intel_edp_drrs_invalidate(struct drm_i915_private *dev_priv,
			       unsigned int frontbuffer_bits)
{
	struct drm_crtc *crtc;
	enum pipe pipe;

	if (dev_priv->drrs.type == DRRS_NOT_SUPPORTED)
		return;

	cancel_delayed_work(&dev_priv->drrs.work);

	mutex_lock(&dev_priv->drrs.mutex);
	if (!dev_priv->drrs.dp) {
		mutex_unlock(&dev_priv->drrs.mutex);
		return;
	}

	crtc = dp_to_dig_port(dev_priv->drrs.dp)->base.base.crtc;
	pipe = to_intel_crtc(crtc)->pipe;

	frontbuffer_bits &= INTEL_FRONTBUFFER_ALL_MASK(pipe);
	dev_priv->drrs.busy_frontbuffer_bits |= frontbuffer_bits;

	/* invalidate means busy screen hence upclock */
	if (frontbuffer_bits && dev_priv->drrs.refresh_rate_type == DRRS_LOW_RR)
		intel_dp_set_drrs_state(dev_priv, to_intel_crtc(crtc)->config,
			dev_priv->drrs.dp->attached_connector->panel.fixed_mode->vrefresh);

	mutex_unlock(&dev_priv->drrs.mutex);
}

/**
 * intel_edp_drrs_flush - Restart Idleness DRRS
 * @dev_priv: i915 device
 * @frontbuffer_bits: frontbuffer plane tracking bits
 *
 * This function gets called every time rendering on the given planes has
 * completed or flip on a crtc is completed. So DRRS should be upclocked
 * (LOW_RR -> HIGH_RR). And also Idleness detection should be started again,
 * if no other planes are dirty.
 *
 * Dirty frontbuffers relevant to DRRS are tracked in busy_frontbuffer_bits.
 */
void intel_edp_drrs_flush(struct drm_i915_private *dev_priv,
			  unsigned int frontbuffer_bits)
{
	struct drm_crtc *crtc;
	enum pipe pipe;

	if (dev_priv->drrs.type == DRRS_NOT_SUPPORTED)
		return;

	cancel_delayed_work(&dev_priv->drrs.work);

	mutex_lock(&dev_priv->drrs.mutex);
	if (!dev_priv->drrs.dp) {
		mutex_unlock(&dev_priv->drrs.mutex);
		return;
	}

	crtc = dp_to_dig_port(dev_priv->drrs.dp)->base.base.crtc;
	pipe = to_intel_crtc(crtc)->pipe;

	frontbuffer_bits &= INTEL_FRONTBUFFER_ALL_MASK(pipe);
	dev_priv->drrs.busy_frontbuffer_bits &= ~frontbuffer_bits;

	/* flush means busy screen hence upclock */
	if (frontbuffer_bits && dev_priv->drrs.refresh_rate_type == DRRS_LOW_RR)
		intel_dp_set_drrs_state(dev_priv, to_intel_crtc(crtc)->config,
				dev_priv->drrs.dp->attached_connector->panel.fixed_mode->vrefresh);

	/*
	 * flush also means no more activity hence schedule downclock, if all
	 * other fbs are quiescent too
	 */
	if (!dev_priv->drrs.busy_frontbuffer_bits)
		schedule_delayed_work(&dev_priv->drrs.work,
				msecs_to_jiffies(1000));
	mutex_unlock(&dev_priv->drrs.mutex);
}

/**
 * DOC: Display Refresh Rate Switching (DRRS)
 *
 * Display Refresh Rate Switching (DRRS) is a power conservation feature
 * which enables swtching between low and high refresh rates,
 * dynamically, based on the usage scenario. This feature is applicable
 * for internal panels.
 *
 * Indication that the panel supports DRRS is given by the panel EDID, which
 * would list multiple refresh rates for one resolution.
 *
 * DRRS is of 2 types - static and seamless.
 * Static DRRS involves changing refresh rate (RR) by doing a full modeset
 * (may appear as a blink on screen) and is used in dock-undock scenario.
 * Seamless DRRS involves changing RR without any visual effect to the user
 * and can be used during normal system usage. This is done by programming
 * certain registers.
 *
 * Support for static/seamless DRRS may be indicated in the VBT based on
 * inputs from the panel spec.
 *
 * DRRS saves power by switching to low RR based on usage scenarios.
 *
 * The implementation is based on frontbuffer tracking implementation.  When
 * there is a disturbance on the screen triggered by user activity or a periodic
 * system activity, DRRS is disabled (RR is changed to high RR).  When there is
 * no movement on screen, after a timeout of 1 second, a switch to low RR is
 * made.
 *
 * For integration with frontbuffer tracking code, intel_edp_drrs_invalidate()
 * and intel_edp_drrs_flush() are called.
 *
 * DRRS can be further extended to support other internal panels and also
 * the scenario of video playback wherein RR is set based on the rate
 * requested by userspace.
 */

/**
 * intel_dp_drrs_init - Init basic DRRS work and mutex.
 * @connector: eDP connector
 * @fixed_mode: preferred mode of panel
 *
 * This function is  called only once at driver load to initialize basic
 * DRRS stuff.
 *
 * Returns:
 * Downclock mode if panel supports it, else return NULL.
 * DRRS support is determined by the presence of downclock mode (apart
 * from VBT setting).
 */
static struct drm_display_mode *
intel_dp_drrs_init(struct intel_connector *connector,
		   struct drm_display_mode *fixed_mode)
{
	struct drm_i915_private *dev_priv = to_i915(connector->base.dev);
	struct drm_display_mode *downclock_mode = NULL;

	INIT_DELAYED_WORK(&dev_priv->drrs.work, intel_edp_drrs_downclock_work);
	mutex_init(&dev_priv->drrs.mutex);

	if (INTEL_GEN(dev_priv) <= 6) {
		DRM_DEBUG_KMS("DRRS supported for Gen7 and above\n");
		return NULL;
	}

	if (dev_priv->vbt.drrs_type != SEAMLESS_DRRS_SUPPORT) {
		DRM_DEBUG_KMS("VBT doesn't support DRRS\n");
		return NULL;
	}

	downclock_mode = intel_find_panel_downclock(dev_priv, fixed_mode,
						    &connector->base);

	if (!downclock_mode) {
		DRM_DEBUG_KMS("Downclock mode is not found. DRRS not supported\n");
		return NULL;
	}

	dev_priv->drrs.type = dev_priv->vbt.drrs_type;

	dev_priv->drrs.refresh_rate_type = DRRS_HIGH_RR;
	DRM_DEBUG_KMS("seamless DRRS supported for eDP panel.\n");
	return downclock_mode;
}

static bool intel_edp_init_connector(struct intel_dp *intel_dp,
				     struct intel_connector *intel_connector)
{
	struct drm_i915_private *dev_priv = dp_to_i915(intel_dp);
	struct drm_device *dev = &dev_priv->drm;
	struct drm_connector *connector = &intel_connector->base;
	struct drm_display_mode *fixed_mode = NULL;
	struct drm_display_mode *downclock_mode = NULL;
	bool has_dpcd;
	struct drm_display_mode *scan;
	enum pipe pipe = INVALID_PIPE;
	intel_wakeref_t wakeref;
	struct edid *edid;

	if (!intel_dp_is_edp(intel_dp))
		return true;

	INIT_DELAYED_WORK(&intel_dp->panel_vdd_work, edp_panel_vdd_work);

	/*
	 * On IBX/CPT we may get here with LVDS already registered. Since the
	 * driver uses the only internal power sequencer available for both
	 * eDP and LVDS bail out early in this case to prevent interfering
	 * with an already powered-on LVDS power sequencer.
	 */
	if (intel_get_lvds_encoder(&dev_priv->drm)) {
		WARN_ON(!(HAS_PCH_IBX(dev_priv) || HAS_PCH_CPT(dev_priv)));
		DRM_INFO("LVDS was detected, not registering eDP\n");

		return false;
	}

	with_pps_lock(intel_dp, wakeref) {
		intel_dp_init_panel_power_timestamps(intel_dp);
		intel_dp_pps_init(intel_dp);
		intel_edp_panel_vdd_sanitize(intel_dp);
	}

	/* Cache DPCD and EDID for edp. */
	has_dpcd = intel_edp_init_dpcd(intel_dp);

	if (!has_dpcd) {
		/* if this fails, presume the device is a ghost */
		DRM_INFO("failed to retrieve link info, disabling eDP\n");
		goto out_vdd_off;
	}

	mutex_lock(&dev->mode_config.mutex);
	edid = drm_get_edid(connector, &intel_dp->aux.ddc);
	if (edid) {
		if (drm_add_edid_modes(connector, edid)) {
			drm_connector_update_edid_property(connector,
								edid);
		} else {
			kfree(edid);
			edid = ERR_PTR(-EINVAL);
		}
	} else {
		edid = ERR_PTR(-ENOENT);
	}
	intel_connector->edid = edid;

	/* prefer fixed mode from EDID if available */
	list_for_each_entry(scan, &connector->probed_modes, head) {
		if ((scan->type & DRM_MODE_TYPE_PREFERRED)) {
			fixed_mode = drm_mode_duplicate(dev, scan);
			downclock_mode = intel_dp_drrs_init(
						intel_connector, fixed_mode);
			break;
		}
	}

	/* fallback to VBT if available for eDP */
	if (!fixed_mode && dev_priv->vbt.lfp_lvds_vbt_mode) {
		fixed_mode = drm_mode_duplicate(dev,
					dev_priv->vbt.lfp_lvds_vbt_mode);
		if (fixed_mode) {
			fixed_mode->type |= DRM_MODE_TYPE_PREFERRED;
			connector->display_info.width_mm = fixed_mode->width_mm;
			connector->display_info.height_mm = fixed_mode->height_mm;
		}
	}
	mutex_unlock(&dev->mode_config.mutex);

	if (IS_VALLEYVIEW(dev_priv) || IS_CHERRYVIEW(dev_priv)) {
		intel_dp->edp_notifier.notifier_call = edp_notify_handler;
		register_reboot_notifier(&intel_dp->edp_notifier);

		/*
		 * Figure out the current pipe for the initial backlight setup.
		 * If the current pipe isn't valid, try the PPS pipe, and if that
		 * fails just assume pipe A.
		 */
		pipe = vlv_active_pipe(intel_dp);

		if (pipe != PIPE_A && pipe != PIPE_B)
			pipe = intel_dp->pps_pipe;

		if (pipe != PIPE_A && pipe != PIPE_B)
			pipe = PIPE_A;

		DRM_DEBUG_KMS("using pipe %c for initial backlight setup\n",
			      pipe_name(pipe));
	}

	intel_panel_init(&intel_connector->panel, fixed_mode, downclock_mode);
	intel_connector->panel.backlight.power = intel_edp_backlight_power;
	intel_panel_setup_backlight(connector, pipe);

	if (fixed_mode)
		drm_connector_init_panel_orientation_property(
			connector, fixed_mode->hdisplay, fixed_mode->vdisplay);

	return true;

out_vdd_off:
	cancel_delayed_work_sync(&intel_dp->panel_vdd_work);
	/*
	 * vdd might still be enabled do to the delayed vdd off.
	 * Make sure vdd is actually turned off here.
	 */
	with_pps_lock(intel_dp, wakeref)
		edp_panel_vdd_off_sync(intel_dp);

	return false;
}

static void intel_dp_modeset_retry_work_fn(struct work_struct *work)
{
	struct intel_connector *intel_connector;
	struct drm_connector *connector;

	intel_connector = container_of(work, typeof(*intel_connector),
				       modeset_retry_work);
	connector = &intel_connector->base;
	DRM_DEBUG_KMS("[CONNECTOR:%d:%s]\n", connector->base.id,
		      connector->name);

	/* Grab the locks before changing connector property*/
	mutex_lock(&connector->dev->mode_config.mutex);
	/* Set connector link status to BAD and send a Uevent to notify
	 * userspace to do a modeset.
	 */
	drm_connector_set_link_status_property(connector,
					       DRM_MODE_LINK_STATUS_BAD);
	mutex_unlock(&connector->dev->mode_config.mutex);
	/* Send Hotplug uevent so userspace can reprobe */
	drm_kms_helper_hotplug_event(connector->dev);
}

bool
intel_dp_init_connector(struct intel_digital_port *intel_dig_port,
			struct intel_connector *intel_connector)
{
	struct drm_connector *connector = &intel_connector->base;
	struct intel_dp *intel_dp = &intel_dig_port->dp;
	struct intel_encoder *intel_encoder = &intel_dig_port->base;
	struct drm_device *dev = intel_encoder->base.dev;
	struct drm_i915_private *dev_priv = to_i915(dev);
	enum port port = intel_encoder->port;
	int type;

	/* Initialize the work for modeset in case of link train failure */
	INIT_WORK(&intel_connector->modeset_retry_work,
		  intel_dp_modeset_retry_work_fn);

	if (WARN(intel_dig_port->max_lanes < 1,
		 "Not enough lanes (%d) for DP on port %c\n",
		 intel_dig_port->max_lanes, port_name(port)))
		return false;

	intel_dp_set_source_rates(intel_dp);

	intel_dp->reset_link_params = true;
	intel_dp->pps_pipe = INVALID_PIPE;
	intel_dp->active_pipe = INVALID_PIPE;

	/* intel_dp vfuncs */
	if (HAS_DDI(dev_priv))
		intel_dp->prepare_link_retrain = intel_ddi_prepare_link_retrain;

	/* Preserve the current hw state. */
	intel_dp->DP = I915_READ(intel_dp->output_reg);
	intel_dp->attached_connector = intel_connector;

	if (intel_dp_is_port_edp(dev_priv, port))
		type = DRM_MODE_CONNECTOR_eDP;
	else
		type = DRM_MODE_CONNECTOR_DisplayPort;

	if (IS_VALLEYVIEW(dev_priv) || IS_CHERRYVIEW(dev_priv))
		intel_dp->active_pipe = vlv_active_pipe(intel_dp);

	/*
	 * For eDP we always set the encoder type to INTEL_OUTPUT_EDP, but
	 * for DP the encoder type can be set by the caller to
	 * INTEL_OUTPUT_UNKNOWN for DDI, so don't rewrite it.
	 */
	if (type == DRM_MODE_CONNECTOR_eDP)
		intel_encoder->type = INTEL_OUTPUT_EDP;

	/* eDP only on port B and/or C on vlv/chv */
	if (WARN_ON((IS_VALLEYVIEW(dev_priv) || IS_CHERRYVIEW(dev_priv)) &&
		    intel_dp_is_edp(intel_dp) &&
		    port != PORT_B && port != PORT_C))
		return false;

	DRM_DEBUG_KMS("Adding %s connector on port %c\n",
			type == DRM_MODE_CONNECTOR_eDP ? "eDP" : "DP",
			port_name(port));

	drm_connector_init(dev, connector, &intel_dp_connector_funcs, type);
	drm_connector_helper_add(connector, &intel_dp_connector_helper_funcs);

	if (!HAS_GMCH_DISPLAY(dev_priv))
		connector->interlace_allowed = true;
	connector->doublescan_allowed = 0;

	intel_encoder->hpd_pin = intel_hpd_pin_default(dev_priv, port);

	intel_dp_aux_init(intel_dp);

	intel_connector_attach_encoder(intel_connector, intel_encoder);

	if (HAS_DDI(dev_priv))
		intel_connector->get_hw_state = intel_ddi_connector_get_hw_state;
	else
		intel_connector->get_hw_state = intel_connector_get_hw_state;

	/* init MST on ports that can support it */
	if (HAS_DP_MST(dev_priv) && !intel_dp_is_edp(intel_dp) &&
	    (port == PORT_B || port == PORT_C ||
	     port == PORT_D || port == PORT_F))
		intel_dp_mst_encoder_init(intel_dig_port,
					  intel_connector->base.base.id);

	if (!intel_edp_init_connector(intel_dp, intel_connector)) {
		intel_dp_aux_fini(intel_dp);
		intel_dp_mst_encoder_cleanup(intel_dig_port);
		goto fail;
	}

	intel_dp_add_properties(intel_dp, connector);

	if (is_hdcp_supported(dev_priv, port) && !intel_dp_is_edp(intel_dp)) {
		int ret = intel_hdcp_init(intel_connector, &intel_dp_hdcp_shim);
		if (ret)
			DRM_DEBUG_KMS("HDCP init failed, skipping.\n");
	}

	/* For G4X desktop chip, PEG_BAND_GAP_DATA 3:0 must first be written
	 * 0xd.  Failure to do so will result in spurious interrupts being
	 * generated on the port when a cable is not attached.
	 */
	if (IS_G45(dev_priv)) {
		u32 temp = I915_READ(PEG_BAND_GAP_DATA);
		I915_WRITE(PEG_BAND_GAP_DATA, (temp & ~0xf) | 0xd);
	}

	return true;

fail:
	drm_connector_cleanup(connector);

	return false;
}

bool intel_dp_init(struct drm_i915_private *dev_priv,
		   i915_reg_t output_reg,
		   enum port port)
{
	struct intel_digital_port *intel_dig_port;
	struct intel_encoder *intel_encoder;
	struct drm_encoder *encoder;
	struct intel_connector *intel_connector;

	intel_dig_port = kzalloc(sizeof(*intel_dig_port), GFP_KERNEL);
	if (!intel_dig_port)
		return false;

	intel_connector = intel_connector_alloc();
	if (!intel_connector)
		goto err_connector_alloc;

	intel_encoder = &intel_dig_port->base;
	encoder = &intel_encoder->base;

	if (drm_encoder_init(&dev_priv->drm, &intel_encoder->base,
			     &intel_dp_enc_funcs, DRM_MODE_ENCODER_TMDS,
			     "DP %c", port_name(port)))
		goto err_encoder_init;

	intel_encoder->hotplug = intel_dp_hotplug;
	intel_encoder->compute_config = intel_dp_compute_config;
	intel_encoder->get_hw_state = intel_dp_get_hw_state;
	intel_encoder->get_config = intel_dp_get_config;
	intel_encoder->suspend = intel_dp_encoder_suspend;
	if (IS_CHERRYVIEW(dev_priv)) {
		intel_encoder->pre_pll_enable = chv_dp_pre_pll_enable;
		intel_encoder->pre_enable = chv_pre_enable_dp;
		intel_encoder->enable = vlv_enable_dp;
		intel_encoder->disable = vlv_disable_dp;
		intel_encoder->post_disable = chv_post_disable_dp;
		intel_encoder->post_pll_disable = chv_dp_post_pll_disable;
	} else if (IS_VALLEYVIEW(dev_priv)) {
		intel_encoder->pre_pll_enable = vlv_dp_pre_pll_enable;
		intel_encoder->pre_enable = vlv_pre_enable_dp;
		intel_encoder->enable = vlv_enable_dp;
		intel_encoder->disable = vlv_disable_dp;
		intel_encoder->post_disable = vlv_post_disable_dp;
	} else {
		intel_encoder->pre_enable = g4x_pre_enable_dp;
		intel_encoder->enable = g4x_enable_dp;
		intel_encoder->disable = g4x_disable_dp;
		intel_encoder->post_disable = g4x_post_disable_dp;
	}

	intel_dig_port->dp.output_reg = output_reg;
	intel_dig_port->max_lanes = 4;

	intel_encoder->type = INTEL_OUTPUT_DP;
	intel_encoder->power_domain = intel_port_to_power_domain(port);
	if (IS_CHERRYVIEW(dev_priv)) {
		if (port == PORT_D)
			intel_encoder->crtc_mask = 1 << 2;
		else
			intel_encoder->crtc_mask = (1 << 0) | (1 << 1);
	} else {
		intel_encoder->crtc_mask = (1 << 0) | (1 << 1) | (1 << 2);
	}
	intel_encoder->cloneable = 0;
	intel_encoder->port = port;

	intel_dig_port->hpd_pulse = intel_dp_hpd_pulse;

	if (port != PORT_A)
		intel_infoframe_init(intel_dig_port);

	intel_dig_port->aux_ch = intel_bios_port_aux_ch(dev_priv, port);
	if (!intel_dp_init_connector(intel_dig_port, intel_connector))
		goto err_init_connector;

	return true;

err_init_connector:
	drm_encoder_cleanup(encoder);
err_encoder_init:
	kfree(intel_connector);
err_connector_alloc:
	kfree(intel_dig_port);
	return false;
}

void intel_dp_mst_suspend(struct drm_i915_private *dev_priv)
{
	struct intel_encoder *encoder;

	for_each_intel_encoder(&dev_priv->drm, encoder) {
		struct intel_dp *intel_dp;

		if (encoder->type != INTEL_OUTPUT_DDI)
			continue;

		intel_dp = enc_to_intel_dp(&encoder->base);

		if (!intel_dp->can_mst)
			continue;

		if (intel_dp->is_mst)
			drm_dp_mst_topology_mgr_suspend(&intel_dp->mst_mgr);
	}
}

void intel_dp_mst_resume(struct drm_i915_private *dev_priv)
{
	struct intel_encoder *encoder;

	for_each_intel_encoder(&dev_priv->drm, encoder) {
		struct intel_dp *intel_dp;
		int ret;

		if (encoder->type != INTEL_OUTPUT_DDI)
			continue;

		intel_dp = enc_to_intel_dp(&encoder->base);

		if (!intel_dp->can_mst)
			continue;

		ret = drm_dp_mst_topology_mgr_resume(&intel_dp->mst_mgr);
		if (ret)
			intel_dp_check_mst_status(intel_dp);
	}
}<|MERGE_RESOLUTION|>--- conflicted
+++ resolved
@@ -2065,12 +2065,8 @@
 							&limits);
 
 	/* enable compression if the mode doesn't fit available BW */
-<<<<<<< HEAD
-	if (ret) {
-=======
 	DRM_DEBUG_KMS("Force DSC en = %d\n", intel_dp->force_dsc_en);
 	if (ret || intel_dp->force_dsc_en) {
->>>>>>> 24bf86cc
 		ret = intel_dp_dsc_compute_config(intel_dp, pipe_config,
 						  conn_state, &limits);
 		if (ret < 0)
