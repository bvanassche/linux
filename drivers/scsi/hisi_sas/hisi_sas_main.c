/*
 * Copyright (c) 2015 Linaro Ltd.
 * Copyright (c) 2015 Hisilicon Limited.
 *
 * This program is free software; you can redistribute it and/or modify
 * it under the terms of the GNU General Public License as published by
 * the Free Software Foundation; either version 2 of the License, or
 * (at your option) any later version.
 *
 */

#include "hisi_sas.h"
#define DRV_NAME "hisi_sas"

#define DEV_IS_GONE(dev) \
	((!dev) || (dev->dev_type == SAS_PHY_UNUSED))

static int hisi_sas_debug_issue_ssp_tmf(struct domain_device *device,
				u8 *lun, struct hisi_sas_tmf_task *tmf);
static int
hisi_sas_internal_task_abort(struct hisi_hba *hisi_hba,
			     struct domain_device *device,
			     int abort_flag, int tag);
static int hisi_sas_softreset_ata_disk(struct domain_device *device);
static int hisi_sas_control_phy(struct asd_sas_phy *sas_phy, enum phy_func func,
				void *funcdata);
static void hisi_sas_release_task(struct hisi_hba *hisi_hba,
				  struct domain_device *device);
static void hisi_sas_dev_gone(struct domain_device *device);

u8 hisi_sas_get_ata_protocol(struct host_to_dev_fis *fis, int direction)
{
	switch (fis->command) {
	case ATA_CMD_FPDMA_WRITE:
	case ATA_CMD_FPDMA_READ:
	case ATA_CMD_FPDMA_RECV:
	case ATA_CMD_FPDMA_SEND:
	case ATA_CMD_NCQ_NON_DATA:
		return HISI_SAS_SATA_PROTOCOL_FPDMA;

	case ATA_CMD_DOWNLOAD_MICRO:
	case ATA_CMD_ID_ATA:
	case ATA_CMD_PMP_READ:
	case ATA_CMD_READ_LOG_EXT:
	case ATA_CMD_PIO_READ:
	case ATA_CMD_PIO_READ_EXT:
	case ATA_CMD_PMP_WRITE:
	case ATA_CMD_WRITE_LOG_EXT:
	case ATA_CMD_PIO_WRITE:
	case ATA_CMD_PIO_WRITE_EXT:
		return HISI_SAS_SATA_PROTOCOL_PIO;

	case ATA_CMD_DSM:
	case ATA_CMD_DOWNLOAD_MICRO_DMA:
	case ATA_CMD_PMP_READ_DMA:
	case ATA_CMD_PMP_WRITE_DMA:
	case ATA_CMD_READ:
	case ATA_CMD_READ_EXT:
	case ATA_CMD_READ_LOG_DMA_EXT:
	case ATA_CMD_READ_STREAM_DMA_EXT:
	case ATA_CMD_TRUSTED_RCV_DMA:
	case ATA_CMD_TRUSTED_SND_DMA:
	case ATA_CMD_WRITE:
	case ATA_CMD_WRITE_EXT:
	case ATA_CMD_WRITE_FUA_EXT:
	case ATA_CMD_WRITE_QUEUED:
	case ATA_CMD_WRITE_LOG_DMA_EXT:
	case ATA_CMD_WRITE_STREAM_DMA_EXT:
	case ATA_CMD_ZAC_MGMT_IN:
		return HISI_SAS_SATA_PROTOCOL_DMA;

	case ATA_CMD_CHK_POWER:
	case ATA_CMD_DEV_RESET:
	case ATA_CMD_EDD:
	case ATA_CMD_FLUSH:
	case ATA_CMD_FLUSH_EXT:
	case ATA_CMD_VERIFY:
	case ATA_CMD_VERIFY_EXT:
	case ATA_CMD_SET_FEATURES:
	case ATA_CMD_STANDBY:
	case ATA_CMD_STANDBYNOW1:
	case ATA_CMD_ZAC_MGMT_OUT:
		return HISI_SAS_SATA_PROTOCOL_NONDATA;

	case ATA_CMD_SET_MAX:
		switch (fis->features) {
		case ATA_SET_MAX_PASSWD:
		case ATA_SET_MAX_LOCK:
			return HISI_SAS_SATA_PROTOCOL_PIO;

		case ATA_SET_MAX_PASSWD_DMA:
		case ATA_SET_MAX_UNLOCK_DMA:
			return HISI_SAS_SATA_PROTOCOL_DMA;

		default:
			return HISI_SAS_SATA_PROTOCOL_NONDATA;
		}

	default:
	{
		if (direction == DMA_NONE)
			return HISI_SAS_SATA_PROTOCOL_NONDATA;
		return HISI_SAS_SATA_PROTOCOL_PIO;
	}
	}
}
EXPORT_SYMBOL_GPL(hisi_sas_get_ata_protocol);

void hisi_sas_sata_done(struct sas_task *task,
			    struct hisi_sas_slot *slot)
{
	struct task_status_struct *ts = &task->task_status;
	struct ata_task_resp *resp = (struct ata_task_resp *)ts->buf;
	struct hisi_sas_status_buffer *status_buf =
			hisi_sas_status_buf_addr_mem(slot);
	u8 *iu = &status_buf->iu[0];
	struct dev_to_host_fis *d2h =  (struct dev_to_host_fis *)iu;

	resp->frame_len = sizeof(struct dev_to_host_fis);
	memcpy(&resp->ending_fis[0], d2h, sizeof(struct dev_to_host_fis));

	ts->buf_valid_size = sizeof(*resp);
}
EXPORT_SYMBOL_GPL(hisi_sas_sata_done);

int hisi_sas_get_ncq_tag(struct sas_task *task, u32 *tag)
{
	struct ata_queued_cmd *qc = task->uldd_task;

	if (qc) {
		if (qc->tf.command == ATA_CMD_FPDMA_WRITE ||
			qc->tf.command == ATA_CMD_FPDMA_READ) {
			*tag = qc->tag;
			return 1;
		}
	}
	return 0;
}
EXPORT_SYMBOL_GPL(hisi_sas_get_ncq_tag);

/*
 * This function assumes linkrate mask fits in 8 bits, which it
 * does for all HW versions supported.
 */
u8 hisi_sas_get_prog_phy_linkrate_mask(enum sas_linkrate max)
{
	u8 rate = 0;
	int i;

	max -= SAS_LINK_RATE_1_5_GBPS;
	for (i = 0; i <= max; i++)
		rate |= 1 << (i * 2);
	return rate;
}
EXPORT_SYMBOL_GPL(hisi_sas_get_prog_phy_linkrate_mask);

static struct hisi_hba *dev_to_hisi_hba(struct domain_device *device)
{
	return device->port->ha->lldd_ha;
}

struct hisi_sas_port *to_hisi_sas_port(struct asd_sas_port *sas_port)
{
	return container_of(sas_port, struct hisi_sas_port, sas_port);
}
EXPORT_SYMBOL_GPL(to_hisi_sas_port);

void hisi_sas_stop_phys(struct hisi_hba *hisi_hba)
{
	int phy_no;

	for (phy_no = 0; phy_no < hisi_hba->n_phy; phy_no++)
		hisi_sas_phy_enable(hisi_hba, phy_no, 0);
}
EXPORT_SYMBOL_GPL(hisi_sas_stop_phys);

static void hisi_sas_slot_index_clear(struct hisi_hba *hisi_hba, int slot_idx)
{
	void *bitmap = hisi_hba->slot_index_tags;

	clear_bit(slot_idx, bitmap);
}

static void hisi_sas_slot_index_free(struct hisi_hba *hisi_hba, int slot_idx)
{
	unsigned long flags;

	if (hisi_hba->hw->slot_index_alloc || (slot_idx >=
	    hisi_hba->hw->max_command_entries - HISI_SAS_RESERVED_IPTT_CNT)) {
		spin_lock_irqsave(&hisi_hba->lock, flags);
		hisi_sas_slot_index_clear(hisi_hba, slot_idx);
		spin_unlock_irqrestore(&hisi_hba->lock, flags);
	}
}

static void hisi_sas_slot_index_set(struct hisi_hba *hisi_hba, int slot_idx)
{
	void *bitmap = hisi_hba->slot_index_tags;

	set_bit(slot_idx, bitmap);
}

static int hisi_sas_slot_index_alloc(struct hisi_hba *hisi_hba,
				     struct scsi_cmnd *scsi_cmnd)
{
	int index;
	void *bitmap = hisi_hba->slot_index_tags;
	unsigned long flags;

	if (scsi_cmnd)
		return scsi_cmnd->request->tag;

	spin_lock_irqsave(&hisi_hba->lock, flags);
	index = find_next_zero_bit(bitmap, hisi_hba->slot_index_count,
				   hisi_hba->last_slot_index + 1);
	if (index >= hisi_hba->slot_index_count) {
		index = find_next_zero_bit(bitmap,
				hisi_hba->slot_index_count,
				hisi_hba->hw->max_command_entries -
				HISI_SAS_RESERVED_IPTT_CNT);
		if (index >= hisi_hba->slot_index_count) {
			spin_unlock_irqrestore(&hisi_hba->lock, flags);
			return -SAS_QUEUE_FULL;
		}
	}
	hisi_sas_slot_index_set(hisi_hba, index);
	hisi_hba->last_slot_index = index;
	spin_unlock_irqrestore(&hisi_hba->lock, flags);

	return index;
}

static void hisi_sas_slot_index_init(struct hisi_hba *hisi_hba)
{
	int i;

	for (i = 0; i < hisi_hba->slot_index_count; ++i)
		hisi_sas_slot_index_clear(hisi_hba, i);
}

void hisi_sas_slot_task_free(struct hisi_hba *hisi_hba, struct sas_task *task,
			     struct hisi_sas_slot *slot)
{
	unsigned long flags;
	int device_id = slot->device_id;
	struct hisi_sas_device *sas_dev = &hisi_hba->devices[device_id];

	if (task) {
		struct device *dev = hisi_hba->dev;

		if (!task->lldd_task)
			return;

		task->lldd_task = NULL;

		if (!sas_protocol_ata(task->task_proto)) {
			struct sas_ssp_task *ssp_task = &task->ssp_task;
			struct scsi_cmnd *scsi_cmnd = ssp_task->cmd;

			if (slot->n_elem)
				dma_unmap_sg(dev, task->scatter,
					     task->num_scatter,
					     task->data_dir);
			if (slot->n_elem_dif)
				dma_unmap_sg(dev, scsi_prot_sglist(scsi_cmnd),
					     scsi_prot_sg_count(scsi_cmnd),
					     task->data_dir);
		}
	}

	spin_lock_irqsave(&sas_dev->lock, flags);
	list_del_init(&slot->entry);
	spin_unlock_irqrestore(&sas_dev->lock, flags);

	memset(slot, 0, offsetof(struct hisi_sas_slot, buf));

	hisi_sas_slot_index_free(hisi_hba, slot->idx);
}
EXPORT_SYMBOL_GPL(hisi_sas_slot_task_free);

static void hisi_sas_task_prep_smp(struct hisi_hba *hisi_hba,
				  struct hisi_sas_slot *slot)
{
	hisi_hba->hw->prep_smp(hisi_hba, slot);
}

static void hisi_sas_task_prep_ssp(struct hisi_hba *hisi_hba,
				  struct hisi_sas_slot *slot)
{
	hisi_hba->hw->prep_ssp(hisi_hba, slot);
}

static void hisi_sas_task_prep_ata(struct hisi_hba *hisi_hba,
				  struct hisi_sas_slot *slot)
{
	hisi_hba->hw->prep_stp(hisi_hba, slot);
}

static void hisi_sas_task_prep_abort(struct hisi_hba *hisi_hba,
		struct hisi_sas_slot *slot,
		int device_id, int abort_flag, int tag_to_abort)
{
	hisi_hba->hw->prep_abort(hisi_hba, slot,
			device_id, abort_flag, tag_to_abort);
}

static void hisi_sas_dma_unmap(struct hisi_hba *hisi_hba,
			       struct sas_task *task, int n_elem,
			       int n_elem_req, int n_elem_resp)
{
	struct device *dev = hisi_hba->dev;

	if (!sas_protocol_ata(task->task_proto)) {
		if (task->num_scatter) {
			if (n_elem)
				dma_unmap_sg(dev, task->scatter,
					     task->num_scatter,
					     task->data_dir);
		} else if (task->task_proto & SAS_PROTOCOL_SMP) {
			if (n_elem_req)
				dma_unmap_sg(dev, &task->smp_task.smp_req,
					     1, DMA_TO_DEVICE);
			if (n_elem_resp)
				dma_unmap_sg(dev, &task->smp_task.smp_resp,
					     1, DMA_FROM_DEVICE);
		}
	}
}

static int hisi_sas_dma_map(struct hisi_hba *hisi_hba,
			    struct sas_task *task, int *n_elem,
			    int *n_elem_req, int *n_elem_resp)
{
	struct device *dev = hisi_hba->dev;
	int rc;

	if (sas_protocol_ata(task->task_proto)) {
		*n_elem = task->num_scatter;
	} else {
		unsigned int req_len, resp_len;

		if (task->num_scatter) {
			*n_elem = dma_map_sg(dev, task->scatter,
					     task->num_scatter, task->data_dir);
			if (!*n_elem) {
				rc = -ENOMEM;
				goto prep_out;
			}
		} else if (task->task_proto & SAS_PROTOCOL_SMP) {
			*n_elem_req = dma_map_sg(dev, &task->smp_task.smp_req,
						 1, DMA_TO_DEVICE);
			if (!*n_elem_req) {
				rc = -ENOMEM;
				goto prep_out;
			}
			req_len = sg_dma_len(&task->smp_task.smp_req);
			if (req_len & 0x3) {
				rc = -EINVAL;
				goto err_out_dma_unmap;
			}
			*n_elem_resp = dma_map_sg(dev, &task->smp_task.smp_resp,
						  1, DMA_FROM_DEVICE);
			if (!*n_elem_resp) {
				rc = -ENOMEM;
				goto err_out_dma_unmap;
			}
			resp_len = sg_dma_len(&task->smp_task.smp_resp);
			if (resp_len & 0x3) {
				rc = -EINVAL;
				goto err_out_dma_unmap;
			}
		}
	}

	if (*n_elem > HISI_SAS_SGE_PAGE_CNT) {
		dev_err(dev, "task prep: n_elem(%d) > HISI_SAS_SGE_PAGE_CNT",
			*n_elem);
		rc = -EINVAL;
		goto err_out_dma_unmap;
	}
	return 0;

err_out_dma_unmap:
	/* It would be better to call dma_unmap_sg() here, but it's messy */
	hisi_sas_dma_unmap(hisi_hba, task, *n_elem,
			   *n_elem_req, *n_elem_resp);
prep_out:
	return rc;
}

static void hisi_sas_dif_dma_unmap(struct hisi_hba *hisi_hba,
				   struct sas_task *task, int n_elem_dif)
{
	struct device *dev = hisi_hba->dev;

	if (n_elem_dif) {
		struct sas_ssp_task *ssp_task = &task->ssp_task;
		struct scsi_cmnd *scsi_cmnd = ssp_task->cmd;

		dma_unmap_sg(dev, scsi_prot_sglist(scsi_cmnd),
			     scsi_prot_sg_count(scsi_cmnd),
			     task->data_dir);
	}
}

static int hisi_sas_dif_dma_map(struct hisi_hba *hisi_hba,
				int *n_elem_dif, struct sas_task *task)
{
	struct device *dev = hisi_hba->dev;
	struct sas_ssp_task *ssp_task;
	struct scsi_cmnd *scsi_cmnd;
	int rc;

	if (task->num_scatter) {
		ssp_task = &task->ssp_task;
		scsi_cmnd = ssp_task->cmd;

		if (scsi_prot_sg_count(scsi_cmnd)) {
			*n_elem_dif = dma_map_sg(dev,
						 scsi_prot_sglist(scsi_cmnd),
						 scsi_prot_sg_count(scsi_cmnd),
						 task->data_dir);

			if (!*n_elem_dif)
				return -ENOMEM;

			if (*n_elem_dif > HISI_SAS_SGE_DIF_PAGE_CNT) {
				dev_err(dev, "task prep: n_elem_dif(%d) too large\n",
					*n_elem_dif);
				rc = -EINVAL;
				goto err_out_dif_dma_unmap;
			}
		}
	}

	return 0;

err_out_dif_dma_unmap:
	dma_unmap_sg(dev, scsi_prot_sglist(scsi_cmnd),
		     scsi_prot_sg_count(scsi_cmnd), task->data_dir);
	return rc;
}

static int hisi_sas_task_prep(struct sas_task *task,
			      struct hisi_sas_dq **dq_pointer,
			      bool is_tmf, struct hisi_sas_tmf_task *tmf,
			      int *pass)
{
	struct domain_device *device = task->dev;
	struct hisi_hba *hisi_hba = dev_to_hisi_hba(device);
	struct hisi_sas_device *sas_dev = device->lldd_dev;
	struct hisi_sas_port *port;
	struct hisi_sas_slot *slot;
	struct hisi_sas_cmd_hdr	*cmd_hdr_base;
	struct asd_sas_port *sas_port = device->port;
	struct device *dev = hisi_hba->dev;
	int dlvry_queue_slot, dlvry_queue, rc, slot_idx;
	int n_elem = 0, n_elem_dif = 0, n_elem_req = 0, n_elem_resp = 0;
	struct hisi_sas_dq *dq;
	unsigned long flags;
	int wr_q_index;

	if (DEV_IS_GONE(sas_dev)) {
		if (sas_dev)
			dev_info(dev, "task prep: device %d not ready\n",
				 sas_dev->device_id);
		else
			dev_info(dev, "task prep: device %016llx not ready\n",
				 SAS_ADDR(device->sas_addr));

		return -ECOMM;
	}

	if (hisi_hba->reply_map) {
		int cpu = raw_smp_processor_id();
		unsigned int dq_index = hisi_hba->reply_map[cpu];

		*dq_pointer = dq = &hisi_hba->dq[dq_index];
	} else {
		*dq_pointer = dq = sas_dev->dq;
	}

	port = to_hisi_sas_port(sas_port);
	if (port && !port->port_attached) {
		dev_info(dev, "task prep: %s port%d not attach device\n",
			 (dev_is_sata(device)) ?
			 "SATA/STP" : "SAS",
			 device->port->id);

		return -ECOMM;
	}

	rc = hisi_sas_dma_map(hisi_hba, task, &n_elem,
			      &n_elem_req, &n_elem_resp);
	if (rc < 0)
		goto prep_out;

	if (!sas_protocol_ata(task->task_proto)) {
		rc = hisi_sas_dif_dma_map(hisi_hba, &n_elem_dif, task);
		if (rc < 0)
			goto err_out_dma_unmap;
	}

	if (hisi_hba->hw->slot_index_alloc)
		rc = hisi_hba->hw->slot_index_alloc(hisi_hba, device);
	else {
		struct scsi_cmnd *scsi_cmnd = NULL;

		if (task->uldd_task) {
			struct ata_queued_cmd *qc;

			if (dev_is_sata(device)) {
				qc = task->uldd_task;
				scsi_cmnd = qc->scsicmd;
			} else {
				scsi_cmnd = task->uldd_task;
			}
		}
		rc  = hisi_sas_slot_index_alloc(hisi_hba, scsi_cmnd);
	}
	if (rc < 0)
		goto err_out_dif_dma_unmap;

	slot_idx = rc;
	slot = &hisi_hba->slot_info[slot_idx];

	spin_lock_irqsave(&dq->lock, flags);
	wr_q_index = hisi_hba->hw->get_free_slot(hisi_hba, dq);
	if (wr_q_index < 0) {
		spin_unlock_irqrestore(&dq->lock, flags);
		rc = -EAGAIN;
		goto err_out_tag;
	}

	list_add_tail(&slot->delivery, &dq->list);
	spin_unlock_irqrestore(&dq->lock, flags);
	spin_lock_irqsave(&sas_dev->lock, flags);
	list_add_tail(&slot->entry, &sas_dev->list);
	spin_unlock_irqrestore(&sas_dev->lock, flags);

	dlvry_queue = dq->id;
	dlvry_queue_slot = wr_q_index;

	slot->device_id = sas_dev->device_id;
	slot->n_elem = n_elem;
	slot->n_elem_dif = n_elem_dif;
	slot->dlvry_queue = dlvry_queue;
	slot->dlvry_queue_slot = dlvry_queue_slot;
	cmd_hdr_base = hisi_hba->cmd_hdr[dlvry_queue];
	slot->cmd_hdr = &cmd_hdr_base[dlvry_queue_slot];
	slot->task = task;
	slot->port = port;
	slot->tmf = tmf;
	slot->is_internal = is_tmf;
	task->lldd_task = slot;

	memset(slot->cmd_hdr, 0, sizeof(struct hisi_sas_cmd_hdr));
	memset(hisi_sas_cmd_hdr_addr_mem(slot), 0, HISI_SAS_COMMAND_TABLE_SZ);
	memset(hisi_sas_status_buf_addr_mem(slot), 0, HISI_SAS_STATUS_BUF_SZ);

	switch (task->task_proto) {
	case SAS_PROTOCOL_SMP:
		hisi_sas_task_prep_smp(hisi_hba, slot);
		break;
	case SAS_PROTOCOL_SSP:
		hisi_sas_task_prep_ssp(hisi_hba, slot);
		break;
	case SAS_PROTOCOL_SATA:
	case SAS_PROTOCOL_STP:
	case SAS_PROTOCOL_SATA | SAS_PROTOCOL_STP:
		hisi_sas_task_prep_ata(hisi_hba, slot);
		break;
	default:
		dev_err(dev, "task prep: unknown/unsupported proto (0x%x)\n",
			task->task_proto);
		break;
	}

	spin_lock_irqsave(&task->task_state_lock, flags);
	task->task_state_flags |= SAS_TASK_AT_INITIATOR;
	spin_unlock_irqrestore(&task->task_state_lock, flags);

	++(*pass);
	WRITE_ONCE(slot->ready, 1);

	return 0;

err_out_tag:
	hisi_sas_slot_index_free(hisi_hba, slot_idx);
err_out_dif_dma_unmap:
	if (!sas_protocol_ata(task->task_proto))
		hisi_sas_dif_dma_unmap(hisi_hba, task, n_elem_dif);
err_out_dma_unmap:
	hisi_sas_dma_unmap(hisi_hba, task, n_elem,
			   n_elem_req, n_elem_resp);
prep_out:
	dev_err(dev, "task prep: failed[%d]!\n", rc);
	return rc;
}

static int hisi_sas_task_exec(struct sas_task *task, gfp_t gfp_flags,
			      bool is_tmf, struct hisi_sas_tmf_task *tmf)
{
	u32 rc;
	u32 pass = 0;
	unsigned long flags;
	struct hisi_hba *hisi_hba;
	struct device *dev;
	struct domain_device *device = task->dev;
	struct asd_sas_port *sas_port = device->port;
	struct hisi_sas_dq *dq = NULL;

	if (!sas_port) {
		struct task_status_struct *ts = &task->task_status;

		ts->resp = SAS_TASK_UNDELIVERED;
		ts->stat = SAS_PHY_DOWN;
		/*
		 * libsas will use dev->port, should
		 * not call task_done for sata
		 */
		if (device->dev_type != SAS_SATA_DEV)
			task->task_done(task);
		return -ECOMM;
	}

	hisi_hba = dev_to_hisi_hba(device);
	dev = hisi_hba->dev;

	if (unlikely(test_bit(HISI_SAS_REJECT_CMD_BIT, &hisi_hba->flags))) {
		if (in_softirq())
			return -EINVAL;

		down(&hisi_hba->sem);
		up(&hisi_hba->sem);
	}

	/* protect task_prep and start_delivery sequence */
	rc = hisi_sas_task_prep(task, &dq, is_tmf, tmf, &pass);
	if (rc)
		dev_err(dev, "task exec: failed[%d]!\n", rc);

	if (likely(pass)) {
		spin_lock_irqsave(&dq->lock, flags);
		hisi_hba->hw->start_delivery(dq);
		spin_unlock_irqrestore(&dq->lock, flags);
	}

	return rc;
}

static void hisi_sas_bytes_dmaed(struct hisi_hba *hisi_hba, int phy_no)
{
	struct hisi_sas_phy *phy = &hisi_hba->phy[phy_no];
	struct asd_sas_phy *sas_phy = &phy->sas_phy;
	struct sas_ha_struct *sas_ha;

	if (!phy->phy_attached)
		return;

	sas_ha = &hisi_hba->sha;
	sas_ha->notify_phy_event(sas_phy, PHYE_OOB_DONE);

	if (sas_phy->phy) {
		struct sas_phy *sphy = sas_phy->phy;

		sphy->negotiated_linkrate = sas_phy->linkrate;
		sphy->minimum_linkrate_hw = SAS_LINK_RATE_1_5_GBPS;
		sphy->maximum_linkrate_hw =
			hisi_hba->hw->phy_get_max_linkrate();
		if (sphy->minimum_linkrate == SAS_LINK_RATE_UNKNOWN)
			sphy->minimum_linkrate = phy->minimum_linkrate;

		if (sphy->maximum_linkrate == SAS_LINK_RATE_UNKNOWN)
			sphy->maximum_linkrate = phy->maximum_linkrate;
	}

	if (phy->phy_type & PORT_TYPE_SAS) {
		struct sas_identify_frame *id;

		id = (struct sas_identify_frame *)phy->frame_rcvd;
		id->dev_type = phy->identify.device_type;
		id->initiator_bits = SAS_PROTOCOL_ALL;
		id->target_bits = phy->identify.target_port_protocols;
	} else if (phy->phy_type & PORT_TYPE_SATA) {
		/* Nothing */
	}

	sas_phy->frame_rcvd_size = phy->frame_rcvd_size;
	sas_ha->notify_port_event(sas_phy, PORTE_BYTES_DMAED);
}

static struct hisi_sas_device *hisi_sas_alloc_dev(struct domain_device *device)
{
	struct hisi_hba *hisi_hba = dev_to_hisi_hba(device);
	struct hisi_sas_device *sas_dev = NULL;
	unsigned long flags;
	int last = hisi_hba->last_dev_id;
	int first = (hisi_hba->last_dev_id + 1) % HISI_SAS_MAX_DEVICES;
	int i;

	spin_lock_irqsave(&hisi_hba->lock, flags);
	for (i = first; i != last; i %= HISI_SAS_MAX_DEVICES) {
		if (hisi_hba->devices[i].dev_type == SAS_PHY_UNUSED) {
			int queue = i % hisi_hba->queue_count;
			struct hisi_sas_dq *dq = &hisi_hba->dq[queue];

			hisi_hba->devices[i].device_id = i;
			sas_dev = &hisi_hba->devices[i];
			sas_dev->dev_status = HISI_SAS_DEV_INIT;
			sas_dev->dev_type = device->dev_type;
			sas_dev->hisi_hba = hisi_hba;
			sas_dev->sas_device = device;
			sas_dev->dq = dq;
			spin_lock_init(&sas_dev->lock);
			INIT_LIST_HEAD(&hisi_hba->devices[i].list);
			break;
		}
		i++;
	}
	hisi_hba->last_dev_id = i;
	spin_unlock_irqrestore(&hisi_hba->lock, flags);

	return sas_dev;
}

#define HISI_SAS_SRST_ATA_DISK_CNT 3
static int hisi_sas_init_device(struct domain_device *device)
{
	int rc = TMF_RESP_FUNC_COMPLETE;
	struct scsi_lun lun;
	struct hisi_sas_tmf_task tmf_task;
	int retry = HISI_SAS_SRST_ATA_DISK_CNT;
	struct hisi_hba *hisi_hba = dev_to_hisi_hba(device);
	struct device *dev = hisi_hba->dev;
	struct sas_phy *local_phy;

	switch (device->dev_type) {
	case SAS_END_DEVICE:
		int_to_scsilun(0, &lun);

		tmf_task.tmf = TMF_CLEAR_TASK_SET;
		rc = hisi_sas_debug_issue_ssp_tmf(device, lun.scsi_lun,
						  &tmf_task);
		if (rc == TMF_RESP_FUNC_COMPLETE)
			hisi_sas_release_task(hisi_hba, device);
		break;
	case SAS_SATA_DEV:
	case SAS_SATA_PM:
	case SAS_SATA_PM_PORT:
	case SAS_SATA_PENDING:
		/*
		 * send HARD RESET to clear previous affiliation of
		 * STP target port
		 */
		local_phy = sas_get_local_phy(device);
		if (!scsi_is_sas_phy_local(local_phy) &&
		    !test_bit(HISI_SAS_RESET_BIT, &hisi_hba->flags)) {
			unsigned long deadline = ata_deadline(jiffies, 20000);
			struct sata_device *sata_dev = &device->sata_dev;
			struct ata_host *ata_host = sata_dev->ata_host;
			struct ata_port_operations *ops = ata_host->ops;
			struct ata_port *ap = sata_dev->ap;
			struct ata_link *link;
			unsigned int classes;

			ata_for_each_link(link, ap, EDGE)
				rc = ops->hardreset(link, &classes,
						    deadline);
		}
		sas_put_local_phy(local_phy);
		if (rc) {
			dev_warn(dev, "SATA disk hardreset fail: %d\n", rc);
			return rc;
		}

		while (retry-- > 0) {
			rc = hisi_sas_softreset_ata_disk(device);
			if (!rc)
				break;
		}
		break;
	default:
		break;
	}

	return rc;
}

static int hisi_sas_dev_found(struct domain_device *device)
{
	struct hisi_hba *hisi_hba = dev_to_hisi_hba(device);
	struct domain_device *parent_dev = device->parent;
	struct hisi_sas_device *sas_dev;
	struct device *dev = hisi_hba->dev;
	int rc;

	if (hisi_hba->hw->alloc_dev)
		sas_dev = hisi_hba->hw->alloc_dev(device);
	else
		sas_dev = hisi_sas_alloc_dev(device);
	if (!sas_dev) {
		dev_err(dev, "fail alloc dev: max support %d devices\n",
			HISI_SAS_MAX_DEVICES);
		return -EINVAL;
	}

	device->lldd_dev = sas_dev;
	hisi_hba->hw->setup_itct(hisi_hba, sas_dev);

	if (parent_dev && DEV_IS_EXPANDER(parent_dev->dev_type)) {
		int phy_no;
		u8 phy_num = parent_dev->ex_dev.num_phys;
		struct ex_phy *phy;

		for (phy_no = 0; phy_no < phy_num; phy_no++) {
			phy = &parent_dev->ex_dev.ex_phy[phy_no];
			if (SAS_ADDR(phy->attached_sas_addr) ==
				SAS_ADDR(device->sas_addr))
				break;
		}

		if (phy_no == phy_num) {
			dev_info(dev, "dev found: no attached "
				 "dev:%016llx at ex:%016llx\n",
				 SAS_ADDR(device->sas_addr),
				 SAS_ADDR(parent_dev->sas_addr));
			rc = -EINVAL;
			goto err_out;
		}
	}

	dev_info(dev, "dev[%d:%x] found\n",
		sas_dev->device_id, sas_dev->dev_type);

	rc = hisi_sas_init_device(device);
	if (rc)
		goto err_out;
	sas_dev->dev_status = HISI_SAS_DEV_NORMAL;
	return 0;

err_out:
	hisi_sas_dev_gone(device);
	return rc;
}

int hisi_sas_slave_configure(struct scsi_device *sdev)
{
	struct domain_device *dev = sdev_to_domain_dev(sdev);
	int ret = sas_slave_configure(sdev);

	if (ret)
		return ret;
	if (!dev_is_sata(dev))
		sas_change_queue_depth(sdev, 64);

	return 0;
}
EXPORT_SYMBOL_GPL(hisi_sas_slave_configure);

void hisi_sas_scan_start(struct Scsi_Host *shost)
{
	struct hisi_hba *hisi_hba = shost_priv(shost);

	hisi_hba->hw->phys_init(hisi_hba);
}
EXPORT_SYMBOL_GPL(hisi_sas_scan_start);

int hisi_sas_scan_finished(struct Scsi_Host *shost, unsigned long time)
{
	struct hisi_hba *hisi_hba = shost_priv(shost);
	struct sas_ha_struct *sha = &hisi_hba->sha;

	/* Wait for PHY up interrupt to occur */
	if (time < HZ)
		return 0;

	sas_drain_work(sha);
	return 1;
}
EXPORT_SYMBOL_GPL(hisi_sas_scan_finished);

static void hisi_sas_phyup_work(struct work_struct *work)
{
	struct hisi_sas_phy *phy =
		container_of(work, typeof(*phy), works[HISI_PHYE_PHY_UP]);
	struct hisi_hba *hisi_hba = phy->hisi_hba;
	struct asd_sas_phy *sas_phy = &phy->sas_phy;
	int phy_no = sas_phy->id;

	if (phy->identify.target_port_protocols == SAS_PROTOCOL_SSP)
		hisi_hba->hw->sl_notify_ssp(hisi_hba, phy_no);
	hisi_sas_bytes_dmaed(hisi_hba, phy_no);
}

static void hisi_sas_linkreset_work(struct work_struct *work)
{
	struct hisi_sas_phy *phy =
		container_of(work, typeof(*phy), works[HISI_PHYE_LINK_RESET]);
	struct asd_sas_phy *sas_phy = &phy->sas_phy;

	hisi_sas_control_phy(sas_phy, PHY_FUNC_LINK_RESET, NULL);
}

static const work_func_t hisi_sas_phye_fns[HISI_PHYES_NUM] = {
	[HISI_PHYE_PHY_UP] = hisi_sas_phyup_work,
	[HISI_PHYE_LINK_RESET] = hisi_sas_linkreset_work,
};

bool hisi_sas_notify_phy_event(struct hisi_sas_phy *phy,
				enum hisi_sas_phy_event event)
{
	struct hisi_hba *hisi_hba = phy->hisi_hba;

	if (WARN_ON(event >= HISI_PHYES_NUM))
		return false;

	return queue_work(hisi_hba->wq, &phy->works[event]);
}
EXPORT_SYMBOL_GPL(hisi_sas_notify_phy_event);

static void hisi_sas_wait_phyup_timedout(struct timer_list *t)
{
	struct hisi_sas_phy *phy = from_timer(phy, t, timer);
	struct hisi_hba *hisi_hba = phy->hisi_hba;
	struct device *dev = hisi_hba->dev;
	int phy_no = phy->sas_phy.id;

	dev_warn(dev, "phy%d wait phyup timeout, issuing link reset\n", phy_no);
	hisi_sas_notify_phy_event(phy, HISI_PHYE_LINK_RESET);
}

void hisi_sas_phy_oob_ready(struct hisi_hba *hisi_hba, int phy_no)
{
	struct hisi_sas_phy *phy = &hisi_hba->phy[phy_no];
	struct device *dev = hisi_hba->dev;

	if (!timer_pending(&phy->timer)) {
		dev_dbg(dev, "phy%d OOB ready\n", phy_no);
		phy->timer.expires = jiffies + HISI_SAS_WAIT_PHYUP_TIMEOUT * HZ;
		add_timer(&phy->timer);
	}
}
EXPORT_SYMBOL_GPL(hisi_sas_phy_oob_ready);

static void hisi_sas_phy_init(struct hisi_hba *hisi_hba, int phy_no)
{
	struct hisi_sas_phy *phy = &hisi_hba->phy[phy_no];
	struct asd_sas_phy *sas_phy = &phy->sas_phy;
	int i;

	phy->hisi_hba = hisi_hba;
	phy->port = NULL;
	phy->minimum_linkrate = SAS_LINK_RATE_1_5_GBPS;
	phy->maximum_linkrate = hisi_hba->hw->phy_get_max_linkrate();
	sas_phy->enabled = (phy_no < hisi_hba->n_phy) ? 1 : 0;
	sas_phy->class = SAS;
	sas_phy->iproto = SAS_PROTOCOL_ALL;
	sas_phy->tproto = 0;
	sas_phy->type = PHY_TYPE_PHYSICAL;
	sas_phy->role = PHY_ROLE_INITIATOR;
	sas_phy->oob_mode = OOB_NOT_CONNECTED;
	sas_phy->linkrate = SAS_LINK_RATE_UNKNOWN;
	sas_phy->id = phy_no;
	sas_phy->sas_addr = &hisi_hba->sas_addr[0];
	sas_phy->frame_rcvd = &phy->frame_rcvd[0];
	sas_phy->ha = (struct sas_ha_struct *)hisi_hba->shost->hostdata;
	sas_phy->lldd_phy = phy;

	for (i = 0; i < HISI_PHYES_NUM; i++)
		INIT_WORK(&phy->works[i], hisi_sas_phye_fns[i]);

	spin_lock_init(&phy->lock);

	timer_setup(&phy->timer, hisi_sas_wait_phyup_timedout, 0);
}

/* Wrapper to ensure we track hisi_sas_phy.enable properly */
void hisi_sas_phy_enable(struct hisi_hba *hisi_hba, int phy_no, int enable)
{
	struct hisi_sas_phy *phy = &hisi_hba->phy[phy_no];
	struct asd_sas_phy *aphy = &phy->sas_phy;
	struct sas_phy *sphy = aphy->phy;
	unsigned long flags;

	spin_lock_irqsave(&phy->lock, flags);

	if (enable) {
		/* We may have been enabled already; if so, don't touch */
		if (!phy->enable)
			sphy->negotiated_linkrate = SAS_LINK_RATE_UNKNOWN;
		hisi_hba->hw->phy_start(hisi_hba, phy_no);
	} else {
		sphy->negotiated_linkrate = SAS_PHY_DISABLED;
		hisi_hba->hw->phy_disable(hisi_hba, phy_no);
	}
	phy->enable = enable;
	spin_unlock_irqrestore(&phy->lock, flags);
}
EXPORT_SYMBOL_GPL(hisi_sas_phy_enable);

static void hisi_sas_port_notify_formed(struct asd_sas_phy *sas_phy)
{
	struct sas_ha_struct *sas_ha = sas_phy->ha;
	struct hisi_hba *hisi_hba = sas_ha->lldd_ha;
	struct hisi_sas_phy *phy = sas_phy->lldd_phy;
	struct asd_sas_port *sas_port = sas_phy->port;
	struct hisi_sas_port *port = to_hisi_sas_port(sas_port);
	unsigned long flags;

	if (!sas_port)
		return;

	spin_lock_irqsave(&hisi_hba->lock, flags);
	port->port_attached = 1;
	port->id = phy->port_id;
	phy->port = port;
	sas_port->lldd_port = port;
	spin_unlock_irqrestore(&hisi_hba->lock, flags);
}

static void hisi_sas_do_release_task(struct hisi_hba *hisi_hba, struct sas_task *task,
				     struct hisi_sas_slot *slot)
{
	if (task) {
		unsigned long flags;
		struct task_status_struct *ts;

		ts = &task->task_status;

		ts->resp = SAS_TASK_COMPLETE;
		ts->stat = SAS_ABORTED_TASK;
		spin_lock_irqsave(&task->task_state_lock, flags);
		task->task_state_flags &=
			~(SAS_TASK_STATE_PENDING | SAS_TASK_AT_INITIATOR);
		if (!slot->is_internal && task->task_proto != SAS_PROTOCOL_SMP)
			task->task_state_flags |= SAS_TASK_STATE_DONE;
		spin_unlock_irqrestore(&task->task_state_lock, flags);
	}

	hisi_sas_slot_task_free(hisi_hba, task, slot);
}

static void hisi_sas_release_task(struct hisi_hba *hisi_hba,
			struct domain_device *device)
{
	struct hisi_sas_slot *slot, *slot2;
	struct hisi_sas_device *sas_dev = device->lldd_dev;

	list_for_each_entry_safe(slot, slot2, &sas_dev->list, entry)
		hisi_sas_do_release_task(hisi_hba, slot->task, slot);
}

void hisi_sas_release_tasks(struct hisi_hba *hisi_hba)
{
	struct hisi_sas_device *sas_dev;
	struct domain_device *device;
	int i;

	for (i = 0; i < HISI_SAS_MAX_DEVICES; i++) {
		sas_dev = &hisi_hba->devices[i];
		device = sas_dev->sas_device;

		if ((sas_dev->dev_type == SAS_PHY_UNUSED) ||
		    !device)
			continue;

		hisi_sas_release_task(hisi_hba, device);
	}
}
EXPORT_SYMBOL_GPL(hisi_sas_release_tasks);

static void hisi_sas_dereg_device(struct hisi_hba *hisi_hba,
				struct domain_device *device)
{
	if (hisi_hba->hw->dereg_device)
		hisi_hba->hw->dereg_device(hisi_hba, device);
}

static void hisi_sas_dev_gone(struct domain_device *device)
{
	struct hisi_sas_device *sas_dev = device->lldd_dev;
	struct hisi_hba *hisi_hba = dev_to_hisi_hba(device);
	struct device *dev = hisi_hba->dev;

	dev_info(dev, "dev[%d:%x] is gone\n",
		 sas_dev->device_id, sas_dev->dev_type);

	if (!test_bit(HISI_SAS_RESET_BIT, &hisi_hba->flags)) {
		hisi_sas_internal_task_abort(hisi_hba, device,
					     HISI_SAS_INT_ABT_DEV, 0);

		hisi_sas_dereg_device(hisi_hba, device);

		down(&hisi_hba->sem);
		hisi_hba->hw->clear_itct(hisi_hba, sas_dev);
		up(&hisi_hba->sem);
		device->lldd_dev = NULL;
	}

	if (hisi_hba->hw->free_device)
		hisi_hba->hw->free_device(sas_dev);
	sas_dev->dev_type = SAS_PHY_UNUSED;
}

static int hisi_sas_queue_command(struct sas_task *task, gfp_t gfp_flags)
{
	return hisi_sas_task_exec(task, gfp_flags, 0, NULL);
}

static int hisi_sas_phy_set_linkrate(struct hisi_hba *hisi_hba, int phy_no,
			struct sas_phy_linkrates *r)
{
	struct sas_phy_linkrates _r;

	struct hisi_sas_phy *phy = &hisi_hba->phy[phy_no];
	struct asd_sas_phy *sas_phy = &phy->sas_phy;
	enum sas_linkrate min, max;

	if (r->minimum_linkrate > SAS_LINK_RATE_1_5_GBPS)
		return -EINVAL;

	if (r->maximum_linkrate == SAS_LINK_RATE_UNKNOWN) {
		max = sas_phy->phy->maximum_linkrate;
		min = r->minimum_linkrate;
	} else if (r->minimum_linkrate == SAS_LINK_RATE_UNKNOWN) {
		max = r->maximum_linkrate;
		min = sas_phy->phy->minimum_linkrate;
	} else
		return -EINVAL;

	_r.maximum_linkrate = max;
	_r.minimum_linkrate = min;

	sas_phy->phy->maximum_linkrate = max;
	sas_phy->phy->minimum_linkrate = min;

	hisi_sas_phy_enable(hisi_hba, phy_no, 0);
	msleep(100);
	hisi_hba->hw->phy_set_linkrate(hisi_hba, phy_no, &_r);
	hisi_sas_phy_enable(hisi_hba, phy_no, 1);

	return 0;
}

static int hisi_sas_control_phy(struct asd_sas_phy *sas_phy, enum phy_func func,
				void *funcdata)
{
	struct sas_ha_struct *sas_ha = sas_phy->ha;
	struct hisi_hba *hisi_hba = sas_ha->lldd_ha;
	int phy_no = sas_phy->id;

	switch (func) {
	case PHY_FUNC_HARD_RESET:
		hisi_hba->hw->phy_hard_reset(hisi_hba, phy_no);
		break;

	case PHY_FUNC_LINK_RESET:
		hisi_sas_phy_enable(hisi_hba, phy_no, 0);
		msleep(100);
		hisi_sas_phy_enable(hisi_hba, phy_no, 1);
		break;

	case PHY_FUNC_DISABLE:
		hisi_sas_phy_enable(hisi_hba, phy_no, 0);
		break;

	case PHY_FUNC_SET_LINK_RATE:
		return hisi_sas_phy_set_linkrate(hisi_hba, phy_no, funcdata);
	case PHY_FUNC_GET_EVENTS:
		if (hisi_hba->hw->get_events) {
			hisi_hba->hw->get_events(hisi_hba, phy_no);
			break;
		}
		/* fallthru */
	case PHY_FUNC_RELEASE_SPINUP_HOLD:
	default:
		return -EOPNOTSUPP;
	}
	return 0;
}

static void hisi_sas_task_done(struct sas_task *task)
{
	del_timer(&task->slow_task->timer);
	complete(&task->slow_task->completion);
}

static void hisi_sas_tmf_timedout(struct timer_list *t)
{
	struct sas_task_slow *slow = from_timer(slow, t, timer);
	struct sas_task *task = slow->task;
	unsigned long flags;
	bool is_completed = true;

	spin_lock_irqsave(&task->task_state_lock, flags);
	if (!(task->task_state_flags & SAS_TASK_STATE_DONE)) {
		task->task_state_flags |= SAS_TASK_STATE_ABORTED;
		is_completed = false;
	}
	spin_unlock_irqrestore(&task->task_state_lock, flags);

	if (!is_completed)
		complete(&task->slow_task->completion);
}

#define TASK_TIMEOUT 20
#define TASK_RETRY 3
#define INTERNAL_ABORT_TIMEOUT 6
static int hisi_sas_exec_internal_tmf_task(struct domain_device *device,
					   void *parameter, u32 para_len,
					   struct hisi_sas_tmf_task *tmf)
{
	struct hisi_sas_device *sas_dev = device->lldd_dev;
	struct hisi_hba *hisi_hba = sas_dev->hisi_hba;
	struct device *dev = hisi_hba->dev;
	struct sas_task *task;
	int res, retry;

	for (retry = 0; retry < TASK_RETRY; retry++) {
		task = sas_alloc_slow_task(GFP_KERNEL);
		if (!task)
			return -ENOMEM;

		task->dev = device;
		task->task_proto = device->tproto;

		if (dev_is_sata(device)) {
			task->ata_task.device_control_reg_update = 1;
			memcpy(&task->ata_task.fis, parameter, para_len);
		} else {
			memcpy(&task->ssp_task, parameter, para_len);
		}
		task->task_done = hisi_sas_task_done;

		task->slow_task->timer.function = hisi_sas_tmf_timedout;
		task->slow_task->timer.expires = jiffies + TASK_TIMEOUT * HZ;
		add_timer(&task->slow_task->timer);

		res = hisi_sas_task_exec(task, GFP_KERNEL, 1, tmf);

		if (res) {
			del_timer(&task->slow_task->timer);
			dev_err(dev, "abort tmf: executing internal task failed: %d\n",
				res);
			goto ex_err;
		}

		wait_for_completion(&task->slow_task->completion);
		res = TMF_RESP_FUNC_FAILED;
		/* Even TMF timed out, return direct. */
		if ((task->task_state_flags & SAS_TASK_STATE_ABORTED)) {
			if (!(task->task_state_flags & SAS_TASK_STATE_DONE)) {
				struct hisi_sas_slot *slot = task->lldd_task;

				dev_err(dev, "abort tmf: TMF task timeout and not done\n");
				if (slot) {
					struct hisi_sas_cq *cq =
					       &hisi_hba->cq[slot->dlvry_queue];
					/*
					 * flush tasklet to avoid free'ing task
					 * before using task in IO completion
					 */
					tasklet_kill(&cq->tasklet);
					slot->task = NULL;
				}

				goto ex_err;
			} else
				dev_err(dev, "abort tmf: TMF task timeout\n");
		}

		if (task->task_status.resp == SAS_TASK_COMPLETE &&
		     task->task_status.stat == TMF_RESP_FUNC_COMPLETE) {
			res = TMF_RESP_FUNC_COMPLETE;
			break;
		}

		if (task->task_status.resp == SAS_TASK_COMPLETE &&
			task->task_status.stat == TMF_RESP_FUNC_SUCC) {
			res = TMF_RESP_FUNC_SUCC;
			break;
		}

		if (task->task_status.resp == SAS_TASK_COMPLETE &&
		      task->task_status.stat == SAS_DATA_UNDERRUN) {
			/* no error, but return the number of bytes of
			 * underrun
			 */
			dev_warn(dev, "abort tmf: task to dev %016llx resp: 0x%x sts 0x%x underrun\n",
				 SAS_ADDR(device->sas_addr),
				 task->task_status.resp,
				 task->task_status.stat);
			res = task->task_status.residual;
			break;
		}

		if (task->task_status.resp == SAS_TASK_COMPLETE &&
			task->task_status.stat == SAS_DATA_OVERRUN) {
			dev_warn(dev, "abort tmf: blocked task error\n");
			res = -EMSGSIZE;
			break;
		}

		if (task->task_status.resp == SAS_TASK_COMPLETE &&
		    task->task_status.stat == SAS_OPEN_REJECT) {
			dev_warn(dev, "abort tmf: open reject failed\n");
			res = -EIO;
		} else {
			dev_warn(dev, "abort tmf: task to dev %016llx resp: 0x%x status 0x%x\n",
				 SAS_ADDR(device->sas_addr),
				 task->task_status.resp,
				 task->task_status.stat);
		}
		sas_free_task(task);
		task = NULL;
	}
ex_err:
	if (retry == TASK_RETRY)
		dev_warn(dev, "abort tmf: executing internal task failed!\n");
	sas_free_task(task);
	return res;
}

static void hisi_sas_fill_ata_reset_cmd(struct ata_device *dev,
		bool reset, int pmp, u8 *fis)
{
	struct ata_taskfile tf;

	ata_tf_init(dev, &tf);
	if (reset)
		tf.ctl |= ATA_SRST;
	else
		tf.ctl &= ~ATA_SRST;
	tf.command = ATA_CMD_DEV_RESET;
	ata_tf_to_fis(&tf, pmp, 0, fis);
}

static int hisi_sas_softreset_ata_disk(struct domain_device *device)
{
	u8 fis[20] = {0};
	struct ata_port *ap = device->sata_dev.ap;
	struct ata_link *link;
	int rc = TMF_RESP_FUNC_FAILED;
	struct hisi_hba *hisi_hba = dev_to_hisi_hba(device);
	struct device *dev = hisi_hba->dev;
	int s = sizeof(struct host_to_dev_fis);

	ata_for_each_link(link, ap, EDGE) {
		int pmp = sata_srst_pmp(link);

		hisi_sas_fill_ata_reset_cmd(link->device, 1, pmp, fis);
		rc = hisi_sas_exec_internal_tmf_task(device, fis, s, NULL);
		if (rc != TMF_RESP_FUNC_COMPLETE)
			break;
	}

	if (rc == TMF_RESP_FUNC_COMPLETE) {
		ata_for_each_link(link, ap, EDGE) {
			int pmp = sata_srst_pmp(link);

			hisi_sas_fill_ata_reset_cmd(link->device, 0, pmp, fis);
			rc = hisi_sas_exec_internal_tmf_task(device, fis,
							     s, NULL);
			if (rc != TMF_RESP_FUNC_COMPLETE)
				dev_err(dev, "ata disk de-reset failed\n");
		}
	} else {
		dev_err(dev, "ata disk reset failed\n");
	}

	if (rc == TMF_RESP_FUNC_COMPLETE)
		hisi_sas_release_task(hisi_hba, device);

	return rc;
}

static int hisi_sas_debug_issue_ssp_tmf(struct domain_device *device,
				u8 *lun, struct hisi_sas_tmf_task *tmf)
{
	struct sas_ssp_task ssp_task;

	if (!(device->tproto & SAS_PROTOCOL_SSP))
		return TMF_RESP_FUNC_ESUPP;

	memcpy(ssp_task.LUN, lun, 8);

	return hisi_sas_exec_internal_tmf_task(device, &ssp_task,
				sizeof(ssp_task), tmf);
}

static void hisi_sas_refresh_port_id(struct hisi_hba *hisi_hba)
{
	u32 state = hisi_hba->hw->get_phys_state(hisi_hba);
	int i;

	for (i = 0; i < HISI_SAS_MAX_DEVICES; i++) {
		struct hisi_sas_device *sas_dev = &hisi_hba->devices[i];
		struct domain_device *device = sas_dev->sas_device;
		struct asd_sas_port *sas_port;
		struct hisi_sas_port *port;
		struct hisi_sas_phy *phy = NULL;
		struct asd_sas_phy *sas_phy;

		if ((sas_dev->dev_type == SAS_PHY_UNUSED)
				|| !device || !device->port)
			continue;

		sas_port = device->port;
		port = to_hisi_sas_port(sas_port);

		list_for_each_entry(sas_phy, &sas_port->phy_list, port_phy_el)
			if (state & BIT(sas_phy->id)) {
				phy = sas_phy->lldd_phy;
				break;
			}

		if (phy) {
			port->id = phy->port_id;

			/* Update linkrate of directly attached device. */
			if (!device->parent)
				device->linkrate = phy->sas_phy.linkrate;

			hisi_hba->hw->setup_itct(hisi_hba, sas_dev);
		} else
			port->id = 0xff;
	}
}

static void hisi_sas_rescan_topology(struct hisi_hba *hisi_hba, u32 old_state,
			      u32 state)
{
	struct sas_ha_struct *sas_ha = &hisi_hba->sha;
	struct asd_sas_port *_sas_port = NULL;
	int phy_no;

	for (phy_no = 0; phy_no < hisi_hba->n_phy; phy_no++) {
		struct hisi_sas_phy *phy = &hisi_hba->phy[phy_no];
		struct asd_sas_phy *sas_phy = &phy->sas_phy;
		struct asd_sas_port *sas_port = sas_phy->port;
		bool do_port_check = !!(_sas_port != sas_port);

		if (!sas_phy->phy->enabled)
			continue;

		/* Report PHY state change to libsas */
		if (state & BIT(phy_no)) {
			if (do_port_check && sas_port && sas_port->port_dev) {
				struct domain_device *dev = sas_port->port_dev;

				_sas_port = sas_port;

				if (DEV_IS_EXPANDER(dev->dev_type))
					sas_ha->notify_port_event(sas_phy,
							PORTE_BROADCAST_RCVD);
			}
		} else {
			hisi_sas_phy_down(hisi_hba, phy_no, 0);
		}

	}
}

static void hisi_sas_reset_init_all_devices(struct hisi_hba *hisi_hba)
{
	struct hisi_sas_device *sas_dev;
	struct domain_device *device;
	int i;

	for (i = 0; i < HISI_SAS_MAX_DEVICES; i++) {
		sas_dev = &hisi_hba->devices[i];
		device = sas_dev->sas_device;

		if ((sas_dev->dev_type == SAS_PHY_UNUSED) || !device)
			continue;

		hisi_sas_init_device(device);
	}
}

static void hisi_sas_send_ata_reset_each_phy(struct hisi_hba *hisi_hba,
					     struct asd_sas_port *sas_port,
					     struct domain_device *device)
{
	struct hisi_sas_tmf_task tmf_task = { .force_phy = 1 };
	struct ata_port *ap = device->sata_dev.ap;
	struct device *dev = hisi_hba->dev;
	int s = sizeof(struct host_to_dev_fis);
	int rc = TMF_RESP_FUNC_FAILED;
	struct asd_sas_phy *sas_phy;
	struct ata_link *link;
	u8 fis[20] = {0};
	u32 state;

	state = hisi_hba->hw->get_phys_state(hisi_hba);
	list_for_each_entry(sas_phy, &sas_port->phy_list, port_phy_el) {
		if (!(state & BIT(sas_phy->id)))
			continue;

		ata_for_each_link(link, ap, EDGE) {
			int pmp = sata_srst_pmp(link);

			tmf_task.phy_id = sas_phy->id;
			hisi_sas_fill_ata_reset_cmd(link->device, 1, pmp, fis);
			rc = hisi_sas_exec_internal_tmf_task(device, fis, s,
							     &tmf_task);
			if (rc != TMF_RESP_FUNC_COMPLETE) {
				dev_err(dev, "phy%d ata reset failed rc=%d\n",
					sas_phy->id, rc);
				break;
			}
		}
	}
}

static void hisi_sas_terminate_stp_reject(struct hisi_hba *hisi_hba)
{
	struct device *dev = hisi_hba->dev;
	int port_no, rc, i;

	for (i = 0; i < HISI_SAS_MAX_DEVICES; i++) {
		struct hisi_sas_device *sas_dev = &hisi_hba->devices[i];
		struct domain_device *device = sas_dev->sas_device;

		if ((sas_dev->dev_type == SAS_PHY_UNUSED) || !device)
			continue;

		rc = hisi_sas_internal_task_abort(hisi_hba, device,
						  HISI_SAS_INT_ABT_DEV, 0);
		if (rc < 0)
			dev_err(dev, "STP reject: abort dev failed %d\n", rc);
	}

	for (port_no = 0; port_no < hisi_hba->n_phy; port_no++) {
		struct hisi_sas_port *port = &hisi_hba->port[port_no];
		struct asd_sas_port *sas_port = &port->sas_port;
		struct domain_device *port_dev = sas_port->port_dev;
		struct domain_device *device;

		if (!port_dev || !DEV_IS_EXPANDER(port_dev->dev_type))
			continue;

		/* Try to find a SATA device */
		list_for_each_entry(device, &sas_port->dev_list,
				    dev_list_node) {
			if (dev_is_sata(device)) {
				hisi_sas_send_ata_reset_each_phy(hisi_hba,
								 sas_port,
								 device);
				break;
			}
		}
	}
}

void hisi_sas_controller_reset_prepare(struct hisi_hba *hisi_hba)
{
	struct Scsi_Host *shost = hisi_hba->shost;

	down(&hisi_hba->sem);
	hisi_hba->phy_state = hisi_hba->hw->get_phys_state(hisi_hba);

	scsi_block_requests(shost);
	hisi_hba->hw->wait_cmds_complete_timeout(hisi_hba, 100, 5000);

	if (timer_pending(&hisi_hba->timer))
		del_timer_sync(&hisi_hba->timer);

	set_bit(HISI_SAS_REJECT_CMD_BIT, &hisi_hba->flags);
}
EXPORT_SYMBOL_GPL(hisi_sas_controller_reset_prepare);

void hisi_sas_controller_reset_done(struct hisi_hba *hisi_hba)
{
	struct Scsi_Host *shost = hisi_hba->shost;
	u32 state;

	/* Init and wait for PHYs to come up and all libsas event finished. */
	hisi_hba->hw->phys_init(hisi_hba);
	msleep(1000);
	hisi_sas_refresh_port_id(hisi_hba);
	clear_bit(HISI_SAS_REJECT_CMD_BIT, &hisi_hba->flags);
	up(&hisi_hba->sem);

	if (hisi_hba->reject_stp_links_msk)
		hisi_sas_terminate_stp_reject(hisi_hba);
	hisi_sas_reset_init_all_devices(hisi_hba);
	scsi_unblock_requests(shost);
	clear_bit(HISI_SAS_RESET_BIT, &hisi_hba->flags);

	state = hisi_hba->hw->get_phys_state(hisi_hba);
	hisi_sas_rescan_topology(hisi_hba, hisi_hba->phy_state, state);
}
EXPORT_SYMBOL_GPL(hisi_sas_controller_reset_done);

static int hisi_sas_controller_reset(struct hisi_hba *hisi_hba)
{
	struct device *dev = hisi_hba->dev;
	struct Scsi_Host *shost = hisi_hba->shost;
	int rc;

	if (hisi_sas_debugfs_enable && hisi_hba->debugfs_itct)
		queue_work(hisi_hba->wq, &hisi_hba->debugfs_work);

	if (!hisi_hba->hw->soft_reset)
		return -1;

	if (test_and_set_bit(HISI_SAS_RESET_BIT, &hisi_hba->flags))
		return -1;

	dev_info(dev, "controller resetting...\n");
	hisi_sas_controller_reset_prepare(hisi_hba);

	rc = hisi_hba->hw->soft_reset(hisi_hba);
	if (rc) {
		dev_warn(dev, "controller reset failed (%d)\n", rc);
		clear_bit(HISI_SAS_REJECT_CMD_BIT, &hisi_hba->flags);
		up(&hisi_hba->sem);
		scsi_unblock_requests(shost);
		clear_bit(HISI_SAS_RESET_BIT, &hisi_hba->flags);
		return rc;
	}

	hisi_sas_controller_reset_done(hisi_hba);
	dev_info(dev, "controller reset complete\n");

	return 0;
}

static int hisi_sas_abort_task(struct sas_task *task)
{
	struct scsi_lun lun;
	struct hisi_sas_tmf_task tmf_task;
	struct domain_device *device = task->dev;
	struct hisi_sas_device *sas_dev = device->lldd_dev;
	struct hisi_hba *hisi_hba;
	struct device *dev;
	int rc = TMF_RESP_FUNC_FAILED;
	unsigned long flags;

	if (!sas_dev)
		return TMF_RESP_FUNC_FAILED;

	hisi_hba = dev_to_hisi_hba(task->dev);
	dev = hisi_hba->dev;

	spin_lock_irqsave(&task->task_state_lock, flags);
	if (task->task_state_flags & SAS_TASK_STATE_DONE) {
		struct hisi_sas_slot *slot = task->lldd_task;
		struct hisi_sas_cq *cq;

		if (slot) {
			/*
			 * flush tasklet to avoid free'ing task
			 * before using task in IO completion
			 */
			cq = &hisi_hba->cq[slot->dlvry_queue];
			tasklet_kill(&cq->tasklet);
		}
		spin_unlock_irqrestore(&task->task_state_lock, flags);
		rc = TMF_RESP_FUNC_COMPLETE;
		goto out;
	}
	task->task_state_flags |= SAS_TASK_STATE_ABORTED;
	spin_unlock_irqrestore(&task->task_state_lock, flags);

	if (task->lldd_task && task->task_proto & SAS_PROTOCOL_SSP) {
		struct scsi_cmnd *cmnd = task->uldd_task;
		struct hisi_sas_slot *slot = task->lldd_task;
		u16 tag = slot->idx;
		int rc2;

		int_to_scsilun(cmnd->device->lun, &lun);
		tmf_task.tmf = TMF_ABORT_TASK;
		tmf_task.tag_of_task_to_be_managed = tag;

		rc = hisi_sas_debug_issue_ssp_tmf(task->dev, lun.scsi_lun,
						  &tmf_task);

		rc2 = hisi_sas_internal_task_abort(hisi_hba, device,
						   HISI_SAS_INT_ABT_CMD, tag);
		if (rc2 < 0) {
			dev_err(dev, "abort task: internal abort (%d)\n", rc2);
			return TMF_RESP_FUNC_FAILED;
		}

		/*
		 * If the TMF finds that the IO is not in the device and also
		 * the internal abort does not succeed, then it is safe to
		 * free the slot.
		 * Note: if the internal abort succeeds then the slot
		 * will have already been completed
		 */
		if (rc == TMF_RESP_FUNC_COMPLETE && rc2 != TMF_RESP_FUNC_SUCC) {
			if (task->lldd_task)
				hisi_sas_do_release_task(hisi_hba, task, slot);
		}
	} else if (task->task_proto & SAS_PROTOCOL_SATA ||
		task->task_proto & SAS_PROTOCOL_STP) {
		if (task->dev->dev_type == SAS_SATA_DEV) {
			rc = hisi_sas_internal_task_abort(hisi_hba, device,
							  HISI_SAS_INT_ABT_DEV,
							  0);
			if (rc < 0) {
				dev_err(dev, "abort task: internal abort failed\n");
				goto out;
			}
			hisi_sas_dereg_device(hisi_hba, device);
			rc = hisi_sas_softreset_ata_disk(device);
		}
	} else if (task->lldd_task && task->task_proto & SAS_PROTOCOL_SMP) {
		/* SMP */
		struct hisi_sas_slot *slot = task->lldd_task;
		u32 tag = slot->idx;
		struct hisi_sas_cq *cq = &hisi_hba->cq[slot->dlvry_queue];

		rc = hisi_sas_internal_task_abort(hisi_hba, device,
						  HISI_SAS_INT_ABT_CMD, tag);
		if (((rc < 0) || (rc == TMF_RESP_FUNC_FAILED)) &&
					task->lldd_task) {
			/*
			 * flush tasklet to avoid free'ing task
			 * before using task in IO completion
			 */
			tasklet_kill(&cq->tasklet);
			slot->task = NULL;
		}
	}

out:
	if (rc != TMF_RESP_FUNC_COMPLETE)
		dev_notice(dev, "abort task: rc=%d\n", rc);
	return rc;
}

static int hisi_sas_abort_task_set(struct domain_device *device, u8 *lun)
{
	struct hisi_hba *hisi_hba = dev_to_hisi_hba(device);
	struct device *dev = hisi_hba->dev;
	struct hisi_sas_tmf_task tmf_task;
	int rc;

	rc = hisi_sas_internal_task_abort(hisi_hba, device,
					  HISI_SAS_INT_ABT_DEV, 0);
	if (rc < 0) {
		dev_err(dev, "abort task set: internal abort rc=%d\n", rc);
		return TMF_RESP_FUNC_FAILED;
	}
	hisi_sas_dereg_device(hisi_hba, device);

	tmf_task.tmf = TMF_ABORT_TASK_SET;
	rc = hisi_sas_debug_issue_ssp_tmf(device, lun, &tmf_task);

	if (rc == TMF_RESP_FUNC_COMPLETE)
		hisi_sas_release_task(hisi_hba, device);

	return rc;
}

static int hisi_sas_clear_aca(struct domain_device *device, u8 *lun)
{
	struct hisi_sas_tmf_task tmf_task;
	int rc;

	tmf_task.tmf = TMF_CLEAR_ACA;
	rc = hisi_sas_debug_issue_ssp_tmf(device, lun, &tmf_task);

	return rc;
}

static int hisi_sas_debug_I_T_nexus_reset(struct domain_device *device)
{
	struct sas_phy *local_phy = sas_get_local_phy(device);
	struct hisi_sas_device *sas_dev = device->lldd_dev;
	struct hisi_hba *hisi_hba = dev_to_hisi_hba(device);
	struct sas_ha_struct *sas_ha = &hisi_hba->sha;
	struct asd_sas_phy *sas_phy = sas_ha->sas_phy[local_phy->number];
	struct hisi_sas_phy *phy = container_of(sas_phy,
			struct hisi_sas_phy, sas_phy);
	DECLARE_COMPLETION_ONSTACK(phyreset);
	int rc, reset_type;

	if (scsi_is_sas_phy_local(local_phy)) {
		phy->in_reset = 1;
		phy->reset_completion = &phyreset;
	}

	reset_type = (sas_dev->dev_status == HISI_SAS_DEV_INIT ||
		      !dev_is_sata(device)) ? 1 : 0;

	rc = sas_phy_reset(local_phy, reset_type);
	sas_put_local_phy(local_phy);

	if (scsi_is_sas_phy_local(local_phy)) {
		int ret = wait_for_completion_timeout(&phyreset, 2 * HZ);
		unsigned long flags;

		spin_lock_irqsave(&phy->lock, flags);
		phy->reset_completion = NULL;
		phy->in_reset = 0;
		spin_unlock_irqrestore(&phy->lock, flags);

		/* report PHY down if timed out */
		if (!ret)
			hisi_sas_phy_down(hisi_hba, sas_phy->id, 0);
	} else if (sas_dev->dev_status != HISI_SAS_DEV_INIT) {
		/*
		 * If in init state, we rely on caller to wait for link to be
		 * ready; otherwise, delay.
		 */
		msleep(2000);
	}

	return rc;
}

static int hisi_sas_I_T_nexus_reset(struct domain_device *device)
{
	struct hisi_hba *hisi_hba = dev_to_hisi_hba(device);
	struct device *dev = hisi_hba->dev;
	int rc;

	rc = hisi_sas_internal_task_abort(hisi_hba, device,
					  HISI_SAS_INT_ABT_DEV, 0);
	if (rc < 0) {
		dev_err(dev, "I_T nexus reset: internal abort (%d)\n", rc);
		return TMF_RESP_FUNC_FAILED;
	}
	hisi_sas_dereg_device(hisi_hba, device);

	if (dev_is_sata(device)) {
		rc = hisi_sas_softreset_ata_disk(device);
<<<<<<< HEAD
		if (rc)
=======
		if (rc == TMF_RESP_FUNC_FAILED)
>>>>>>> 948e922f
			return TMF_RESP_FUNC_FAILED;
	}

	rc = hisi_sas_debug_I_T_nexus_reset(device);

	if ((rc == TMF_RESP_FUNC_COMPLETE) || (rc == -ENODEV))
		hisi_sas_release_task(hisi_hba, device);

	return rc;
}

static int hisi_sas_lu_reset(struct domain_device *device, u8 *lun)
{
	struct hisi_sas_device *sas_dev = device->lldd_dev;
	struct hisi_hba *hisi_hba = dev_to_hisi_hba(device);
	struct device *dev = hisi_hba->dev;
	int rc = TMF_RESP_FUNC_FAILED;

	if (dev_is_sata(device)) {
		struct sas_phy *phy;

		/* Clear internal IO and then hardreset */
		rc = hisi_sas_internal_task_abort(hisi_hba, device,
						  HISI_SAS_INT_ABT_DEV, 0);
		if (rc < 0) {
			dev_err(dev, "lu_reset: internal abort failed\n");
			goto out;
		}
		hisi_sas_dereg_device(hisi_hba, device);

		phy = sas_get_local_phy(device);

		rc = sas_phy_reset(phy, 1);

		if (rc == 0)
			hisi_sas_release_task(hisi_hba, device);
		sas_put_local_phy(phy);
	} else {
		struct hisi_sas_tmf_task tmf_task = { .tmf =  TMF_LU_RESET };

		rc = hisi_sas_internal_task_abort(hisi_hba, device,
						  HISI_SAS_INT_ABT_DEV, 0);
		if (rc < 0) {
			dev_err(dev, "lu_reset: internal abort failed\n");
			goto out;
		}
		hisi_sas_dereg_device(hisi_hba, device);

		rc = hisi_sas_debug_issue_ssp_tmf(device, lun, &tmf_task);
		if (rc == TMF_RESP_FUNC_COMPLETE)
			hisi_sas_release_task(hisi_hba, device);
	}
out:
	if (rc != TMF_RESP_FUNC_COMPLETE)
		dev_err(dev, "lu_reset: for device[%d]:rc= %d\n",
			     sas_dev->device_id, rc);
	return rc;
}

static int hisi_sas_clear_nexus_ha(struct sas_ha_struct *sas_ha)
{
	struct hisi_hba *hisi_hba = sas_ha->lldd_ha;
	struct device *dev = hisi_hba->dev;
	HISI_SAS_DECLARE_RST_WORK_ON_STACK(r);
	int rc, i;

	queue_work(hisi_hba->wq, &r.work);
	wait_for_completion(r.completion);
	if (!r.done)
		return TMF_RESP_FUNC_FAILED;

	for (i = 0; i < HISI_SAS_MAX_DEVICES; i++) {
		struct hisi_sas_device *sas_dev = &hisi_hba->devices[i];
		struct domain_device *device = sas_dev->sas_device;

		if ((sas_dev->dev_type == SAS_PHY_UNUSED) || !device ||
		    DEV_IS_EXPANDER(device->dev_type))
			continue;

		rc = hisi_sas_debug_I_T_nexus_reset(device);
		if (rc != TMF_RESP_FUNC_COMPLETE)
			dev_info(dev, "clear nexus ha: for device[%d] rc=%d\n",
				 sas_dev->device_id, rc);
	}

	hisi_sas_release_tasks(hisi_hba);

	return TMF_RESP_FUNC_COMPLETE;
}

static int hisi_sas_query_task(struct sas_task *task)
{
	struct scsi_lun lun;
	struct hisi_sas_tmf_task tmf_task;
	int rc = TMF_RESP_FUNC_FAILED;

	if (task->lldd_task && task->task_proto & SAS_PROTOCOL_SSP) {
		struct scsi_cmnd *cmnd = task->uldd_task;
		struct domain_device *device = task->dev;
		struct hisi_sas_slot *slot = task->lldd_task;
		u32 tag = slot->idx;

		int_to_scsilun(cmnd->device->lun, &lun);
		tmf_task.tmf = TMF_QUERY_TASK;
		tmf_task.tag_of_task_to_be_managed = tag;

		rc = hisi_sas_debug_issue_ssp_tmf(device,
						  lun.scsi_lun,
						  &tmf_task);
		switch (rc) {
		/* The task is still in Lun, release it then */
		case TMF_RESP_FUNC_SUCC:
		/* The task is not in Lun or failed, reset the phy */
		case TMF_RESP_FUNC_FAILED:
		case TMF_RESP_FUNC_COMPLETE:
			break;
		default:
			rc = TMF_RESP_FUNC_FAILED;
			break;
		}
	}
	return rc;
}

static int
hisi_sas_internal_abort_task_exec(struct hisi_hba *hisi_hba, int device_id,
				  struct sas_task *task, int abort_flag,
				  int task_tag, struct hisi_sas_dq *dq)
{
	struct domain_device *device = task->dev;
	struct hisi_sas_device *sas_dev = device->lldd_dev;
	struct device *dev = hisi_hba->dev;
	struct hisi_sas_port *port;
	struct hisi_sas_slot *slot;
	struct asd_sas_port *sas_port = device->port;
	struct hisi_sas_cmd_hdr *cmd_hdr_base;
	int dlvry_queue_slot, dlvry_queue, n_elem = 0, rc, slot_idx;
	unsigned long flags, flags_dq = 0;
	int wr_q_index;

	if (unlikely(test_bit(HISI_SAS_REJECT_CMD_BIT, &hisi_hba->flags)))
		return -EINVAL;

	if (!device->port)
		return -1;

	port = to_hisi_sas_port(sas_port);

	/* simply get a slot and send abort command */
	rc = hisi_sas_slot_index_alloc(hisi_hba, NULL);
	if (rc < 0)
		goto err_out;

	slot_idx = rc;
	slot = &hisi_hba->slot_info[slot_idx];

	spin_lock_irqsave(&dq->lock, flags_dq);
	wr_q_index = hisi_hba->hw->get_free_slot(hisi_hba, dq);
	if (wr_q_index < 0) {
		spin_unlock_irqrestore(&dq->lock, flags_dq);
		rc = -EAGAIN;
		goto err_out_tag;
	}
	list_add_tail(&slot->delivery, &dq->list);
	spin_unlock_irqrestore(&dq->lock, flags_dq);
	spin_lock_irqsave(&sas_dev->lock, flags);
	list_add_tail(&slot->entry, &sas_dev->list);
	spin_unlock_irqrestore(&sas_dev->lock, flags);

	dlvry_queue = dq->id;
	dlvry_queue_slot = wr_q_index;

	slot->device_id = sas_dev->device_id;
	slot->n_elem = n_elem;
	slot->dlvry_queue = dlvry_queue;
	slot->dlvry_queue_slot = dlvry_queue_slot;
	cmd_hdr_base = hisi_hba->cmd_hdr[dlvry_queue];
	slot->cmd_hdr = &cmd_hdr_base[dlvry_queue_slot];
	slot->task = task;
	slot->port = port;
	slot->is_internal = true;
	task->lldd_task = slot;

	memset(slot->cmd_hdr, 0, sizeof(struct hisi_sas_cmd_hdr));
	memset(hisi_sas_cmd_hdr_addr_mem(slot), 0, HISI_SAS_COMMAND_TABLE_SZ);
	memset(hisi_sas_status_buf_addr_mem(slot), 0, HISI_SAS_STATUS_BUF_SZ);

	hisi_sas_task_prep_abort(hisi_hba, slot, device_id,
				      abort_flag, task_tag);

	spin_lock_irqsave(&task->task_state_lock, flags);
	task->task_state_flags |= SAS_TASK_AT_INITIATOR;
	spin_unlock_irqrestore(&task->task_state_lock, flags);
	WRITE_ONCE(slot->ready, 1);
	/* send abort command to the chip */
	spin_lock_irqsave(&dq->lock, flags);
	hisi_hba->hw->start_delivery(dq);
	spin_unlock_irqrestore(&dq->lock, flags);

	return 0;

err_out_tag:
	hisi_sas_slot_index_free(hisi_hba, slot_idx);
err_out:
	dev_err(dev, "internal abort task prep: failed[%d]!\n", rc);

	return rc;
}

/**
 * _hisi_sas_internal_task_abort -- execute an internal
 * abort command for single IO command or a device
 * @hisi_hba: host controller struct
 * @device: domain device
 * @abort_flag: mode of operation, device or single IO
 * @tag: tag of IO to be aborted (only relevant to single
 *       IO mode)
 * @dq: delivery queue for this internal abort command
 */
static int
_hisi_sas_internal_task_abort(struct hisi_hba *hisi_hba,
			      struct domain_device *device, int abort_flag,
			      int tag, struct hisi_sas_dq *dq)
{
	struct sas_task *task;
	struct hisi_sas_device *sas_dev = device->lldd_dev;
	struct device *dev = hisi_hba->dev;
	int res;

	/*
	 * The interface is not realized means this HW don't support internal
	 * abort, or don't need to do internal abort. Then here, we return
	 * TMF_RESP_FUNC_FAILED and let other steps go on, which depends that
	 * the internal abort has been executed and returned CQ.
	 */
	if (!hisi_hba->hw->prep_abort)
		return TMF_RESP_FUNC_FAILED;

	task = sas_alloc_slow_task(GFP_KERNEL);
	if (!task)
		return -ENOMEM;

	task->dev = device;
	task->task_proto = device->tproto;
	task->task_done = hisi_sas_task_done;
	task->slow_task->timer.function = hisi_sas_tmf_timedout;
	task->slow_task->timer.expires = jiffies + INTERNAL_ABORT_TIMEOUT * HZ;
	add_timer(&task->slow_task->timer);

	res = hisi_sas_internal_abort_task_exec(hisi_hba, sas_dev->device_id,
						task, abort_flag, tag, dq);
	if (res) {
		del_timer(&task->slow_task->timer);
		dev_err(dev, "internal task abort: executing internal task failed: %d\n",
			res);
		goto exit;
	}
	wait_for_completion(&task->slow_task->completion);
	res = TMF_RESP_FUNC_FAILED;

	/* Internal abort timed out */
	if ((task->task_state_flags & SAS_TASK_STATE_ABORTED)) {
		if (!(task->task_state_flags & SAS_TASK_STATE_DONE)) {
			struct hisi_sas_slot *slot = task->lldd_task;

			if (slot) {
				struct hisi_sas_cq *cq =
					&hisi_hba->cq[slot->dlvry_queue];
				/*
				 * flush tasklet to avoid free'ing task
				 * before using task in IO completion
				 */
				tasklet_kill(&cq->tasklet);
				slot->task = NULL;
			}
			dev_err(dev, "internal task abort: timeout and not done.\n");

			res = -EIO;
			goto exit;
		} else
			dev_err(dev, "internal task abort: timeout.\n");
	}

	if (task->task_status.resp == SAS_TASK_COMPLETE &&
		task->task_status.stat == TMF_RESP_FUNC_COMPLETE) {
		res = TMF_RESP_FUNC_COMPLETE;
		goto exit;
	}

	if (task->task_status.resp == SAS_TASK_COMPLETE &&
		task->task_status.stat == TMF_RESP_FUNC_SUCC) {
		res = TMF_RESP_FUNC_SUCC;
		goto exit;
	}

exit:
	dev_dbg(dev, "internal task abort: task to dev %016llx task=%p resp: 0x%x sts 0x%x\n",
		SAS_ADDR(device->sas_addr), task,
		task->task_status.resp, /* 0 is complete, -1 is undelivered */
		task->task_status.stat);
	sas_free_task(task);

	return res;
}

static int
hisi_sas_internal_task_abort(struct hisi_hba *hisi_hba,
			     struct domain_device *device,
			     int abort_flag, int tag)
{
	struct hisi_sas_slot *slot;
	struct device *dev = hisi_hba->dev;
	struct hisi_sas_dq *dq;
	int i, rc;

	switch (abort_flag) {
	case HISI_SAS_INT_ABT_CMD:
		slot = &hisi_hba->slot_info[tag];
		dq = &hisi_hba->dq[slot->dlvry_queue];
		return _hisi_sas_internal_task_abort(hisi_hba, device,
						     abort_flag, tag, dq);
	case HISI_SAS_INT_ABT_DEV:
		for (i = 0; i < hisi_hba->cq_nvecs; i++) {
			struct hisi_sas_cq *cq = &hisi_hba->cq[i];
			const struct cpumask *mask = cq->pci_irq_mask;

			if (mask && !cpumask_intersects(cpu_online_mask, mask))
				continue;
			dq = &hisi_hba->dq[i];
			rc = _hisi_sas_internal_task_abort(hisi_hba, device,
							   abort_flag, tag,
							   dq);
			if (rc)
				return rc;
		}
		break;
	default:
		dev_err(dev, "Unrecognised internal abort flag (%d)\n",
			abort_flag);
		return -EINVAL;
	}

	return 0;
}

static void hisi_sas_port_formed(struct asd_sas_phy *sas_phy)
{
	hisi_sas_port_notify_formed(sas_phy);
}

static int hisi_sas_write_gpio(struct sas_ha_struct *sha, u8 reg_type,
			u8 reg_index, u8 reg_count, u8 *write_data)
{
	struct hisi_hba *hisi_hba = sha->lldd_ha;

	if (!hisi_hba->hw->write_gpio)
		return -EOPNOTSUPP;

	return hisi_hba->hw->write_gpio(hisi_hba, reg_type,
				reg_index, reg_count, write_data);
}

static void hisi_sas_phy_disconnected(struct hisi_sas_phy *phy)
{
	struct asd_sas_phy *sas_phy = &phy->sas_phy;
	struct sas_phy *sphy = sas_phy->phy;
	unsigned long flags;

	phy->phy_attached = 0;
	phy->phy_type = 0;
	phy->port = NULL;

	spin_lock_irqsave(&phy->lock, flags);
	if (phy->enable)
		sphy->negotiated_linkrate = SAS_LINK_RATE_UNKNOWN;
	else
		sphy->negotiated_linkrate = SAS_PHY_DISABLED;
	spin_unlock_irqrestore(&phy->lock, flags);
}

void hisi_sas_phy_down(struct hisi_hba *hisi_hba, int phy_no, int rdy)
{
	struct hisi_sas_phy *phy = &hisi_hba->phy[phy_no];
	struct asd_sas_phy *sas_phy = &phy->sas_phy;
	struct sas_ha_struct *sas_ha = &hisi_hba->sha;
	struct device *dev = hisi_hba->dev;

	if (rdy) {
		/* Phy down but ready */
		hisi_sas_bytes_dmaed(hisi_hba, phy_no);
		hisi_sas_port_notify_formed(sas_phy);
	} else {
		struct hisi_sas_port *port  = phy->port;

		if (test_bit(HISI_SAS_RESET_BIT, &hisi_hba->flags) ||
		    phy->in_reset) {
			dev_info(dev, "ignore flutter phy%d down\n", phy_no);
			return;
		}
		/* Phy down and not ready */
		sas_ha->notify_phy_event(sas_phy, PHYE_LOSS_OF_SIGNAL);
		sas_phy_disconnected(sas_phy);

		if (port) {
			if (phy->phy_type & PORT_TYPE_SAS) {
				int port_id = port->id;

				if (!hisi_hba->hw->get_wideport_bitmap(hisi_hba,
								       port_id))
					port->port_attached = 0;
			} else if (phy->phy_type & PORT_TYPE_SATA)
				port->port_attached = 0;
		}
		hisi_sas_phy_disconnected(phy);
	}
}
EXPORT_SYMBOL_GPL(hisi_sas_phy_down);

void hisi_sas_kill_tasklets(struct hisi_hba *hisi_hba)
{
	int i;

	for (i = 0; i < hisi_hba->cq_nvecs; i++) {
		struct hisi_sas_cq *cq = &hisi_hba->cq[i];

		tasklet_kill(&cq->tasklet);
	}
}
EXPORT_SYMBOL_GPL(hisi_sas_kill_tasklets);

int hisi_sas_host_reset(struct Scsi_Host *shost, int reset_type)
{
	struct hisi_hba *hisi_hba = shost_priv(shost);

	if (reset_type != SCSI_ADAPTER_RESET)
		return -EOPNOTSUPP;

	queue_work(hisi_hba->wq, &hisi_hba->rst_work);

	return 0;
}
EXPORT_SYMBOL_GPL(hisi_sas_host_reset);

struct scsi_transport_template *hisi_sas_stt;
EXPORT_SYMBOL_GPL(hisi_sas_stt);

static struct sas_domain_function_template hisi_sas_transport_ops = {
	.lldd_dev_found		= hisi_sas_dev_found,
	.lldd_dev_gone		= hisi_sas_dev_gone,
	.lldd_execute_task	= hisi_sas_queue_command,
	.lldd_control_phy	= hisi_sas_control_phy,
	.lldd_abort_task	= hisi_sas_abort_task,
	.lldd_abort_task_set	= hisi_sas_abort_task_set,
	.lldd_clear_aca		= hisi_sas_clear_aca,
	.lldd_I_T_nexus_reset	= hisi_sas_I_T_nexus_reset,
	.lldd_lu_reset		= hisi_sas_lu_reset,
	.lldd_query_task	= hisi_sas_query_task,
	.lldd_clear_nexus_ha	= hisi_sas_clear_nexus_ha,
	.lldd_port_formed	= hisi_sas_port_formed,
	.lldd_write_gpio	= hisi_sas_write_gpio,
};

void hisi_sas_init_mem(struct hisi_hba *hisi_hba)
{
	int i, s, j, max_command_entries = hisi_hba->hw->max_command_entries;
	struct hisi_sas_breakpoint *sata_breakpoint = hisi_hba->sata_breakpoint;

	for (i = 0; i < hisi_hba->queue_count; i++) {
		struct hisi_sas_cq *cq = &hisi_hba->cq[i];
		struct hisi_sas_dq *dq = &hisi_hba->dq[i];
		struct hisi_sas_cmd_hdr *cmd_hdr = hisi_hba->cmd_hdr[i];

		s = sizeof(struct hisi_sas_cmd_hdr);
		for (j = 0; j < HISI_SAS_QUEUE_SLOTS; j++)
			memset(&cmd_hdr[j], 0, s);

		dq->wr_point = 0;

		s = hisi_hba->hw->complete_hdr_size * HISI_SAS_QUEUE_SLOTS;
		memset(hisi_hba->complete_hdr[i], 0, s);
		cq->rd_point = 0;
	}

	s = sizeof(struct hisi_sas_initial_fis) * hisi_hba->n_phy;
	memset(hisi_hba->initial_fis, 0, s);

	s = max_command_entries * sizeof(struct hisi_sas_iost);
	memset(hisi_hba->iost, 0, s);

	s = max_command_entries * sizeof(struct hisi_sas_breakpoint);
	memset(hisi_hba->breakpoint, 0, s);

	s = sizeof(struct hisi_sas_sata_breakpoint);
	for (j = 0; j < HISI_SAS_MAX_ITCT_ENTRIES; j++)
		memset(&sata_breakpoint[j], 0, s);
}
EXPORT_SYMBOL_GPL(hisi_sas_init_mem);

int hisi_sas_alloc(struct hisi_hba *hisi_hba)
{
	struct device *dev = hisi_hba->dev;
	int i, j, s, max_command_entries = hisi_hba->hw->max_command_entries;
	int max_command_entries_ru, sz_slot_buf_ru;
	int blk_cnt, slots_per_blk;

	sema_init(&hisi_hba->sem, 1);
	spin_lock_init(&hisi_hba->lock);
	for (i = 0; i < hisi_hba->n_phy; i++) {
		hisi_sas_phy_init(hisi_hba, i);
		hisi_hba->port[i].port_attached = 0;
		hisi_hba->port[i].id = -1;
	}

	for (i = 0; i < HISI_SAS_MAX_DEVICES; i++) {
		hisi_hba->devices[i].dev_type = SAS_PHY_UNUSED;
		hisi_hba->devices[i].device_id = i;
		hisi_hba->devices[i].dev_status = HISI_SAS_DEV_INIT;
	}

	for (i = 0; i < hisi_hba->queue_count; i++) {
		struct hisi_sas_cq *cq = &hisi_hba->cq[i];
		struct hisi_sas_dq *dq = &hisi_hba->dq[i];

		/* Completion queue structure */
		cq->id = i;
		cq->hisi_hba = hisi_hba;

		/* Delivery queue structure */
		spin_lock_init(&dq->lock);
		INIT_LIST_HEAD(&dq->list);
		dq->id = i;
		dq->hisi_hba = hisi_hba;

		/* Delivery queue */
		s = sizeof(struct hisi_sas_cmd_hdr) * HISI_SAS_QUEUE_SLOTS;
		hisi_hba->cmd_hdr[i] = dmam_alloc_coherent(dev, s,
						&hisi_hba->cmd_hdr_dma[i],
						GFP_KERNEL);
		if (!hisi_hba->cmd_hdr[i])
			goto err_out;

		/* Completion queue */
		s = hisi_hba->hw->complete_hdr_size * HISI_SAS_QUEUE_SLOTS;
		hisi_hba->complete_hdr[i] = dmam_alloc_coherent(dev, s,
						&hisi_hba->complete_hdr_dma[i],
						GFP_KERNEL);
		if (!hisi_hba->complete_hdr[i])
			goto err_out;
	}

	s = HISI_SAS_MAX_ITCT_ENTRIES * sizeof(struct hisi_sas_itct);
	hisi_hba->itct = dmam_alloc_coherent(dev, s, &hisi_hba->itct_dma,
					     GFP_KERNEL | __GFP_ZERO);
	if (!hisi_hba->itct)
		goto err_out;

	hisi_hba->slot_info = devm_kcalloc(dev, max_command_entries,
					   sizeof(struct hisi_sas_slot),
					   GFP_KERNEL);
	if (!hisi_hba->slot_info)
		goto err_out;

	/* roundup to avoid overly large block size */
	max_command_entries_ru = roundup(max_command_entries, 64);
	if (hisi_hba->prot_mask & HISI_SAS_DIX_PROT_MASK)
		sz_slot_buf_ru = sizeof(struct hisi_sas_slot_dif_buf_table);
	else
		sz_slot_buf_ru = sizeof(struct hisi_sas_slot_buf_table);
	sz_slot_buf_ru = roundup(sz_slot_buf_ru, 64);
	s = lcm(max_command_entries_ru, sz_slot_buf_ru);
	blk_cnt = (max_command_entries_ru * sz_slot_buf_ru) / s;
	slots_per_blk = s / sz_slot_buf_ru;

	for (i = 0; i < blk_cnt; i++) {
		int slot_index = i * slots_per_blk;
		dma_addr_t buf_dma;
		void *buf;

		buf = dmam_alloc_coherent(dev, s, &buf_dma,
					  GFP_KERNEL | __GFP_ZERO);
		if (!buf)
			goto err_out;

		for (j = 0; j < slots_per_blk; j++, slot_index++) {
			struct hisi_sas_slot *slot;

			slot = &hisi_hba->slot_info[slot_index];
			slot->buf = buf;
			slot->buf_dma = buf_dma;
			slot->idx = slot_index;

			buf += sz_slot_buf_ru;
			buf_dma += sz_slot_buf_ru;
		}
	}

	s = max_command_entries * sizeof(struct hisi_sas_iost);
	hisi_hba->iost = dmam_alloc_coherent(dev, s, &hisi_hba->iost_dma,
					     GFP_KERNEL);
	if (!hisi_hba->iost)
		goto err_out;

	s = max_command_entries * sizeof(struct hisi_sas_breakpoint);
	hisi_hba->breakpoint = dmam_alloc_coherent(dev, s,
						   &hisi_hba->breakpoint_dma,
						   GFP_KERNEL);
	if (!hisi_hba->breakpoint)
		goto err_out;

	hisi_hba->slot_index_count = max_command_entries;
	s = hisi_hba->slot_index_count / BITS_PER_BYTE;
	hisi_hba->slot_index_tags = devm_kzalloc(dev, s, GFP_KERNEL);
	if (!hisi_hba->slot_index_tags)
		goto err_out;

	s = sizeof(struct hisi_sas_initial_fis) * HISI_SAS_MAX_PHYS;
	hisi_hba->initial_fis = dmam_alloc_coherent(dev, s,
						    &hisi_hba->initial_fis_dma,
						    GFP_KERNEL);
	if (!hisi_hba->initial_fis)
		goto err_out;

	s = HISI_SAS_MAX_ITCT_ENTRIES * sizeof(struct hisi_sas_sata_breakpoint);
	hisi_hba->sata_breakpoint = dmam_alloc_coherent(dev, s,
					&hisi_hba->sata_breakpoint_dma,
					GFP_KERNEL);
	if (!hisi_hba->sata_breakpoint)
		goto err_out;
	hisi_sas_init_mem(hisi_hba);

	hisi_sas_slot_index_init(hisi_hba);
	hisi_hba->last_slot_index = hisi_hba->hw->max_command_entries -
		HISI_SAS_RESERVED_IPTT_CNT;

	hisi_hba->wq = create_singlethread_workqueue(dev_name(dev));
	if (!hisi_hba->wq) {
		dev_err(dev, "sas_alloc: failed to create workqueue\n");
		goto err_out;
	}

	return 0;
err_out:
	return -ENOMEM;
}
EXPORT_SYMBOL_GPL(hisi_sas_alloc);

void hisi_sas_free(struct hisi_hba *hisi_hba)
{
	if (hisi_hba->wq)
		destroy_workqueue(hisi_hba->wq);
}
EXPORT_SYMBOL_GPL(hisi_sas_free);

void hisi_sas_rst_work_handler(struct work_struct *work)
{
	struct hisi_hba *hisi_hba =
		container_of(work, struct hisi_hba, rst_work);

	hisi_sas_controller_reset(hisi_hba);
}
EXPORT_SYMBOL_GPL(hisi_sas_rst_work_handler);

void hisi_sas_sync_rst_work_handler(struct work_struct *work)
{
	struct hisi_sas_rst *rst =
		container_of(work, struct hisi_sas_rst, work);

	if (!hisi_sas_controller_reset(rst->hisi_hba))
		rst->done = true;
	complete(rst->completion);
}
EXPORT_SYMBOL_GPL(hisi_sas_sync_rst_work_handler);

int hisi_sas_get_fw_info(struct hisi_hba *hisi_hba)
{
	struct device *dev = hisi_hba->dev;
	struct platform_device *pdev = hisi_hba->platform_dev;
	struct device_node *np = pdev ? pdev->dev.of_node : NULL;
	struct clk *refclk;

	if (device_property_read_u8_array(dev, "sas-addr", hisi_hba->sas_addr,
					  SAS_ADDR_SIZE)) {
		dev_err(dev, "could not get property sas-addr\n");
		return -ENOENT;
	}

	if (np) {
		/*
		 * These properties are only required for platform device-based
		 * controller with DT firmware.
		 */
		hisi_hba->ctrl = syscon_regmap_lookup_by_phandle(np,
					"hisilicon,sas-syscon");
		if (IS_ERR(hisi_hba->ctrl)) {
			dev_err(dev, "could not get syscon\n");
			return -ENOENT;
		}

		if (device_property_read_u32(dev, "ctrl-reset-reg",
					     &hisi_hba->ctrl_reset_reg)) {
			dev_err(dev, "could not get property ctrl-reset-reg\n");
			return -ENOENT;
		}

		if (device_property_read_u32(dev, "ctrl-reset-sts-reg",
					     &hisi_hba->ctrl_reset_sts_reg)) {
			dev_err(dev, "could not get property ctrl-reset-sts-reg\n");
			return -ENOENT;
		}

		if (device_property_read_u32(dev, "ctrl-clock-ena-reg",
					     &hisi_hba->ctrl_clock_ena_reg)) {
			dev_err(dev, "could not get property ctrl-clock-ena-reg\n");
			return -ENOENT;
		}
	}

	refclk = devm_clk_get(dev, NULL);
	if (IS_ERR(refclk))
		dev_dbg(dev, "no ref clk property\n");
	else
		hisi_hba->refclk_frequency_mhz = clk_get_rate(refclk) / 1000000;

	if (device_property_read_u32(dev, "phy-count", &hisi_hba->n_phy)) {
		dev_err(dev, "could not get property phy-count\n");
		return -ENOENT;
	}

	if (device_property_read_u32(dev, "queue-count",
				     &hisi_hba->queue_count)) {
		dev_err(dev, "could not get property queue-count\n");
		return -ENOENT;
	}

	return 0;
}
EXPORT_SYMBOL_GPL(hisi_sas_get_fw_info);

static struct Scsi_Host *hisi_sas_shost_alloc(struct platform_device *pdev,
					      const struct hisi_sas_hw *hw)
{
	struct resource *res;
	struct Scsi_Host *shost;
	struct hisi_hba *hisi_hba;
	struct device *dev = &pdev->dev;
	int error;

	shost = scsi_host_alloc(hw->sht, sizeof(*hisi_hba));
	if (!shost) {
		dev_err(dev, "scsi host alloc failed\n");
		return NULL;
	}
	hisi_hba = shost_priv(shost);

	INIT_WORK(&hisi_hba->rst_work, hisi_sas_rst_work_handler);
	hisi_hba->hw = hw;
	hisi_hba->dev = dev;
	hisi_hba->platform_dev = pdev;
	hisi_hba->shost = shost;
	SHOST_TO_SAS_HA(shost) = &hisi_hba->sha;

	timer_setup(&hisi_hba->timer, NULL, 0);

	if (hisi_sas_get_fw_info(hisi_hba) < 0)
		goto err_out;

	error = dma_set_mask_and_coherent(dev, DMA_BIT_MASK(64));
	if (error)
		error = dma_set_mask_and_coherent(dev, DMA_BIT_MASK(32));

	if (error) {
		dev_err(dev, "No usable DMA addressing method\n");
		goto err_out;
	}

	res = platform_get_resource(pdev, IORESOURCE_MEM, 0);
	hisi_hba->regs = devm_ioremap_resource(dev, res);
	if (IS_ERR(hisi_hba->regs))
		goto err_out;

	res = platform_get_resource(pdev, IORESOURCE_MEM, 1);
	if (res) {
		hisi_hba->sgpio_regs = devm_ioremap_resource(dev, res);
		if (IS_ERR(hisi_hba->sgpio_regs))
			goto err_out;
	}

	if (hisi_sas_alloc(hisi_hba)) {
		hisi_sas_free(hisi_hba);
		goto err_out;
	}

	return shost;
err_out:
	scsi_host_put(shost);
	dev_err(dev, "shost alloc failed\n");
	return NULL;
}

int hisi_sas_probe(struct platform_device *pdev,
		   const struct hisi_sas_hw *hw)
{
	struct Scsi_Host *shost;
	struct hisi_hba *hisi_hba;
	struct device *dev = &pdev->dev;
	struct asd_sas_phy **arr_phy;
	struct asd_sas_port **arr_port;
	struct sas_ha_struct *sha;
	int rc, phy_nr, port_nr, i;

	shost = hisi_sas_shost_alloc(pdev, hw);
	if (!shost)
		return -ENOMEM;

	sha = SHOST_TO_SAS_HA(shost);
	hisi_hba = shost_priv(shost);
	platform_set_drvdata(pdev, sha);

	phy_nr = port_nr = hisi_hba->n_phy;

	arr_phy = devm_kcalloc(dev, phy_nr, sizeof(void *), GFP_KERNEL);
	arr_port = devm_kcalloc(dev, port_nr, sizeof(void *), GFP_KERNEL);
	if (!arr_phy || !arr_port) {
		rc = -ENOMEM;
		goto err_out_ha;
	}

	sha->sas_phy = arr_phy;
	sha->sas_port = arr_port;
	sha->lldd_ha = hisi_hba;

	shost->transportt = hisi_sas_stt;
	shost->max_id = HISI_SAS_MAX_DEVICES;
	shost->max_lun = ~0;
	shost->max_channel = 1;
	shost->max_cmd_len = 16;
	if (hisi_hba->hw->slot_index_alloc) {
		shost->can_queue = hisi_hba->hw->max_command_entries;
		shost->cmd_per_lun = hisi_hba->hw->max_command_entries;
	} else {
		shost->can_queue = hisi_hba->hw->max_command_entries -
			HISI_SAS_RESERVED_IPTT_CNT;
		shost->cmd_per_lun = hisi_hba->hw->max_command_entries -
			HISI_SAS_RESERVED_IPTT_CNT;
	}

	sha->sas_ha_name = DRV_NAME;
	sha->dev = hisi_hba->dev;
	sha->lldd_module = THIS_MODULE;
	sha->sas_addr = &hisi_hba->sas_addr[0];
	sha->num_phys = hisi_hba->n_phy;
	sha->core.shost = hisi_hba->shost;

	for (i = 0; i < hisi_hba->n_phy; i++) {
		sha->sas_phy[i] = &hisi_hba->phy[i].sas_phy;
		sha->sas_port[i] = &hisi_hba->port[i].sas_port;
	}

	rc = scsi_add_host(shost, &pdev->dev);
	if (rc)
		goto err_out_ha;

	rc = sas_register_ha(sha);
	if (rc)
		goto err_out_register_ha;

	rc = hisi_hba->hw->hw_init(hisi_hba);
	if (rc)
		goto err_out_register_ha;

	scsi_scan_host(shost);

	return 0;

err_out_register_ha:
	scsi_remove_host(shost);
err_out_ha:
	hisi_sas_free(hisi_hba);
	scsi_host_put(shost);
	return rc;
}
EXPORT_SYMBOL_GPL(hisi_sas_probe);

struct dentry *hisi_sas_debugfs_dir;

static void hisi_sas_debugfs_snapshot_cq_reg(struct hisi_hba *hisi_hba)
{
	int queue_entry_size = hisi_hba->hw->complete_hdr_size;
	int i;

	for (i = 0; i < hisi_hba->queue_count; i++)
		memcpy(hisi_hba->debugfs_complete_hdr[i],
		       hisi_hba->complete_hdr[i],
		       HISI_SAS_QUEUE_SLOTS * queue_entry_size);
}

static void hisi_sas_debugfs_snapshot_dq_reg(struct hisi_hba *hisi_hba)
{
	int queue_entry_size = sizeof(struct hisi_sas_cmd_hdr);
	int i;

	for (i = 0; i < hisi_hba->queue_count; i++) {
		struct hisi_sas_cmd_hdr	*debugfs_cmd_hdr, *cmd_hdr;
		int j;

		debugfs_cmd_hdr = hisi_hba->debugfs_cmd_hdr[i];
		cmd_hdr = hisi_hba->cmd_hdr[i];

		for (j = 0; j < HISI_SAS_QUEUE_SLOTS; j++)
			memcpy(&debugfs_cmd_hdr[j], &cmd_hdr[j],
			       queue_entry_size);
	}
}

static void hisi_sas_debugfs_snapshot_port_reg(struct hisi_hba *hisi_hba)
{
	const struct hisi_sas_debugfs_reg *port =
		hisi_hba->hw->debugfs_reg_port;
	int i, phy_cnt;
	u32 offset;
	u32 *databuf;

	for (phy_cnt = 0; phy_cnt < hisi_hba->n_phy; phy_cnt++) {
		databuf = (u32 *)hisi_hba->debugfs_port_reg[phy_cnt];
		for (i = 0; i < port->count; i++, databuf++) {
			offset = port->base_off + 4 * i;
			*databuf = port->read_port_reg(hisi_hba, phy_cnt,
						       offset);
		}
	}
}

static void hisi_sas_debugfs_snapshot_global_reg(struct hisi_hba *hisi_hba)
{
	u32 *databuf = (u32 *)hisi_hba->debugfs_global_reg;
	const struct hisi_sas_debugfs_reg *global =
		hisi_hba->hw->debugfs_reg_global;
	int i;

	for (i = 0; i < global->count; i++, databuf++)
		*databuf = global->read_global_reg(hisi_hba, 4 * i);
}

static void hisi_sas_debugfs_snapshot_itct_reg(struct hisi_hba *hisi_hba)
{
	void *databuf = hisi_hba->debugfs_itct;
	struct hisi_sas_itct *itct;
	int i;

	itct = hisi_hba->itct;

	for (i = 0; i < HISI_SAS_MAX_ITCT_ENTRIES; i++, itct++) {
		memcpy(databuf, itct, sizeof(struct hisi_sas_itct));
		databuf += sizeof(struct hisi_sas_itct);
	}
}

static void hisi_sas_debugfs_snapshot_iost_reg(struct hisi_hba *hisi_hba)
{
	int max_command_entries = hisi_hba->hw->max_command_entries;
	void *databuf = hisi_hba->debugfs_iost;
	struct hisi_sas_iost *iost;
	int i;

	iost = hisi_hba->iost;

	for (i = 0; i < max_command_entries; i++, iost++) {
		memcpy(databuf, iost, sizeof(struct hisi_sas_iost));
		databuf += sizeof(struct hisi_sas_iost);
	}
}

static const char *
hisi_sas_debugfs_to_reg_name(int off, int base_off,
			     const struct hisi_sas_debugfs_reg_lu *lu)
{
	for (; lu->name; lu++) {
		if (off == lu->off - base_off)
			return lu->name;
	}

	return NULL;
}

static void hisi_sas_debugfs_print_reg(u32 *regs_val, const void *ptr,
				       struct seq_file *s)
{
	const struct hisi_sas_debugfs_reg *reg = ptr;
	int i;

	for (i = 0; i < reg->count; i++) {
		int off = i * 4;
		const char *name;

		name = hisi_sas_debugfs_to_reg_name(off, reg->base_off,
						    reg->lu);

		if (name)
			seq_printf(s, "0x%08x 0x%08x %s\n", off,
				   regs_val[i], name);
		else
			seq_printf(s, "0x%08x 0x%08x\n", off,
				   regs_val[i]);
	}
}

static int hisi_sas_debugfs_global_show(struct seq_file *s, void *p)
{
	struct hisi_hba *hisi_hba = s->private;
	const struct hisi_sas_hw *hw = hisi_hba->hw;
	const struct hisi_sas_debugfs_reg *reg_global = hw->debugfs_reg_global;

	hisi_sas_debugfs_print_reg(hisi_hba->debugfs_global_reg,
				   reg_global, s);

	return 0;
}

static int hisi_sas_debugfs_global_open(struct inode *inode, struct file *filp)
{
	return single_open(filp, hisi_sas_debugfs_global_show,
			   inode->i_private);
}

static const struct file_operations hisi_sas_debugfs_global_fops = {
	.open = hisi_sas_debugfs_global_open,
	.read = seq_read,
	.llseek = seq_lseek,
	.release = single_release,
	.owner = THIS_MODULE,
};

static int hisi_sas_debugfs_port_show(struct seq_file *s, void *p)
{
	struct hisi_sas_phy *phy = s->private;
	struct hisi_hba *hisi_hba = phy->hisi_hba;
	const struct hisi_sas_hw *hw = hisi_hba->hw;
	const struct hisi_sas_debugfs_reg *reg_port = hw->debugfs_reg_port;
	u32 *databuf = hisi_hba->debugfs_port_reg[phy->sas_phy.id];

	hisi_sas_debugfs_print_reg(databuf, reg_port, s);

	return 0;
}

static int hisi_sas_debugfs_port_open(struct inode *inode, struct file *filp)
{
	return single_open(filp, hisi_sas_debugfs_port_show, inode->i_private);
}

static const struct file_operations hisi_sas_debugfs_port_fops = {
	.open = hisi_sas_debugfs_port_open,
	.read = seq_read,
	.llseek = seq_lseek,
	.release = single_release,
	.owner = THIS_MODULE,
};

static int hisi_sas_show_row_64(struct seq_file *s, int index,
				int sz, __le64 *ptr)
{
	int i;

	/* completion header size not fixed per HW version */
	seq_printf(s, "index %04d:\n\t", index);
	for (i = 1; i <= sz / 8; i++, ptr++) {
		seq_printf(s, " 0x%016llx", le64_to_cpu(*ptr));
		if (!(i % 2))
			seq_puts(s, "\n\t");
	}

	seq_puts(s, "\n");

	return 0;
}

static int hisi_sas_show_row_32(struct seq_file *s, int index,
				int sz, __le32 *ptr)
{
	int i;

	/* completion header size not fixed per HW version */
	seq_printf(s, "index %04d:\n\t", index);
	for (i = 1; i <= sz / 4; i++, ptr++) {
		seq_printf(s, " 0x%08x", le32_to_cpu(*ptr));
		if (!(i % 4))
			seq_puts(s, "\n\t");
	}
	seq_puts(s, "\n");

	return 0;
}

static int hisi_sas_cq_show_slot(struct seq_file *s, int slot, void *cq_ptr)
{
	struct hisi_sas_cq *cq = cq_ptr;
	struct hisi_hba *hisi_hba = cq->hisi_hba;
	void *complete_queue = hisi_hba->debugfs_complete_hdr[cq->id];
	__le32 *complete_hdr = complete_queue +
			(hisi_hba->hw->complete_hdr_size * slot);

	return hisi_sas_show_row_32(s, slot,
				hisi_hba->hw->complete_hdr_size,
				complete_hdr);
}

static int hisi_sas_debugfs_cq_show(struct seq_file *s, void *p)
{
	struct hisi_sas_cq *cq = s->private;
	int slot, ret;

	for (slot = 0; slot < HISI_SAS_QUEUE_SLOTS; slot++) {
		ret = hisi_sas_cq_show_slot(s, slot, cq);
		if (ret)
			return ret;
	}
	return 0;
}

static int hisi_sas_debugfs_cq_open(struct inode *inode, struct file *filp)
{
	return single_open(filp, hisi_sas_debugfs_cq_show, inode->i_private);
}

static const struct file_operations hisi_sas_debugfs_cq_fops = {
	.open = hisi_sas_debugfs_cq_open,
	.read = seq_read,
	.llseek = seq_lseek,
	.release = single_release,
	.owner = THIS_MODULE,
};

static int hisi_sas_dq_show_slot(struct seq_file *s, int slot, void *dq_ptr)
{
	struct hisi_sas_dq *dq = dq_ptr;
	struct hisi_hba *hisi_hba = dq->hisi_hba;
	void *cmd_queue = hisi_hba->debugfs_cmd_hdr[dq->id];
	__le32 *cmd_hdr = cmd_queue +
		sizeof(struct hisi_sas_cmd_hdr) * slot;

	return hisi_sas_show_row_32(s, slot, sizeof(struct hisi_sas_cmd_hdr),
				    cmd_hdr);
}

static int hisi_sas_debugfs_dq_show(struct seq_file *s, void *p)
{
	int slot, ret;

	for (slot = 0; slot < HISI_SAS_QUEUE_SLOTS; slot++) {
		ret = hisi_sas_dq_show_slot(s, slot, s->private);
		if (ret)
			return ret;
	}
	return 0;
}

static int hisi_sas_debugfs_dq_open(struct inode *inode, struct file *filp)
{
	return single_open(filp, hisi_sas_debugfs_dq_show, inode->i_private);
}

static const struct file_operations hisi_sas_debugfs_dq_fops = {
	.open = hisi_sas_debugfs_dq_open,
	.read = seq_read,
	.llseek = seq_lseek,
	.release = single_release,
	.owner = THIS_MODULE,
};

static int hisi_sas_debugfs_iost_show(struct seq_file *s, void *p)
{
	struct hisi_hba *hisi_hba = s->private;
	struct hisi_sas_iost *debugfs_iost = hisi_hba->debugfs_iost;
	int i, ret, max_command_entries = hisi_hba->hw->max_command_entries;
	__le64 *iost = &debugfs_iost->qw0;

	for (i = 0; i < max_command_entries; i++, debugfs_iost++) {
		ret = hisi_sas_show_row_64(s, i, sizeof(*debugfs_iost),
					   iost);
		if (ret)
			return ret;
	}

	return 0;
}

static int hisi_sas_debugfs_iost_open(struct inode *inode, struct file *filp)
{
	return single_open(filp, hisi_sas_debugfs_iost_show, inode->i_private);
}

static const struct file_operations hisi_sas_debugfs_iost_fops = {
	.open = hisi_sas_debugfs_iost_open,
	.read = seq_read,
	.llseek = seq_lseek,
	.release = single_release,
	.owner = THIS_MODULE,
};

static int hisi_sas_debugfs_itct_show(struct seq_file *s, void *p)
{
	int i, ret;
	struct hisi_hba *hisi_hba = s->private;
	struct hisi_sas_itct *debugfs_itct = hisi_hba->debugfs_itct;
	__le64 *itct = &debugfs_itct->qw0;

	for (i = 0; i < HISI_SAS_MAX_ITCT_ENTRIES; i++, debugfs_itct++) {
		ret = hisi_sas_show_row_64(s, i, sizeof(*debugfs_itct),
					   itct);
		if (ret)
			return ret;
	}

	return 0;
}

static int hisi_sas_debugfs_itct_open(struct inode *inode, struct file *filp)
{
	return single_open(filp, hisi_sas_debugfs_itct_show, inode->i_private);
}

static const struct file_operations hisi_sas_debugfs_itct_fops = {
	.open = hisi_sas_debugfs_itct_open,
	.read = seq_read,
	.llseek = seq_lseek,
	.release = single_release,
	.owner = THIS_MODULE,
};

static void hisi_sas_debugfs_create_files(struct hisi_hba *hisi_hba)
{
	struct dentry *dump_dentry;
	struct dentry *dentry;
	char name[256];
	int p;
	int c;
	int d;

	/* Create dump dir inside device dir */
	dump_dentry = debugfs_create_dir("dump", hisi_hba->debugfs_dir);
	hisi_hba->debugfs_dump_dentry = dump_dentry;

	debugfs_create_file("global", 0400, dump_dentry, hisi_hba,
			    &hisi_sas_debugfs_global_fops);

	/* Create port dir and files */
	dentry = debugfs_create_dir("port", dump_dentry);
	for (p = 0; p < hisi_hba->n_phy; p++) {
		snprintf(name, 256, "%d", p);

		debugfs_create_file(name, 0400, dentry, &hisi_hba->phy[p],
				    &hisi_sas_debugfs_port_fops);
	}

	/* Create CQ dir and files */
	dentry = debugfs_create_dir("cq", dump_dentry);
	for (c = 0; c < hisi_hba->queue_count; c++) {
		snprintf(name, 256, "%d", c);

		debugfs_create_file(name, 0400, dentry, &hisi_hba->cq[c],
				    &hisi_sas_debugfs_cq_fops);
	}

	/* Create DQ dir and files */
	dentry = debugfs_create_dir("dq", dump_dentry);
	for (d = 0; d < hisi_hba->queue_count; d++) {
		snprintf(name, 256, "%d", d);

		debugfs_create_file(name, 0400, dentry, &hisi_hba->dq[d],
				    &hisi_sas_debugfs_dq_fops);
	}

	debugfs_create_file("iost", 0400, dump_dentry, hisi_hba,
			    &hisi_sas_debugfs_iost_fops);

	debugfs_create_file("itct", 0400, dump_dentry, hisi_hba,
			    &hisi_sas_debugfs_itct_fops);

	return;
}

static void hisi_sas_debugfs_snapshot_regs(struct hisi_hba *hisi_hba)
{
	hisi_hba->hw->snapshot_prepare(hisi_hba);

	hisi_sas_debugfs_snapshot_global_reg(hisi_hba);
	hisi_sas_debugfs_snapshot_port_reg(hisi_hba);
	hisi_sas_debugfs_snapshot_cq_reg(hisi_hba);
	hisi_sas_debugfs_snapshot_dq_reg(hisi_hba);
	hisi_sas_debugfs_snapshot_itct_reg(hisi_hba);
	hisi_sas_debugfs_snapshot_iost_reg(hisi_hba);

	hisi_sas_debugfs_create_files(hisi_hba);

	hisi_hba->hw->snapshot_restore(hisi_hba);
}

static ssize_t hisi_sas_debugfs_trigger_dump_write(struct file *file,
						   const char __user *user_buf,
						   size_t count, loff_t *ppos)
{
	struct hisi_hba *hisi_hba = file->f_inode->i_private;
	char buf[8];

	/* A bit racy, but don't care too much since it's only debugfs */
	if (hisi_hba->debugfs_snapshot)
		return -EFAULT;

	if (count > 8)
		return -EFAULT;

	if (copy_from_user(buf, user_buf, count))
		return -EFAULT;

	if (buf[0] != '1')
		return -EFAULT;

	queue_work(hisi_hba->wq, &hisi_hba->debugfs_work);

	return count;
}

static const struct file_operations hisi_sas_debugfs_trigger_dump_fops = {
	.write = &hisi_sas_debugfs_trigger_dump_write,
	.owner = THIS_MODULE,
};

void hisi_sas_debugfs_work_handler(struct work_struct *work)
{
	struct hisi_hba *hisi_hba =
		container_of(work, struct hisi_hba, debugfs_work);

	if (hisi_hba->debugfs_snapshot)
		return;
	hisi_hba->debugfs_snapshot = true;

	hisi_sas_debugfs_snapshot_regs(hisi_hba);
}
EXPORT_SYMBOL_GPL(hisi_sas_debugfs_work_handler);

void hisi_sas_debugfs_init(struct hisi_hba *hisi_hba)
{
	int max_command_entries = hisi_hba->hw->max_command_entries;
	struct device *dev = hisi_hba->dev;
	int p, i, c, d;
	size_t sz;

	hisi_hba->debugfs_dir = debugfs_create_dir(dev_name(dev),
						   hisi_sas_debugfs_dir);
	debugfs_create_file("trigger_dump", 0600,
			    hisi_hba->debugfs_dir,
			    hisi_hba,
			    &hisi_sas_debugfs_trigger_dump_fops);

	/* Alloc buffer for global */
	sz = hisi_hba->hw->debugfs_reg_global->count * 4;
	hisi_hba->debugfs_global_reg =
		devm_kmalloc(dev, sz, GFP_KERNEL);

	if (!hisi_hba->debugfs_global_reg)
		goto fail_global;

	/* Alloc buffer for port */
	sz = hisi_hba->hw->debugfs_reg_port->count * 4;
	for (p = 0; p < hisi_hba->n_phy; p++) {
		hisi_hba->debugfs_port_reg[p] =
			devm_kmalloc(dev, sz, GFP_KERNEL);

		if (!hisi_hba->debugfs_port_reg[p])
			goto fail_port;
	}

	/* Alloc buffer for cq */
	sz = hisi_hba->hw->complete_hdr_size * HISI_SAS_QUEUE_SLOTS;
	for (c = 0; c < hisi_hba->queue_count; c++) {
		hisi_hba->debugfs_complete_hdr[c] =
			devm_kmalloc(dev, sz, GFP_KERNEL);

		if (!hisi_hba->debugfs_complete_hdr[c])
			goto fail_cq;
	}

	/* Alloc buffer for dq */
	sz = sizeof(struct hisi_sas_cmd_hdr) * HISI_SAS_QUEUE_SLOTS;
	for (d = 0; d < hisi_hba->queue_count; d++) {
		hisi_hba->debugfs_cmd_hdr[d] =
			devm_kmalloc(dev, sz, GFP_KERNEL);

		if (!hisi_hba->debugfs_cmd_hdr[d])
			goto fail_iost_dq;
	}

	/* Alloc buffer for iost */
	sz = max_command_entries * sizeof(struct hisi_sas_iost);

	hisi_hba->debugfs_iost = devm_kmalloc(dev, sz, GFP_KERNEL);
	if (!hisi_hba->debugfs_iost)
		goto fail_iost_dq;

	/* Alloc buffer for itct */
	/* New memory allocation must be locate before itct */
	sz = HISI_SAS_MAX_ITCT_ENTRIES * sizeof(struct hisi_sas_itct);

	hisi_hba->debugfs_itct = devm_kmalloc(dev, sz, GFP_KERNEL);
	if (!hisi_hba->debugfs_itct)
		goto fail_itct;

	return;
fail_itct:
	devm_kfree(dev, hisi_hba->debugfs_iost);
fail_iost_dq:
	for (i = 0; i < d; i++)
		devm_kfree(dev, hisi_hba->debugfs_cmd_hdr[i]);
fail_cq:
	for (i = 0; i < c; i++)
		devm_kfree(dev, hisi_hba->debugfs_complete_hdr[i]);
fail_port:
	for (i = 0; i < p; i++)
		devm_kfree(dev, hisi_hba->debugfs_port_reg[i]);
	devm_kfree(dev, hisi_hba->debugfs_global_reg);
fail_global:
	debugfs_remove_recursive(hisi_hba->debugfs_dir);
	dev_dbg(dev, "failed to init debugfs!\n");
}
EXPORT_SYMBOL_GPL(hisi_sas_debugfs_init);

void hisi_sas_debugfs_exit(struct hisi_hba *hisi_hba)
{
	debugfs_remove_recursive(hisi_hba->debugfs_dir);
}
EXPORT_SYMBOL_GPL(hisi_sas_debugfs_exit);

int hisi_sas_remove(struct platform_device *pdev)
{
	struct sas_ha_struct *sha = platform_get_drvdata(pdev);
	struct hisi_hba *hisi_hba = sha->lldd_ha;
	struct Scsi_Host *shost = sha->core.shost;

	if (timer_pending(&hisi_hba->timer))
		del_timer(&hisi_hba->timer);

	sas_unregister_ha(sha);
	sas_remove_host(sha->core.shost);

	hisi_sas_free(hisi_hba);
	scsi_host_put(shost);
	return 0;
}
EXPORT_SYMBOL_GPL(hisi_sas_remove);

bool hisi_sas_debugfs_enable;
EXPORT_SYMBOL_GPL(hisi_sas_debugfs_enable);
module_param_named(debugfs_enable, hisi_sas_debugfs_enable, bool, 0444);
MODULE_PARM_DESC(hisi_sas_debugfs_enable, "Enable driver debugfs (default disabled)");

static __init int hisi_sas_init(void)
{
	hisi_sas_stt = sas_domain_attach_transport(&hisi_sas_transport_ops);
	if (!hisi_sas_stt)
		return -ENOMEM;

	if (hisi_sas_debugfs_enable)
		hisi_sas_debugfs_dir = debugfs_create_dir("hisi_sas", NULL);

	return 0;
}

static __exit void hisi_sas_exit(void)
{
	sas_release_transport(hisi_sas_stt);

	debugfs_remove(hisi_sas_debugfs_dir);
}

module_init(hisi_sas_init);
module_exit(hisi_sas_exit);

MODULE_LICENSE("GPL");
MODULE_AUTHOR("John Garry <john.garry@huawei.com>");
MODULE_DESCRIPTION("HISILICON SAS controller driver");
MODULE_ALIAS("platform:" DRV_NAME);<|MERGE_RESOLUTION|>--- conflicted
+++ resolved
@@ -1831,11 +1831,7 @@
 
 	if (dev_is_sata(device)) {
 		rc = hisi_sas_softreset_ata_disk(device);
-<<<<<<< HEAD
-		if (rc)
-=======
 		if (rc == TMF_RESP_FUNC_FAILED)
->>>>>>> 948e922f
 			return TMF_RESP_FUNC_FAILED;
 	}
 
