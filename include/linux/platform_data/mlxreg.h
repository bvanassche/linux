--- conflicted
+++ resolved
@@ -124,14 +124,10 @@
  *
  * @data: instance private data;
  * @regmap: register map of parent device;
-<<<<<<< HEAD
- * @counter: number of led instances;
+ * @counter: number of instances;
  * @features: supported features of device;
  * @version: implementation version;
  * @identity: device identity name;
-=======
- * @counter: number of instances;
->>>>>>> 238f9c11
  */
 struct mlxreg_core_platform_data {
 	struct mlxreg_core_data *data;
