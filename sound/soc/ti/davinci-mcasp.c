--- conflicted
+++ resolved
@@ -110,13 +110,10 @@
 	/* Used for comstraint setting on the second stream */
 	u32	channels;
 
-<<<<<<< HEAD
-=======
 #ifdef CONFIG_GPIOLIB
 	struct gpio_chip gpio_chip;
 #endif
 
->>>>>>> c284d4e3
 #ifdef CONFIG_PM
 	struct davinci_mcasp_context context;
 #endif
