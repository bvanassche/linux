--- conflicted
+++ resolved
@@ -171,19 +171,8 @@
 
 static int acq_open(struct inode *inode, struct file *file)
 {
-<<<<<<< HEAD
-	if ((iminor(inode) == WATCHDOG_MINOR)) {
-		spin_lock(&acq_lock);
-		if(acq_is_open) {
-			spin_unlock(&acq_lock);
-			return -EBUSY;
-		}
-		if (nowayout)
-			__module_get(THIS_MODULE);
-=======
 	if (test_and_set_bit(0, &acq_is_open))
 		return -EBUSY;
->>>>>>> 541aaffb
 
 	if (nowayout)
 		__module_get(THIS_MODULE);
@@ -195,23 +184,11 @@
 
 static int acq_close(struct inode *inode, struct file *file)
 {
-<<<<<<< HEAD
-	if(iminor(inode)==WATCHDOG_MINOR) {
-		spin_lock(&acq_lock);
-		if (expect_close)
-			inb_p(WDT_STOP);
-		else
-			printk(KERN_CRIT "WDT closed unexpectedly.  WDT will not stop!\n");
-
-		acq_is_open=0;
-		spin_unlock(&acq_lock);
-=======
 	if (expect_close == 42) {
 		acq_stop();
 	} else {
 		printk(KERN_CRIT PFX "Unexpected close, not stopping watchdog!\n");
 		acq_ping();
->>>>>>> 541aaffb
 	}
 	clear_bit(0, &acq_is_open);
 	expect_close = 0;
