/* SPDX-License-Identifier: GPL-2.0 */
/* Copyright (c) 2015 - 2022 Beijing WangXun Technology Co., Ltd. */

#ifndef _WX_TYPE_H_
#define _WX_TYPE_H_

#include <linux/bitfield.h>
#include <linux/netdevice.h>
#include <linux/if_vlan.h>
#include <linux/phylink.h>
#include <net/ip.h>

#define WX_NCSI_SUP                             0x8000
#define WX_NCSI_MASK                            0x8000
#define WX_WOL_SUP                              0x4000
#define WX_WOL_MASK                             0x4000

/* MSI-X capability fields masks */
#define WX_PCIE_MSIX_TBL_SZ_MASK                0x7FF
#define WX_PCI_LINK_STATUS                      0xB2

/**************** Global Registers ****************************/
/* chip control Registers */
#define WX_MIS_PWR                   0x10000
#define WX_MIS_RST                   0x1000C
#define WX_MIS_RST_LAN_RST(_i)       BIT((_i) + 1)
#define WX_MIS_RST_SW_RST            BIT(0)
#define WX_MIS_ST                    0x10028
#define WX_MIS_ST_MNG_INIT_DN        BIT(0)
#define WX_MIS_SWSM                  0x1002C
#define WX_MIS_SWSM_SMBI             BIT(0)
#define WX_MIS_RST_ST                0x10030
#define WX_MIS_RST_ST_RST_INI_SHIFT  8
#define WX_MIS_RST_ST_RST_INIT       (0xFF << WX_MIS_RST_ST_RST_INI_SHIFT)

/* FMGR Registers */
#define WX_SPI_CMD                   0x10104
#define WX_SPI_CMD_READ_DWORD        0x1
#define WX_SPI_CLK_DIV               0x3
#define WX_SPI_CMD_CMD(_v)           FIELD_PREP(GENMASK(30, 28), _v)
#define WX_SPI_CMD_CLK(_v)           FIELD_PREP(GENMASK(27, 25), _v)
#define WX_SPI_CMD_ADDR(_v)          FIELD_PREP(GENMASK(23, 0), _v)
#define WX_SPI_DATA                  0x10108
#define WX_SPI_DATA_BYPASS           BIT(31)
#define WX_SPI_DATA_OP_DONE          BIT(0)
#define WX_SPI_STATUS                0x1010C
#define WX_SPI_STATUS_OPDONE         BIT(0)
#define WX_SPI_STATUS_FLASH_BYPASS   BIT(31)
#define WX_SPI_ILDR_STATUS           0x10120

/* Sensors for PVT(Process Voltage Temperature) */
#define WX_TS_EN                     0x10304
#define WX_TS_EN_ENA                 BIT(0)
#define WX_TS_ALARM_THRE             0x1030C
#define WX_TS_DALARM_THRE            0x10310
#define WX_TS_INT_EN                 0x10314
#define WX_TS_INT_EN_DALARM_INT_EN   BIT(1)
#define WX_TS_INT_EN_ALARM_INT_EN    BIT(0)
#define WX_TS_ALARM_ST               0x10318
#define WX_TS_ALARM_ST_DALARM        BIT(1)
#define WX_TS_ALARM_ST_ALARM         BIT(0)

/* statistic */
#define WX_TX_FRAME_CNT_GOOD_BAD_L   0x1181C
#define WX_TX_BC_FRAMES_GOOD_L       0x11824
#define WX_TX_MC_FRAMES_GOOD_L       0x1182C
#define WX_RX_FRAME_CNT_GOOD_BAD_L   0x11900
#define WX_RX_BC_FRAMES_GOOD_L       0x11918
#define WX_RX_MC_FRAMES_GOOD_L       0x11920
#define WX_RX_CRC_ERROR_FRAMES_L     0x11928
#define WX_RX_LEN_ERROR_FRAMES_L     0x11978
#define WX_RX_UNDERSIZE_FRAMES_GOOD  0x11938
#define WX_RX_OVERSIZE_FRAMES_GOOD   0x1193C
#define WX_MAC_LXONOFFRXC            0x11E0C

/*********************** Receive DMA registers **************************/
#define WX_RDM_DRP_PKT               0x12500
#define WX_RDM_PKT_CNT               0x12504
#define WX_RDM_BYTE_CNT_LSB          0x12508
#define WX_RDM_BMC2OS_CNT            0x12510

/************************* Port Registers ************************************/
/* port cfg Registers */
#define WX_CFG_PORT_CTL              0x14400
#define WX_CFG_PORT_CTL_DRV_LOAD     BIT(3)
#define WX_CFG_PORT_CTL_QINQ         BIT(2)
#define WX_CFG_PORT_CTL_D_VLAN       BIT(0) /* double vlan*/
#define WX_CFG_TAG_TPID(_i)          (0x14430 + ((_i) * 4))
#define WX_CFG_PORT_CTL_NUM_VT_MASK  GENMASK(13, 12) /* number of TVs */


/* GPIO Registers */
#define WX_GPIO_DR                   0x14800
#define WX_GPIO_DR_0                 BIT(0) /* SDP0 Data Value */
#define WX_GPIO_DR_1                 BIT(1) /* SDP1 Data Value */
#define WX_GPIO_DDR                  0x14804
#define WX_GPIO_DDR_0                BIT(0) /* SDP0 IO direction */
#define WX_GPIO_DDR_1                BIT(1) /* SDP1 IO direction */
#define WX_GPIO_CTL                  0x14808
#define WX_GPIO_INTEN                0x14830
#define WX_GPIO_INTEN_0              BIT(0)
#define WX_GPIO_INTEN_1              BIT(1)
#define WX_GPIO_INTMASK              0x14834
#define WX_GPIO_INTTYPE_LEVEL        0x14838
#define WX_GPIO_POLARITY             0x1483C
#define WX_GPIO_INTSTATUS            0x14844
#define WX_GPIO_EOI                  0x1484C
#define WX_GPIO_EXT                  0x14850

/*********************** Transmit DMA registers **************************/
/* transmit global control */
#define WX_TDM_CTL                   0x18000
/* TDM CTL BIT */
#define WX_TDM_CTL_TE                BIT(0) /* Transmit Enable */
#define WX_TDM_PB_THRE(_i)           (0x18020 + ((_i) * 4))
#define WX_TDM_RP_IDX                0x1820C
#define WX_TDM_PKT_CNT               0x18308
#define WX_TDM_BYTE_CNT_LSB          0x1830C
#define WX_TDM_OS2BMC_CNT            0x18314
#define WX_TDM_RP_RATE               0x18404

/***************************** RDB registers *********************************/
/* receive packet buffer */
#define WX_RDB_PB_CTL                0x19000
#define WX_RDB_PB_CTL_RXEN           BIT(31) /* Enable Receiver */
#define WX_RDB_PB_CTL_DISABLED       BIT(0)
#define WX_RDB_PB_SZ(_i)             (0x19020 + ((_i) * 4))
#define WX_RDB_PB_SZ_SHIFT           10
/* statistic */
#define WX_RDB_PFCMACDAL             0x19210
#define WX_RDB_PFCMACDAH             0x19214
#define WX_RDB_LXOFFTXC              0x19218
#define WX_RDB_LXONTXC               0x1921C
/* Flow Control Registers */
#define WX_RDB_RFCV                  0x19200
#define WX_RDB_RFCL                  0x19220
#define WX_RDB_RFCL_XONE             BIT(31)
#define WX_RDB_RFCH                  0x19260
#define WX_RDB_RFCH_XOFFE            BIT(31)
#define WX_RDB_RFCRT                 0x192A0
#define WX_RDB_RFCC                  0x192A4
#define WX_RDB_RFCC_RFCE_802_3X      BIT(3)
/* ring assignment */
#define WX_RDB_PL_CFG(_i)            (0x19300 + ((_i) * 4))
#define WX_RDB_PL_CFG_L4HDR          BIT(1)
#define WX_RDB_PL_CFG_L3HDR          BIT(2)
#define WX_RDB_PL_CFG_L2HDR          BIT(3)
#define WX_RDB_PL_CFG_TUN_TUNHDR     BIT(4)
#define WX_RDB_PL_CFG_TUN_OUTL2HDR   BIT(5)
#define WX_RDB_RSSTBL(_i)            (0x19400 + ((_i) * 4))
#define WX_RDB_RSSRK(_i)             (0x19480 + ((_i) * 4))
#define WX_RDB_RA_CTL                0x194F4
#define WX_RDB_RA_CTL_RSS_EN         BIT(2) /* RSS Enable */
#define WX_RDB_RA_CTL_RSS_IPV4_TCP   BIT(16)
#define WX_RDB_RA_CTL_RSS_IPV4       BIT(17)
#define WX_RDB_RA_CTL_RSS_IPV6       BIT(20)
#define WX_RDB_RA_CTL_RSS_IPV6_TCP   BIT(21)
#define WX_RDB_RA_CTL_RSS_IPV4_UDP   BIT(22)
#define WX_RDB_RA_CTL_RSS_IPV6_UDP   BIT(23)

/******************************* PSR Registers *******************************/
/* psr control */
#define WX_PSR_CTL                   0x15000
/* Header split receive */
#define WX_PSR_CTL_SW_EN             BIT(18)
#define WX_PSR_CTL_RSC_ACK           BIT(17)
#define WX_PSR_CTL_RSC_DIS           BIT(16)
#define WX_PSR_CTL_PCSD              BIT(13)
#define WX_PSR_CTL_IPPCSE            BIT(12)
#define WX_PSR_CTL_BAM               BIT(10)
#define WX_PSR_CTL_UPE               BIT(9)
#define WX_PSR_CTL_MPE               BIT(8)
#define WX_PSR_CTL_MFE               BIT(7)
#define WX_PSR_CTL_MO_SHIFT          5
#define WX_PSR_CTL_MO                (0x3 << WX_PSR_CTL_MO_SHIFT)
#define WX_PSR_CTL_TPE               BIT(4)
#define WX_PSR_MAX_SZ                0x15020
#define WX_PSR_VLAN_CTL              0x15088
#define WX_PSR_VLAN_CTL_CFIEN        BIT(29)  /* bit 29 */
#define WX_PSR_VLAN_CTL_VFE          BIT(30)  /* bit 30 */
/* mcasst/ucast overflow tbl */
#define WX_PSR_MC_TBL(_i)            (0x15200  + ((_i) * 4))
#define WX_PSR_UC_TBL(_i)            (0x15400 + ((_i) * 4))

/* VM L2 contorl */
#define WX_PSR_VM_L2CTL(_i)          (0x15600 + ((_i) * 4))
#define WX_PSR_VM_L2CTL_UPE          BIT(4) /* unicast promiscuous */
#define WX_PSR_VM_L2CTL_VACC         BIT(6) /* accept nomatched vlan */
#define WX_PSR_VM_L2CTL_AUPE         BIT(8) /* accept untagged packets */
#define WX_PSR_VM_L2CTL_ROMPE        BIT(9) /* accept packets in MTA tbl */
#define WX_PSR_VM_L2CTL_ROPE         BIT(10) /* accept packets in UC tbl */
#define WX_PSR_VM_L2CTL_BAM          BIT(11) /* accept broadcast packets */
#define WX_PSR_VM_L2CTL_MPE          BIT(12) /* multicast promiscuous */

/* Management */
#define WX_PSR_MNG_FLEX_SEL          0x1582C
#define WX_PSR_MNG_FLEX_DW_L(_i)     (0x15A00 + ((_i) * 16))
#define WX_PSR_MNG_FLEX_DW_H(_i)     (0x15A04 + ((_i) * 16))
#define WX_PSR_MNG_FLEX_MSK(_i)      (0x15A08 + ((_i) * 16))
#define WX_PSR_LAN_FLEX_SEL          0x15B8C
#define WX_PSR_LAN_FLEX_DW_L(_i)     (0x15C00 + ((_i) * 16))
#define WX_PSR_LAN_FLEX_DW_H(_i)     (0x15C04 + ((_i) * 16))
#define WX_PSR_LAN_FLEX_MSK(_i)      (0x15C08 + ((_i) * 16))

#define WX_PSR_WKUP_CTL              0x15B80
/* Wake Up Filter Control Bit */
#define WX_PSR_WKUP_CTL_MAG          BIT(1) /* Magic Packet Wakeup Enable */

/* vlan tbl */
#define WX_PSR_VLAN_TBL(_i)          (0x16000 + ((_i) * 4))

/* mac switcher */
#define WX_PSR_MAC_SWC_AD_L          0x16200
#define WX_PSR_MAC_SWC_AD_H          0x16204
#define WX_PSR_MAC_SWC_AD_H_AD(v)       FIELD_PREP(U16_MAX, v)
#define WX_PSR_MAC_SWC_AD_H_ADTYPE(v)   FIELD_PREP(BIT(30), v)
#define WX_PSR_MAC_SWC_AD_H_AV       BIT(31)
#define WX_PSR_MAC_SWC_VM_L          0x16208
#define WX_PSR_MAC_SWC_VM_H          0x1620C
#define WX_PSR_MAC_SWC_IDX           0x16210
#define WX_CLEAR_VMDQ_ALL            0xFFFFFFFFU

/* vlan switch */
#define WX_PSR_VLAN_SWC              0x16220
#define WX_PSR_VLAN_SWC_VM_L         0x16224
#define WX_PSR_VLAN_SWC_VM_H         0x16228
#define WX_PSR_VLAN_SWC_IDX          0x16230         /* 64 vlan entries */
/* VLAN pool filtering masks */
#define WX_PSR_VLAN_SWC_VIEN         BIT(31)  /* filter is valid */
#define WX_PSR_VLAN_SWC_ENTRIES      64

/********************************* RSEC **************************************/
/* general rsec */
#define WX_RSC_CTL                   0x17000
#define WX_RSC_CTL_SAVE_MAC_ERR      BIT(6)
#define WX_RSC_CTL_CRC_STRIP         BIT(2)
#define WX_RSC_CTL_RX_DIS            BIT(1)
#define WX_RSC_ST                    0x17004
#define WX_RSC_ST_RSEC_RDY           BIT(0)

/****************************** TDB ******************************************/
#define WX_TDB_PB_SZ(_i)             (0x1CC00 + ((_i) * 4))
#define WX_TXPKT_SIZE_MAX            0xA /* Max Tx Packet size */

/****************************** TSEC *****************************************/
/* Security Control Registers */
#define WX_TSC_CTL                   0x1D000
#define WX_TSC_CTL_TX_DIS            BIT(1)
#define WX_TSC_CTL_TSEC_DIS          BIT(0)
#define WX_TSC_ST                    0x1D004
#define WX_TSC_ST_SECTX_RDY          BIT(0)
#define WX_TSC_BUF_AE                0x1D00C
#define WX_TSC_BUF_AE_THR            GENMASK(9, 0)

/************************************** MNG ********************************/
#define WX_MNG_SWFW_SYNC             0x1E008
#define WX_MNG_SWFW_SYNC_SW_MB       BIT(2)
#define WX_MNG_SWFW_SYNC_SW_FLASH    BIT(3)
#define WX_MNG_MBOX                  0x1E100
#define WX_MNG_MBOX_CTL              0x1E044
#define WX_MNG_MBOX_CTL_SWRDY        BIT(0)
#define WX_MNG_MBOX_CTL_FWRDY        BIT(2)
#define WX_MNG_BMC2OS_CNT            0x1E090
#define WX_MNG_OS2BMC_CNT            0x1E094

/************************************* ETH MAC *****************************/
#define WX_MAC_TX_CFG                0x11000
#define WX_MAC_TX_CFG_TE             BIT(0)
#define WX_MAC_TX_CFG_SPEED_MASK     GENMASK(30, 29)
#define WX_MAC_TX_CFG_SPEED_10G      FIELD_PREP(WX_MAC_TX_CFG_SPEED_MASK, 0)
#define WX_MAC_TX_CFG_SPEED_1G       FIELD_PREP(WX_MAC_TX_CFG_SPEED_MASK, 3)
#define WX_MAC_RX_CFG                0x11004
#define WX_MAC_RX_CFG_RE             BIT(0)
#define WX_MAC_RX_CFG_JE             BIT(8)
#define WX_MAC_PKT_FLT               0x11008
#define WX_MAC_PKT_FLT_PR            BIT(0) /* promiscuous mode */
#define WX_MAC_WDG_TIMEOUT           0x1100C
#define WX_MAC_RX_FLOW_CTRL          0x11090
#define WX_MAC_RX_FLOW_CTRL_RFE      BIT(0) /* receive fc enable */
/* MDIO Registers */
#define WX_MSCA                      0x11200
#define WX_MSCA_RA(v)                FIELD_PREP(U16_MAX, v)
#define WX_MSCA_PA(v)                FIELD_PREP(GENMASK(20, 16), v)
#define WX_MSCA_DA(v)                FIELD_PREP(GENMASK(25, 21), v)
#define WX_MSCC                      0x11204
#define WX_MSCC_CMD(v)               FIELD_PREP(GENMASK(17, 16), v)

enum WX_MSCA_CMD_value {
	WX_MSCA_CMD_RSV = 0,
	WX_MSCA_CMD_WRITE,
	WX_MSCA_CMD_POST_READ,
	WX_MSCA_CMD_READ,
};

#define WX_MSCC_SADDR                BIT(18)
#define WX_MSCC_BUSY                 BIT(22)
#define WX_MDIO_CLK(v)               FIELD_PREP(GENMASK(21, 19), v)
#define WX_MDIO_CLAUSE_SELECT        0x11220
#define WX_MMC_CONTROL               0x11800
#define WX_MMC_CONTROL_RSTONRD       BIT(2) /* reset on read */

/********************************* BAR registers ***************************/
/* Interrupt Registers */
#define WX_BME_CTL                   0x12020
#define WX_PX_MISC_IC                0x100
#define WX_PX_MISC_ICS               0x104
#define WX_PX_MISC_IEN               0x108
#define WX_PX_INTA                   0x110
#define WX_PX_GPIE                   0x118
#define WX_PX_GPIE_MODEL             BIT(0)
#define WX_PX_IC(_i)                 (0x120 + (_i) * 4)
#define WX_PX_IMS(_i)                (0x140 + (_i) * 4)
#define WX_PX_IMC(_i)                (0x150 + (_i) * 4)
#define WX_PX_ISB_ADDR_L             0x160
#define WX_PX_ISB_ADDR_H             0x164
#define WX_PX_TRANSACTION_PENDING    0x168
#define WX_PX_ITRSEL                 0x180
#define WX_PX_ITR(_i)                (0x200 + (_i) * 4)
#define WX_PX_ITR_CNT_WDIS           BIT(31)
#define WX_PX_MISC_IVAR              0x4FC
#define WX_PX_IVAR(_i)               (0x500 + (_i) * 4)

#define WX_PX_IVAR_ALLOC_VAL         0x80 /* Interrupt Allocation valid */
#define WX_7K_ITR                    595
#define WX_12K_ITR                   336
#define WX_20K_ITR                   200
#define WX_SP_MAX_EITR               0x00000FF8U
#define WX_EM_MAX_EITR               0x00007FFCU

/* transmit DMA Registers */
#define WX_PX_TR_BAL(_i)             (0x03000 + ((_i) * 0x40))
#define WX_PX_TR_BAH(_i)             (0x03004 + ((_i) * 0x40))
#define WX_PX_TR_WP(_i)              (0x03008 + ((_i) * 0x40))
#define WX_PX_TR_RP(_i)              (0x0300C + ((_i) * 0x40))
#define WX_PX_TR_CFG(_i)             (0x03010 + ((_i) * 0x40))
/* Transmit Config masks */
#define WX_PX_TR_CFG_ENABLE          BIT(0) /* Ena specific Tx Queue */
#define WX_PX_TR_CFG_TR_SIZE_SHIFT   1 /* tx desc number per ring */
#define WX_PX_TR_CFG_SWFLSH          BIT(26) /* Tx Desc. wr-bk flushing */
#define WX_PX_TR_CFG_WTHRESH_SHIFT   16 /* shift to WTHRESH bits */
#define WX_PX_TR_CFG_THRE_SHIFT      8

/* Receive DMA Registers */
#define WX_PX_RR_BAL(_i)             (0x01000 + ((_i) * 0x40))
#define WX_PX_RR_BAH(_i)             (0x01004 + ((_i) * 0x40))
#define WX_PX_RR_WP(_i)              (0x01008 + ((_i) * 0x40))
#define WX_PX_RR_RP(_i)              (0x0100C + ((_i) * 0x40))
#define WX_PX_RR_CFG(_i)             (0x01010 + ((_i) * 0x40))
#define WX_PX_MPRC(_i)               (0x01020 + ((_i) * 0x40))
/* PX_RR_CFG bit definitions */
#define WX_PX_RR_CFG_VLAN            BIT(31)
#define WX_PX_RR_CFG_DROP_EN         BIT(30)
#define WX_PX_RR_CFG_SPLIT_MODE      BIT(26)
#define WX_PX_RR_CFG_RR_THER_SHIFT   16
#define WX_PX_RR_CFG_RR_HDR_SZ       GENMASK(15, 12)
#define WX_PX_RR_CFG_RR_BUF_SZ       GENMASK(11, 8)
#define WX_PX_RR_CFG_BHDRSIZE_SHIFT  6 /* 64byte resolution (>> 6)
					* + at bit 8 offset (<< 12)
					*  = (<< 6)
					*/
#define WX_PX_RR_CFG_BSIZEPKT_SHIFT  2 /* so many KBs */
#define WX_PX_RR_CFG_RR_SIZE_SHIFT   1
#define WX_PX_RR_CFG_RR_EN           BIT(0)

/* Number of 80 microseconds we wait for PCI Express master disable */
#define WX_PCI_MASTER_DISABLE_TIMEOUT        80000

/****************** Manageablility Host Interface defines ********************/
#define WX_HI_MAX_BLOCK_BYTE_LENGTH  256 /* Num of bytes in range */
#define WX_HI_COMMAND_TIMEOUT        1000 /* Process HI command limit */

#define FW_READ_SHADOW_RAM_CMD       0x31
#define FW_READ_SHADOW_RAM_LEN       0x6
#define FW_DEFAULT_CHECKSUM          0xFF /* checksum always 0xFF */
#define FW_NVM_DATA_OFFSET           3
#define FW_MAX_READ_BUFFER_SIZE      244
#define FW_RESET_CMD                 0xDF
#define FW_RESET_LEN                 0x2
#define FW_CEM_HDR_LEN               0x4
#define FW_CEM_CMD_RESERVED          0X0
#define FW_CEM_MAX_RETRIES           3
#define FW_CEM_RESP_STATUS_SUCCESS   0x1

#define WX_SW_REGION_PTR             0x1C

#define WX_MAC_STATE_DEFAULT         0x1
#define WX_MAC_STATE_MODIFIED        0x2
#define WX_MAC_STATE_IN_USE          0x4

/* BitTimes (BT) conversion */
#define WX_BT2KB(BT)         (((BT) + (8 * 1024 - 1)) / (8 * 1024))
#define WX_B2BT(BT)          ((BT) * 8)

/* Calculate Delay to respond to PFC */
#define WX_PFC_D     672
/* Calculate Cable Delay */
#define WX_CABLE_DC  5556 /* Delay Copper */
/* Calculate Delay incurred from higher layer */
#define WX_HD        6144

/* Calculate Interface Delay */
#define WX_PHY_D     12800
#define WX_MAC_D     4096
#define WX_XAUI_D    (2 * 1024)
#define WX_ID        (WX_MAC_D + WX_XAUI_D + WX_PHY_D)
/* Calculate PCI Bus delay for low thresholds */
#define WX_PCI_DELAY 10000

/* Calculate delay value in bit times */
#define WX_DV(_max_frame_link, _max_frame_tc) \
	((36 * (WX_B2BT(_max_frame_link) + WX_PFC_D + \
		(2 * WX_CABLE_DC) + (2 * WX_ID) + WX_HD) / 25 + 1) + \
	 2 * WX_B2BT(_max_frame_tc))

/* Calculate low threshold delay values */
#define WX_LOW_DV(_max_frame_tc) \
	(2 * (2 * WX_B2BT(_max_frame_tc) + (36 * WX_PCI_DELAY / 25) + 1))

/* flow control */
#define WX_DEFAULT_FCPAUSE           0xFFFF

#define WX_MAX_RXD                   8192
#define WX_MAX_TXD                   8192
#define WX_MIN_RXD                   128
#define WX_MIN_TXD                   128

/* Number of Transmit and Receive Descriptors must be a multiple of 8 */
#define WX_REQ_RX_DESCRIPTOR_MULTIPLE   8
#define WX_REQ_TX_DESCRIPTOR_MULTIPLE   8

#define WX_MAX_JUMBO_FRAME_SIZE      9432 /* max payload 9414 */
#define VMDQ_P(p)                    p

/* Supported Rx Buffer Sizes */
#define WX_RXBUFFER_256      256    /* Used for skb receive header */
#define WX_RXBUFFER_2K       2048
#define WX_MAX_RXBUFFER      16384  /* largest size for single descriptor */

#if MAX_SKB_FRAGS < 8
#define WX_RX_BUFSZ      ALIGN(WX_MAX_RXBUFFER / MAX_SKB_FRAGS, 1024)
#else
#define WX_RX_BUFSZ      WX_RXBUFFER_2K
#endif

#define WX_RX_BUFFER_WRITE   16      /* Must be power of 2 */

#define WX_MAX_DATA_PER_TXD  BIT(14)
/* Tx Descriptors needed, worst case */
#define TXD_USE_COUNT(S)     DIV_ROUND_UP((S), WX_MAX_DATA_PER_TXD)
#define DESC_NEEDED          (MAX_SKB_FRAGS + 4)

#define WX_CFG_PORT_ST               0x14404

/******************* Receive Descriptor bit definitions **********************/
#define WX_RXD_STAT_DD               BIT(0) /* Done */
#define WX_RXD_STAT_EOP              BIT(1) /* End of Packet */
#define WX_RXD_STAT_VP               BIT(5) /* IEEE VLAN Pkt */
#define WX_RXD_STAT_L4CS             BIT(7) /* L4 xsum calculated */
#define WX_RXD_STAT_IPCS             BIT(8) /* IP xsum calculated */
#define WX_RXD_STAT_OUTERIPCS        BIT(10) /* Cloud IP xsum calculated*/

#define WX_RXD_ERR_OUTERIPER         BIT(26) /* CRC IP Header error */
#define WX_RXD_ERR_RXE               BIT(29) /* Any MAC Error */
#define WX_RXD_ERR_TCPE              BIT(30) /* TCP/UDP Checksum Error */
#define WX_RXD_ERR_IPE               BIT(31) /* IP Checksum Error */

/* RSS Hash results */
#define WX_RXD_RSSTYPE_MASK          GENMASK(3, 0)
#define WX_RXD_RSSTYPE_IPV4_TCP      0x00000001U
#define WX_RXD_RSSTYPE_IPV6_TCP      0x00000003U
#define WX_RXD_RSSTYPE_IPV4_SCTP     0x00000004U
#define WX_RXD_RSSTYPE_IPV6_SCTP     0x00000006U
#define WX_RXD_RSSTYPE_IPV4_UDP      0x00000007U
#define WX_RXD_RSSTYPE_IPV6_UDP      0x00000008U

#define WX_RSS_L4_TYPES_MASK \
	((1ul << WX_RXD_RSSTYPE_IPV4_TCP) | \
	 (1ul << WX_RXD_RSSTYPE_IPV4_UDP) | \
	 (1ul << WX_RXD_RSSTYPE_IPV4_SCTP) | \
	 (1ul << WX_RXD_RSSTYPE_IPV6_TCP) | \
	 (1ul << WX_RXD_RSSTYPE_IPV6_UDP) | \
	 (1ul << WX_RXD_RSSTYPE_IPV6_SCTP))
/* TUN */
#define WX_PTYPE_TUN_IPV4            0x80
#define WX_PTYPE_TUN_IPV6            0xC0

/* PKT for TUN */
#define WX_PTYPE_PKT_IPIP            0x00 /* IP+IP */
#define WX_PTYPE_PKT_IG              0x10 /* IP+GRE */
#define WX_PTYPE_PKT_IGM             0x20 /* IP+GRE+MAC */
#define WX_PTYPE_PKT_IGMV            0x30 /* IP+GRE+MAC+VLAN */
/* PKT for !TUN */
#define WX_PTYPE_PKT_MAC             0x10
#define WX_PTYPE_PKT_IP              0x20

/* TYP for PKT=mac */
#define WX_PTYPE_TYP_MAC             0x01
/* TYP for PKT=ip */
#define WX_PTYPE_PKT_IPV6            0x08
#define WX_PTYPE_TYP_IPFRAG          0x01
#define WX_PTYPE_TYP_IP              0x02
#define WX_PTYPE_TYP_UDP             0x03
#define WX_PTYPE_TYP_TCP             0x04
#define WX_PTYPE_TYP_SCTP            0x05

#define WX_RXD_PKTTYPE(_rxd) \
	((le32_to_cpu((_rxd)->wb.lower.lo_dword.data) >> 9) & 0xFF)
#define WX_RXD_IPV6EX(_rxd) \
	((le32_to_cpu((_rxd)->wb.lower.lo_dword.data) >> 6) & 0x1)
/*********************** Transmit Descriptor Config Masks ****************/
#define WX_TXD_STAT_DD               BIT(0)  /* Descriptor Done */
#define WX_TXD_DTYP_DATA             0       /* Adv Data Descriptor */
#define WX_TXD_PAYLEN_SHIFT          13      /* Desc PAYLEN shift */
#define WX_TXD_EOP                   BIT(24) /* End of Packet */
#define WX_TXD_IFCS                  BIT(25) /* Insert FCS */
#define WX_TXD_RS                    BIT(27) /* Report Status */

/*********************** Adv Transmit Descriptor Config Masks ****************/
#define WX_TXD_MAC_TSTAMP            BIT(19) /* IEEE1588 time stamp */
#define WX_TXD_DTYP_CTXT             BIT(20) /* Adv Context Desc */
#define WX_TXD_LINKSEC               BIT(26) /* enable linksec */
#define WX_TXD_VLE                   BIT(30) /* VLAN pkt enable */
#define WX_TXD_TSE                   BIT(31) /* TCP Seg enable */
#define WX_TXD_CC                    BIT(7) /* Check Context */
#define WX_TXD_IPSEC                 BIT(8) /* enable ipsec esp */
#define WX_TXD_L4CS                  BIT(9)
#define WX_TXD_IIPCS                 BIT(10)
#define WX_TXD_EIPCS                 BIT(11)
#define WX_TXD_PAYLEN_SHIFT          13 /* Adv desc PAYLEN shift */
#define WX_TXD_MACLEN_SHIFT          9  /* Adv ctxt desc mac len shift */
#define WX_TXD_TAG_TPID_SEL_SHIFT    11

#define WX_TXD_L4LEN_SHIFT           8  /* Adv ctxt L4LEN shift */
#define WX_TXD_MSS_SHIFT             16  /* Adv ctxt MSS shift */

#define WX_TXD_OUTER_IPLEN_SHIFT     12 /* Adv ctxt OUTERIPLEN shift */
#define WX_TXD_TUNNEL_LEN_SHIFT      21 /* Adv ctxt TUNNELLEN shift */
#define WX_TXD_TUNNEL_TYPE_SHIFT     11 /* Adv Tx Desc Tunnel Type shift */
#define WX_TXD_TUNNEL_UDP            FIELD_PREP(BIT(WX_TXD_TUNNEL_TYPE_SHIFT), 0)
#define WX_TXD_TUNNEL_GRE            FIELD_PREP(BIT(WX_TXD_TUNNEL_TYPE_SHIFT), 1)

enum wx_tx_flags {
	/* cmd_type flags */
	WX_TX_FLAGS_HW_VLAN	= 0x01,
	WX_TX_FLAGS_TSO		= 0x02,
	WX_TX_FLAGS_TSTAMP	= 0x04,

	/* olinfo flags */
	WX_TX_FLAGS_CC		= 0x08,
	WX_TX_FLAGS_IPV4	= 0x10,
	WX_TX_FLAGS_CSUM	= 0x20,
	WX_TX_FLAGS_OUTER_IPV4	= 0x100,
	WX_TX_FLAGS_LINKSEC	= 0x200,
	WX_TX_FLAGS_IPSEC	= 0x400,
};

/* VLAN info */
#define WX_TX_FLAGS_VLAN_MASK			GENMASK(31, 16)
#define WX_TX_FLAGS_VLAN_SHIFT			16

/* wx_dec_ptype.mac: outer mac */
enum wx_dec_ptype_mac {
	WX_DEC_PTYPE_MAC_IP	= 0,
	WX_DEC_PTYPE_MAC_L2	= 2,
	WX_DEC_PTYPE_MAC_FCOE	= 3,
};

/* wx_dec_ptype.[e]ip: outer&encaped ip */
#define WX_DEC_PTYPE_IP_FRAG	0x4
enum wx_dec_ptype_ip {
	WX_DEC_PTYPE_IP_NONE = 0,
	WX_DEC_PTYPE_IP_IPV4 = 1,
	WX_DEC_PTYPE_IP_IPV6 = 2,
	WX_DEC_PTYPE_IP_FGV4 = WX_DEC_PTYPE_IP_FRAG | WX_DEC_PTYPE_IP_IPV4,
	WX_DEC_PTYPE_IP_FGV6 = WX_DEC_PTYPE_IP_FRAG | WX_DEC_PTYPE_IP_IPV6,
};

/* wx_dec_ptype.etype: encaped type */
enum wx_dec_ptype_etype {
	WX_DEC_PTYPE_ETYPE_NONE	= 0,
	WX_DEC_PTYPE_ETYPE_IPIP	= 1,	/* IP+IP */
	WX_DEC_PTYPE_ETYPE_IG	= 2,	/* IP+GRE */
	WX_DEC_PTYPE_ETYPE_IGM	= 3,	/* IP+GRE+MAC */
	WX_DEC_PTYPE_ETYPE_IGMV	= 4,	/* IP+GRE+MAC+VLAN */
};

/* wx_dec_ptype.proto: payload proto */
enum wx_dec_ptype_prot {
	WX_DEC_PTYPE_PROT_NONE	= 0,
	WX_DEC_PTYPE_PROT_UDP	= 1,
	WX_DEC_PTYPE_PROT_TCP	= 2,
	WX_DEC_PTYPE_PROT_SCTP	= 3,
	WX_DEC_PTYPE_PROT_ICMP	= 4,
	WX_DEC_PTYPE_PROT_TS	= 5,	/* time sync */
};

/* wx_dec_ptype.layer: payload layer */
enum wx_dec_ptype_layer {
	WX_DEC_PTYPE_LAYER_NONE = 0,
	WX_DEC_PTYPE_LAYER_PAY2 = 1,
	WX_DEC_PTYPE_LAYER_PAY3 = 2,
	WX_DEC_PTYPE_LAYER_PAY4 = 3,
};

struct wx_dec_ptype {
	u32 known:1;
	u32 mac:2;	/* outer mac */
	u32 ip:3;	/* outer ip*/
	u32 etype:3;	/* encaped type */
	u32 eip:3;	/* encaped ip */
	u32 prot:4;	/* payload proto */
	u32 layer:3;	/* payload layer */
};

/* macro to make the table lines short */
#define WX_PTT(mac, ip, etype, eip, proto, layer)\
	      {1, \
	       WX_DEC_PTYPE_MAC_##mac,		/* mac */\
	       WX_DEC_PTYPE_IP_##ip,		/* ip */ \
	       WX_DEC_PTYPE_ETYPE_##etype,	/* etype */\
	       WX_DEC_PTYPE_IP_##eip,		/* eip */\
	       WX_DEC_PTYPE_PROT_##proto,	/* proto */\
	       WX_DEC_PTYPE_LAYER_##layer	/* layer */}

/* Host Interface Command Structures */
struct wx_hic_hdr {
	u8 cmd;
	u8 buf_len;
	union {
		u8 cmd_resv;
		u8 ret_status;
	} cmd_or_resp;
	u8 checksum;
};

struct wx_hic_hdr2_req {
	u8 cmd;
	u8 buf_lenh;
	u8 buf_lenl;
	u8 checksum;
};

struct wx_hic_hdr2_rsp {
	u8 cmd;
	u8 buf_lenl;
	u8 buf_lenh_status;     /* 7-5: high bits of buf_len, 4-0: status */
	u8 checksum;
};

union wx_hic_hdr2 {
	struct wx_hic_hdr2_req req;
	struct wx_hic_hdr2_rsp rsp;
};

/* These need to be dword aligned */
struct wx_hic_read_shadow_ram {
	union wx_hic_hdr2 hdr;
	u32 address;
	u16 length;
	u16 pad2;
	u16 data;
	u16 pad3;
};

struct wx_hic_reset {
	struct wx_hic_hdr hdr;
	u16 lan_id;
	u16 reset_type;
};

/* Bus parameters */
struct wx_bus_info {
	u8 func;
	u16 device;
};

struct wx_thermal_sensor_data {
	s16 temp;
	s16 alarm_thresh;
	s16 dalarm_thresh;
};

enum wx_mac_type {
	wx_mac_unknown = 0,
	wx_mac_sp,
	wx_mac_em
};

enum sp_media_type {
	sp_media_unknown = 0,
	sp_media_fiber,
	sp_media_copper,
	sp_media_backplane
};

enum em_mac_type {
	em_mac_type_unknown = 0,
	em_mac_type_mdi,
	em_mac_type_rgmii
};

struct wx_mac_info {
	enum wx_mac_type type;
	bool set_lben;
	u8 addr[ETH_ALEN];
	u8 perm_addr[ETH_ALEN];
	u32 mta_shadow[128];
	s32 mc_filter_type;
	u32 mcft_size;
	u32 vft_shadow[128];
	u32 vft_size;
	u32 num_rar_entries;
	u32 rx_pb_size;
	u32 tx_pb_size;
	u32 max_tx_queues;
	u32 max_rx_queues;

	u16 max_msix_vectors;
	struct wx_thermal_sensor_data sensor;
};

enum wx_eeprom_type {
	wx_eeprom_uninitialized = 0,
	wx_eeprom_spi,
	wx_flash,
	wx_eeprom_none /* No NVM support */
};

struct wx_eeprom_info {
	enum wx_eeprom_type type;
	u32 semaphore_delay;
	u16 word_size;
	u16 sw_region_offset;
};

struct wx_addr_filter_info {
	u32 num_mc_addrs;
	u32 mta_in_use;
	bool user_set_promisc;
};

struct wx_mac_addr {
	u8 addr[ETH_ALEN];
	u16 state; /* bitmask */
	u64 pools;
};

enum wx_reset_type {
	WX_LAN_RESET = 0,
	WX_SW_RESET,
	WX_GLOBAL_RESET
};

struct wx_cb {
	dma_addr_t dma;
	u16     append_cnt;      /* number of skb's appended */
	bool    page_released;
	bool    dma_released;
};

#define WX_CB(skb) ((struct wx_cb *)(skb)->cb)

/* Transmit Descriptor */
union wx_tx_desc {
	struct {
		__le64 buffer_addr; /* Address of descriptor's data buf */
		__le32 cmd_type_len;
		__le32 olinfo_status;
	} read;
	struct {
		__le64 rsvd; /* Reserved */
		__le32 nxtseq_seed;
		__le32 status;
	} wb;
};

/* Receive Descriptor */
union wx_rx_desc {
	struct {
		__le64 pkt_addr; /* Packet buffer address */
		__le64 hdr_addr; /* Header buffer address */
	} read;
	struct {
		struct {
			union {
				__le32 data;
				struct {
					__le16 pkt_info; /* RSS, Pkt type */
					__le16 hdr_info; /* Splithdr, hdrlen */
				} hs_rss;
			} lo_dword;
			union {
				__le32 rss; /* RSS Hash */
				struct {
					__le16 ip_id; /* IP id */
					__le16 csum; /* Packet Checksum */
				} csum_ip;
			} hi_dword;
		} lower;
		struct {
			__le32 status_error; /* ext status/error */
			__le16 length; /* Packet length */
			__le16 vlan; /* VLAN tag */
		} upper;
	} wb;  /* writeback */
};

struct wx_tx_context_desc {
	__le32 vlan_macip_lens;
	__le32 seqnum_seed;
	__le32 type_tucmd_mlhl;
	__le32 mss_l4len_idx;
};

/* if _flag is in _input, return _result */
#define WX_SET_FLAG(_input, _flag, _result) \
	(((_flag) <= (_result)) ? \
	 ((u32)((_input) & (_flag)) * ((_result) / (_flag))) : \
	 ((u32)((_input) & (_flag)) / ((_flag) / (_result))))

#define WX_RX_DESC(R, i)     \
	(&(((union wx_rx_desc *)((R)->desc))[i]))
#define WX_TX_DESC(R, i)     \
	(&(((union wx_tx_desc *)((R)->desc))[i]))
#define WX_TX_CTXTDESC(R, i) \
	(&(((struct wx_tx_context_desc *)((R)->desc))[i]))

/* wrapper around a pointer to a socket buffer,
 * so a DMA handle can be stored along with the buffer
 */
struct wx_tx_buffer {
	union wx_tx_desc *next_to_watch;
	struct sk_buff *skb;
	unsigned int bytecount;
	unsigned short gso_segs;
	DEFINE_DMA_UNMAP_ADDR(dma);
	DEFINE_DMA_UNMAP_LEN(len);
	__be16 protocol;
	u32 tx_flags;
};

struct wx_rx_buffer {
	struct sk_buff *skb;
	dma_addr_t dma;
	dma_addr_t page_dma;
	struct page *page;
	unsigned int page_offset;
};

struct wx_queue_stats {
	u64 packets;
	u64 bytes;
};

struct wx_tx_queue_stats {
	u64 restart_queue;
	u64 tx_busy;
};

struct wx_rx_queue_stats {
	u64 non_eop_descs;
	u64 csum_good_cnt;
	u64 csum_err;
	u64 alloc_rx_buff_failed;
};

/* iterator for handling rings in ring container */
#define wx_for_each_ring(posm, headm) \
	for (posm = (headm).ring; posm; posm = posm->next)

struct wx_ring_container {
	struct wx_ring *ring;           /* pointer to linked list of rings */
	unsigned int total_bytes;       /* total bytes processed this int */
	unsigned int total_packets;     /* total packets processed this int */
	u8 count;                       /* total number of rings in vector */
	u8 itr;                         /* current ITR setting for ring */
};
struct wx_ring {
	struct wx_ring *next;           /* pointer to next ring in q_vector */
	struct wx_q_vector *q_vector;   /* backpointer to host q_vector */
	struct net_device *netdev;      /* netdev ring belongs to */
	struct device *dev;             /* device for DMA mapping */
	struct page_pool *page_pool;
	void *desc;                     /* descriptor ring memory */
	union {
		struct wx_tx_buffer *tx_buffer_info;
		struct wx_rx_buffer *rx_buffer_info;
	};
	u8 __iomem *tail;
	dma_addr_t dma;                 /* phys. address of descriptor ring */
	unsigned int size;              /* length in bytes */

	u16 count;                      /* amount of descriptors */

	u8 queue_index; /* needed for multiqueue queue management */
	u8 reg_idx;                     /* holds the special value that gets
					 * the hardware register offset
					 * associated with this ring, which is
					 * different for DCB and RSS modes
					 */
	u16 next_to_use;
	u16 next_to_clean;
	u16 next_to_alloc;

	struct wx_queue_stats stats;
	struct u64_stats_sync syncp;
	union {
		struct wx_tx_queue_stats tx_stats;
		struct wx_rx_queue_stats rx_stats;
	};
} ____cacheline_internodealigned_in_smp;

struct wx_q_vector {
	struct wx *wx;
	int cpu;        /* CPU for DCA */
	int numa_node;
	u16 v_idx;      /* index of q_vector within array, also used for
			 * finding the bit in EICR and friends that
			 * represents the vector for this ring
			 */
	u16 itr;        /* Interrupt throttle rate written to EITR */
	struct wx_ring_container rx, tx;
	struct napi_struct napi;
	struct rcu_head rcu;    /* to avoid race with update stats on free */

	char name[IFNAMSIZ + 17];

	/* for dynamic allocation of rings associated with this q_vector */
	struct wx_ring ring[] ____cacheline_internodealigned_in_smp;
};

struct wx_ring_feature {
	u16 limit;      /* upper limit on feature indices */
	u16 indices;    /* current value of indices */
	u16 mask;       /* Mask used for feature to ring mapping */
	u16 offset;     /* offset to start of feature */
};

enum wx_ring_f_enum {
	RING_F_NONE = 0,
	RING_F_RSS,
	RING_F_ARRAY_SIZE  /* must be last in enum set */
};

enum wx_isb_idx {
	WX_ISB_HEADER,
	WX_ISB_MISC,
	WX_ISB_VEC0,
	WX_ISB_VEC1,
	WX_ISB_MAX
};

struct wx_fc_info {
	u32 high_water; /* Flow Ctrl High-water */
	u32 low_water; /* Flow Ctrl Low-water */
};

/* Statistics counters collected by the MAC */
struct wx_hw_stats {
	u64 gprc;
	u64 gptc;
	u64 gorc;
	u64 gotc;
	u64 tpr;
	u64 tpt;
	u64 bprc;
	u64 bptc;
	u64 mprc;
	u64 mptc;
	u64 roc;
	u64 ruc;
	u64 lxonoffrxc;
	u64 lxontxc;
	u64 lxofftxc;
	u64 o2bgptc;
	u64 b2ospc;
	u64 o2bspc;
	u64 b2ogprc;
	u64 rdmdrop;
	u64 crcerrs;
	u64 rlec;
	u64 qmprc;
};

<<<<<<< HEAD
=======
enum wx_state {
	WX_STATE_RESETTING,
	WX_STATE_NBITS,		/* must be last */
};
>>>>>>> 0c383648
struct wx {
	unsigned long active_vlans[BITS_TO_LONGS(VLAN_N_VID)];
	DECLARE_BITMAP(state, WX_STATE_NBITS);

	void *priv;
	u8 __iomem *hw_addr;
	struct pci_dev *pdev;
	struct net_device *netdev;
	struct wx_bus_info bus;
	struct wx_mac_info mac;
	enum em_mac_type mac_type;
	enum sp_media_type media_type;
	struct wx_eeprom_info eeprom;
	struct wx_addr_filter_info addr_ctrl;
	struct wx_fc_info fc;
	struct wx_mac_addr *mac_table;
	u16 device_id;
	u16 vendor_id;
	u16 subsystem_device_id;
	u16 subsystem_vendor_id;
	u8 revision_id;
	u16 oem_ssid;
	u16 oem_svid;
	u16 msg_enable;
	bool adapter_stopped;
	u16 tpid[8];
	char eeprom_id[32];
	char *driver_name;
	enum wx_reset_type reset_type;

	/* PHY stuff */
	unsigned int link;
	int speed;
	int duplex;
	struct phy_device *phydev;
	struct phylink *phylink;
	struct phylink_config phylink_config;

	bool wol_hw_supported;
	bool ncsi_enabled;
	bool gpio_ctrl;
	raw_spinlock_t gpio_lock;

	/* Tx fast path data */
	int num_tx_queues;
	u16 tx_itr_setting;
	u16 tx_work_limit;

	/* Rx fast path data */
	int num_rx_queues;
	u16 rx_itr_setting;
	u16 rx_work_limit;

	int num_q_vectors;      /* current number of q_vectors for device */
	int max_q_vectors;      /* upper limit of q_vectors for device */

	u32 tx_ring_count;
	u32 rx_ring_count;

	struct wx_ring *tx_ring[64] ____cacheline_aligned_in_smp;
	struct wx_ring *rx_ring[64];
	struct wx_q_vector *q_vector[64];

	unsigned int queues_per_pool;
	struct msix_entry *msix_q_entries;
	struct msix_entry *msix_entry;
	struct wx_ring_feature ring_feature[RING_F_ARRAY_SIZE];

	/* misc interrupt status block */
	dma_addr_t isb_dma;
	u32 *isb_mem;
	u32 isb_tag[WX_ISB_MAX];
	bool misc_irq_domain;

#define WX_MAX_RETA_ENTRIES 128
#define WX_RSS_INDIR_TBL_MAX 64
	u8 rss_indir_tbl[WX_MAX_RETA_ENTRIES];
	bool rss_enabled;
#define WX_RSS_KEY_SIZE     40  /* size of RSS Hash Key in bytes */
	u32 *rss_key;
	u32 wol;

	u16 bd_number;

	struct wx_hw_stats stats;
	u64 tx_busy;
	u64 non_eop_descs;
	u64 restart_queue;
	u64 hw_csum_rx_good;
	u64 hw_csum_rx_error;
	u64 alloc_rx_buff_failed;
<<<<<<< HEAD
=======

	void (*do_reset)(struct net_device *netdev);
>>>>>>> 0c383648
};

#define WX_INTR_ALL (~0ULL)
#define WX_INTR_Q(i) BIT((i) + 1)

/* register operations */
#define wr32(a, reg, value)	writel((value), ((a)->hw_addr + (reg)))
#define rd32(a, reg)		readl((a)->hw_addr + (reg))
#define rd32a(a, reg, offset) ( \
	rd32((a), (reg) + ((offset) << 2)))
#define wr32a(a, reg, off, val) \
	wr32((a), (reg) + ((off) << 2), (val))

static inline u32
rd32m(struct wx *wx, u32 reg, u32 mask)
{
	u32 val;

	val = rd32(wx, reg);
	return val & mask;
}

static inline void
wr32m(struct wx *wx, u32 reg, u32 mask, u32 field)
{
	u32 val;

	val = rd32(wx, reg);
	val = ((val & ~mask) | (field & mask));

	wr32(wx, reg, val);
}

static inline u64
rd64(struct wx *wx, u32 reg)
{
	u64 lsb, msb;

	lsb = rd32(wx, reg);
	msb = rd32(wx, reg + 4);

	return (lsb | msb << 32);
}

/* On some domestic CPU platforms, sometimes IO is not synchronized with
 * flushing memory, here use readl() to flush PCI read and write.
 */
#define WX_WRITE_FLUSH(H) rd32(H, WX_MIS_PWR)

#define wx_err(wx, fmt, arg...) \
	dev_err(&(wx)->pdev->dev, fmt, ##arg)

#define wx_dbg(wx, fmt, arg...) \
	dev_dbg(&(wx)->pdev->dev, fmt, ##arg)

static inline struct wx *phylink_to_wx(struct phylink_config *config)
{
	return container_of(config, struct wx, phylink_config);
}

<<<<<<< HEAD
=======
static inline int wx_set_state_reset(struct wx *wx)
{
	u8 timeout = 50;

	while (test_and_set_bit(WX_STATE_RESETTING, wx->state)) {
		timeout--;
		if (!timeout)
			return -EBUSY;

		usleep_range(1000, 2000);
	}

	return 0;
}

>>>>>>> 0c383648
#endif /* _WX_TYPE_H_ */<|MERGE_RESOLUTION|>--- conflicted
+++ resolved
@@ -982,13 +982,10 @@
 	u64 qmprc;
 };
 
-<<<<<<< HEAD
-=======
 enum wx_state {
 	WX_STATE_RESETTING,
 	WX_STATE_NBITS,		/* must be last */
 };
->>>>>>> 0c383648
 struct wx {
 	unsigned long active_vlans[BITS_TO_LONGS(VLAN_N_VID)];
 	DECLARE_BITMAP(state, WX_STATE_NBITS);
@@ -1080,11 +1077,8 @@
 	u64 hw_csum_rx_good;
 	u64 hw_csum_rx_error;
 	u64 alloc_rx_buff_failed;
-<<<<<<< HEAD
-=======
 
 	void (*do_reset)(struct net_device *netdev);
->>>>>>> 0c383648
 };
 
 #define WX_INTR_ALL (~0ULL)
@@ -1145,8 +1139,6 @@
 	return container_of(config, struct wx, phylink_config);
 }
 
-<<<<<<< HEAD
-=======
 static inline int wx_set_state_reset(struct wx *wx)
 {
 	u8 timeout = 50;
@@ -1162,5 +1154,4 @@
 	return 0;
 }
 
->>>>>>> 0c383648
 #endif /* _WX_TYPE_H_ */