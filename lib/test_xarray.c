// SPDX-License-Identifier: GPL-2.0+
/*
 * test_xarray.c: Test the XArray API
 * Copyright (c) 2017-2018 Microsoft Corporation
 * Copyright (c) 2019-2020 Oracle
 * Author: Matthew Wilcox <willy@infradead.org>
 */

#include <linux/xarray.h>
#include <linux/module.h>

static unsigned int tests_run;
static unsigned int tests_passed;

static const unsigned int order_limit =
		IS_ENABLED(CONFIG_XARRAY_MULTI) ? BITS_PER_LONG : 1;

#ifndef XA_DEBUG
# ifdef __KERNEL__
void xa_dump(const struct xarray *xa) { }
# endif
#undef XA_BUG_ON
#define XA_BUG_ON(xa, x) do {					\
	tests_run++;						\
	if (x) {						\
		printk("BUG at %s:%d\n", __func__, __LINE__);	\
		xa_dump(xa);					\
		dump_stack();					\
	} else {						\
		tests_passed++;					\
	}							\
} while (0)
#endif

static void *xa_mk_index(unsigned long index)
{
	return xa_mk_value(index & LONG_MAX);
}

static void *xa_store_index(struct xarray *xa, unsigned long index, gfp_t gfp)
{
	return xa_store(xa, index, xa_mk_index(index), gfp);
}

static void xa_insert_index(struct xarray *xa, unsigned long index)
{
	XA_BUG_ON(xa, xa_insert(xa, index, xa_mk_index(index),
				GFP_KERNEL) != 0);
}

static void xa_alloc_index(struct xarray *xa, unsigned long index, gfp_t gfp)
{
	u32 id;

	XA_BUG_ON(xa, xa_alloc(xa, &id, xa_mk_index(index), xa_limit_32b,
				gfp) != 0);
	XA_BUG_ON(xa, id != index);
}

static void xa_erase_index(struct xarray *xa, unsigned long index)
{
	XA_BUG_ON(xa, xa_erase(xa, index) != xa_mk_index(index));
	XA_BUG_ON(xa, xa_load(xa, index) != NULL);
}

/*
 * If anyone needs this, please move it to xarray.c.  We have no current
 * users outside the test suite because all current multislot users want
 * to use the advanced API.
 */
static void *xa_store_order(struct xarray *xa, unsigned long index,
		unsigned order, void *entry, gfp_t gfp)
{
	XA_STATE_ORDER(xas, xa, index, order);
	void *curr;

	do {
		xas_lock(&xas);
		curr = xas_store(&xas, entry);
		xas_unlock(&xas);
	} while (xas_nomem(&xas, gfp));

	return curr;
}

static noinline void check_xa_err(struct xarray *xa)
{
	XA_BUG_ON(xa, xa_err(xa_store_index(xa, 0, GFP_NOWAIT)) != 0);
	XA_BUG_ON(xa, xa_err(xa_erase(xa, 0)) != 0);
#ifndef __KERNEL__
	/* The kernel does not fail GFP_NOWAIT allocations */
	XA_BUG_ON(xa, xa_err(xa_store_index(xa, 1, GFP_NOWAIT)) != -ENOMEM);
	XA_BUG_ON(xa, xa_err(xa_store_index(xa, 1, GFP_NOWAIT)) != -ENOMEM);
#endif
	XA_BUG_ON(xa, xa_err(xa_store_index(xa, 1, GFP_KERNEL)) != 0);
	XA_BUG_ON(xa, xa_err(xa_store(xa, 1, xa_mk_value(0), GFP_KERNEL)) != 0);
	XA_BUG_ON(xa, xa_err(xa_erase(xa, 1)) != 0);
// kills the test-suite :-(
//	XA_BUG_ON(xa, xa_err(xa_store(xa, 0, xa_mk_internal(0), 0)) != -EINVAL);
}

static noinline void check_xas_retry(struct xarray *xa)
{
	XA_STATE(xas, xa, 0);
	void *entry;

	xa_store_index(xa, 0, GFP_KERNEL);
	xa_store_index(xa, 1, GFP_KERNEL);

	rcu_read_lock();
	XA_BUG_ON(xa, xas_find(&xas, ULONG_MAX) != xa_mk_value(0));
	xa_erase_index(xa, 1);
	XA_BUG_ON(xa, !xa_is_retry(xas_reload(&xas)));
	XA_BUG_ON(xa, xas_retry(&xas, NULL));
	XA_BUG_ON(xa, xas_retry(&xas, xa_mk_value(0)));
	xas_reset(&xas);
	XA_BUG_ON(xa, xas.xa_node != XAS_RESTART);
	XA_BUG_ON(xa, xas_next_entry(&xas, ULONG_MAX) != xa_mk_value(0));
	XA_BUG_ON(xa, xas.xa_node != NULL);
	rcu_read_unlock();

	XA_BUG_ON(xa, xa_store_index(xa, 1, GFP_KERNEL) != NULL);

	rcu_read_lock();
	XA_BUG_ON(xa, !xa_is_internal(xas_reload(&xas)));
	xas.xa_node = XAS_RESTART;
	XA_BUG_ON(xa, xas_next_entry(&xas, ULONG_MAX) != xa_mk_value(0));
	rcu_read_unlock();

	/* Make sure we can iterate through retry entries */
	xas_lock(&xas);
	xas_set(&xas, 0);
	xas_store(&xas, XA_RETRY_ENTRY);
	xas_set(&xas, 1);
	xas_store(&xas, XA_RETRY_ENTRY);

	xas_set(&xas, 0);
	xas_for_each(&xas, entry, ULONG_MAX) {
		xas_store(&xas, xa_mk_index(xas.xa_index));
	}
	xas_unlock(&xas);

	xa_erase_index(xa, 0);
	xa_erase_index(xa, 1);
}

static noinline void check_xa_load(struct xarray *xa)
{
	unsigned long i, j;

	for (i = 0; i < 1024; i++) {
		for (j = 0; j < 1024; j++) {
			void *entry = xa_load(xa, j);
			if (j < i)
				XA_BUG_ON(xa, xa_to_value(entry) != j);
			else
				XA_BUG_ON(xa, entry);
		}
		XA_BUG_ON(xa, xa_store_index(xa, i, GFP_KERNEL) != NULL);
	}

	for (i = 0; i < 1024; i++) {
		for (j = 0; j < 1024; j++) {
			void *entry = xa_load(xa, j);
			if (j >= i)
				XA_BUG_ON(xa, xa_to_value(entry) != j);
			else
				XA_BUG_ON(xa, entry);
		}
		xa_erase_index(xa, i);
	}
	XA_BUG_ON(xa, !xa_empty(xa));
}

static noinline void check_xa_mark_1(struct xarray *xa, unsigned long index)
{
	unsigned int order;
	unsigned int max_order = IS_ENABLED(CONFIG_XARRAY_MULTI) ? 8 : 1;

	/* NULL elements have no marks set */
	XA_BUG_ON(xa, xa_get_mark(xa, index, XA_MARK_0));
	xa_set_mark(xa, index, XA_MARK_0);
	XA_BUG_ON(xa, xa_get_mark(xa, index, XA_MARK_0));

	/* Storing a pointer will not make a mark appear */
	XA_BUG_ON(xa, xa_store_index(xa, index, GFP_KERNEL) != NULL);
	XA_BUG_ON(xa, xa_get_mark(xa, index, XA_MARK_0));
	xa_set_mark(xa, index, XA_MARK_0);
	XA_BUG_ON(xa, !xa_get_mark(xa, index, XA_MARK_0));

	/* Setting one mark will not set another mark */
	XA_BUG_ON(xa, xa_get_mark(xa, index + 1, XA_MARK_0));
	XA_BUG_ON(xa, xa_get_mark(xa, index, XA_MARK_1));

	/* Storing NULL clears marks, and they can't be set again */
	xa_erase_index(xa, index);
	XA_BUG_ON(xa, !xa_empty(xa));
	XA_BUG_ON(xa, xa_get_mark(xa, index, XA_MARK_0));
	xa_set_mark(xa, index, XA_MARK_0);
	XA_BUG_ON(xa, xa_get_mark(xa, index, XA_MARK_0));

	/*
	 * Storing a multi-index entry over entries with marks gives the
	 * entire entry the union of the marks
	 */
	BUG_ON((index % 4) != 0);
	for (order = 2; order < max_order; order++) {
		unsigned long base = round_down(index, 1UL << order);
		unsigned long next = base + (1UL << order);
		unsigned long i;

		XA_BUG_ON(xa, xa_store_index(xa, index + 1, GFP_KERNEL));
		xa_set_mark(xa, index + 1, XA_MARK_0);
		XA_BUG_ON(xa, xa_store_index(xa, index + 2, GFP_KERNEL));
		xa_set_mark(xa, index + 2, XA_MARK_2);
		XA_BUG_ON(xa, xa_store_index(xa, next, GFP_KERNEL));
		xa_store_order(xa, index, order, xa_mk_index(index),
				GFP_KERNEL);
		for (i = base; i < next; i++) {
			XA_STATE(xas, xa, i);
			unsigned int seen = 0;
			void *entry;

			XA_BUG_ON(xa, !xa_get_mark(xa, i, XA_MARK_0));
			XA_BUG_ON(xa, xa_get_mark(xa, i, XA_MARK_1));
			XA_BUG_ON(xa, !xa_get_mark(xa, i, XA_MARK_2));

			/* We should see two elements in the array */
			rcu_read_lock();
			xas_for_each(&xas, entry, ULONG_MAX)
				seen++;
			rcu_read_unlock();
			XA_BUG_ON(xa, seen != 2);

			/* One of which is marked */
			xas_set(&xas, 0);
			seen = 0;
			rcu_read_lock();
			xas_for_each_marked(&xas, entry, ULONG_MAX, XA_MARK_0)
				seen++;
			rcu_read_unlock();
			XA_BUG_ON(xa, seen != 1);
		}
		XA_BUG_ON(xa, xa_get_mark(xa, next, XA_MARK_0));
		XA_BUG_ON(xa, xa_get_mark(xa, next, XA_MARK_1));
		XA_BUG_ON(xa, xa_get_mark(xa, next, XA_MARK_2));
		xa_erase_index(xa, index);
		xa_erase_index(xa, next);
		XA_BUG_ON(xa, !xa_empty(xa));
	}
	XA_BUG_ON(xa, !xa_empty(xa));
}

static noinline void check_xa_mark_2(struct xarray *xa)
{
	XA_STATE(xas, xa, 0);
	unsigned long index;
	unsigned int count = 0;
	void *entry;

	xa_store_index(xa, 0, GFP_KERNEL);
	xa_set_mark(xa, 0, XA_MARK_0);
	xas_lock(&xas);
	xas_load(&xas);
	xas_init_marks(&xas);
	xas_unlock(&xas);
	XA_BUG_ON(xa, !xa_get_mark(xa, 0, XA_MARK_0) == 0);

	for (index = 3500; index < 4500; index++) {
		xa_store_index(xa, index, GFP_KERNEL);
		xa_set_mark(xa, index, XA_MARK_0);
	}

	xas_reset(&xas);
	rcu_read_lock();
	xas_for_each_marked(&xas, entry, ULONG_MAX, XA_MARK_0)
		count++;
	rcu_read_unlock();
	XA_BUG_ON(xa, count != 1000);

	xas_lock(&xas);
	xas_for_each(&xas, entry, ULONG_MAX) {
		xas_init_marks(&xas);
		XA_BUG_ON(xa, !xa_get_mark(xa, xas.xa_index, XA_MARK_0));
		XA_BUG_ON(xa, !xas_get_mark(&xas, XA_MARK_0));
	}
	xas_unlock(&xas);

	xa_destroy(xa);
}

static noinline void check_xa_mark_3(struct xarray *xa)
{
#ifdef CONFIG_XARRAY_MULTI
	XA_STATE(xas, xa, 0x41);
	void *entry;
	int count = 0;

	xa_store_order(xa, 0x40, 2, xa_mk_index(0x40), GFP_KERNEL);
	xa_set_mark(xa, 0x41, XA_MARK_0);

	rcu_read_lock();
	xas_for_each_marked(&xas, entry, ULONG_MAX, XA_MARK_0) {
		count++;
		XA_BUG_ON(xa, entry != xa_mk_index(0x40));
	}
	XA_BUG_ON(xa, count != 1);
	rcu_read_unlock();
	xa_destroy(xa);
#endif
}

static noinline void check_xa_mark(struct xarray *xa)
{
	unsigned long index;

	for (index = 0; index < 16384; index += 4)
		check_xa_mark_1(xa, index);

	check_xa_mark_2(xa);
	check_xa_mark_3(xa);
}

static noinline void check_xa_shrink(struct xarray *xa)
{
	XA_STATE(xas, xa, 1);
	struct xa_node *node;
	unsigned int order;
	unsigned int max_order = IS_ENABLED(CONFIG_XARRAY_MULTI) ? 15 : 1;

	XA_BUG_ON(xa, !xa_empty(xa));
	XA_BUG_ON(xa, xa_store_index(xa, 0, GFP_KERNEL) != NULL);
	XA_BUG_ON(xa, xa_store_index(xa, 1, GFP_KERNEL) != NULL);

	/*
	 * Check that erasing the entry at 1 shrinks the tree and properly
	 * marks the node as being deleted.
	 */
	xas_lock(&xas);
	XA_BUG_ON(xa, xas_load(&xas) != xa_mk_value(1));
	node = xas.xa_node;
	XA_BUG_ON(xa, xa_entry_locked(xa, node, 0) != xa_mk_value(0));
	XA_BUG_ON(xa, xas_store(&xas, NULL) != xa_mk_value(1));
	XA_BUG_ON(xa, xa_load(xa, 1) != NULL);
	XA_BUG_ON(xa, xas.xa_node != XAS_BOUNDS);
	XA_BUG_ON(xa, xa_entry_locked(xa, node, 0) != XA_RETRY_ENTRY);
	XA_BUG_ON(xa, xas_load(&xas) != NULL);
	xas_unlock(&xas);
	XA_BUG_ON(xa, xa_load(xa, 0) != xa_mk_value(0));
	xa_erase_index(xa, 0);
	XA_BUG_ON(xa, !xa_empty(xa));

	for (order = 0; order < max_order; order++) {
		unsigned long max = (1UL << order) - 1;
		xa_store_order(xa, 0, order, xa_mk_value(0), GFP_KERNEL);
		XA_BUG_ON(xa, xa_load(xa, max) != xa_mk_value(0));
		XA_BUG_ON(xa, xa_load(xa, max + 1) != NULL);
		rcu_read_lock();
		node = xa_head(xa);
		rcu_read_unlock();
		XA_BUG_ON(xa, xa_store_index(xa, ULONG_MAX, GFP_KERNEL) !=
				NULL);
		rcu_read_lock();
		XA_BUG_ON(xa, xa_head(xa) == node);
		rcu_read_unlock();
		XA_BUG_ON(xa, xa_load(xa, max + 1) != NULL);
		xa_erase_index(xa, ULONG_MAX);
		XA_BUG_ON(xa, xa->xa_head != node);
		xa_erase_index(xa, 0);
	}
}

static noinline void check_insert(struct xarray *xa)
{
	unsigned long i;

	for (i = 0; i < 1024; i++) {
		xa_insert_index(xa, i);
		XA_BUG_ON(xa, xa_load(xa, i - 1) != NULL);
		XA_BUG_ON(xa, xa_load(xa, i + 1) != NULL);
		xa_erase_index(xa, i);
	}

	for (i = 10; i < BITS_PER_LONG; i++) {
		xa_insert_index(xa, 1UL << i);
		XA_BUG_ON(xa, xa_load(xa, (1UL << i) - 1) != NULL);
		XA_BUG_ON(xa, xa_load(xa, (1UL << i) + 1) != NULL);
		xa_erase_index(xa, 1UL << i);

		xa_insert_index(xa, (1UL << i) - 1);
		XA_BUG_ON(xa, xa_load(xa, (1UL << i) - 2) != NULL);
		XA_BUG_ON(xa, xa_load(xa, 1UL << i) != NULL);
		xa_erase_index(xa, (1UL << i) - 1);
	}

	xa_insert_index(xa, ~0UL);
	XA_BUG_ON(xa, xa_load(xa, 0UL) != NULL);
	XA_BUG_ON(xa, xa_load(xa, ~1UL) != NULL);
	xa_erase_index(xa, ~0UL);

	XA_BUG_ON(xa, !xa_empty(xa));
}

static noinline void check_cmpxchg(struct xarray *xa)
{
	void *FIVE = xa_mk_value(5);
	void *SIX = xa_mk_value(6);
	void *LOTS = xa_mk_value(12345678);

	XA_BUG_ON(xa, !xa_empty(xa));
	XA_BUG_ON(xa, xa_store_index(xa, 12345678, GFP_KERNEL) != NULL);
	XA_BUG_ON(xa, xa_insert(xa, 12345678, xa, GFP_KERNEL) != -EBUSY);
	XA_BUG_ON(xa, xa_cmpxchg(xa, 12345678, SIX, FIVE, GFP_KERNEL) != LOTS);
	XA_BUG_ON(xa, xa_cmpxchg(xa, 12345678, LOTS, FIVE, GFP_KERNEL) != LOTS);
	XA_BUG_ON(xa, xa_cmpxchg(xa, 12345678, FIVE, LOTS, GFP_KERNEL) != FIVE);
	XA_BUG_ON(xa, xa_cmpxchg(xa, 5, FIVE, NULL, GFP_KERNEL) != NULL);
	XA_BUG_ON(xa, xa_cmpxchg(xa, 5, NULL, FIVE, GFP_KERNEL) != NULL);
	XA_BUG_ON(xa, xa_insert(xa, 5, FIVE, GFP_KERNEL) != -EBUSY);
	XA_BUG_ON(xa, xa_cmpxchg(xa, 5, FIVE, NULL, GFP_KERNEL) != FIVE);
	XA_BUG_ON(xa, xa_insert(xa, 5, FIVE, GFP_KERNEL) == -EBUSY);
	xa_erase_index(xa, 12345678);
	xa_erase_index(xa, 5);
	XA_BUG_ON(xa, !xa_empty(xa));
}

static noinline void check_cmpxchg_order(struct xarray *xa)
{
#ifdef CONFIG_XARRAY_MULTI
	void *FIVE = xa_mk_value(5);
	unsigned int i, order = 3;

	XA_BUG_ON(xa, xa_store_order(xa, 0, order, FIVE, GFP_KERNEL));

	/* Check entry FIVE has the order saved */
	XA_BUG_ON(xa, xa_get_order(xa, xa_to_value(FIVE)) != order);

	/* Check all the tied indexes have the same entry and order */
	for (i = 0; i < (1 << order); i++) {
		XA_BUG_ON(xa, xa_load(xa, i) != FIVE);
		XA_BUG_ON(xa, xa_get_order(xa, i) != order);
	}

	/* Ensure that nothing is stored at index '1 << order' */
	XA_BUG_ON(xa, xa_load(xa, 1 << order) != NULL);

	/*
	 * Additionally, keep the node information and the order at
	 * '1 << order'
	 */
	XA_BUG_ON(xa, xa_store_order(xa, 1 << order, order, FIVE, GFP_KERNEL));
	for (i = (1 << order); i < (1 << order) + (1 << order) - 1; i++) {
		XA_BUG_ON(xa, xa_load(xa, i) != FIVE);
		XA_BUG_ON(xa, xa_get_order(xa, i) != order);
	}

	/* Conditionally replace FIVE entry at index '0' with NULL */
	XA_BUG_ON(xa, xa_cmpxchg(xa, 0, FIVE, NULL, GFP_KERNEL) != FIVE);

	/* Verify the order is lost at FIVE (and old) entries */
	XA_BUG_ON(xa, xa_get_order(xa, xa_to_value(FIVE)) != 0);

	/* Verify the order and entries are lost in all the tied indexes */
	for (i = 0; i < (1 << order); i++) {
		XA_BUG_ON(xa, xa_load(xa, i) != NULL);
		XA_BUG_ON(xa, xa_get_order(xa, i) != 0);
	}

	/* Verify node and order are kept at '1 << order' */
	for (i = (1 << order); i < (1 << order) + (1 << order) - 1; i++) {
		XA_BUG_ON(xa, xa_load(xa, i) != FIVE);
		XA_BUG_ON(xa, xa_get_order(xa, i) != order);
	}

	xa_store_order(xa, 0, BITS_PER_LONG - 1, NULL, GFP_KERNEL);
	XA_BUG_ON(xa, !xa_empty(xa));
#endif
}

static noinline void check_reserve(struct xarray *xa)
{
	void *entry;
	unsigned long index;
	int count;

	/* An array with a reserved entry is not empty */
	XA_BUG_ON(xa, !xa_empty(xa));
	XA_BUG_ON(xa, xa_reserve(xa, 12345678, GFP_KERNEL) != 0);
	XA_BUG_ON(xa, xa_empty(xa));
	XA_BUG_ON(xa, xa_load(xa, 12345678));
	xa_release(xa, 12345678);
	XA_BUG_ON(xa, !xa_empty(xa));

	/* Releasing a used entry does nothing */
	XA_BUG_ON(xa, xa_reserve(xa, 12345678, GFP_KERNEL) != 0);
	XA_BUG_ON(xa, xa_store_index(xa, 12345678, GFP_NOWAIT) != NULL);
	xa_release(xa, 12345678);
	xa_erase_index(xa, 12345678);
	XA_BUG_ON(xa, !xa_empty(xa));

	/* cmpxchg sees a reserved entry as ZERO */
	XA_BUG_ON(xa, xa_reserve(xa, 12345678, GFP_KERNEL) != 0);
	XA_BUG_ON(xa, xa_cmpxchg(xa, 12345678, XA_ZERO_ENTRY,
				xa_mk_value(12345678), GFP_NOWAIT) != NULL);
	xa_release(xa, 12345678);
	xa_erase_index(xa, 12345678);
	XA_BUG_ON(xa, !xa_empty(xa));

	/* xa_insert treats it as busy */
	XA_BUG_ON(xa, xa_reserve(xa, 12345678, GFP_KERNEL) != 0);
	XA_BUG_ON(xa, xa_insert(xa, 12345678, xa_mk_value(12345678), 0) !=
			-EBUSY);
	XA_BUG_ON(xa, xa_empty(xa));
	XA_BUG_ON(xa, xa_erase(xa, 12345678) != NULL);
	XA_BUG_ON(xa, !xa_empty(xa));

	/* Can iterate through a reserved entry */
	xa_store_index(xa, 5, GFP_KERNEL);
	XA_BUG_ON(xa, xa_reserve(xa, 6, GFP_KERNEL) != 0);
	xa_store_index(xa, 7, GFP_KERNEL);

	count = 0;
	xa_for_each(xa, index, entry) {
		XA_BUG_ON(xa, index != 5 && index != 7);
		count++;
	}
	XA_BUG_ON(xa, count != 2);

	/* If we free a reserved entry, we should be able to allocate it */
	if (xa->xa_flags & XA_FLAGS_ALLOC) {
		u32 id;

		XA_BUG_ON(xa, xa_alloc(xa, &id, xa_mk_value(8),
					XA_LIMIT(5, 10), GFP_KERNEL) != 0);
		XA_BUG_ON(xa, id != 8);

		xa_release(xa, 6);
		XA_BUG_ON(xa, xa_alloc(xa, &id, xa_mk_value(6),
					XA_LIMIT(5, 10), GFP_KERNEL) != 0);
		XA_BUG_ON(xa, id != 6);
	}

	xa_destroy(xa);
}

static noinline void check_xas_erase(struct xarray *xa)
{
	XA_STATE(xas, xa, 0);
	void *entry;
	unsigned long i, j;

	for (i = 0; i < 200; i++) {
		for (j = i; j < 2 * i + 17; j++) {
			xas_set(&xas, j);
			do {
				xas_lock(&xas);
				xas_store(&xas, xa_mk_index(j));
				xas_unlock(&xas);
			} while (xas_nomem(&xas, GFP_KERNEL));
		}

		xas_set(&xas, ULONG_MAX);
		do {
			xas_lock(&xas);
			xas_store(&xas, xa_mk_value(0));
			xas_unlock(&xas);
		} while (xas_nomem(&xas, GFP_KERNEL));

		xas_lock(&xas);
		xas_store(&xas, NULL);

		xas_set(&xas, 0);
		j = i;
		xas_for_each(&xas, entry, ULONG_MAX) {
			XA_BUG_ON(xa, entry != xa_mk_index(j));
			xas_store(&xas, NULL);
			j++;
		}
		xas_unlock(&xas);
		XA_BUG_ON(xa, !xa_empty(xa));
	}
}

#ifdef CONFIG_XARRAY_MULTI
static noinline void check_multi_store_1(struct xarray *xa, unsigned long index,
		unsigned int order)
{
	XA_STATE(xas, xa, index);
	unsigned long min = index & ~((1UL << order) - 1);
	unsigned long max = min + (1UL << order);

	xa_store_order(xa, index, order, xa_mk_index(index), GFP_KERNEL);
	XA_BUG_ON(xa, xa_load(xa, min) != xa_mk_index(index));
	XA_BUG_ON(xa, xa_load(xa, max - 1) != xa_mk_index(index));
	XA_BUG_ON(xa, xa_load(xa, max) != NULL);
	XA_BUG_ON(xa, xa_load(xa, min - 1) != NULL);

	xas_lock(&xas);
	XA_BUG_ON(xa, xas_store(&xas, xa_mk_index(min)) != xa_mk_index(index));
	xas_unlock(&xas);
	XA_BUG_ON(xa, xa_load(xa, min) != xa_mk_index(min));
	XA_BUG_ON(xa, xa_load(xa, max - 1) != xa_mk_index(min));
	XA_BUG_ON(xa, xa_load(xa, max) != NULL);
	XA_BUG_ON(xa, xa_load(xa, min - 1) != NULL);

	xa_erase_index(xa, min);
	XA_BUG_ON(xa, !xa_empty(xa));
}

static noinline void check_multi_store_2(struct xarray *xa, unsigned long index,
		unsigned int order)
{
	XA_STATE(xas, xa, index);
	xa_store_order(xa, index, order, xa_mk_value(0), GFP_KERNEL);

	xas_lock(&xas);
	XA_BUG_ON(xa, xas_store(&xas, xa_mk_value(1)) != xa_mk_value(0));
	XA_BUG_ON(xa, xas.xa_index != index);
	XA_BUG_ON(xa, xas_store(&xas, NULL) != xa_mk_value(1));
	xas_unlock(&xas);
	XA_BUG_ON(xa, !xa_empty(xa));
}

static noinline void check_multi_store_3(struct xarray *xa, unsigned long index,
		unsigned int order)
{
	XA_STATE(xas, xa, 0);
	void *entry;
	int n = 0;

	xa_store_order(xa, index, order, xa_mk_index(index), GFP_KERNEL);

	xas_lock(&xas);
	xas_for_each(&xas, entry, ULONG_MAX) {
		XA_BUG_ON(xa, entry != xa_mk_index(index));
		n++;
	}
	XA_BUG_ON(xa, n != 1);
	xas_set(&xas, index + 1);
	xas_for_each(&xas, entry, ULONG_MAX) {
		XA_BUG_ON(xa, entry != xa_mk_index(index));
		n++;
	}
	XA_BUG_ON(xa, n != 2);
	xas_unlock(&xas);

	xa_destroy(xa);
}
#endif

static noinline void check_multi_store(struct xarray *xa)
{
#ifdef CONFIG_XARRAY_MULTI
	unsigned long i, j, k;
	unsigned int max_order = (sizeof(long) == 4) ? 30 : 60;

	/* Loading from any position returns the same value */
	xa_store_order(xa, 0, 1, xa_mk_value(0), GFP_KERNEL);
	XA_BUG_ON(xa, xa_load(xa, 0) != xa_mk_value(0));
	XA_BUG_ON(xa, xa_load(xa, 1) != xa_mk_value(0));
	XA_BUG_ON(xa, xa_load(xa, 2) != NULL);
	rcu_read_lock();
	XA_BUG_ON(xa, xa_to_node(xa_head(xa))->count != 2);
	XA_BUG_ON(xa, xa_to_node(xa_head(xa))->nr_values != 2);
	rcu_read_unlock();

	/* Storing adjacent to the value does not alter the value */
	xa_store(xa, 3, xa, GFP_KERNEL);
	XA_BUG_ON(xa, xa_load(xa, 0) != xa_mk_value(0));
	XA_BUG_ON(xa, xa_load(xa, 1) != xa_mk_value(0));
	XA_BUG_ON(xa, xa_load(xa, 2) != NULL);
	rcu_read_lock();
	XA_BUG_ON(xa, xa_to_node(xa_head(xa))->count != 3);
	XA_BUG_ON(xa, xa_to_node(xa_head(xa))->nr_values != 2);
	rcu_read_unlock();

	/* Overwriting multiple indexes works */
	xa_store_order(xa, 0, 2, xa_mk_value(1), GFP_KERNEL);
	XA_BUG_ON(xa, xa_load(xa, 0) != xa_mk_value(1));
	XA_BUG_ON(xa, xa_load(xa, 1) != xa_mk_value(1));
	XA_BUG_ON(xa, xa_load(xa, 2) != xa_mk_value(1));
	XA_BUG_ON(xa, xa_load(xa, 3) != xa_mk_value(1));
	XA_BUG_ON(xa, xa_load(xa, 4) != NULL);
	rcu_read_lock();
	XA_BUG_ON(xa, xa_to_node(xa_head(xa))->count != 4);
	XA_BUG_ON(xa, xa_to_node(xa_head(xa))->nr_values != 4);
	rcu_read_unlock();

	/* We can erase multiple values with a single store */
	xa_store_order(xa, 0, BITS_PER_LONG - 1, NULL, GFP_KERNEL);
	XA_BUG_ON(xa, !xa_empty(xa));

	/* Even when the first slot is empty but the others aren't */
	xa_store_index(xa, 1, GFP_KERNEL);
	xa_store_index(xa, 2, GFP_KERNEL);
	xa_store_order(xa, 0, 2, NULL, GFP_KERNEL);
	XA_BUG_ON(xa, !xa_empty(xa));

	for (i = 0; i < max_order; i++) {
		for (j = 0; j < max_order; j++) {
			xa_store_order(xa, 0, i, xa_mk_index(i), GFP_KERNEL);
			xa_store_order(xa, 0, j, xa_mk_index(j), GFP_KERNEL);

			for (k = 0; k < max_order; k++) {
				void *entry = xa_load(xa, (1UL << k) - 1);
				if ((i < k) && (j < k))
					XA_BUG_ON(xa, entry != NULL);
				else
					XA_BUG_ON(xa, entry != xa_mk_index(j));
			}

			xa_erase(xa, 0);
			XA_BUG_ON(xa, !xa_empty(xa));
		}
	}

	for (i = 0; i < 20; i++) {
		check_multi_store_1(xa, 200, i);
		check_multi_store_1(xa, 0, i);
		check_multi_store_1(xa, (1UL << i) + 1, i);
	}
	check_multi_store_2(xa, 4095, 9);

	for (i = 1; i < 20; i++) {
		check_multi_store_3(xa, 0, i);
		check_multi_store_3(xa, 1UL << i, i);
	}
#endif
}

#ifdef CONFIG_XARRAY_MULTI
/* mimics page cache __filemap_add_folio() */
static noinline void check_xa_multi_store_adv_add(struct xarray *xa,
						  unsigned long index,
						  unsigned int order,
						  void *p)
{
	XA_STATE(xas, xa, index);
	unsigned int nrpages = 1UL << order;

	/* users are responsible for index alignemnt to the order when adding */
	XA_BUG_ON(xa, index & (nrpages - 1));

	xas_set_order(&xas, index, order);

	do {
		xas_lock_irq(&xas);
		xas_store(&xas, p);
		xas_unlock_irq(&xas);
		/*
		 * In our selftest case the only failure we can expect is for
		 * there not to be enough memory as we're not mimicking the
		 * entire page cache, so verify that's the only error we can run
		 * into here. The xas_nomem() which follows will ensure to fix
		 * that condition for us so to chug on on the loop.
		 */
		XA_BUG_ON(xa, xas_error(&xas) && xas_error(&xas) != -ENOMEM);
	} while (xas_nomem(&xas, GFP_KERNEL));

	XA_BUG_ON(xa, xas_error(&xas));
	XA_BUG_ON(xa, xa_load(xa, index) != p);
}

/* mimics page_cache_delete() */
static noinline void check_xa_multi_store_adv_del_entry(struct xarray *xa,
							unsigned long index,
							unsigned int order)
{
	XA_STATE(xas, xa, index);

	xas_set_order(&xas, index, order);
	xas_store(&xas, NULL);
	xas_init_marks(&xas);
}

static noinline void check_xa_multi_store_adv_delete(struct xarray *xa,
						     unsigned long index,
						     unsigned int order)
{
	xa_lock_irq(xa);
	check_xa_multi_store_adv_del_entry(xa, index, order);
	xa_unlock_irq(xa);
}

/* mimics page cache filemap_get_entry() */
static noinline void *test_get_entry(struct xarray *xa, unsigned long index)
{
	XA_STATE(xas, xa, index);
	void *p;
	static unsigned int loops = 0;

	rcu_read_lock();
repeat:
	xas_reset(&xas);
	p = xas_load(&xas);
	if (xas_retry(&xas, p))
		goto repeat;
	rcu_read_unlock();

	/*
	 * This is not part of the page cache, this selftest is pretty
	 * aggressive and does not want to trust the xarray API but rather
	 * test it, and for order 20 (4 GiB block size) we can loop over
	 * over a million entries which can cause a soft lockup. Page cache
	 * APIs won't be stupid, proper page cache APIs loop over the proper
	 * order so when using a larger order we skip shared entries.
	 */
	if (++loops % XA_CHECK_SCHED == 0)
		schedule();

	return p;
}

static unsigned long some_val = 0xdeadbeef;
static unsigned long some_val_2 = 0xdeaddead;

/* mimics the page cache usage */
static noinline void check_xa_multi_store_adv(struct xarray *xa,
					      unsigned long pos,
					      unsigned int order)
{
	unsigned int nrpages = 1UL << order;
	unsigned long index, base, next_index, next_next_index;
	unsigned int i;

	index = pos >> PAGE_SHIFT;
	base = round_down(index, nrpages);
	next_index = round_down(base + nrpages, nrpages);
	next_next_index = round_down(next_index + nrpages, nrpages);

	check_xa_multi_store_adv_add(xa, base, order, &some_val);

	for (i = 0; i < nrpages; i++)
		XA_BUG_ON(xa, test_get_entry(xa, base + i) != &some_val);

	XA_BUG_ON(xa, test_get_entry(xa, next_index) != NULL);

	/* Use order 0 for the next item */
	check_xa_multi_store_adv_add(xa, next_index, 0, &some_val_2);
	XA_BUG_ON(xa, test_get_entry(xa, next_index) != &some_val_2);

	/* Remove the next item */
	check_xa_multi_store_adv_delete(xa, next_index, 0);

	/* Now use order for a new pointer */
	check_xa_multi_store_adv_add(xa, next_index, order, &some_val_2);

	for (i = 0; i < nrpages; i++)
		XA_BUG_ON(xa, test_get_entry(xa, next_index + i) != &some_val_2);

	check_xa_multi_store_adv_delete(xa, next_index, order);
	check_xa_multi_store_adv_delete(xa, base, order);
	XA_BUG_ON(xa, !xa_empty(xa));

	/* starting fresh again */

	/* let's test some holes now */

	/* hole at base and next_next */
	check_xa_multi_store_adv_add(xa, next_index, order, &some_val_2);

	for (i = 0; i < nrpages; i++)
		XA_BUG_ON(xa, test_get_entry(xa, base + i) != NULL);

	for (i = 0; i < nrpages; i++)
		XA_BUG_ON(xa, test_get_entry(xa, next_index + i) != &some_val_2);

	for (i = 0; i < nrpages; i++)
		XA_BUG_ON(xa, test_get_entry(xa, next_next_index + i) != NULL);

	check_xa_multi_store_adv_delete(xa, next_index, order);
	XA_BUG_ON(xa, !xa_empty(xa));

	/* hole at base and next */

	check_xa_multi_store_adv_add(xa, next_next_index, order, &some_val_2);

	for (i = 0; i < nrpages; i++)
		XA_BUG_ON(xa, test_get_entry(xa, base + i) != NULL);

	for (i = 0; i < nrpages; i++)
		XA_BUG_ON(xa, test_get_entry(xa, next_index + i) != NULL);

	for (i = 0; i < nrpages; i++)
		XA_BUG_ON(xa, test_get_entry(xa, next_next_index + i) != &some_val_2);

	check_xa_multi_store_adv_delete(xa, next_next_index, order);
	XA_BUG_ON(xa, !xa_empty(xa));
}
#endif

static noinline void check_multi_store_advanced(struct xarray *xa)
{
#ifdef CONFIG_XARRAY_MULTI
	unsigned int max_order = IS_ENABLED(CONFIG_XARRAY_MULTI) ? 20 : 1;
	unsigned long end = ULONG_MAX/2;
	unsigned long pos, i;

	/*
	 * About 117 million tests below.
	 */
	for (pos = 7; pos < end; pos = (pos * pos) + 564) {
		for (i = 0; i < max_order; i++) {
			check_xa_multi_store_adv(xa, pos, i);
			check_xa_multi_store_adv(xa, pos + 157, i);
		}
	}
#endif
}

static noinline void check_xa_alloc_1(struct xarray *xa, unsigned int base)
{
	int i;
	u32 id;

	XA_BUG_ON(xa, !xa_empty(xa));
	/* An empty array should assign %base to the first alloc */
	xa_alloc_index(xa, base, GFP_KERNEL);

	/* Erasing it should make the array empty again */
	xa_erase_index(xa, base);
	XA_BUG_ON(xa, !xa_empty(xa));

	/* And it should assign %base again */
	xa_alloc_index(xa, base, GFP_KERNEL);

	/* Allocating and then erasing a lot should not lose base */
	for (i = base + 1; i < 2 * XA_CHUNK_SIZE; i++)
		xa_alloc_index(xa, i, GFP_KERNEL);
	for (i = base; i < 2 * XA_CHUNK_SIZE; i++)
		xa_erase_index(xa, i);
	xa_alloc_index(xa, base, GFP_KERNEL);

	/* Destroying the array should do the same as erasing */
	xa_destroy(xa);

	/* And it should assign %base again */
	xa_alloc_index(xa, base, GFP_KERNEL);

	/* The next assigned ID should be base+1 */
	xa_alloc_index(xa, base + 1, GFP_KERNEL);
	xa_erase_index(xa, base + 1);

	/* Storing a value should mark it used */
	xa_store_index(xa, base + 1, GFP_KERNEL);
	xa_alloc_index(xa, base + 2, GFP_KERNEL);

	/* If we then erase base, it should be free */
	xa_erase_index(xa, base);
	xa_alloc_index(xa, base, GFP_KERNEL);

	xa_erase_index(xa, base + 1);
	xa_erase_index(xa, base + 2);

	for (i = 1; i < 5000; i++) {
		xa_alloc_index(xa, base + i, GFP_KERNEL);
	}

	xa_destroy(xa);

	/* Check that we fail properly at the limit of allocation */
	XA_BUG_ON(xa, xa_alloc(xa, &id, xa_mk_index(UINT_MAX - 1),
				XA_LIMIT(UINT_MAX - 1, UINT_MAX),
				GFP_KERNEL) != 0);
	XA_BUG_ON(xa, id != 0xfffffffeU);
	XA_BUG_ON(xa, xa_alloc(xa, &id, xa_mk_index(UINT_MAX),
				XA_LIMIT(UINT_MAX - 1, UINT_MAX),
				GFP_KERNEL) != 0);
	XA_BUG_ON(xa, id != 0xffffffffU);
	id = 3;
	XA_BUG_ON(xa, xa_alloc(xa, &id, xa_mk_index(0),
				XA_LIMIT(UINT_MAX - 1, UINT_MAX),
				GFP_KERNEL) != -EBUSY);
	XA_BUG_ON(xa, id != 3);
	xa_destroy(xa);

	XA_BUG_ON(xa, xa_alloc(xa, &id, xa_mk_index(10), XA_LIMIT(10, 5),
				GFP_KERNEL) != -EBUSY);
	XA_BUG_ON(xa, xa_store_index(xa, 3, GFP_KERNEL) != 0);
	XA_BUG_ON(xa, xa_alloc(xa, &id, xa_mk_index(10), XA_LIMIT(10, 5),
				GFP_KERNEL) != -EBUSY);
	xa_erase_index(xa, 3);
	XA_BUG_ON(xa, !xa_empty(xa));
}

static noinline void check_xa_alloc_2(struct xarray *xa, unsigned int base)
{
	unsigned int i, id;
	unsigned long index;
	void *entry;

	/* Allocate and free a NULL and check xa_empty() behaves */
	XA_BUG_ON(xa, !xa_empty(xa));
	XA_BUG_ON(xa, xa_alloc(xa, &id, NULL, xa_limit_32b, GFP_KERNEL) != 0);
	XA_BUG_ON(xa, id != base);
	XA_BUG_ON(xa, xa_empty(xa));
	XA_BUG_ON(xa, xa_erase(xa, id) != NULL);
	XA_BUG_ON(xa, !xa_empty(xa));

	/* Ditto, but check destroy instead of erase */
	XA_BUG_ON(xa, !xa_empty(xa));
	XA_BUG_ON(xa, xa_alloc(xa, &id, NULL, xa_limit_32b, GFP_KERNEL) != 0);
	XA_BUG_ON(xa, id != base);
	XA_BUG_ON(xa, xa_empty(xa));
	xa_destroy(xa);
	XA_BUG_ON(xa, !xa_empty(xa));

	for (i = base; i < base + 10; i++) {
		XA_BUG_ON(xa, xa_alloc(xa, &id, NULL, xa_limit_32b,
					GFP_KERNEL) != 0);
		XA_BUG_ON(xa, id != i);
	}

	XA_BUG_ON(xa, xa_store(xa, 3, xa_mk_index(3), GFP_KERNEL) != NULL);
	XA_BUG_ON(xa, xa_store(xa, 4, xa_mk_index(4), GFP_KERNEL) != NULL);
	XA_BUG_ON(xa, xa_store(xa, 4, NULL, GFP_KERNEL) != xa_mk_index(4));
	XA_BUG_ON(xa, xa_erase(xa, 5) != NULL);
	XA_BUG_ON(xa, xa_alloc(xa, &id, NULL, xa_limit_32b, GFP_KERNEL) != 0);
	XA_BUG_ON(xa, id != 5);

	xa_for_each(xa, index, entry) {
		xa_erase_index(xa, index);
	}

	for (i = base; i < base + 9; i++) {
		XA_BUG_ON(xa, xa_erase(xa, i) != NULL);
		XA_BUG_ON(xa, xa_empty(xa));
	}
	XA_BUG_ON(xa, xa_erase(xa, 8) != NULL);
	XA_BUG_ON(xa, xa_empty(xa));
	XA_BUG_ON(xa, xa_erase(xa, base + 9) != NULL);
	XA_BUG_ON(xa, !xa_empty(xa));

	xa_destroy(xa);
}

static noinline void check_xa_alloc_3(struct xarray *xa, unsigned int base)
{
	struct xa_limit limit = XA_LIMIT(1, 0x3fff);
	u32 next = 0;
	unsigned int i, id;
	unsigned long index;
	void *entry;

	XA_BUG_ON(xa, xa_alloc_cyclic(xa, &id, xa_mk_index(1), limit,
				&next, GFP_KERNEL) != 0);
	XA_BUG_ON(xa, id != 1);

	next = 0x3ffd;
	XA_BUG_ON(xa, xa_alloc_cyclic(xa, &id, xa_mk_index(0x3ffd), limit,
				&next, GFP_KERNEL) != 0);
	XA_BUG_ON(xa, id != 0x3ffd);
	xa_erase_index(xa, 0x3ffd);
	xa_erase_index(xa, 1);
	XA_BUG_ON(xa, !xa_empty(xa));

	for (i = 0x3ffe; i < 0x4003; i++) {
		if (i < 0x4000)
			entry = xa_mk_index(i);
		else
			entry = xa_mk_index(i - 0x3fff);
		XA_BUG_ON(xa, xa_alloc_cyclic(xa, &id, entry, limit,
					&next, GFP_KERNEL) != (id == 1));
		XA_BUG_ON(xa, xa_mk_index(id) != entry);
	}

	/* Check wrap-around is handled correctly */
	if (base != 0)
		xa_erase_index(xa, base);
	xa_erase_index(xa, base + 1);
	next = UINT_MAX;
	XA_BUG_ON(xa, xa_alloc_cyclic(xa, &id, xa_mk_index(UINT_MAX),
				xa_limit_32b, &next, GFP_KERNEL) != 0);
	XA_BUG_ON(xa, id != UINT_MAX);
	XA_BUG_ON(xa, xa_alloc_cyclic(xa, &id, xa_mk_index(base),
				xa_limit_32b, &next, GFP_KERNEL) != 1);
	XA_BUG_ON(xa, id != base);
	XA_BUG_ON(xa, xa_alloc_cyclic(xa, &id, xa_mk_index(base + 1),
				xa_limit_32b, &next, GFP_KERNEL) != 0);
	XA_BUG_ON(xa, id != base + 1);

	xa_for_each(xa, index, entry)
		xa_erase_index(xa, index);

	XA_BUG_ON(xa, !xa_empty(xa));
}

static DEFINE_XARRAY_ALLOC(xa0);
static DEFINE_XARRAY_ALLOC1(xa1);

static noinline void check_xa_alloc(void)
{
	check_xa_alloc_1(&xa0, 0);
	check_xa_alloc_1(&xa1, 1);
	check_xa_alloc_2(&xa0, 0);
	check_xa_alloc_2(&xa1, 1);
	check_xa_alloc_3(&xa0, 0);
	check_xa_alloc_3(&xa1, 1);
}

static noinline void __check_store_iter(struct xarray *xa, unsigned long start,
			unsigned int order, unsigned int present)
{
	XA_STATE_ORDER(xas, xa, start, order);
	void *entry;
	unsigned int count = 0;

retry:
	xas_lock(&xas);
	xas_for_each_conflict(&xas, entry) {
		XA_BUG_ON(xa, !xa_is_value(entry));
		XA_BUG_ON(xa, entry < xa_mk_index(start));
		XA_BUG_ON(xa, entry > xa_mk_index(start + (1UL << order) - 1));
		count++;
	}
	xas_store(&xas, xa_mk_index(start));
	xas_unlock(&xas);
	if (xas_nomem(&xas, GFP_KERNEL)) {
		count = 0;
		goto retry;
	}
	XA_BUG_ON(xa, xas_error(&xas));
	XA_BUG_ON(xa, count != present);
	XA_BUG_ON(xa, xa_load(xa, start) != xa_mk_index(start));
	XA_BUG_ON(xa, xa_load(xa, start + (1UL << order) - 1) !=
			xa_mk_index(start));
	xa_erase_index(xa, start);
}

static noinline void check_store_iter(struct xarray *xa)
{
	unsigned int i, j;
	unsigned int max_order = IS_ENABLED(CONFIG_XARRAY_MULTI) ? 20 : 1;

	for (i = 0; i < max_order; i++) {
		unsigned int min = 1 << i;
		unsigned int max = (2 << i) - 1;
		__check_store_iter(xa, 0, i, 0);
		XA_BUG_ON(xa, !xa_empty(xa));
		__check_store_iter(xa, min, i, 0);
		XA_BUG_ON(xa, !xa_empty(xa));

		xa_store_index(xa, min, GFP_KERNEL);
		__check_store_iter(xa, min, i, 1);
		XA_BUG_ON(xa, !xa_empty(xa));
		xa_store_index(xa, max, GFP_KERNEL);
		__check_store_iter(xa, min, i, 1);
		XA_BUG_ON(xa, !xa_empty(xa));

		for (j = 0; j < min; j++)
			xa_store_index(xa, j, GFP_KERNEL);
		__check_store_iter(xa, 0, i, min);
		XA_BUG_ON(xa, !xa_empty(xa));
		for (j = 0; j < min; j++)
			xa_store_index(xa, min + j, GFP_KERNEL);
		__check_store_iter(xa, min, i, min);
		XA_BUG_ON(xa, !xa_empty(xa));
	}
#ifdef CONFIG_XARRAY_MULTI
	xa_store_index(xa, 63, GFP_KERNEL);
	xa_store_index(xa, 65, GFP_KERNEL);
	__check_store_iter(xa, 64, 2, 1);
	xa_erase_index(xa, 63);
#endif
	XA_BUG_ON(xa, !xa_empty(xa));
}

static noinline void check_multi_find_1(struct xarray *xa, unsigned order)
{
#ifdef CONFIG_XARRAY_MULTI
	unsigned long multi = 3 << order;
	unsigned long next = 4 << order;
	unsigned long index;

	xa_store_order(xa, multi, order, xa_mk_value(multi), GFP_KERNEL);
	XA_BUG_ON(xa, xa_store_index(xa, next, GFP_KERNEL) != NULL);
	XA_BUG_ON(xa, xa_store_index(xa, next + 1, GFP_KERNEL) != NULL);

	index = 0;
	XA_BUG_ON(xa, xa_find(xa, &index, ULONG_MAX, XA_PRESENT) !=
			xa_mk_value(multi));
	XA_BUG_ON(xa, index != multi);
	index = multi + 1;
	XA_BUG_ON(xa, xa_find(xa, &index, ULONG_MAX, XA_PRESENT) !=
			xa_mk_value(multi));
	XA_BUG_ON(xa, (index < multi) || (index >= next));
	XA_BUG_ON(xa, xa_find_after(xa, &index, ULONG_MAX, XA_PRESENT) !=
			xa_mk_value(next));
	XA_BUG_ON(xa, index != next);
	XA_BUG_ON(xa, xa_find_after(xa, &index, next, XA_PRESENT) != NULL);
	XA_BUG_ON(xa, index != next);

	xa_erase_index(xa, multi);
	xa_erase_index(xa, next);
	xa_erase_index(xa, next + 1);
	XA_BUG_ON(xa, !xa_empty(xa));
#endif
}

static noinline void check_multi_find_2(struct xarray *xa)
{
	unsigned int max_order = IS_ENABLED(CONFIG_XARRAY_MULTI) ? 10 : 1;
	unsigned int i, j;
	void *entry;

	for (i = 0; i < max_order; i++) {
		unsigned long index = 1UL << i;
		for (j = 0; j < index; j++) {
			XA_STATE(xas, xa, j + index);
			xa_store_index(xa, index - 1, GFP_KERNEL);
			xa_store_order(xa, index, i, xa_mk_index(index),
					GFP_KERNEL);
			rcu_read_lock();
			xas_for_each(&xas, entry, ULONG_MAX) {
				xa_erase_index(xa, index);
			}
			rcu_read_unlock();
			xa_erase_index(xa, index - 1);
			XA_BUG_ON(xa, !xa_empty(xa));
		}
	}
}

static noinline void check_multi_find_3(struct xarray *xa)
{
	unsigned int order;

	for (order = 5; order < order_limit; order++) {
		unsigned long index = 1UL << (order - 5);

		XA_BUG_ON(xa, !xa_empty(xa));
		xa_store_order(xa, 0, order - 4, xa_mk_index(0), GFP_KERNEL);
		XA_BUG_ON(xa, xa_find_after(xa, &index, ULONG_MAX, XA_PRESENT));
		xa_erase_index(xa, 0);
	}
}

static noinline void check_find_1(struct xarray *xa)
{
	unsigned long i, j, k;

	XA_BUG_ON(xa, !xa_empty(xa));

	/*
	 * Check xa_find with all pairs between 0 and 99 inclusive,
	 * starting at every index between 0 and 99
	 */
	for (i = 0; i < 100; i++) {
		XA_BUG_ON(xa, xa_store_index(xa, i, GFP_KERNEL) != NULL);
		xa_set_mark(xa, i, XA_MARK_0);
		for (j = 0; j < i; j++) {
			XA_BUG_ON(xa, xa_store_index(xa, j, GFP_KERNEL) !=
					NULL);
			xa_set_mark(xa, j, XA_MARK_0);
			for (k = 0; k < 100; k++) {
				unsigned long index = k;
				void *entry = xa_find(xa, &index, ULONG_MAX,
								XA_PRESENT);
				if (k <= j)
					XA_BUG_ON(xa, index != j);
				else if (k <= i)
					XA_BUG_ON(xa, index != i);
				else
					XA_BUG_ON(xa, entry != NULL);

				index = k;
				entry = xa_find(xa, &index, ULONG_MAX,
								XA_MARK_0);
				if (k <= j)
					XA_BUG_ON(xa, index != j);
				else if (k <= i)
					XA_BUG_ON(xa, index != i);
				else
					XA_BUG_ON(xa, entry != NULL);
			}
			xa_erase_index(xa, j);
			XA_BUG_ON(xa, xa_get_mark(xa, j, XA_MARK_0));
			XA_BUG_ON(xa, !xa_get_mark(xa, i, XA_MARK_0));
		}
		xa_erase_index(xa, i);
		XA_BUG_ON(xa, xa_get_mark(xa, i, XA_MARK_0));
	}
	XA_BUG_ON(xa, !xa_empty(xa));
}

static noinline void check_find_2(struct xarray *xa)
{
	void *entry;
	unsigned long i, j, index;

	xa_for_each(xa, index, entry) {
		XA_BUG_ON(xa, true);
	}

	for (i = 0; i < 1024; i++) {
		xa_store_index(xa, index, GFP_KERNEL);
		j = 0;
		xa_for_each(xa, index, entry) {
			XA_BUG_ON(xa, xa_mk_index(index) != entry);
			XA_BUG_ON(xa, index != j++);
		}
	}

	xa_destroy(xa);
}

static noinline void check_find_3(struct xarray *xa)
{
	XA_STATE(xas, xa, 0);
	unsigned long i, j, k;
	void *entry;

	for (i = 0; i < 100; i++) {
		for (j = 0; j < 100; j++) {
			rcu_read_lock();
			for (k = 0; k < 100; k++) {
				xas_set(&xas, j);
				xas_for_each_marked(&xas, entry, k, XA_MARK_0)
					;
				if (j > k)
					XA_BUG_ON(xa,
						xas.xa_node != XAS_RESTART);
			}
			rcu_read_unlock();
		}
		xa_store_index(xa, i, GFP_KERNEL);
		xa_set_mark(xa, i, XA_MARK_0);
	}
	xa_destroy(xa);
}

static noinline void check_find_4(struct xarray *xa)
{
	unsigned long index = 0;
	void *entry;

	xa_store_index(xa, ULONG_MAX, GFP_KERNEL);

	entry = xa_find_after(xa, &index, ULONG_MAX, XA_PRESENT);
	XA_BUG_ON(xa, entry != xa_mk_index(ULONG_MAX));

	entry = xa_find_after(xa, &index, ULONG_MAX, XA_PRESENT);
	XA_BUG_ON(xa, entry);

	xa_erase_index(xa, ULONG_MAX);
}

static noinline void check_find(struct xarray *xa)
{
	unsigned i;

	check_find_1(xa);
	check_find_2(xa);
	check_find_3(xa);
	check_find_4(xa);

	for (i = 2; i < 10; i++)
		check_multi_find_1(xa, i);
	check_multi_find_2(xa);
	check_multi_find_3(xa);
}

/* See find_swap_entry() in mm/shmem.c */
static noinline unsigned long xa_find_entry(struct xarray *xa, void *item)
{
	XA_STATE(xas, xa, 0);
	unsigned int checked = 0;
	void *entry;

	rcu_read_lock();
	xas_for_each(&xas, entry, ULONG_MAX) {
		if (xas_retry(&xas, entry))
			continue;
		if (entry == item)
			break;
		checked++;
		if ((checked % 4) != 0)
			continue;
		xas_pause(&xas);
	}
	rcu_read_unlock();

	return entry ? xas.xa_index : -1;
}

static noinline void check_find_entry(struct xarray *xa)
{
#ifdef CONFIG_XARRAY_MULTI
	unsigned int order;
	unsigned long offset, index;

	for (order = 0; order < 20; order++) {
		for (offset = 0; offset < (1UL << (order + 3));
		     offset += (1UL << order)) {
			for (index = 0; index < (1UL << (order + 5));
			     index += (1UL << order)) {
				xa_store_order(xa, index, order,
						xa_mk_index(index), GFP_KERNEL);
				XA_BUG_ON(xa, xa_load(xa, index) !=
						xa_mk_index(index));
				XA_BUG_ON(xa, xa_find_entry(xa,
						xa_mk_index(index)) != index);
			}
			XA_BUG_ON(xa, xa_find_entry(xa, xa) != -1);
			xa_destroy(xa);
		}
	}
#endif

	XA_BUG_ON(xa, xa_find_entry(xa, xa) != -1);
	xa_store_index(xa, ULONG_MAX, GFP_KERNEL);
	XA_BUG_ON(xa, xa_find_entry(xa, xa) != -1);
	XA_BUG_ON(xa, xa_find_entry(xa, xa_mk_index(ULONG_MAX)) != -1);
	xa_erase_index(xa, ULONG_MAX);
	XA_BUG_ON(xa, !xa_empty(xa));
}

static noinline void check_pause(struct xarray *xa)
{
	XA_STATE(xas, xa, 0);
	void *entry;
	int order;
	unsigned long index = 1;
	unsigned int count = 0;

	for (order = 0; order < order_limit; order++) {
		XA_BUG_ON(xa, xa_store_order(xa, index, order,
					xa_mk_index(index), GFP_KERNEL));
		index += 1UL << order;
	}

	rcu_read_lock();
	xas_for_each(&xas, entry, ULONG_MAX) {
		XA_BUG_ON(xa, entry != xa_mk_index(1UL << count));
		count++;
	}
	rcu_read_unlock();
	XA_BUG_ON(xa, count != order_limit);

	count = 0;
	xas_set(&xas, 0);
	rcu_read_lock();
	xas_for_each(&xas, entry, ULONG_MAX) {
		XA_BUG_ON(xa, entry != xa_mk_index(1UL << count));
		count++;
		xas_pause(&xas);
	}
	rcu_read_unlock();
	XA_BUG_ON(xa, count != order_limit);

	xa_destroy(xa);

	index = 0;
<<<<<<< HEAD
	for (order = XA_CHUNK_SHIFT; order > 0; order--) {
=======
	for (order = order_limit - 1; order >= 0; order--) {
>>>>>>> fe0fb583
		XA_BUG_ON(xa, xa_store_order(xa, index, order,
					xa_mk_index(index), GFP_KERNEL));
		index += 1UL << order;
	}

	index = 0;
	count = 0;
	xas_set(&xas, 0);
	rcu_read_lock();
	xas_for_each(&xas, entry, ULONG_MAX) {
		XA_BUG_ON(xa, entry != xa_mk_index(index));
<<<<<<< HEAD
		index += 1UL << (XA_CHUNK_SHIFT - count);
		count++;
	}
	rcu_read_unlock();
	XA_BUG_ON(xa, count != XA_CHUNK_SHIFT);

	index = 0;
	count = 0;
	xas_set(&xas, XA_CHUNK_SIZE / 2 + 1);
	rcu_read_lock();
	xas_for_each(&xas, entry, ULONG_MAX) {
		XA_BUG_ON(xa, entry != xa_mk_index(index));
		index += 1UL << (XA_CHUNK_SHIFT - count);
=======
		index += 1UL << (order_limit - count - 1);
		count++;
	}
	rcu_read_unlock();
	XA_BUG_ON(xa, count != order_limit);

	index = 0;
	count = 0;
	/* test unaligned index */
	xas_set(&xas, 1 % (1UL << (order_limit - 1)));
	rcu_read_lock();
	xas_for_each(&xas, entry, ULONG_MAX) {
		XA_BUG_ON(xa, entry != xa_mk_index(index));
		index += 1UL << (order_limit - count - 1);
>>>>>>> fe0fb583
		count++;
		xas_pause(&xas);
	}
	rcu_read_unlock();
<<<<<<< HEAD
	XA_BUG_ON(xa, count != XA_CHUNK_SHIFT);
=======
	XA_BUG_ON(xa, count != order_limit);
>>>>>>> fe0fb583

	xa_destroy(xa);

}

static noinline void check_move_tiny(struct xarray *xa)
{
	XA_STATE(xas, xa, 0);

	XA_BUG_ON(xa, !xa_empty(xa));
	rcu_read_lock();
	XA_BUG_ON(xa, xas_next(&xas) != NULL);
	XA_BUG_ON(xa, xas_next(&xas) != NULL);
	rcu_read_unlock();
	xa_store_index(xa, 0, GFP_KERNEL);
	rcu_read_lock();
	xas_set(&xas, 0);
	XA_BUG_ON(xa, xas_next(&xas) != xa_mk_index(0));
	XA_BUG_ON(xa, xas_next(&xas) != NULL);
	xas_set(&xas, 0);
	XA_BUG_ON(xa, xas_prev(&xas) != xa_mk_index(0));
	XA_BUG_ON(xa, xas_prev(&xas) != NULL);
	rcu_read_unlock();
	xa_erase_index(xa, 0);
	XA_BUG_ON(xa, !xa_empty(xa));
}

static noinline void check_move_max(struct xarray *xa)
{
	XA_STATE(xas, xa, 0);

	xa_store_index(xa, ULONG_MAX, GFP_KERNEL);
	rcu_read_lock();
	XA_BUG_ON(xa, xas_find(&xas, ULONG_MAX) != xa_mk_index(ULONG_MAX));
	XA_BUG_ON(xa, xas_find(&xas, ULONG_MAX) != NULL);
	rcu_read_unlock();

	xas_set(&xas, 0);
	rcu_read_lock();
	XA_BUG_ON(xa, xas_find(&xas, ULONG_MAX) != xa_mk_index(ULONG_MAX));
	xas_pause(&xas);
	XA_BUG_ON(xa, xas_find(&xas, ULONG_MAX) != NULL);
	rcu_read_unlock();

	xa_erase_index(xa, ULONG_MAX);
	XA_BUG_ON(xa, !xa_empty(xa));
}

static noinline void check_move_small(struct xarray *xa, unsigned long idx)
{
	XA_STATE(xas, xa, 0);
	unsigned long i;

	xa_store_index(xa, 0, GFP_KERNEL);
	xa_store_index(xa, idx, GFP_KERNEL);

	rcu_read_lock();
	for (i = 0; i < idx * 4; i++) {
		void *entry = xas_next(&xas);
		if (i <= idx)
			XA_BUG_ON(xa, xas.xa_node == XAS_RESTART);
		XA_BUG_ON(xa, xas.xa_index != i);
		if (i == 0 || i == idx)
			XA_BUG_ON(xa, entry != xa_mk_index(i));
		else
			XA_BUG_ON(xa, entry != NULL);
	}
	xas_next(&xas);
	XA_BUG_ON(xa, xas.xa_index != i);

	do {
		void *entry = xas_prev(&xas);
		i--;
		if (i <= idx)
			XA_BUG_ON(xa, xas.xa_node == XAS_RESTART);
		XA_BUG_ON(xa, xas.xa_index != i);
		if (i == 0 || i == idx)
			XA_BUG_ON(xa, entry != xa_mk_index(i));
		else
			XA_BUG_ON(xa, entry != NULL);
	} while (i > 0);

	xas_set(&xas, ULONG_MAX);
	XA_BUG_ON(xa, xas_next(&xas) != NULL);
	XA_BUG_ON(xa, xas.xa_index != ULONG_MAX);
	XA_BUG_ON(xa, xas_next(&xas) != xa_mk_value(0));
	XA_BUG_ON(xa, xas.xa_index != 0);
	XA_BUG_ON(xa, xas_prev(&xas) != NULL);
	XA_BUG_ON(xa, xas.xa_index != ULONG_MAX);
	rcu_read_unlock();

	xa_erase_index(xa, 0);
	xa_erase_index(xa, idx);
	XA_BUG_ON(xa, !xa_empty(xa));
}

static noinline void check_move(struct xarray *xa)
{
	XA_STATE(xas, xa, (1 << 16) - 1);
	unsigned long i;

	for (i = 0; i < (1 << 16); i++)
		XA_BUG_ON(xa, xa_store_index(xa, i, GFP_KERNEL) != NULL);

	rcu_read_lock();
	do {
		void *entry = xas_prev(&xas);
		i--;
		XA_BUG_ON(xa, entry != xa_mk_index(i));
		XA_BUG_ON(xa, i != xas.xa_index);
	} while (i != 0);

	XA_BUG_ON(xa, xas_prev(&xas) != NULL);
	XA_BUG_ON(xa, xas.xa_index != ULONG_MAX);

	do {
		void *entry = xas_next(&xas);
		XA_BUG_ON(xa, entry != xa_mk_index(i));
		XA_BUG_ON(xa, i != xas.xa_index);
		i++;
	} while (i < (1 << 16));
	rcu_read_unlock();

	for (i = (1 << 8); i < (1 << 15); i++)
		xa_erase_index(xa, i);

	i = xas.xa_index;

	rcu_read_lock();
	do {
		void *entry = xas_prev(&xas);
		i--;
		if ((i < (1 << 8)) || (i >= (1 << 15)))
			XA_BUG_ON(xa, entry != xa_mk_index(i));
		else
			XA_BUG_ON(xa, entry != NULL);
		XA_BUG_ON(xa, i != xas.xa_index);
	} while (i != 0);

	XA_BUG_ON(xa, xas_prev(&xas) != NULL);
	XA_BUG_ON(xa, xas.xa_index != ULONG_MAX);

	do {
		void *entry = xas_next(&xas);
		if ((i < (1 << 8)) || (i >= (1 << 15)))
			XA_BUG_ON(xa, entry != xa_mk_index(i));
		else
			XA_BUG_ON(xa, entry != NULL);
		XA_BUG_ON(xa, i != xas.xa_index);
		i++;
	} while (i < (1 << 16));
	rcu_read_unlock();

	xa_destroy(xa);

	check_move_tiny(xa);
	check_move_max(xa);

	for (i = 0; i < 16; i++)
		check_move_small(xa, 1UL << i);

	for (i = 2; i < 16; i++)
		check_move_small(xa, (1UL << i) - 1);
}

static noinline void xa_store_many_order(struct xarray *xa,
		unsigned long index, unsigned order)
{
	XA_STATE_ORDER(xas, xa, index, order);
	unsigned int i = 0;

	do {
		xas_lock(&xas);
		XA_BUG_ON(xa, xas_find_conflict(&xas));
		xas_create_range(&xas);
		if (xas_error(&xas))
			goto unlock;
		for (i = 0; i < (1U << order); i++) {
			XA_BUG_ON(xa, xas_store(&xas, xa_mk_index(index + i)));
			xas_next(&xas);
		}
unlock:
		xas_unlock(&xas);
	} while (xas_nomem(&xas, GFP_KERNEL));

	XA_BUG_ON(xa, xas_error(&xas));
}

static noinline void check_create_range_1(struct xarray *xa,
		unsigned long index, unsigned order)
{
	unsigned long i;

	xa_store_many_order(xa, index, order);
	for (i = index; i < index + (1UL << order); i++)
		xa_erase_index(xa, i);
	XA_BUG_ON(xa, !xa_empty(xa));
}

static noinline void check_create_range_2(struct xarray *xa, unsigned order)
{
	unsigned long i;
	unsigned long nr = 1UL << order;

	for (i = 0; i < nr * nr; i += nr)
		xa_store_many_order(xa, i, order);
	for (i = 0; i < nr * nr; i++)
		xa_erase_index(xa, i);
	XA_BUG_ON(xa, !xa_empty(xa));
}

static noinline void check_create_range_3(void)
{
	XA_STATE(xas, NULL, 0);
	xas_set_err(&xas, -EEXIST);
	xas_create_range(&xas);
	XA_BUG_ON(NULL, xas_error(&xas) != -EEXIST);
}

static noinline void check_create_range_4(struct xarray *xa,
		unsigned long index, unsigned order)
{
	XA_STATE_ORDER(xas, xa, index, order);
	unsigned long base = xas.xa_index;
	unsigned long i = 0;

	xa_store_index(xa, index, GFP_KERNEL);
	do {
		xas_lock(&xas);
		xas_create_range(&xas);
		if (xas_error(&xas))
			goto unlock;
		for (i = 0; i < (1UL << order); i++) {
			void *old = xas_store(&xas, xa_mk_index(base + i));
			if (xas.xa_index == index)
				XA_BUG_ON(xa, old != xa_mk_index(base + i));
			else
				XA_BUG_ON(xa, old != NULL);
			xas_next(&xas);
		}
unlock:
		xas_unlock(&xas);
	} while (xas_nomem(&xas, GFP_KERNEL));

	XA_BUG_ON(xa, xas_error(&xas));

	for (i = base; i < base + (1UL << order); i++)
		xa_erase_index(xa, i);
	XA_BUG_ON(xa, !xa_empty(xa));
}

static noinline void check_create_range_5(struct xarray *xa,
		unsigned long index, unsigned int order)
{
	XA_STATE_ORDER(xas, xa, index, order);
	unsigned int i;

	xa_store_order(xa, index, order, xa_mk_index(index), GFP_KERNEL);

	for (i = 0; i < order + 10; i++) {
		do {
			xas_lock(&xas);
			xas_create_range(&xas);
			xas_unlock(&xas);
		} while (xas_nomem(&xas, GFP_KERNEL));
	}

	xa_destroy(xa);
}

static noinline void check_create_range(struct xarray *xa)
{
	unsigned int order;
	unsigned int max_order = IS_ENABLED(CONFIG_XARRAY_MULTI) ? 12 : 1;

	for (order = 0; order < max_order; order++) {
		check_create_range_1(xa, 0, order);
		check_create_range_1(xa, 1U << order, order);
		check_create_range_1(xa, 2U << order, order);
		check_create_range_1(xa, 3U << order, order);
		check_create_range_1(xa, 1U << 24, order);
		if (order < 10)
			check_create_range_2(xa, order);

		check_create_range_4(xa, 0, order);
		check_create_range_4(xa, 1U << order, order);
		check_create_range_4(xa, 2U << order, order);
		check_create_range_4(xa, 3U << order, order);
		check_create_range_4(xa, 1U << 24, order);

		check_create_range_4(xa, 1, order);
		check_create_range_4(xa, (1U << order) + 1, order);
		check_create_range_4(xa, (2U << order) + 1, order);
		check_create_range_4(xa, (2U << order) - 1, order);
		check_create_range_4(xa, (3U << order) + 1, order);
		check_create_range_4(xa, (3U << order) - 1, order);
		check_create_range_4(xa, (1U << 24) + 1, order);

		check_create_range_5(xa, 0, order);
		check_create_range_5(xa, (1U << order), order);
	}

	check_create_range_3();
}

static noinline void __check_store_range(struct xarray *xa, unsigned long first,
		unsigned long last)
{
#ifdef CONFIG_XARRAY_MULTI
	xa_store_range(xa, first, last, xa_mk_index(first), GFP_KERNEL);

	XA_BUG_ON(xa, xa_load(xa, first) != xa_mk_index(first));
	XA_BUG_ON(xa, xa_load(xa, last) != xa_mk_index(first));
	XA_BUG_ON(xa, xa_load(xa, first - 1) != NULL);
	XA_BUG_ON(xa, xa_load(xa, last + 1) != NULL);

	xa_store_range(xa, first, last, NULL, GFP_KERNEL);
#endif

	XA_BUG_ON(xa, !xa_empty(xa));
}

static noinline void check_store_range(struct xarray *xa)
{
	unsigned long i, j;

	for (i = 0; i < 128; i++) {
		for (j = i; j < 128; j++) {
			__check_store_range(xa, i, j);
			__check_store_range(xa, 128 + i, 128 + j);
			__check_store_range(xa, 4095 + i, 4095 + j);
			__check_store_range(xa, 4096 + i, 4096 + j);
			__check_store_range(xa, 123456 + i, 123456 + j);
			__check_store_range(xa, (1 << 24) + i, (1 << 24) + j);
		}
	}
}

#ifdef CONFIG_XARRAY_MULTI
static void check_split_1(struct xarray *xa, unsigned long index,
				unsigned int order, unsigned int new_order)
{
	XA_STATE_ORDER(xas, xa, index, new_order);
	unsigned int i, found;
	void *entry;

	xa_store_order(xa, index, order, xa, GFP_KERNEL);
	xa_set_mark(xa, index, XA_MARK_1);

	xas_split_alloc(&xas, xa, order, GFP_KERNEL);
	xas_lock(&xas);
	xas_split(&xas, xa, order);
	for (i = 0; i < (1 << order); i += (1 << new_order))
		__xa_store(xa, index + i, xa_mk_index(index + i), 0);
	xas_unlock(&xas);

	for (i = 0; i < (1 << order); i++) {
		unsigned int val = index + (i & ~((1 << new_order) - 1));
		XA_BUG_ON(xa, xa_load(xa, index + i) != xa_mk_index(val));
	}

	xa_set_mark(xa, index, XA_MARK_0);
	XA_BUG_ON(xa, !xa_get_mark(xa, index, XA_MARK_0));

	xas_set_order(&xas, index, 0);
	found = 0;
	rcu_read_lock();
	xas_for_each_marked(&xas, entry, ULONG_MAX, XA_MARK_1) {
		found++;
		XA_BUG_ON(xa, xa_is_internal(entry));
	}
	rcu_read_unlock();
	XA_BUG_ON(xa, found != 1 << (order - new_order));

	xa_destroy(xa);
}

static noinline void check_split(struct xarray *xa)
{
	unsigned int order, new_order;

	XA_BUG_ON(xa, !xa_empty(xa));

	for (order = 1; order < 2 * XA_CHUNK_SHIFT; order++) {
		for (new_order = 0; new_order < order; new_order++) {
			check_split_1(xa, 0, order, new_order);
			check_split_1(xa, 1UL << order, order, new_order);
			check_split_1(xa, 3UL << order, order, new_order);
		}
	}
}
#else
static void check_split(struct xarray *xa) { }
#endif

static void check_align_1(struct xarray *xa, char *name)
{
	int i;
	unsigned int id;
	unsigned long index;
	void *entry;

	for (i = 0; i < 8; i++) {
		XA_BUG_ON(xa, xa_alloc(xa, &id, name + i, xa_limit_32b,
					GFP_KERNEL) != 0);
		XA_BUG_ON(xa, id != i);
	}
	xa_for_each(xa, index, entry)
		XA_BUG_ON(xa, xa_is_err(entry));
	xa_destroy(xa);
}

/*
 * We should always be able to store without allocating memory after
 * reserving a slot.
 */
static void check_align_2(struct xarray *xa, char *name)
{
	int i;

	XA_BUG_ON(xa, !xa_empty(xa));

	for (i = 0; i < 8; i++) {
		XA_BUG_ON(xa, xa_store(xa, 0, name + i, GFP_KERNEL) != NULL);
		xa_erase(xa, 0);
	}

	for (i = 0; i < 8; i++) {
		XA_BUG_ON(xa, xa_reserve(xa, 0, GFP_KERNEL) != 0);
		XA_BUG_ON(xa, xa_store(xa, 0, name + i, 0) != NULL);
		xa_erase(xa, 0);
	}

	XA_BUG_ON(xa, !xa_empty(xa));
}

static noinline void check_align(struct xarray *xa)
{
	char name[] = "Motorola 68000";

	check_align_1(xa, name);
	check_align_1(xa, name + 1);
	check_align_1(xa, name + 2);
	check_align_1(xa, name + 3);
	check_align_2(xa, name);
}

static LIST_HEAD(shadow_nodes);

static void test_update_node(struct xa_node *node)
{
	if (node->count && node->count == node->nr_values) {
		if (list_empty(&node->private_list))
			list_add(&shadow_nodes, &node->private_list);
	} else {
		if (!list_empty(&node->private_list))
			list_del_init(&node->private_list);
	}
}

static noinline void shadow_remove(struct xarray *xa)
{
	struct xa_node *node;

	xa_lock(xa);
	while ((node = list_first_entry_or_null(&shadow_nodes,
					struct xa_node, private_list))) {
		XA_BUG_ON(xa, node->array != xa);
		list_del_init(&node->private_list);
		xa_delete_node(node, test_update_node);
	}
	xa_unlock(xa);
}

static noinline void check_workingset(struct xarray *xa, unsigned long index)
{
	XA_STATE(xas, xa, index);
	xas_set_update(&xas, test_update_node);

	do {
		xas_lock(&xas);
		xas_store(&xas, xa_mk_value(0));
		xas_next(&xas);
		xas_store(&xas, xa_mk_value(1));
		xas_unlock(&xas);
	} while (xas_nomem(&xas, GFP_KERNEL));

	XA_BUG_ON(xa, list_empty(&shadow_nodes));

	xas_lock(&xas);
	xas_next(&xas);
	xas_store(&xas, &xas);
	XA_BUG_ON(xa, !list_empty(&shadow_nodes));

	xas_store(&xas, xa_mk_value(2));
	xas_unlock(&xas);
	XA_BUG_ON(xa, list_empty(&shadow_nodes));

	shadow_remove(xa);
	XA_BUG_ON(xa, !list_empty(&shadow_nodes));
	XA_BUG_ON(xa, !xa_empty(xa));
}

/*
 * Check that the pointer / value / sibling entries are accounted the
 * way we expect them to be.
 */
static noinline void check_account(struct xarray *xa)
{
#ifdef CONFIG_XARRAY_MULTI
	unsigned int order;

	for (order = 1; order < 12; order++) {
		XA_STATE(xas, xa, 1 << order);

		xa_store_order(xa, 0, order, xa, GFP_KERNEL);
		rcu_read_lock();
		xas_load(&xas);
		XA_BUG_ON(xa, xas.xa_node->count == 0);
		XA_BUG_ON(xa, xas.xa_node->count > (1 << order));
		XA_BUG_ON(xa, xas.xa_node->nr_values != 0);
		rcu_read_unlock();

		xa_store_order(xa, 1 << order, order, xa_mk_index(1UL << order),
				GFP_KERNEL);
		XA_BUG_ON(xa, xas.xa_node->count != xas.xa_node->nr_values * 2);

		xa_erase(xa, 1 << order);
		XA_BUG_ON(xa, xas.xa_node->nr_values != 0);

		xa_erase(xa, 0);
		XA_BUG_ON(xa, !xa_empty(xa));
	}
#endif
}

static noinline void check_get_order(struct xarray *xa)
{
	unsigned int max_order = IS_ENABLED(CONFIG_XARRAY_MULTI) ? 20 : 1;
	unsigned int order;
	unsigned long i, j;

	for (i = 0; i < 3; i++)
		XA_BUG_ON(xa, xa_get_order(xa, i) != 0);

	for (order = 0; order < max_order; order++) {
		for (i = 0; i < 10; i++) {
			xa_store_order(xa, i << order, order,
					xa_mk_index(i << order), GFP_KERNEL);
			for (j = i << order; j < (i + 1) << order; j++)
				XA_BUG_ON(xa, xa_get_order(xa, j) != order);
			xa_erase(xa, i << order);
		}
	}
}

static noinline void check_xas_get_order(struct xarray *xa)
{
	XA_STATE(xas, xa, 0);

	unsigned int max_order = IS_ENABLED(CONFIG_XARRAY_MULTI) ? 20 : 1;
	unsigned int order;
	unsigned long i, j;

	for (order = 0; order < max_order; order++) {
		for (i = 0; i < 10; i++) {
			xas_set_order(&xas, i << order, order);
			do {
				xas_lock(&xas);
				xas_store(&xas, xa_mk_value(i));
				xas_unlock(&xas);
			} while (xas_nomem(&xas, GFP_KERNEL));

			for (j = i << order; j < (i + 1) << order; j++) {
				xas_set_order(&xas, j, 0);
				rcu_read_lock();
				xas_load(&xas);
				XA_BUG_ON(xa, xas_get_order(&xas) != order);
				rcu_read_unlock();
			}

			xas_lock(&xas);
			xas_set_order(&xas, i << order, order);
			xas_store(&xas, NULL);
			xas_unlock(&xas);
		}
	}
}

static noinline void check_xas_conflict_get_order(struct xarray *xa)
{
	XA_STATE(xas, xa, 0);

	void *entry;
	int only_once;
	unsigned int max_order = IS_ENABLED(CONFIG_XARRAY_MULTI) ? 20 : 1;
	unsigned int order;
	unsigned long i, j, k;

	for (order = 0; order < max_order; order++) {
		for (i = 0; i < 10; i++) {
			xas_set_order(&xas, i << order, order);
			do {
				xas_lock(&xas);
				xas_store(&xas, xa_mk_value(i));
				xas_unlock(&xas);
			} while (xas_nomem(&xas, GFP_KERNEL));

			/*
			 * Ensure xas_get_order works with xas_for_each_conflict.
			 */
			j = i << order;
			for (k = 0; k < order; k++) {
				only_once = 0;
				xas_set_order(&xas, j + (1 << k), k);
				xas_lock(&xas);
				xas_for_each_conflict(&xas, entry) {
					XA_BUG_ON(xa, entry != xa_mk_value(i));
					XA_BUG_ON(xa, xas_get_order(&xas) != order);
					only_once++;
				}
				XA_BUG_ON(xa, only_once != 1);
				xas_unlock(&xas);
			}

			if (order < max_order - 1) {
				only_once = 0;
				xas_set_order(&xas, (i & ~1UL) << order, order + 1);
				xas_lock(&xas);
				xas_for_each_conflict(&xas, entry) {
					XA_BUG_ON(xa, entry != xa_mk_value(i));
					XA_BUG_ON(xa, xas_get_order(&xas) != order);
					only_once++;
				}
				XA_BUG_ON(xa, only_once != 1);
				xas_unlock(&xas);
			}

			xas_set_order(&xas, i << order, order);
			xas_lock(&xas);
			xas_store(&xas, NULL);
			xas_unlock(&xas);
		}
	}
}


static noinline void check_destroy(struct xarray *xa)
{
	unsigned long index;

	XA_BUG_ON(xa, !xa_empty(xa));

	/* Destroying an empty array is a no-op */
	xa_destroy(xa);
	XA_BUG_ON(xa, !xa_empty(xa));

	/* Destroying an array with a single entry */
	for (index = 0; index < 1000; index++) {
		xa_store_index(xa, index, GFP_KERNEL);
		XA_BUG_ON(xa, xa_empty(xa));
		xa_destroy(xa);
		XA_BUG_ON(xa, !xa_empty(xa));
	}

	/* Destroying an array with a single entry at ULONG_MAX */
	xa_store(xa, ULONG_MAX, xa, GFP_KERNEL);
	XA_BUG_ON(xa, xa_empty(xa));
	xa_destroy(xa);
	XA_BUG_ON(xa, !xa_empty(xa));

#ifdef CONFIG_XARRAY_MULTI
	/* Destroying an array with a multi-index entry */
	xa_store_order(xa, 1 << 11, 11, xa, GFP_KERNEL);
	XA_BUG_ON(xa, xa_empty(xa));
	xa_destroy(xa);
	XA_BUG_ON(xa, !xa_empty(xa));
#endif
}

static DEFINE_XARRAY(array);

static int xarray_checks(void)
{
	check_xa_err(&array);
	check_xas_retry(&array);
	check_xa_load(&array);
	check_xa_mark(&array);
	check_xa_shrink(&array);
	check_xas_erase(&array);
	check_insert(&array);
	check_cmpxchg(&array);
	check_cmpxchg_order(&array);
	check_reserve(&array);
	check_reserve(&xa0);
	check_multi_store(&array);
	check_multi_store_advanced(&array);
	check_get_order(&array);
	check_xas_get_order(&array);
	check_xas_conflict_get_order(&array);
	check_xa_alloc();
	check_find(&array);
	check_find_entry(&array);
	check_pause(&array);
	check_account(&array);
	check_destroy(&array);
	check_move(&array);
	check_create_range(&array);
	check_store_range(&array);
	check_store_iter(&array);
	check_align(&xa0);
	check_split(&array);

	check_workingset(&array, 0);
	check_workingset(&array, 64);
	check_workingset(&array, 4096);

	printk("XArray: %u of %u tests passed\n", tests_passed, tests_run);
	return (tests_run == tests_passed) ? 0 : -EINVAL;
}

static void xarray_exit(void)
{
}

module_init(xarray_checks);
module_exit(xarray_exit);
MODULE_AUTHOR("Matthew Wilcox <willy@infradead.org>");
MODULE_DESCRIPTION("XArray API test module");
MODULE_LICENSE("GPL");<|MERGE_RESOLUTION|>--- conflicted
+++ resolved
@@ -1450,11 +1450,7 @@
 	xa_destroy(xa);
 
 	index = 0;
-<<<<<<< HEAD
-	for (order = XA_CHUNK_SHIFT; order > 0; order--) {
-=======
 	for (order = order_limit - 1; order >= 0; order--) {
->>>>>>> fe0fb583
 		XA_BUG_ON(xa, xa_store_order(xa, index, order,
 					xa_mk_index(index), GFP_KERNEL));
 		index += 1UL << order;
@@ -1466,21 +1462,6 @@
 	rcu_read_lock();
 	xas_for_each(&xas, entry, ULONG_MAX) {
 		XA_BUG_ON(xa, entry != xa_mk_index(index));
-<<<<<<< HEAD
-		index += 1UL << (XA_CHUNK_SHIFT - count);
-		count++;
-	}
-	rcu_read_unlock();
-	XA_BUG_ON(xa, count != XA_CHUNK_SHIFT);
-
-	index = 0;
-	count = 0;
-	xas_set(&xas, XA_CHUNK_SIZE / 2 + 1);
-	rcu_read_lock();
-	xas_for_each(&xas, entry, ULONG_MAX) {
-		XA_BUG_ON(xa, entry != xa_mk_index(index));
-		index += 1UL << (XA_CHUNK_SHIFT - count);
-=======
 		index += 1UL << (order_limit - count - 1);
 		count++;
 	}
@@ -1495,16 +1476,11 @@
 	xas_for_each(&xas, entry, ULONG_MAX) {
 		XA_BUG_ON(xa, entry != xa_mk_index(index));
 		index += 1UL << (order_limit - count - 1);
->>>>>>> fe0fb583
 		count++;
 		xas_pause(&xas);
 	}
 	rcu_read_unlock();
-<<<<<<< HEAD
-	XA_BUG_ON(xa, count != XA_CHUNK_SHIFT);
-=======
 	XA_BUG_ON(xa, count != order_limit);
->>>>>>> fe0fb583
 
 	xa_destroy(xa);
 
