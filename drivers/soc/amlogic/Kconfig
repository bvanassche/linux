--- conflicted
+++ resolved
@@ -11,10 +11,7 @@
 	bool "Amlogic Meson SoC Clock Measure driver"
 	depends on ARCH_MESON || COMPILE_TEST
 	default ARCH_MESON
-<<<<<<< HEAD
-=======
 	select REGMAP_MMIO
->>>>>>> 176c7c1b
 	help
 	  Say yes to support of Measuring a set of internal SoC clocks
 	  from the debugfs interface.
