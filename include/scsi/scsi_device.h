#ifndef _SCSI_SCSI_DEVICE_H
#define _SCSI_SCSI_DEVICE_H

#include <linux/device.h>
#include <linux/list.h>
#include <linux/spinlock.h>

struct request_queue;
struct scsi_cmnd;
struct scsi_mode_data;


/*
 * sdev state
 */
enum {
	SDEV_ADD,
	SDEV_DEL,
	SDEV_CANCEL,
	SDEV_RECOVERY,
};

struct scsi_device {
	struct list_head    siblings;   /* list of all devices on this host */
	struct list_head    same_target_siblings; /* just the devices sharing same target id */
	struct Scsi_Host *host;
	struct request_queue *request_queue;
	volatile unsigned short device_busy;	/* commands actually active on low-level */
	spinlock_t sdev_lock;           /* also the request queue_lock */
	spinlock_t list_lock;
	struct list_head cmd_list;	/* queue of in use SCSI Command structures */
	struct list_head starved_entry;
	struct scsi_cmnd *current_cmnd;	/* currently active command */
	unsigned short queue_depth;	/* How deep of a queue we want */
	unsigned short last_queue_full_depth; /* These two are used by */
	unsigned short last_queue_full_count; /* scsi_track_queue_full() */
	unsigned long last_queue_full_time;/* don't let QUEUE_FULLs on the same
					   jiffie count on our counter, they
					   could all be from the same event. */

	unsigned int id, lun, channel;

	unsigned int manufacturer;	/* Manufacturer of device, for using 
					 * vendor-specific cmd's */
	unsigned sector_size;	/* size in bytes */

	int access_count;	/* Count of open channels/mounts */

	void *hostdata;		/* available to low-level driver */
	char devfs_name[256];	/* devfs junk */
	char type;
	char scsi_level;
	unsigned char inquiry_len;	/* valid bytes in 'inquiry' */
	unsigned char * inquiry;	/* INQUIRY response data */
	char * vendor;		/* [back_compat] point into 'inquiry' ... */
	char * model;		/* ... after scan; point to static string */
	char * rev;		/* ... "nullnullnullnull" before scan */
	unsigned char current_tag;	/* current tag */
	struct scsi_target      *sdev_target;   /* used only for single_lun */

	unsigned online:1;

	unsigned writeable:1;
	unsigned removable:1;
	unsigned changed:1;	/* Data invalid due to media change */
	unsigned busy:1;	/* Used to prevent races */
	unsigned lockable:1;	/* Able to prevent media removal */
	unsigned locked:1;      /* Media removal disabled */
	unsigned borken:1;	/* Tell the Seagate driver to be 
				 * painfully slow on this device */
	unsigned disconnect:1;	/* can disconnect */
	unsigned soft_reset:1;	/* Uses soft reset option */
	unsigned sdtr:1;	/* Device supports SDTR messages */
	unsigned wdtr:1;	/* Device supports WDTR messages */
	unsigned ppr:1;		/* Device supports PPR messages */
	unsigned tagged_supported:1;	/* Supports SCSI-II tagged queuing */
	unsigned tagged_queue:1;/* This is going away!!!!  Look at simple_tags
				   instead!!!  Please fix your driver now!! */
	unsigned simple_tags:1;	/* simple queue tag messages are enabled */
	unsigned ordered_tags:1;/* ordered queue tag messages are enabled */
	unsigned single_lun:1;	/* Indicates we should only allow I/O to
				 * one of the luns for the device at a 
				 * time. */
	unsigned was_reset:1;	/* There was a bus reset on the bus for 
				 * this device */
	unsigned expecting_cc_ua:1; /* Expecting a CHECK_CONDITION/UNIT_ATTN
				     * because we did a bus reset. */
	unsigned use_10_for_rw:1; /* first try 10-byte read / write */
	unsigned use_10_for_ms:1; /* first try 10-byte mode sense/select */
	unsigned no_start_on_add:1;	/* do not issue start on add */

	unsigned int device_blocked;	/* Device returned QUEUE_FULL. */

	unsigned int max_device_blocked; /* what device_blocked counts down from  */
#define SCSI_DEFAULT_DEVICE_BLOCKED	3

	struct device		sdev_gendev;
	struct class_device	sdev_classdev;

	unsigned long sdev_state;
};
#define	to_scsi_device(d)	\
	container_of(d, struct scsi_device, sdev_gendev)
#define	class_to_sdev(d)	\
	container_of(d, struct scsi_device, sdev_classdev)

extern struct scsi_device *scsi_add_device(struct Scsi_Host *,
		uint, uint, uint);
<<<<<<< HEAD
extern void scsi_remove_device(struct scsi_device *);
extern void scsi_set_device_offline(struct scsi_device *);
=======
extern int scsi_remove_device(struct scsi_device *);
extern int scsi_device_cancel_cb(struct device *, void *);
extern int scsi_device_cancel(struct scsi_device *, int);
>>>>>>> 360bdb0e

extern int scsi_device_get(struct scsi_device *);
extern void scsi_device_put(struct scsi_device *);

extern void scsi_adjust_queue_depth(struct scsi_device *, int, int);
extern int scsi_track_queue_full(struct scsi_device *, int);

extern int scsi_set_medium_removal(struct scsi_device *, char);

extern int scsi_mode_sense(struct scsi_device *sdev, int dbd, int modepage,
			   unsigned char *buffer, int len, int timeout,
			   int retries, struct scsi_mode_data *data);
#endif /* _SCSI_SCSI_DEVICE_H */<|MERGE_RESOLUTION|>--- conflicted
+++ resolved
@@ -106,14 +106,9 @@
 
 extern struct scsi_device *scsi_add_device(struct Scsi_Host *,
 		uint, uint, uint);
-<<<<<<< HEAD
 extern void scsi_remove_device(struct scsi_device *);
-extern void scsi_set_device_offline(struct scsi_device *);
-=======
-extern int scsi_remove_device(struct scsi_device *);
 extern int scsi_device_cancel_cb(struct device *, void *);
 extern int scsi_device_cancel(struct scsi_device *, int);
->>>>>>> 360bdb0e
 
 extern int scsi_device_get(struct scsi_device *);
 extern void scsi_device_put(struct scsi_device *);
