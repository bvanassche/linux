--- conflicted
+++ resolved
@@ -2041,42 +2041,6 @@
 	return ret;
 }
 
-<<<<<<< HEAD
-/* irq_queues covers admin queue */
-static void nvme_calc_io_queues(struct nvme_dev *dev, unsigned int irq_queues)
-{
-	unsigned int this_w_queues = write_queues;
-
-	WARN_ON(!irq_queues);
-
-	/*
-	 * Setup read/write queue split, assign admin queue one independent
-	 * irq vector if irq_queues is > 1.
-	 */
-	if (irq_queues <= 2) {
-		dev->io_queues[HCTX_TYPE_DEFAULT] = 1;
-		dev->io_queues[HCTX_TYPE_READ] = 0;
-		return;
-	}
-
-	/*
-	 * If 'write_queues' is set, ensure it leaves room for at least
-	 * one read queue and one admin queue
-	 */
-	if (this_w_queues >= irq_queues)
-		this_w_queues = irq_queues - 2;
-
-	/*
-	 * If 'write_queues' is set to zero, reads and writes will share
-	 * a queue set.
-	 */
-	if (!this_w_queues) {
-		dev->io_queues[HCTX_TYPE_DEFAULT] = irq_queues - 1;
-		dev->io_queues[HCTX_TYPE_READ] = 0;
-	} else {
-		dev->io_queues[HCTX_TYPE_DEFAULT] = this_w_queues;
-		dev->io_queues[HCTX_TYPE_READ] = irq_queues - this_w_queues - 1;
-=======
 /*
  * nirqs is the number of interrupts available for write and read
  * queues. The core already reserved an interrupt for the admin queue.
@@ -2106,7 +2070,6 @@
 		nr_read_queues = 1;
 	} else {
 		nr_read_queues = nrirqs - write_queues;
->>>>>>> 4e6b26d2
 	}
 
 	dev->io_queues[HCTX_TYPE_DEFAULT] = nrirqs - nr_read_queues;
@@ -2139,32 +2102,9 @@
 	}
 	dev->io_queues[HCTX_TYPE_POLL] = this_p_queues;
 
-<<<<<<< HEAD
-	/*
-	 * For irq sets, we have to ask for minvec == maxvec. This passes
-	 * any reduction back to us, so we can adjust our queue counts and
-	 * IRQ vector needs.
-	 */
-	do {
-		nvme_calc_io_queues(dev, irq_queues);
-		irq_sets[0] = dev->io_queues[HCTX_TYPE_DEFAULT];
-		irq_sets[1] = dev->io_queues[HCTX_TYPE_READ];
-		if (!irq_sets[1])
-			affd.nr_sets = 1;
-
-		/*
-		 * If we got a failure and we're down to asking for just
-		 * 1 + 1 queues, just ask for a single vector. We'll share
-		 * that between the single IO queue and the admin queue.
-		 * Otherwise, we assign one independent vector to admin queue.
-		 */
-		if (irq_queues > 1)
-			irq_queues = irq_sets[0] + irq_sets[1] + 1;
-=======
 	/* Initialize for the single interrupt case */
 	dev->io_queues[HCTX_TYPE_DEFAULT] = 1;
 	dev->io_queues[HCTX_TYPE_READ] = 0;
->>>>>>> 4e6b26d2
 
 	return pci_alloc_irq_vectors_affinity(pdev, 1, irq_queues,
 			      PCI_IRQ_ALL_TYPES | PCI_IRQ_AFFINITY, &affd);
