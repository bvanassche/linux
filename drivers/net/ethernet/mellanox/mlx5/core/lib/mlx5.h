/*
 * Copyright (c) 2017, Mellanox Technologies, Ltd.  All rights reserved.
 *
 * This software is available to you under a choice of one of two
 * licenses.  You may choose to be licensed under the terms of the GNU
 * General Public License (GPL) Version 2, available from the file
 * COPYING in the main directory of this source tree, or the
 * OpenIB.org BSD license below:
 *
 *     Redistribution and use in source and binary forms, with or
 *     without modification, are permitted provided that the following
 *     conditions are met:
 *
 *      - Redistributions of source code must retain the above
 *        copyright notice, this list of conditions and the following
 *        disclaimer.
 *
 *      - Redistributions in binary form must reproduce the above
 *        copyright notice, this list of conditions and the following
 *        disclaimer in the documentation and/or other materials
 *        provided with the distribution.
 *
 * THE SOFTWARE IS PROVIDED "AS IS", WITHOUT WARRANTY OF ANY KIND,
 * EXPRESS OR IMPLIED, INCLUDING BUT NOT LIMITED TO THE WARRANTIES OF
 * MERCHANTABILITY, FITNESS FOR A PARTICULAR PURPOSE AND
 * NONINFRINGEMENT. IN NO EVENT SHALL THE AUTHORS OR COPYRIGHT HOLDERS
 * BE LIABLE FOR ANY CLAIM, DAMAGES OR OTHER LIABILITY, WHETHER IN AN
 * ACTION OF CONTRACT, TORT OR OTHERWISE, ARISING FROM, OUT OF OR IN
 * CONNECTION WITH THE SOFTWARE OR THE USE OR OTHER DEALINGS IN THE
 * SOFTWARE.
 */

#ifndef __LIB_MLX5_H__
#define __LIB_MLX5_H__

#include "mlx5_core.h"

void mlx5_init_reserved_gids(struct mlx5_core_dev *dev);
void mlx5_cleanup_reserved_gids(struct mlx5_core_dev *dev);
int  mlx5_core_reserve_gids(struct mlx5_core_dev *dev, unsigned int count);
void mlx5_core_unreserve_gids(struct mlx5_core_dev *dev, unsigned int count);
int  mlx5_core_reserved_gid_alloc(struct mlx5_core_dev *dev, int *gid_index);
void mlx5_core_reserved_gid_free(struct mlx5_core_dev *dev, int gid_index);

/* TODO move to lib/events.h */

#define PORT_MODULE_EVENT_MODULE_STATUS_MASK 0xF
#define PORT_MODULE_EVENT_ERROR_TYPE_MASK    0xF

enum port_module_event_status_type {
	MLX5_MODULE_STATUS_PLUGGED   = 0x1,
	MLX5_MODULE_STATUS_UNPLUGGED = 0x2,
	MLX5_MODULE_STATUS_ERROR     = 0x3,
<<<<<<< HEAD
	MLX5_MODULE_STATUS_NUM       = 0x3,
};

enum  port_module_event_error_type {
	MLX5_MODULE_EVENT_ERROR_POWER_BUDGET_EXCEEDED,
	MLX5_MODULE_EVENT_ERROR_LONG_RANGE_FOR_NON_MLNX_CABLE_MODULE,
	MLX5_MODULE_EVENT_ERROR_BUS_STUCK,
	MLX5_MODULE_EVENT_ERROR_NO_EEPROM_RETRY_TIMEOUT,
	MLX5_MODULE_EVENT_ERROR_ENFORCE_PART_NUMBER_LIST,
	MLX5_MODULE_EVENT_ERROR_UNKNOWN_IDENTIFIER,
	MLX5_MODULE_EVENT_ERROR_HIGH_TEMPERATURE,
	MLX5_MODULE_EVENT_ERROR_BAD_CABLE,
	MLX5_MODULE_EVENT_ERROR_UNKNOWN,
=======
	MLX5_MODULE_STATUS_DISABLED  = 0x4,
	MLX5_MODULE_STATUS_NUM,
};

enum  port_module_event_error_type {
	MLX5_MODULE_EVENT_ERROR_POWER_BUDGET_EXCEEDED    = 0x0,
	MLX5_MODULE_EVENT_ERROR_LONG_RANGE_FOR_NON_MLNX  = 0x1,
	MLX5_MODULE_EVENT_ERROR_BUS_STUCK                = 0x2,
	MLX5_MODULE_EVENT_ERROR_NO_EEPROM_RETRY_TIMEOUT  = 0x3,
	MLX5_MODULE_EVENT_ERROR_ENFORCE_PART_NUMBER_LIST = 0x4,
	MLX5_MODULE_EVENT_ERROR_UNKNOWN_IDENTIFIER       = 0x5,
	MLX5_MODULE_EVENT_ERROR_HIGH_TEMPERATURE         = 0x6,
	MLX5_MODULE_EVENT_ERROR_BAD_CABLE                = 0x7,
	MLX5_MODULE_EVENT_ERROR_PCIE_POWER_SLOT_EXCEEDED = 0xc,
>>>>>>> a26d94bf
	MLX5_MODULE_EVENT_ERROR_NUM,
};

struct mlx5_pme_stats {
	u64 status_counters[MLX5_MODULE_STATUS_NUM];
	u64 error_counters[MLX5_MODULE_EVENT_ERROR_NUM];
};

void mlx5_get_pme_stats(struct mlx5_core_dev *dev, struct mlx5_pme_stats *stats);
int mlx5_notifier_call_chain(struct mlx5_events *events, unsigned int event, void *data);

#endif<|MERGE_RESOLUTION|>--- conflicted
+++ resolved
@@ -51,21 +51,6 @@
 	MLX5_MODULE_STATUS_PLUGGED   = 0x1,
 	MLX5_MODULE_STATUS_UNPLUGGED = 0x2,
 	MLX5_MODULE_STATUS_ERROR     = 0x3,
-<<<<<<< HEAD
-	MLX5_MODULE_STATUS_NUM       = 0x3,
-};
-
-enum  port_module_event_error_type {
-	MLX5_MODULE_EVENT_ERROR_POWER_BUDGET_EXCEEDED,
-	MLX5_MODULE_EVENT_ERROR_LONG_RANGE_FOR_NON_MLNX_CABLE_MODULE,
-	MLX5_MODULE_EVENT_ERROR_BUS_STUCK,
-	MLX5_MODULE_EVENT_ERROR_NO_EEPROM_RETRY_TIMEOUT,
-	MLX5_MODULE_EVENT_ERROR_ENFORCE_PART_NUMBER_LIST,
-	MLX5_MODULE_EVENT_ERROR_UNKNOWN_IDENTIFIER,
-	MLX5_MODULE_EVENT_ERROR_HIGH_TEMPERATURE,
-	MLX5_MODULE_EVENT_ERROR_BAD_CABLE,
-	MLX5_MODULE_EVENT_ERROR_UNKNOWN,
-=======
 	MLX5_MODULE_STATUS_DISABLED  = 0x4,
 	MLX5_MODULE_STATUS_NUM,
 };
@@ -80,7 +65,6 @@
 	MLX5_MODULE_EVENT_ERROR_HIGH_TEMPERATURE         = 0x6,
 	MLX5_MODULE_EVENT_ERROR_BAD_CABLE                = 0x7,
 	MLX5_MODULE_EVENT_ERROR_PCIE_POWER_SLOT_EXCEEDED = 0xc,
->>>>>>> a26d94bf
 	MLX5_MODULE_EVENT_ERROR_NUM,
 };
 
