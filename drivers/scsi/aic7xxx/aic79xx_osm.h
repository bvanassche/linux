--- conflicted
+++ resolved
@@ -36,11 +36,7 @@
  * IN ANY WAY OUT OF THE USE OF THIS SOFTWARE, EVEN IF ADVISED OF THE
  * POSSIBILITY OF SUCH DAMAGES.
  *
-<<<<<<< HEAD
- * $Id: //depot/aic7xxx/linux/drivers/scsi/aic7xxx/aic79xx_osm.h#121 $
-=======
  * $Id: //depot/aic7xxx/linux/drivers/scsi/aic7xxx/aic79xx_osm.h#128 $
->>>>>>> 59b52f22
  *
  */
 #ifndef _AIC79XX_LINUX_H_
@@ -297,11 +293,7 @@
 #define AHD_SCSI_HAS_HOST_LOCK 0
 #endif
 
-<<<<<<< HEAD
-#define AIC79XX_DRIVER_VERSION "1.3.5"
-=======
 #define AIC79XX_DRIVER_VERSION "1.3.7"
->>>>>>> 59b52f22
 
 /**************************** Front End Queues ********************************/
 /*
@@ -834,66 +826,6 @@
 	spin_unlock_irqrestore(&ahd_list_spinlock, *flags);
 }
 
-<<<<<<< HEAD
-#else /* LINUX_VERSION_CODE < KERNEL_VERSION(2,1,0) */
-
-ahd_lockinit(struct ahd_softc *ahd)
-{
-}
-
-static __inline void
-ahd_lock(struct ahd_softc *ahd, unsigned long *flags)
-{
-	save_flags(*flags);
-	cli();
-}
-
-static __inline void
-ahd_unlock(struct ahd_softc *ahd, unsigned long *flags)
-{
-	restore_flags(*flags);
-}
-
-ahd_done_lockinit(struct ahd_softc *ahd)
-{
-}
-
-static __inline void
-ahd_done_lock(struct ahd_softc *ahd, unsigned long *flags)
-{
-	/*
-	 * The done lock is always held while
-	 * the ahd lock is held so blocking
-	 * interrupts again would have no effect.
-	 */
-}
-
-static __inline void
-ahd_done_unlock(struct ahd_softc *ahd, unsigned long *flags)
-{
-}
-
-static __inline void
-ahd_list_lockinit()
-{
-}
-
-static __inline void
-ahd_list_lock(unsigned long *flags)
-{
-	save_flags(*flags);
-	cli();
-}
-
-static __inline void
-ahd_list_unlock(unsigned long *flags)
-{
-	restore_flags(*flags);
-}
-#endif /* LINUX_VERSION_CODE < KERNEL_VERSION(2,1,0) */
-
-=======
->>>>>>> 59b52f22
 /******************************* PCI Definitions ******************************/
 /*
  * PCIM_xxx: mask to locate subfield in register
@@ -964,19 +896,6 @@
 			    ahd_power_state new_state);
 
 /******************************* PCI Routines *********************************/
-<<<<<<< HEAD
-/*
- * We need to use the bios32.h routines if we are kernel version 2.1.92 or less.
- */
-#if LINUX_VERSION_CODE <= KERNEL_VERSION(2,1,92)
-#if defined(__sparc_v9__) || defined(__powerpc__)
-#error "PPC and Sparc platforms are only supported under 2.1.92 and above"
-#endif
-#include <linux/bios32.h>
-#endif
-
-=======
->>>>>>> 59b52f22
 int			 ahd_linux_pci_init(void);
 void			 ahd_linux_pci_exit(void);
 int			 ahd_pci_map_registers(struct ahd_softc *ahd);
