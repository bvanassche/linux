--- conflicted
+++ resolved
@@ -93,12 +93,7 @@
  * numBlocks: Number of blocks to process
  */
 .text
-<<<<<<< HEAD
-.align 32
 SYM_TYPED_FUNC_START(sha1_ni_transform)
-=======
-SYM_FUNC_START(sha1_ni_transform)
->>>>>>> f1a033cc
 	push		%rbp
 	mov		%rsp, %rbp
 	sub		$FRAME_SIZE, %rsp
