--- conflicted
+++ resolved
@@ -3130,12 +3130,9 @@
 	} else if (property == adev->mode_info.max_bpc_property) {
 		dm_new_state->max_bpc = val;
 		ret = 0;
-<<<<<<< HEAD
-=======
 	} else if (property == adev->mode_info.abm_level_property) {
 		dm_new_state->abm_level = val;
 		ret = 0;
->>>>>>> cf26057a
 	}
 
 	return ret;
@@ -3181,12 +3178,9 @@
 	} else if (property == adev->mode_info.max_bpc_property) {
 		*val = dm_state->max_bpc;
 		ret = 0;
-<<<<<<< HEAD
-=======
 	} else if (property == adev->mode_info.abm_level_property) {
 		*val = dm_state->abm_level;
 		ret = 0;
->>>>>>> cf26057a
 	}
 
 	return ret;
@@ -3253,15 +3247,11 @@
 	__drm_atomic_helper_connector_duplicate_state(connector, &new_state->base);
 
 	new_state->freesync_capable = state->freesync_capable;
-<<<<<<< HEAD
-	new_state->freesync_enable = state->freesync_enable;
-=======
 	new_state->abm_level = state->abm_level;
 	new_state->scaling = state->scaling;
 	new_state->underscan_enable = state->underscan_enable;
 	new_state->underscan_hborder = state->underscan_hborder;
 	new_state->underscan_vborder = state->underscan_vborder;
->>>>>>> cf26057a
 	new_state->max_bpc = state->max_bpc;
 
 	return &new_state->base;
