--- conflicted
+++ resolved
@@ -25,8 +25,6 @@
 #include "i915_drv.h"
 #include "i915_reset.h"
 
-<<<<<<< HEAD
-=======
 struct hangcheck {
 	u64 acthd;
 	u32 seqno;
@@ -38,7 +36,6 @@
 	bool stalled:1;
 };
 
->>>>>>> 9407d3bd
 static bool instdone_unchanged(u32 current_instdone, u32 *old_instdone)
 {
 	u32 tmp = current_instdone | *old_instdone;
@@ -276,11 +273,7 @@
 	intel_uncore_arm_unclaimed_mmio_detection(dev_priv);
 
 	for_each_engine(engine, dev_priv, id) {
-<<<<<<< HEAD
-		struct intel_engine_hangcheck hc;
-=======
 		struct hangcheck hc;
->>>>>>> 9407d3bd
 
 		hangcheck_load_sample(engine, &hc);
 		hangcheck_accumulate_sample(engine, &hc);
