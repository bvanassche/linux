--- conflicted
+++ resolved
@@ -63,10 +63,7 @@
 			compatible = "renesas,r8a779f0-wdt",
 				     "renesas,rcar-gen4-wdt";
 			reg = <0 0xe6020000 0 0x0c>;
-<<<<<<< HEAD
-=======
 			interrupts = <GIC_SPI 515 IRQ_TYPE_LEVEL_HIGH>;
->>>>>>> 88084a3d
 			clocks = <&cpg CPG_MOD 907>;
 			power-domains = <&sysc R8A779F0_PD_ALWAYS_ON>;
 			resets = <&cpg 907>;
@@ -79,8 +76,6 @@
 			      <0 0xe6051000 0 0x16c>, <0 0xe6051800 0 0x16c>;
 		};
 
-<<<<<<< HEAD
-=======
 		gpio0: gpio@e6050180 {
 			compatible = "renesas,gpio-r8a779f0",
 				     "renesas,rcar-gen4-gpio";
@@ -141,7 +136,6 @@
 			#interrupt-cells = <2>;
 		};
 
->>>>>>> 88084a3d
 		cpg: clock-controller@e6150000 {
 			compatible = "renesas,r8a779f0-cpg-mssr";
 			reg = <0 0xe6150000 0 0x4000>;
