/*
 *  Generic process-grouping system.
 *
 *  Based originally on the cpuset system, extracted by Paul Menage
 *  Copyright (C) 2006 Google, Inc
 *
 *  Notifications support
 *  Copyright (C) 2009 Nokia Corporation
 *  Author: Kirill A. Shutemov
 *
 *  Copyright notices from the original cpuset code:
 *  --------------------------------------------------
 *  Copyright (C) 2003 BULL SA.
 *  Copyright (C) 2004-2006 Silicon Graphics, Inc.
 *
 *  Portions derived from Patrick Mochel's sysfs code.
 *  sysfs is Copyright (c) 2001-3 Patrick Mochel
 *
 *  2003-10-10 Written by Simon Derr.
 *  2003-10-22 Updates by Stephen Hemminger.
 *  2004 May-July Rework by Paul Jackson.
 *  ---------------------------------------------------
 *
 *  This file is subject to the terms and conditions of the GNU General Public
 *  License.  See the file COPYING in the main directory of the Linux
 *  distribution for more details.
 */

#define pr_fmt(fmt) KBUILD_MODNAME ": " fmt

#include "cgroup-internal.h"

#include <linux/cred.h>
#include <linux/errno.h>
#include <linux/init_task.h>
#include <linux/kernel.h>
#include <linux/magic.h>
#include <linux/mutex.h>
#include <linux/mount.h>
#include <linux/pagemap.h>
#include <linux/proc_fs.h>
#include <linux/rcupdate.h>
#include <linux/sched.h>
#include <linux/sched/task.h>
#include <linux/slab.h>
#include <linux/spinlock.h>
#include <linux/percpu-rwsem.h>
#include <linux/string.h>
#include <linux/hashtable.h>
#include <linux/idr.h>
#include <linux/kthread.h>
#include <linux/atomic.h>
#include <linux/cpuset.h>
#include <linux/proc_ns.h>
#include <linux/nsproxy.h>
#include <linux/file.h>
#include <linux/fs_parser.h>
#include <linux/sched/cputime.h>
#include <linux/psi.h>
#include <net/sock.h>

#define CREATE_TRACE_POINTS
#include <trace/events/cgroup.h>

#define CGROUP_FILE_NAME_MAX		(MAX_CGROUP_TYPE_NAMELEN +	\
					 MAX_CFTYPE_NAME + 2)
/* let's not notify more than 100 times per second */
#define CGROUP_FILE_NOTIFY_MIN_INTV	DIV_ROUND_UP(HZ, 100)

/*
 * cgroup_mutex is the master lock.  Any modification to cgroup or its
 * hierarchy must be performed while holding it.
 *
 * css_set_lock protects task->cgroups pointer, the list of css_set
 * objects, and the chain of tasks off each css_set.
 *
 * These locks are exported if CONFIG_PROVE_RCU so that accessors in
 * cgroup.h can use them for lockdep annotations.
 */
DEFINE_MUTEX(cgroup_mutex);
DEFINE_SPINLOCK(css_set_lock);

#ifdef CONFIG_PROVE_RCU
EXPORT_SYMBOL_GPL(cgroup_mutex);
EXPORT_SYMBOL_GPL(css_set_lock);
#endif

DEFINE_SPINLOCK(trace_cgroup_path_lock);
char trace_cgroup_path[TRACE_CGROUP_PATH_LEN];
bool cgroup_debug __read_mostly;

/*
 * Protects cgroup_idr and css_idr so that IDs can be released without
 * grabbing cgroup_mutex.
 */
static DEFINE_SPINLOCK(cgroup_idr_lock);

/*
 * Protects cgroup_file->kn for !self csses.  It synchronizes notifications
 * against file removal/re-creation across css hiding.
 */
static DEFINE_SPINLOCK(cgroup_file_kn_lock);

struct percpu_rw_semaphore cgroup_threadgroup_rwsem;

#define cgroup_assert_mutex_or_rcu_locked()				\
	RCU_LOCKDEP_WARN(!rcu_read_lock_held() &&			\
			   !lockdep_is_held(&cgroup_mutex),		\
			   "cgroup_mutex or RCU read lock required");

/*
 * cgroup destruction makes heavy use of work items and there can be a lot
 * of concurrent destructions.  Use a separate workqueue so that cgroup
 * destruction work items don't end up filling up max_active of system_wq
 * which may lead to deadlock.
 */
static struct workqueue_struct *cgroup_destroy_wq;

/* generate an array of cgroup subsystem pointers */
#define SUBSYS(_x) [_x ## _cgrp_id] = &_x ## _cgrp_subsys,
struct cgroup_subsys *cgroup_subsys[] = {
#include <linux/cgroup_subsys.h>
};
#undef SUBSYS

/* array of cgroup subsystem names */
#define SUBSYS(_x) [_x ## _cgrp_id] = #_x,
static const char *cgroup_subsys_name[] = {
#include <linux/cgroup_subsys.h>
};
#undef SUBSYS

/* array of static_keys for cgroup_subsys_enabled() and cgroup_subsys_on_dfl() */
#define SUBSYS(_x)								\
	DEFINE_STATIC_KEY_TRUE(_x ## _cgrp_subsys_enabled_key);			\
	DEFINE_STATIC_KEY_TRUE(_x ## _cgrp_subsys_on_dfl_key);			\
	EXPORT_SYMBOL_GPL(_x ## _cgrp_subsys_enabled_key);			\
	EXPORT_SYMBOL_GPL(_x ## _cgrp_subsys_on_dfl_key);
#include <linux/cgroup_subsys.h>
#undef SUBSYS

#define SUBSYS(_x) [_x ## _cgrp_id] = &_x ## _cgrp_subsys_enabled_key,
static struct static_key_true *cgroup_subsys_enabled_key[] = {
#include <linux/cgroup_subsys.h>
};
#undef SUBSYS

#define SUBSYS(_x) [_x ## _cgrp_id] = &_x ## _cgrp_subsys_on_dfl_key,
static struct static_key_true *cgroup_subsys_on_dfl_key[] = {
#include <linux/cgroup_subsys.h>
};
#undef SUBSYS

static DEFINE_PER_CPU(struct cgroup_rstat_cpu, cgrp_dfl_root_rstat_cpu);

/*
 * The default hierarchy, reserved for the subsystems that are otherwise
 * unattached - it never has more than a single cgroup, and all tasks are
 * part of that cgroup.
 */
struct cgroup_root cgrp_dfl_root = { .cgrp.rstat_cpu = &cgrp_dfl_root_rstat_cpu };
EXPORT_SYMBOL_GPL(cgrp_dfl_root);

/*
 * The default hierarchy always exists but is hidden until mounted for the
 * first time.  This is for backward compatibility.
 */
static bool cgrp_dfl_visible;

/* some controllers are not supported in the default hierarchy */
static u16 cgrp_dfl_inhibit_ss_mask;

/* some controllers are implicitly enabled on the default hierarchy */
static u16 cgrp_dfl_implicit_ss_mask;

/* some controllers can be threaded on the default hierarchy */
static u16 cgrp_dfl_threaded_ss_mask;

/* The list of hierarchy roots */
LIST_HEAD(cgroup_roots);
static int cgroup_root_count;

/* hierarchy ID allocation and mapping, protected by cgroup_mutex */
static DEFINE_IDR(cgroup_hierarchy_idr);

/*
 * Assign a monotonically increasing serial number to csses.  It guarantees
 * cgroups with bigger numbers are newer than those with smaller numbers.
 * Also, as csses are always appended to the parent's ->children list, it
 * guarantees that sibling csses are always sorted in the ascending serial
 * number order on the list.  Protected by cgroup_mutex.
 */
static u64 css_serial_nr_next = 1;

/*
 * These bitmasks identify subsystems with specific features to avoid
 * having to do iterative checks repeatedly.
 */
static u16 have_fork_callback __read_mostly;
static u16 have_exit_callback __read_mostly;
static u16 have_free_callback __read_mostly;
static u16 have_canfork_callback __read_mostly;

/* cgroup namespace for init task */
struct cgroup_namespace init_cgroup_ns = {
	.count		= REFCOUNT_INIT(2),
	.user_ns	= &init_user_ns,
	.ns.ops		= &cgroupns_operations,
	.ns.inum	= PROC_CGROUP_INIT_INO,
	.root_cset	= &init_css_set,
};

static struct file_system_type cgroup2_fs_type;
static struct cftype cgroup_base_files[];

static int cgroup_apply_control(struct cgroup *cgrp);
static void cgroup_finalize_control(struct cgroup *cgrp, int ret);
static void css_task_iter_advance(struct css_task_iter *it);
static int cgroup_destroy_locked(struct cgroup *cgrp);
static struct cgroup_subsys_state *css_create(struct cgroup *cgrp,
					      struct cgroup_subsys *ss);
static void css_release(struct percpu_ref *ref);
static void kill_css(struct cgroup_subsys_state *css);
static int cgroup_addrm_files(struct cgroup_subsys_state *css,
			      struct cgroup *cgrp, struct cftype cfts[],
			      bool is_add);

/**
 * cgroup_ssid_enabled - cgroup subsys enabled test by subsys ID
 * @ssid: subsys ID of interest
 *
 * cgroup_subsys_enabled() can only be used with literal subsys names which
 * is fine for individual subsystems but unsuitable for cgroup core.  This
 * is slower static_key_enabled() based test indexed by @ssid.
 */
bool cgroup_ssid_enabled(int ssid)
{
	if (CGROUP_SUBSYS_COUNT == 0)
		return false;

	return static_key_enabled(cgroup_subsys_enabled_key[ssid]);
}

/**
 * cgroup_on_dfl - test whether a cgroup is on the default hierarchy
 * @cgrp: the cgroup of interest
 *
 * The default hierarchy is the v2 interface of cgroup and this function
 * can be used to test whether a cgroup is on the default hierarchy for
 * cases where a subsystem should behave differnetly depending on the
 * interface version.
 *
 * The set of behaviors which change on the default hierarchy are still
 * being determined and the mount option is prefixed with __DEVEL__.
 *
 * List of changed behaviors:
 *
 * - Mount options "noprefix", "xattr", "clone_children", "release_agent"
 *   and "name" are disallowed.
 *
 * - When mounting an existing superblock, mount options should match.
 *
 * - Remount is disallowed.
 *
 * - rename(2) is disallowed.
 *
 * - "tasks" is removed.  Everything should be at process granularity.  Use
 *   "cgroup.procs" instead.
 *
 * - "cgroup.procs" is not sorted.  pids will be unique unless they got
 *   recycled inbetween reads.
 *
 * - "release_agent" and "notify_on_release" are removed.  Replacement
 *   notification mechanism will be implemented.
 *
 * - "cgroup.clone_children" is removed.
 *
 * - "cgroup.subtree_populated" is available.  Its value is 0 if the cgroup
 *   and its descendants contain no task; otherwise, 1.  The file also
 *   generates kernfs notification which can be monitored through poll and
 *   [di]notify when the value of the file changes.
 *
 * - cpuset: tasks will be kept in empty cpusets when hotplug happens and
 *   take masks of ancestors with non-empty cpus/mems, instead of being
 *   moved to an ancestor.
 *
 * - cpuset: a task can be moved into an empty cpuset, and again it takes
 *   masks of ancestors.
 *
 * - memcg: use_hierarchy is on by default and the cgroup file for the flag
 *   is not created.
 *
 * - blkcg: blk-throttle becomes properly hierarchical.
 *
 * - debug: disallowed on the default hierarchy.
 */
bool cgroup_on_dfl(const struct cgroup *cgrp)
{
	return cgrp->root == &cgrp_dfl_root;
}

/* IDR wrappers which synchronize using cgroup_idr_lock */
static int cgroup_idr_alloc(struct idr *idr, void *ptr, int start, int end,
			    gfp_t gfp_mask)
{
	int ret;

	idr_preload(gfp_mask);
	spin_lock_bh(&cgroup_idr_lock);
	ret = idr_alloc(idr, ptr, start, end, gfp_mask & ~__GFP_DIRECT_RECLAIM);
	spin_unlock_bh(&cgroup_idr_lock);
	idr_preload_end();
	return ret;
}

static void *cgroup_idr_replace(struct idr *idr, void *ptr, int id)
{
	void *ret;

	spin_lock_bh(&cgroup_idr_lock);
	ret = idr_replace(idr, ptr, id);
	spin_unlock_bh(&cgroup_idr_lock);
	return ret;
}

static void cgroup_idr_remove(struct idr *idr, int id)
{
	spin_lock_bh(&cgroup_idr_lock);
	idr_remove(idr, id);
	spin_unlock_bh(&cgroup_idr_lock);
}

static bool cgroup_has_tasks(struct cgroup *cgrp)
{
	return cgrp->nr_populated_csets;
}

bool cgroup_is_threaded(struct cgroup *cgrp)
{
	return cgrp->dom_cgrp != cgrp;
}

/* can @cgrp host both domain and threaded children? */
static bool cgroup_is_mixable(struct cgroup *cgrp)
{
	/*
	 * Root isn't under domain level resource control exempting it from
	 * the no-internal-process constraint, so it can serve as a thread
	 * root and a parent of resource domains at the same time.
	 */
	return !cgroup_parent(cgrp);
}

/* can @cgrp become a thread root? should always be true for a thread root */
static bool cgroup_can_be_thread_root(struct cgroup *cgrp)
{
	/* mixables don't care */
	if (cgroup_is_mixable(cgrp))
		return true;

	/* domain roots can't be nested under threaded */
	if (cgroup_is_threaded(cgrp))
		return false;

	/* can only have either domain or threaded children */
	if (cgrp->nr_populated_domain_children)
		return false;

	/* and no domain controllers can be enabled */
	if (cgrp->subtree_control & ~cgrp_dfl_threaded_ss_mask)
		return false;

	return true;
}

/* is @cgrp root of a threaded subtree? */
bool cgroup_is_thread_root(struct cgroup *cgrp)
{
	/* thread root should be a domain */
	if (cgroup_is_threaded(cgrp))
		return false;

	/* a domain w/ threaded children is a thread root */
	if (cgrp->nr_threaded_children)
		return true;

	/*
	 * A domain which has tasks and explicit threaded controllers
	 * enabled is a thread root.
	 */
	if (cgroup_has_tasks(cgrp) &&
	    (cgrp->subtree_control & cgrp_dfl_threaded_ss_mask))
		return true;

	return false;
}

/* a domain which isn't connected to the root w/o brekage can't be used */
static bool cgroup_is_valid_domain(struct cgroup *cgrp)
{
	/* the cgroup itself can be a thread root */
	if (cgroup_is_threaded(cgrp))
		return false;

	/* but the ancestors can't be unless mixable */
	while ((cgrp = cgroup_parent(cgrp))) {
		if (!cgroup_is_mixable(cgrp) && cgroup_is_thread_root(cgrp))
			return false;
		if (cgroup_is_threaded(cgrp))
			return false;
	}

	return true;
}

/* subsystems visibly enabled on a cgroup */
static u16 cgroup_control(struct cgroup *cgrp)
{
	struct cgroup *parent = cgroup_parent(cgrp);
	u16 root_ss_mask = cgrp->root->subsys_mask;

	if (parent) {
		u16 ss_mask = parent->subtree_control;

		/* threaded cgroups can only have threaded controllers */
		if (cgroup_is_threaded(cgrp))
			ss_mask &= cgrp_dfl_threaded_ss_mask;
		return ss_mask;
	}

	if (cgroup_on_dfl(cgrp))
		root_ss_mask &= ~(cgrp_dfl_inhibit_ss_mask |
				  cgrp_dfl_implicit_ss_mask);
	return root_ss_mask;
}

/* subsystems enabled on a cgroup */
static u16 cgroup_ss_mask(struct cgroup *cgrp)
{
	struct cgroup *parent = cgroup_parent(cgrp);

	if (parent) {
		u16 ss_mask = parent->subtree_ss_mask;

		/* threaded cgroups can only have threaded controllers */
		if (cgroup_is_threaded(cgrp))
			ss_mask &= cgrp_dfl_threaded_ss_mask;
		return ss_mask;
	}

	return cgrp->root->subsys_mask;
}

/**
 * cgroup_css - obtain a cgroup's css for the specified subsystem
 * @cgrp: the cgroup of interest
 * @ss: the subsystem of interest (%NULL returns @cgrp->self)
 *
 * Return @cgrp's css (cgroup_subsys_state) associated with @ss.  This
 * function must be called either under cgroup_mutex or rcu_read_lock() and
 * the caller is responsible for pinning the returned css if it wants to
 * keep accessing it outside the said locks.  This function may return
 * %NULL if @cgrp doesn't have @subsys_id enabled.
 */
static struct cgroup_subsys_state *cgroup_css(struct cgroup *cgrp,
					      struct cgroup_subsys *ss)
{
	if (ss)
		return rcu_dereference_check(cgrp->subsys[ss->id],
					lockdep_is_held(&cgroup_mutex));
	else
		return &cgrp->self;
}

/**
 * cgroup_tryget_css - try to get a cgroup's css for the specified subsystem
 * @cgrp: the cgroup of interest
 * @ss: the subsystem of interest
 *
 * Find and get @cgrp's css assocaited with @ss.  If the css doesn't exist
 * or is offline, %NULL is returned.
 */
static struct cgroup_subsys_state *cgroup_tryget_css(struct cgroup *cgrp,
						     struct cgroup_subsys *ss)
{
	struct cgroup_subsys_state *css;

	rcu_read_lock();
	css = cgroup_css(cgrp, ss);
	if (!css || !css_tryget_online(css))
		css = NULL;
	rcu_read_unlock();

	return css;
}

/**
 * cgroup_e_css_by_mask - obtain a cgroup's effective css for the specified ss
 * @cgrp: the cgroup of interest
 * @ss: the subsystem of interest (%NULL returns @cgrp->self)
 *
 * Similar to cgroup_css() but returns the effective css, which is defined
 * as the matching css of the nearest ancestor including self which has @ss
 * enabled.  If @ss is associated with the hierarchy @cgrp is on, this
 * function is guaranteed to return non-NULL css.
 */
static struct cgroup_subsys_state *cgroup_e_css_by_mask(struct cgroup *cgrp,
							struct cgroup_subsys *ss)
{
	lockdep_assert_held(&cgroup_mutex);

	if (!ss)
		return &cgrp->self;

	/*
	 * This function is used while updating css associations and thus
	 * can't test the csses directly.  Test ss_mask.
	 */
	while (!(cgroup_ss_mask(cgrp) & (1 << ss->id))) {
		cgrp = cgroup_parent(cgrp);
		if (!cgrp)
			return NULL;
	}

	return cgroup_css(cgrp, ss);
}

/**
 * cgroup_e_css - obtain a cgroup's effective css for the specified subsystem
 * @cgrp: the cgroup of interest
 * @ss: the subsystem of interest
 *
 * Find and get the effective css of @cgrp for @ss.  The effective css is
 * defined as the matching css of the nearest ancestor including self which
 * has @ss enabled.  If @ss is not mounted on the hierarchy @cgrp is on,
 * the root css is returned, so this function always returns a valid css.
 *
 * The returned css is not guaranteed to be online, and therefore it is the
 * callers responsiblity to tryget a reference for it.
 */
struct cgroup_subsys_state *cgroup_e_css(struct cgroup *cgrp,
					 struct cgroup_subsys *ss)
{
	struct cgroup_subsys_state *css;

	do {
		css = cgroup_css(cgrp, ss);

		if (css)
			return css;
		cgrp = cgroup_parent(cgrp);
	} while (cgrp);

	return init_css_set.subsys[ss->id];
}

/**
 * cgroup_get_e_css - get a cgroup's effective css for the specified subsystem
 * @cgrp: the cgroup of interest
 * @ss: the subsystem of interest
 *
 * Find and get the effective css of @cgrp for @ss.  The effective css is
 * defined as the matching css of the nearest ancestor including self which
 * has @ss enabled.  If @ss is not mounted on the hierarchy @cgrp is on,
 * the root css is returned, so this function always returns a valid css.
 * The returned css must be put using css_put().
 */
struct cgroup_subsys_state *cgroup_get_e_css(struct cgroup *cgrp,
					     struct cgroup_subsys *ss)
{
	struct cgroup_subsys_state *css;

	rcu_read_lock();

	do {
		css = cgroup_css(cgrp, ss);

		if (css && css_tryget_online(css))
			goto out_unlock;
		cgrp = cgroup_parent(cgrp);
	} while (cgrp);

	css = init_css_set.subsys[ss->id];
	css_get(css);
out_unlock:
	rcu_read_unlock();
	return css;
}

static void cgroup_get_live(struct cgroup *cgrp)
{
	WARN_ON_ONCE(cgroup_is_dead(cgrp));
	css_get(&cgrp->self);
}

struct cgroup_subsys_state *of_css(struct kernfs_open_file *of)
{
	struct cgroup *cgrp = of->kn->parent->priv;
	struct cftype *cft = of_cft(of);

	/*
	 * This is open and unprotected implementation of cgroup_css().
	 * seq_css() is only called from a kernfs file operation which has
	 * an active reference on the file.  Because all the subsystem
	 * files are drained before a css is disassociated with a cgroup,
	 * the matching css from the cgroup's subsys table is guaranteed to
	 * be and stay valid until the enclosing operation is complete.
	 */
	if (cft->ss)
		return rcu_dereference_raw(cgrp->subsys[cft->ss->id]);
	else
		return &cgrp->self;
}
EXPORT_SYMBOL_GPL(of_css);

/**
 * for_each_css - iterate all css's of a cgroup
 * @css: the iteration cursor
 * @ssid: the index of the subsystem, CGROUP_SUBSYS_COUNT after reaching the end
 * @cgrp: the target cgroup to iterate css's of
 *
 * Should be called under cgroup_[tree_]mutex.
 */
#define for_each_css(css, ssid, cgrp)					\
	for ((ssid) = 0; (ssid) < CGROUP_SUBSYS_COUNT; (ssid)++)	\
		if (!((css) = rcu_dereference_check(			\
				(cgrp)->subsys[(ssid)],			\
				lockdep_is_held(&cgroup_mutex)))) { }	\
		else

/**
 * for_each_e_css - iterate all effective css's of a cgroup
 * @css: the iteration cursor
 * @ssid: the index of the subsystem, CGROUP_SUBSYS_COUNT after reaching the end
 * @cgrp: the target cgroup to iterate css's of
 *
 * Should be called under cgroup_[tree_]mutex.
 */
#define for_each_e_css(css, ssid, cgrp)					    \
	for ((ssid) = 0; (ssid) < CGROUP_SUBSYS_COUNT; (ssid)++)	    \
		if (!((css) = cgroup_e_css_by_mask(cgrp,		    \
						   cgroup_subsys[(ssid)]))) \
			;						    \
		else

/**
 * do_each_subsys_mask - filter for_each_subsys with a bitmask
 * @ss: the iteration cursor
 * @ssid: the index of @ss, CGROUP_SUBSYS_COUNT after reaching the end
 * @ss_mask: the bitmask
 *
 * The block will only run for cases where the ssid-th bit (1 << ssid) of
 * @ss_mask is set.
 */
#define do_each_subsys_mask(ss, ssid, ss_mask) do {			\
	unsigned long __ss_mask = (ss_mask);				\
	if (!CGROUP_SUBSYS_COUNT) { /* to avoid spurious gcc warning */	\
		(ssid) = 0;						\
		break;							\
	}								\
	for_each_set_bit(ssid, &__ss_mask, CGROUP_SUBSYS_COUNT) {	\
		(ss) = cgroup_subsys[ssid];				\
		{

#define while_each_subsys_mask()					\
		}							\
	}								\
} while (false)

/* iterate over child cgrps, lock should be held throughout iteration */
#define cgroup_for_each_live_child(child, cgrp)				\
	list_for_each_entry((child), &(cgrp)->self.children, self.sibling) \
		if (({ lockdep_assert_held(&cgroup_mutex);		\
		       cgroup_is_dead(child); }))			\
			;						\
		else

/* walk live descendants in preorder */
#define cgroup_for_each_live_descendant_pre(dsct, d_css, cgrp)		\
	css_for_each_descendant_pre((d_css), cgroup_css((cgrp), NULL))	\
		if (({ lockdep_assert_held(&cgroup_mutex);		\
		       (dsct) = (d_css)->cgroup;			\
		       cgroup_is_dead(dsct); }))			\
			;						\
		else

/* walk live descendants in postorder */
#define cgroup_for_each_live_descendant_post(dsct, d_css, cgrp)		\
	css_for_each_descendant_post((d_css), cgroup_css((cgrp), NULL))	\
		if (({ lockdep_assert_held(&cgroup_mutex);		\
		       (dsct) = (d_css)->cgroup;			\
		       cgroup_is_dead(dsct); }))			\
			;						\
		else

/*
 * The default css_set - used by init and its children prior to any
 * hierarchies being mounted. It contains a pointer to the root state
 * for each subsystem. Also used to anchor the list of css_sets. Not
 * reference-counted, to improve performance when child cgroups
 * haven't been created.
 */
struct css_set init_css_set = {
	.refcount		= REFCOUNT_INIT(1),
	.dom_cset		= &init_css_set,
	.tasks			= LIST_HEAD_INIT(init_css_set.tasks),
	.mg_tasks		= LIST_HEAD_INIT(init_css_set.mg_tasks),
	.task_iters		= LIST_HEAD_INIT(init_css_set.task_iters),
	.threaded_csets		= LIST_HEAD_INIT(init_css_set.threaded_csets),
	.cgrp_links		= LIST_HEAD_INIT(init_css_set.cgrp_links),
	.mg_preload_node	= LIST_HEAD_INIT(init_css_set.mg_preload_node),
	.mg_node		= LIST_HEAD_INIT(init_css_set.mg_node),

	/*
	 * The following field is re-initialized when this cset gets linked
	 * in cgroup_init().  However, let's initialize the field
	 * statically too so that the default cgroup can be accessed safely
	 * early during boot.
	 */
	.dfl_cgrp		= &cgrp_dfl_root.cgrp,
};

static int css_set_count	= 1;	/* 1 for init_css_set */

static bool css_set_threaded(struct css_set *cset)
{
	return cset->dom_cset != cset;
}

/**
 * css_set_populated - does a css_set contain any tasks?
 * @cset: target css_set
 *
 * css_set_populated() should be the same as !!cset->nr_tasks at steady
 * state. However, css_set_populated() can be called while a task is being
 * added to or removed from the linked list before the nr_tasks is
 * properly updated. Hence, we can't just look at ->nr_tasks here.
 */
static bool css_set_populated(struct css_set *cset)
{
	lockdep_assert_held(&css_set_lock);

	return !list_empty(&cset->tasks) || !list_empty(&cset->mg_tasks);
}

/**
 * cgroup_update_populated - update the populated count of a cgroup
 * @cgrp: the target cgroup
 * @populated: inc or dec populated count
 *
 * One of the css_sets associated with @cgrp is either getting its first
 * task or losing the last.  Update @cgrp->nr_populated_* accordingly.  The
 * count is propagated towards root so that a given cgroup's
 * nr_populated_children is zero iff none of its descendants contain any
 * tasks.
 *
 * @cgrp's interface file "cgroup.populated" is zero if both
 * @cgrp->nr_populated_csets and @cgrp->nr_populated_children are zero and
 * 1 otherwise.  When the sum changes from or to zero, userland is notified
 * that the content of the interface file has changed.  This can be used to
 * detect when @cgrp and its descendants become populated or empty.
 */
static void cgroup_update_populated(struct cgroup *cgrp, bool populated)
{
	struct cgroup *child = NULL;
	int adj = populated ? 1 : -1;

	lockdep_assert_held(&css_set_lock);

	do {
		bool was_populated = cgroup_is_populated(cgrp);

		if (!child) {
			cgrp->nr_populated_csets += adj;
		} else {
			if (cgroup_is_threaded(child))
				cgrp->nr_populated_threaded_children += adj;
			else
				cgrp->nr_populated_domain_children += adj;
		}

		if (was_populated == cgroup_is_populated(cgrp))
			break;

		cgroup1_check_for_release(cgrp);
		cgroup_file_notify(&cgrp->events_file);

		child = cgrp;
		cgrp = cgroup_parent(cgrp);
	} while (cgrp);
}

/**
 * css_set_update_populated - update populated state of a css_set
 * @cset: target css_set
 * @populated: whether @cset is populated or depopulated
 *
 * @cset is either getting the first task or losing the last.  Update the
 * populated counters of all associated cgroups accordingly.
 */
static void css_set_update_populated(struct css_set *cset, bool populated)
{
	struct cgrp_cset_link *link;

	lockdep_assert_held(&css_set_lock);

	list_for_each_entry(link, &cset->cgrp_links, cgrp_link)
		cgroup_update_populated(link->cgrp, populated);
}

/**
 * css_set_move_task - move a task from one css_set to another
 * @task: task being moved
 * @from_cset: css_set @task currently belongs to (may be NULL)
 * @to_cset: new css_set @task is being moved to (may be NULL)
 * @use_mg_tasks: move to @to_cset->mg_tasks instead of ->tasks
 *
 * Move @task from @from_cset to @to_cset.  If @task didn't belong to any
 * css_set, @from_cset can be NULL.  If @task is being disassociated
 * instead of moved, @to_cset can be NULL.
 *
 * This function automatically handles populated counter updates and
 * css_task_iter adjustments but the caller is responsible for managing
 * @from_cset and @to_cset's reference counts.
 */
static void css_set_move_task(struct task_struct *task,
			      struct css_set *from_cset, struct css_set *to_cset,
			      bool use_mg_tasks)
{
	lockdep_assert_held(&css_set_lock);

	if (to_cset && !css_set_populated(to_cset))
		css_set_update_populated(to_cset, true);

	if (from_cset) {
		struct css_task_iter *it, *pos;

		WARN_ON_ONCE(list_empty(&task->cg_list));

		/*
		 * @task is leaving, advance task iterators which are
		 * pointing to it so that they can resume at the next
		 * position.  Advancing an iterator might remove it from
		 * the list, use safe walk.  See css_task_iter_advance*()
		 * for details.
		 */
		list_for_each_entry_safe(it, pos, &from_cset->task_iters,
					 iters_node)
			if (it->task_pos == &task->cg_list)
				css_task_iter_advance(it);

		list_del_init(&task->cg_list);
		if (!css_set_populated(from_cset))
			css_set_update_populated(from_cset, false);
	} else {
		WARN_ON_ONCE(!list_empty(&task->cg_list));
	}

	if (to_cset) {
		/*
		 * We are synchronized through cgroup_threadgroup_rwsem
		 * against PF_EXITING setting such that we can't race
		 * against cgroup_exit() changing the css_set to
		 * init_css_set and dropping the old one.
		 */
		WARN_ON_ONCE(task->flags & PF_EXITING);

		cgroup_move_task(task, to_cset);
		list_add_tail(&task->cg_list, use_mg_tasks ? &to_cset->mg_tasks :
							     &to_cset->tasks);
	}
}

/*
 * hash table for cgroup groups. This improves the performance to find
 * an existing css_set. This hash doesn't (currently) take into
 * account cgroups in empty hierarchies.
 */
#define CSS_SET_HASH_BITS	7
static DEFINE_HASHTABLE(css_set_table, CSS_SET_HASH_BITS);

static unsigned long css_set_hash(struct cgroup_subsys_state *css[])
{
	unsigned long key = 0UL;
	struct cgroup_subsys *ss;
	int i;

	for_each_subsys(ss, i)
		key += (unsigned long)css[i];
	key = (key >> 16) ^ key;

	return key;
}

void put_css_set_locked(struct css_set *cset)
{
	struct cgrp_cset_link *link, *tmp_link;
	struct cgroup_subsys *ss;
	int ssid;

	lockdep_assert_held(&css_set_lock);

	if (!refcount_dec_and_test(&cset->refcount))
		return;

	WARN_ON_ONCE(!list_empty(&cset->threaded_csets));

	/* This css_set is dead. unlink it and release cgroup and css refs */
	for_each_subsys(ss, ssid) {
		list_del(&cset->e_cset_node[ssid]);
		css_put(cset->subsys[ssid]);
	}
	hash_del(&cset->hlist);
	css_set_count--;

	list_for_each_entry_safe(link, tmp_link, &cset->cgrp_links, cgrp_link) {
		list_del(&link->cset_link);
		list_del(&link->cgrp_link);
		if (cgroup_parent(link->cgrp))
			cgroup_put(link->cgrp);
		kfree(link);
	}

	if (css_set_threaded(cset)) {
		list_del(&cset->threaded_csets_node);
		put_css_set_locked(cset->dom_cset);
	}

	kfree_rcu(cset, rcu_head);
}

/**
 * compare_css_sets - helper function for find_existing_css_set().
 * @cset: candidate css_set being tested
 * @old_cset: existing css_set for a task
 * @new_cgrp: cgroup that's being entered by the task
 * @template: desired set of css pointers in css_set (pre-calculated)
 *
 * Returns true if "cset" matches "old_cset" except for the hierarchy
 * which "new_cgrp" belongs to, for which it should match "new_cgrp".
 */
static bool compare_css_sets(struct css_set *cset,
			     struct css_set *old_cset,
			     struct cgroup *new_cgrp,
			     struct cgroup_subsys_state *template[])
{
	struct cgroup *new_dfl_cgrp;
	struct list_head *l1, *l2;

	/*
	 * On the default hierarchy, there can be csets which are
	 * associated with the same set of cgroups but different csses.
	 * Let's first ensure that csses match.
	 */
	if (memcmp(template, cset->subsys, sizeof(cset->subsys)))
		return false;


	/* @cset's domain should match the default cgroup's */
	if (cgroup_on_dfl(new_cgrp))
		new_dfl_cgrp = new_cgrp;
	else
		new_dfl_cgrp = old_cset->dfl_cgrp;

	if (new_dfl_cgrp->dom_cgrp != cset->dom_cset->dfl_cgrp)
		return false;

	/*
	 * Compare cgroup pointers in order to distinguish between
	 * different cgroups in hierarchies.  As different cgroups may
	 * share the same effective css, this comparison is always
	 * necessary.
	 */
	l1 = &cset->cgrp_links;
	l2 = &old_cset->cgrp_links;
	while (1) {
		struct cgrp_cset_link *link1, *link2;
		struct cgroup *cgrp1, *cgrp2;

		l1 = l1->next;
		l2 = l2->next;
		/* See if we reached the end - both lists are equal length. */
		if (l1 == &cset->cgrp_links) {
			BUG_ON(l2 != &old_cset->cgrp_links);
			break;
		} else {
			BUG_ON(l2 == &old_cset->cgrp_links);
		}
		/* Locate the cgroups associated with these links. */
		link1 = list_entry(l1, struct cgrp_cset_link, cgrp_link);
		link2 = list_entry(l2, struct cgrp_cset_link, cgrp_link);
		cgrp1 = link1->cgrp;
		cgrp2 = link2->cgrp;
		/* Hierarchies should be linked in the same order. */
		BUG_ON(cgrp1->root != cgrp2->root);

		/*
		 * If this hierarchy is the hierarchy of the cgroup
		 * that's changing, then we need to check that this
		 * css_set points to the new cgroup; if it's any other
		 * hierarchy, then this css_set should point to the
		 * same cgroup as the old css_set.
		 */
		if (cgrp1->root == new_cgrp->root) {
			if (cgrp1 != new_cgrp)
				return false;
		} else {
			if (cgrp1 != cgrp2)
				return false;
		}
	}
	return true;
}

/**
 * find_existing_css_set - init css array and find the matching css_set
 * @old_cset: the css_set that we're using before the cgroup transition
 * @cgrp: the cgroup that we're moving into
 * @template: out param for the new set of csses, should be clear on entry
 */
static struct css_set *find_existing_css_set(struct css_set *old_cset,
					struct cgroup *cgrp,
					struct cgroup_subsys_state *template[])
{
	struct cgroup_root *root = cgrp->root;
	struct cgroup_subsys *ss;
	struct css_set *cset;
	unsigned long key;
	int i;

	/*
	 * Build the set of subsystem state objects that we want to see in the
	 * new css_set. while subsystems can change globally, the entries here
	 * won't change, so no need for locking.
	 */
	for_each_subsys(ss, i) {
		if (root->subsys_mask & (1UL << i)) {
			/*
			 * @ss is in this hierarchy, so we want the
			 * effective css from @cgrp.
			 */
			template[i] = cgroup_e_css_by_mask(cgrp, ss);
		} else {
			/*
			 * @ss is not in this hierarchy, so we don't want
			 * to change the css.
			 */
			template[i] = old_cset->subsys[i];
		}
	}

	key = css_set_hash(template);
	hash_for_each_possible(css_set_table, cset, hlist, key) {
		if (!compare_css_sets(cset, old_cset, cgrp, template))
			continue;

		/* This css_set matches what we need */
		return cset;
	}

	/* No existing cgroup group matched */
	return NULL;
}

static void free_cgrp_cset_links(struct list_head *links_to_free)
{
	struct cgrp_cset_link *link, *tmp_link;

	list_for_each_entry_safe(link, tmp_link, links_to_free, cset_link) {
		list_del(&link->cset_link);
		kfree(link);
	}
}

/**
 * allocate_cgrp_cset_links - allocate cgrp_cset_links
 * @count: the number of links to allocate
 * @tmp_links: list_head the allocated links are put on
 *
 * Allocate @count cgrp_cset_link structures and chain them on @tmp_links
 * through ->cset_link.  Returns 0 on success or -errno.
 */
static int allocate_cgrp_cset_links(int count, struct list_head *tmp_links)
{
	struct cgrp_cset_link *link;
	int i;

	INIT_LIST_HEAD(tmp_links);

	for (i = 0; i < count; i++) {
		link = kzalloc(sizeof(*link), GFP_KERNEL);
		if (!link) {
			free_cgrp_cset_links(tmp_links);
			return -ENOMEM;
		}
		list_add(&link->cset_link, tmp_links);
	}
	return 0;
}

/**
 * link_css_set - a helper function to link a css_set to a cgroup
 * @tmp_links: cgrp_cset_link objects allocated by allocate_cgrp_cset_links()
 * @cset: the css_set to be linked
 * @cgrp: the destination cgroup
 */
static void link_css_set(struct list_head *tmp_links, struct css_set *cset,
			 struct cgroup *cgrp)
{
	struct cgrp_cset_link *link;

	BUG_ON(list_empty(tmp_links));

	if (cgroup_on_dfl(cgrp))
		cset->dfl_cgrp = cgrp;

	link = list_first_entry(tmp_links, struct cgrp_cset_link, cset_link);
	link->cset = cset;
	link->cgrp = cgrp;

	/*
	 * Always add links to the tail of the lists so that the lists are
	 * in choronological order.
	 */
	list_move_tail(&link->cset_link, &cgrp->cset_links);
	list_add_tail(&link->cgrp_link, &cset->cgrp_links);

	if (cgroup_parent(cgrp))
		cgroup_get_live(cgrp);
}

/**
 * find_css_set - return a new css_set with one cgroup updated
 * @old_cset: the baseline css_set
 * @cgrp: the cgroup to be updated
 *
 * Return a new css_set that's equivalent to @old_cset, but with @cgrp
 * substituted into the appropriate hierarchy.
 */
static struct css_set *find_css_set(struct css_set *old_cset,
				    struct cgroup *cgrp)
{
	struct cgroup_subsys_state *template[CGROUP_SUBSYS_COUNT] = { };
	struct css_set *cset;
	struct list_head tmp_links;
	struct cgrp_cset_link *link;
	struct cgroup_subsys *ss;
	unsigned long key;
	int ssid;

	lockdep_assert_held(&cgroup_mutex);

	/* First see if we already have a cgroup group that matches
	 * the desired set */
	spin_lock_irq(&css_set_lock);
	cset = find_existing_css_set(old_cset, cgrp, template);
	if (cset)
		get_css_set(cset);
	spin_unlock_irq(&css_set_lock);

	if (cset)
		return cset;

	cset = kzalloc(sizeof(*cset), GFP_KERNEL);
	if (!cset)
		return NULL;

	/* Allocate all the cgrp_cset_link objects that we'll need */
	if (allocate_cgrp_cset_links(cgroup_root_count, &tmp_links) < 0) {
		kfree(cset);
		return NULL;
	}

	refcount_set(&cset->refcount, 1);
	cset->dom_cset = cset;
	INIT_LIST_HEAD(&cset->tasks);
	INIT_LIST_HEAD(&cset->mg_tasks);
	INIT_LIST_HEAD(&cset->task_iters);
	INIT_LIST_HEAD(&cset->threaded_csets);
	INIT_HLIST_NODE(&cset->hlist);
	INIT_LIST_HEAD(&cset->cgrp_links);
	INIT_LIST_HEAD(&cset->mg_preload_node);
	INIT_LIST_HEAD(&cset->mg_node);

	/* Copy the set of subsystem state objects generated in
	 * find_existing_css_set() */
	memcpy(cset->subsys, template, sizeof(cset->subsys));

	spin_lock_irq(&css_set_lock);
	/* Add reference counts and links from the new css_set. */
	list_for_each_entry(link, &old_cset->cgrp_links, cgrp_link) {
		struct cgroup *c = link->cgrp;

		if (c->root == cgrp->root)
			c = cgrp;
		link_css_set(&tmp_links, cset, c);
	}

	BUG_ON(!list_empty(&tmp_links));

	css_set_count++;

	/* Add @cset to the hash table */
	key = css_set_hash(cset->subsys);
	hash_add(css_set_table, &cset->hlist, key);

	for_each_subsys(ss, ssid) {
		struct cgroup_subsys_state *css = cset->subsys[ssid];

		list_add_tail(&cset->e_cset_node[ssid],
			      &css->cgroup->e_csets[ssid]);
		css_get(css);
	}

	spin_unlock_irq(&css_set_lock);

	/*
	 * If @cset should be threaded, look up the matching dom_cset and
	 * link them up.  We first fully initialize @cset then look for the
	 * dom_cset.  It's simpler this way and safe as @cset is guaranteed
	 * to stay empty until we return.
	 */
	if (cgroup_is_threaded(cset->dfl_cgrp)) {
		struct css_set *dcset;

		dcset = find_css_set(cset, cset->dfl_cgrp->dom_cgrp);
		if (!dcset) {
			put_css_set(cset);
			return NULL;
		}

		spin_lock_irq(&css_set_lock);
		cset->dom_cset = dcset;
		list_add_tail(&cset->threaded_csets_node,
			      &dcset->threaded_csets);
		spin_unlock_irq(&css_set_lock);
	}

	return cset;
}

struct cgroup_root *cgroup_root_from_kf(struct kernfs_root *kf_root)
{
	struct cgroup *root_cgrp = kf_root->kn->priv;

	return root_cgrp->root;
}

static int cgroup_init_root_id(struct cgroup_root *root)
{
	int id;

	lockdep_assert_held(&cgroup_mutex);

	id = idr_alloc_cyclic(&cgroup_hierarchy_idr, root, 0, 0, GFP_KERNEL);
	if (id < 0)
		return id;

	root->hierarchy_id = id;
	return 0;
}

static void cgroup_exit_root_id(struct cgroup_root *root)
{
	lockdep_assert_held(&cgroup_mutex);

	idr_remove(&cgroup_hierarchy_idr, root->hierarchy_id);
}

void cgroup_free_root(struct cgroup_root *root)
{
	if (root) {
		idr_destroy(&root->cgroup_idr);
		kfree(root);
	}
}

static void cgroup_destroy_root(struct cgroup_root *root)
{
	struct cgroup *cgrp = &root->cgrp;
	struct cgrp_cset_link *link, *tmp_link;

	trace_cgroup_destroy_root(root);

	cgroup_lock_and_drain_offline(&cgrp_dfl_root.cgrp);

	BUG_ON(atomic_read(&root->nr_cgrps));
	BUG_ON(!list_empty(&cgrp->self.children));

	/* Rebind all subsystems back to the default hierarchy */
	WARN_ON(rebind_subsystems(&cgrp_dfl_root, root->subsys_mask));

	/*
	 * Release all the links from cset_links to this hierarchy's
	 * root cgroup
	 */
	spin_lock_irq(&css_set_lock);

	list_for_each_entry_safe(link, tmp_link, &cgrp->cset_links, cset_link) {
		list_del(&link->cset_link);
		list_del(&link->cgrp_link);
		kfree(link);
	}

	spin_unlock_irq(&css_set_lock);

	if (!list_empty(&root->root_list)) {
		list_del(&root->root_list);
		cgroup_root_count--;
	}

	cgroup_exit_root_id(root);

	mutex_unlock(&cgroup_mutex);

	kernfs_destroy_root(root->kf_root);
	cgroup_free_root(root);
}

/*
 * look up cgroup associated with current task's cgroup namespace on the
 * specified hierarchy
 */
static struct cgroup *
current_cgns_cgroup_from_root(struct cgroup_root *root)
{
	struct cgroup *res = NULL;
	struct css_set *cset;

	lockdep_assert_held(&css_set_lock);

	rcu_read_lock();

	cset = current->nsproxy->cgroup_ns->root_cset;
	if (cset == &init_css_set) {
		res = &root->cgrp;
	} else {
		struct cgrp_cset_link *link;

		list_for_each_entry(link, &cset->cgrp_links, cgrp_link) {
			struct cgroup *c = link->cgrp;

			if (c->root == root) {
				res = c;
				break;
			}
		}
	}
	rcu_read_unlock();

	BUG_ON(!res);
	return res;
}

/* look up cgroup associated with given css_set on the specified hierarchy */
static struct cgroup *cset_cgroup_from_root(struct css_set *cset,
					    struct cgroup_root *root)
{
	struct cgroup *res = NULL;

	lockdep_assert_held(&cgroup_mutex);
	lockdep_assert_held(&css_set_lock);

	if (cset == &init_css_set) {
		res = &root->cgrp;
	} else if (root == &cgrp_dfl_root) {
		res = cset->dfl_cgrp;
	} else {
		struct cgrp_cset_link *link;

		list_for_each_entry(link, &cset->cgrp_links, cgrp_link) {
			struct cgroup *c = link->cgrp;

			if (c->root == root) {
				res = c;
				break;
			}
		}
	}

	BUG_ON(!res);
	return res;
}

/*
 * Return the cgroup for "task" from the given hierarchy. Must be
 * called with cgroup_mutex and css_set_lock held.
 */
struct cgroup *task_cgroup_from_root(struct task_struct *task,
				     struct cgroup_root *root)
{
	/*
	 * No need to lock the task - since we hold cgroup_mutex the
	 * task can't change groups, so the only thing that can happen
	 * is that it exits and its css is set back to init_css_set.
	 */
	return cset_cgroup_from_root(task_css_set(task), root);
}

/*
 * A task must hold cgroup_mutex to modify cgroups.
 *
 * Any task can increment and decrement the count field without lock.
 * So in general, code holding cgroup_mutex can't rely on the count
 * field not changing.  However, if the count goes to zero, then only
 * cgroup_attach_task() can increment it again.  Because a count of zero
 * means that no tasks are currently attached, therefore there is no
 * way a task attached to that cgroup can fork (the other way to
 * increment the count).  So code holding cgroup_mutex can safely
 * assume that if the count is zero, it will stay zero. Similarly, if
 * a task holds cgroup_mutex on a cgroup with zero count, it
 * knows that the cgroup won't be removed, as cgroup_rmdir()
 * needs that mutex.
 *
 * A cgroup can only be deleted if both its 'count' of using tasks
 * is zero, and its list of 'children' cgroups is empty.  Since all
 * tasks in the system use _some_ cgroup, and since there is always at
 * least one task in the system (init, pid == 1), therefore, root cgroup
 * always has either children cgroups and/or using tasks.  So we don't
 * need a special hack to ensure that root cgroup cannot be deleted.
 *
 * P.S.  One more locking exception.  RCU is used to guard the
 * update of a tasks cgroup pointer by cgroup_attach_task()
 */

static struct kernfs_syscall_ops cgroup_kf_syscall_ops;

static char *cgroup_file_name(struct cgroup *cgrp, const struct cftype *cft,
			      char *buf)
{
	struct cgroup_subsys *ss = cft->ss;

	if (cft->ss && !(cft->flags & CFTYPE_NO_PREFIX) &&
	    !(cgrp->root->flags & CGRP_ROOT_NOPREFIX)) {
		const char *dbg = (cft->flags & CFTYPE_DEBUG) ? ".__DEBUG__." : "";

		snprintf(buf, CGROUP_FILE_NAME_MAX, "%s%s.%s",
			 dbg, cgroup_on_dfl(cgrp) ? ss->name : ss->legacy_name,
			 cft->name);
	} else {
		strscpy(buf, cft->name, CGROUP_FILE_NAME_MAX);
	}
	return buf;
}

/**
 * cgroup_file_mode - deduce file mode of a control file
 * @cft: the control file in question
 *
 * S_IRUGO for read, S_IWUSR for write.
 */
static umode_t cgroup_file_mode(const struct cftype *cft)
{
	umode_t mode = 0;

	if (cft->read_u64 || cft->read_s64 || cft->seq_show)
		mode |= S_IRUGO;

	if (cft->write_u64 || cft->write_s64 || cft->write) {
		if (cft->flags & CFTYPE_WORLD_WRITABLE)
			mode |= S_IWUGO;
		else
			mode |= S_IWUSR;
	}

	return mode;
}

/**
 * cgroup_calc_subtree_ss_mask - calculate subtree_ss_mask
 * @subtree_control: the new subtree_control mask to consider
 * @this_ss_mask: available subsystems
 *
 * On the default hierarchy, a subsystem may request other subsystems to be
 * enabled together through its ->depends_on mask.  In such cases, more
 * subsystems than specified in "cgroup.subtree_control" may be enabled.
 *
 * This function calculates which subsystems need to be enabled if
 * @subtree_control is to be applied while restricted to @this_ss_mask.
 */
static u16 cgroup_calc_subtree_ss_mask(u16 subtree_control, u16 this_ss_mask)
{
	u16 cur_ss_mask = subtree_control;
	struct cgroup_subsys *ss;
	int ssid;

	lockdep_assert_held(&cgroup_mutex);

	cur_ss_mask |= cgrp_dfl_implicit_ss_mask;

	while (true) {
		u16 new_ss_mask = cur_ss_mask;

		do_each_subsys_mask(ss, ssid, cur_ss_mask) {
			new_ss_mask |= ss->depends_on;
		} while_each_subsys_mask();

		/*
		 * Mask out subsystems which aren't available.  This can
		 * happen only if some depended-upon subsystems were bound
		 * to non-default hierarchies.
		 */
		new_ss_mask &= this_ss_mask;

		if (new_ss_mask == cur_ss_mask)
			break;
		cur_ss_mask = new_ss_mask;
	}

	return cur_ss_mask;
}

/**
 * cgroup_kn_unlock - unlocking helper for cgroup kernfs methods
 * @kn: the kernfs_node being serviced
 *
 * This helper undoes cgroup_kn_lock_live() and should be invoked before
 * the method finishes if locking succeeded.  Note that once this function
 * returns the cgroup returned by cgroup_kn_lock_live() may become
 * inaccessible any time.  If the caller intends to continue to access the
 * cgroup, it should pin it before invoking this function.
 */
void cgroup_kn_unlock(struct kernfs_node *kn)
{
	struct cgroup *cgrp;

	if (kernfs_type(kn) == KERNFS_DIR)
		cgrp = kn->priv;
	else
		cgrp = kn->parent->priv;

	mutex_unlock(&cgroup_mutex);

	kernfs_unbreak_active_protection(kn);
	cgroup_put(cgrp);
}

/**
 * cgroup_kn_lock_live - locking helper for cgroup kernfs methods
 * @kn: the kernfs_node being serviced
 * @drain_offline: perform offline draining on the cgroup
 *
 * This helper is to be used by a cgroup kernfs method currently servicing
 * @kn.  It breaks the active protection, performs cgroup locking and
 * verifies that the associated cgroup is alive.  Returns the cgroup if
 * alive; otherwise, %NULL.  A successful return should be undone by a
 * matching cgroup_kn_unlock() invocation.  If @drain_offline is %true, the
 * cgroup is drained of offlining csses before return.
 *
 * Any cgroup kernfs method implementation which requires locking the
 * associated cgroup should use this helper.  It avoids nesting cgroup
 * locking under kernfs active protection and allows all kernfs operations
 * including self-removal.
 */
struct cgroup *cgroup_kn_lock_live(struct kernfs_node *kn, bool drain_offline)
{
	struct cgroup *cgrp;

	if (kernfs_type(kn) == KERNFS_DIR)
		cgrp = kn->priv;
	else
		cgrp = kn->parent->priv;

	/*
	 * We're gonna grab cgroup_mutex which nests outside kernfs
	 * active_ref.  cgroup liveliness check alone provides enough
	 * protection against removal.  Ensure @cgrp stays accessible and
	 * break the active_ref protection.
	 */
	if (!cgroup_tryget(cgrp))
		return NULL;
	kernfs_break_active_protection(kn);

	if (drain_offline)
		cgroup_lock_and_drain_offline(cgrp);
	else
		mutex_lock(&cgroup_mutex);

	if (!cgroup_is_dead(cgrp))
		return cgrp;

	cgroup_kn_unlock(kn);
	return NULL;
}

static void cgroup_rm_file(struct cgroup *cgrp, const struct cftype *cft)
{
	char name[CGROUP_FILE_NAME_MAX];

	lockdep_assert_held(&cgroup_mutex);

	if (cft->file_offset) {
		struct cgroup_subsys_state *css = cgroup_css(cgrp, cft->ss);
		struct cgroup_file *cfile = (void *)css + cft->file_offset;

		spin_lock_irq(&cgroup_file_kn_lock);
		cfile->kn = NULL;
		spin_unlock_irq(&cgroup_file_kn_lock);

		del_timer_sync(&cfile->notify_timer);
	}

	kernfs_remove_by_name(cgrp->kn, cgroup_file_name(cgrp, cft, name));
}

/**
 * css_clear_dir - remove subsys files in a cgroup directory
 * @css: taget css
 */
static void css_clear_dir(struct cgroup_subsys_state *css)
{
	struct cgroup *cgrp = css->cgroup;
	struct cftype *cfts;

	if (!(css->flags & CSS_VISIBLE))
		return;

	css->flags &= ~CSS_VISIBLE;

	if (!css->ss) {
		if (cgroup_on_dfl(cgrp))
			cfts = cgroup_base_files;
		else
			cfts = cgroup1_base_files;

		cgroup_addrm_files(css, cgrp, cfts, false);
	} else {
		list_for_each_entry(cfts, &css->ss->cfts, node)
			cgroup_addrm_files(css, cgrp, cfts, false);
	}
}

/**
 * css_populate_dir - create subsys files in a cgroup directory
 * @css: target css
 *
 * On failure, no file is added.
 */
static int css_populate_dir(struct cgroup_subsys_state *css)
{
	struct cgroup *cgrp = css->cgroup;
	struct cftype *cfts, *failed_cfts;
	int ret;

	if ((css->flags & CSS_VISIBLE) || !cgrp->kn)
		return 0;

	if (!css->ss) {
		if (cgroup_on_dfl(cgrp))
			cfts = cgroup_base_files;
		else
			cfts = cgroup1_base_files;

		ret = cgroup_addrm_files(&cgrp->self, cgrp, cfts, true);
		if (ret < 0)
			return ret;
	} else {
		list_for_each_entry(cfts, &css->ss->cfts, node) {
			ret = cgroup_addrm_files(css, cgrp, cfts, true);
			if (ret < 0) {
				failed_cfts = cfts;
				goto err;
			}
		}
	}

	css->flags |= CSS_VISIBLE;

	return 0;
err:
	list_for_each_entry(cfts, &css->ss->cfts, node) {
		if (cfts == failed_cfts)
			break;
		cgroup_addrm_files(css, cgrp, cfts, false);
	}
	return ret;
}

int rebind_subsystems(struct cgroup_root *dst_root, u16 ss_mask)
{
	struct cgroup *dcgrp = &dst_root->cgrp;
	struct cgroup_subsys *ss;
	int ssid, i, ret;

	lockdep_assert_held(&cgroup_mutex);

	do_each_subsys_mask(ss, ssid, ss_mask) {
		/*
		 * If @ss has non-root csses attached to it, can't move.
		 * If @ss is an implicit controller, it is exempt from this
		 * rule and can be stolen.
		 */
		if (css_next_child(NULL, cgroup_css(&ss->root->cgrp, ss)) &&
		    !ss->implicit_on_dfl)
			return -EBUSY;

		/* can't move between two non-dummy roots either */
		if (ss->root != &cgrp_dfl_root && dst_root != &cgrp_dfl_root)
			return -EBUSY;
	} while_each_subsys_mask();

	do_each_subsys_mask(ss, ssid, ss_mask) {
		struct cgroup_root *src_root = ss->root;
		struct cgroup *scgrp = &src_root->cgrp;
		struct cgroup_subsys_state *css = cgroup_css(scgrp, ss);
		struct css_set *cset;

		WARN_ON(!css || cgroup_css(dcgrp, ss));

		/* disable from the source */
		src_root->subsys_mask &= ~(1 << ssid);
		WARN_ON(cgroup_apply_control(scgrp));
		cgroup_finalize_control(scgrp, 0);

		/* rebind */
		RCU_INIT_POINTER(scgrp->subsys[ssid], NULL);
		rcu_assign_pointer(dcgrp->subsys[ssid], css);
		ss->root = dst_root;
		css->cgroup = dcgrp;

		spin_lock_irq(&css_set_lock);
		hash_for_each(css_set_table, i, cset, hlist)
			list_move_tail(&cset->e_cset_node[ss->id],
				       &dcgrp->e_csets[ss->id]);
		spin_unlock_irq(&css_set_lock);

		/* default hierarchy doesn't enable controllers by default */
		dst_root->subsys_mask |= 1 << ssid;
		if (dst_root == &cgrp_dfl_root) {
			static_branch_enable(cgroup_subsys_on_dfl_key[ssid]);
		} else {
			dcgrp->subtree_control |= 1 << ssid;
			static_branch_disable(cgroup_subsys_on_dfl_key[ssid]);
		}

		ret = cgroup_apply_control(dcgrp);
		if (ret)
			pr_warn("partial failure to rebind %s controller (err=%d)\n",
				ss->name, ret);

		if (ss->bind)
			ss->bind(css);
	} while_each_subsys_mask();

	kernfs_activate(dcgrp->kn);
	return 0;
}

int cgroup_show_path(struct seq_file *sf, struct kernfs_node *kf_node,
		     struct kernfs_root *kf_root)
{
	int len = 0;
	char *buf = NULL;
	struct cgroup_root *kf_cgroot = cgroup_root_from_kf(kf_root);
	struct cgroup *ns_cgroup;

	buf = kmalloc(PATH_MAX, GFP_KERNEL);
	if (!buf)
		return -ENOMEM;

	spin_lock_irq(&css_set_lock);
	ns_cgroup = current_cgns_cgroup_from_root(kf_cgroot);
	len = kernfs_path_from_node(kf_node, ns_cgroup->kn, buf, PATH_MAX);
	spin_unlock_irq(&css_set_lock);

	if (len >= PATH_MAX)
		len = -ERANGE;
	else if (len > 0) {
		seq_escape(sf, buf, " \t\n\\");
		len = 0;
	}
	kfree(buf);
	return len;
}

enum cgroup2_param {
	Opt_nsdelegate,
	nr__cgroup2_params
};

static const struct fs_parameter_spec cgroup2_param_specs[nr__cgroup2_params] = {
	[Opt_nsdelegate]	= { fs_param_is_flag },
};

<<<<<<< HEAD
	if (!data || *data == '\0')
		return 0;
=======
static const char *const cgroup2_param_keys[nr__cgroup2_params] = {
	[Opt_nsdelegate]	= "nsdelegate",
};
>>>>>>> 1fab5fff

static const struct fs_parameter_description cgroup2_fs_parameters = {
	.name		= "cgroup2",
	.nr_params	= nr__cgroup2_params,
	.keys		= cgroup2_param_keys,
	.specs		= cgroup2_param_specs,
	.no_source	= true,
};

static int cgroup2_parse_param(struct fs_context *fc, struct fs_parameter *param)
{
	struct cgroup_fs_context *ctx = cgroup_fc2context(fc);
	struct fs_parse_result result;
	int opt;

	opt = fs_parse(fc, &cgroup2_fs_parameters, param, &result);
	if (opt < 0)
		return opt;

	switch (opt) {
	case Opt_nsdelegate:
		ctx->flags |= CGRP_ROOT_NS_DELEGATE;
		return 0;
	}

	return -EINVAL;
}

static int cgroup_show_options(struct seq_file *seq, struct kernfs_root *kf_root)
{
	if (current->nsproxy->cgroup_ns == &init_cgroup_ns &&
	    cgrp_dfl_root.flags & CGRP_ROOT_NS_DELEGATE)
		seq_puts(seq, ",nsdelegate");
	return 0;
}

static void apply_cgroup_root_flags(unsigned int root_flags)
{
	if (current->nsproxy->cgroup_ns == &init_cgroup_ns) {
		if (root_flags & CGRP_ROOT_NS_DELEGATE)
			cgrp_dfl_root.flags |= CGRP_ROOT_NS_DELEGATE;
		else
			cgrp_dfl_root.flags &= ~CGRP_ROOT_NS_DELEGATE;
	}
}

static int cgroup_reconfigure(struct kernfs_root *kf_root, struct fs_context *fc)
{
	struct cgroup_fs_context *ctx = cgroup_fc2context(fc);

	apply_cgroup_root_flags(ctx->flags);
	return 0;
}

/*
 * To reduce the fork() overhead for systems that are not actually using
 * their cgroups capability, we don't maintain the lists running through
 * each css_set to its tasks until we see the list actually used - in other
 * words after the first mount.
 */
static bool use_task_css_set_links __read_mostly;

static void cgroup_enable_task_cg_lists(void)
{
	struct task_struct *p, *g;

	/*
	 * We need tasklist_lock because RCU is not safe against
	 * while_each_thread(). Besides, a forking task that has passed
	 * cgroup_post_fork() without seeing use_task_css_set_links = 1
	 * is not guaranteed to have its child immediately visible in the
	 * tasklist if we walk through it with RCU.
	 */
	read_lock(&tasklist_lock);
	spin_lock_irq(&css_set_lock);

	if (use_task_css_set_links)
		goto out_unlock;

	use_task_css_set_links = true;

	do_each_thread(g, p) {
		WARN_ON_ONCE(!list_empty(&p->cg_list) ||
			     task_css_set(p) != &init_css_set);

		/*
		 * We should check if the process is exiting, otherwise
		 * it will race with cgroup_exit() in that the list
		 * entry won't be deleted though the process has exited.
		 * Do it while holding siglock so that we don't end up
		 * racing against cgroup_exit().
		 *
		 * Interrupts were already disabled while acquiring
		 * the css_set_lock, so we do not need to disable it
		 * again when acquiring the sighand->siglock here.
		 */
		spin_lock(&p->sighand->siglock);
		if (!(p->flags & PF_EXITING)) {
			struct css_set *cset = task_css_set(p);

			if (!css_set_populated(cset))
				css_set_update_populated(cset, true);
			list_add_tail(&p->cg_list, &cset->tasks);
			get_css_set(cset);
			cset->nr_tasks++;
		}
		spin_unlock(&p->sighand->siglock);
	} while_each_thread(g, p);
out_unlock:
	spin_unlock_irq(&css_set_lock);
	read_unlock(&tasklist_lock);
}

static void init_cgroup_housekeeping(struct cgroup *cgrp)
{
	struct cgroup_subsys *ss;
	int ssid;

	INIT_LIST_HEAD(&cgrp->self.sibling);
	INIT_LIST_HEAD(&cgrp->self.children);
	INIT_LIST_HEAD(&cgrp->cset_links);
	INIT_LIST_HEAD(&cgrp->pidlists);
	mutex_init(&cgrp->pidlist_mutex);
	cgrp->self.cgroup = cgrp;
	cgrp->self.flags |= CSS_ONLINE;
	cgrp->dom_cgrp = cgrp;
	cgrp->max_descendants = INT_MAX;
	cgrp->max_depth = INT_MAX;
	INIT_LIST_HEAD(&cgrp->rstat_css_list);
	prev_cputime_init(&cgrp->prev_cputime);

	for_each_subsys(ss, ssid)
		INIT_LIST_HEAD(&cgrp->e_csets[ssid]);

	init_waitqueue_head(&cgrp->offline_waitq);
	INIT_WORK(&cgrp->release_agent_work, cgroup1_release_agent);
}

void init_cgroup_root(struct cgroup_fs_context *ctx)
{
	struct cgroup_root *root = ctx->root;
	struct cgroup *cgrp = &root->cgrp;

	INIT_LIST_HEAD(&root->root_list);
	atomic_set(&root->nr_cgrps, 1);
	cgrp->root = root;
	init_cgroup_housekeeping(cgrp);
	idr_init(&root->cgroup_idr);

	root->flags = ctx->flags;
	if (ctx->release_agent)
		strscpy(root->release_agent_path, ctx->release_agent, PATH_MAX);
	if (ctx->name)
		strscpy(root->name, ctx->name, MAX_CGROUP_ROOT_NAMELEN);
	if (ctx->cpuset_clone_children)
		set_bit(CGRP_CPUSET_CLONE_CHILDREN, &root->cgrp.flags);
}

int cgroup_setup_root(struct cgroup_root *root, u16 ss_mask)
{
	LIST_HEAD(tmp_links);
	struct cgroup *root_cgrp = &root->cgrp;
	struct kernfs_syscall_ops *kf_sops;
	struct css_set *cset;
	int i, ret;

	lockdep_assert_held(&cgroup_mutex);

	ret = cgroup_idr_alloc(&root->cgroup_idr, root_cgrp, 1, 2, GFP_KERNEL);
	if (ret < 0)
		goto out;
	root_cgrp->id = ret;
	root_cgrp->ancestor_ids[0] = ret;

	ret = percpu_ref_init(&root_cgrp->self.refcnt, css_release,
			      0, GFP_KERNEL);
	if (ret)
		goto out;

	/*
	 * We're accessing css_set_count without locking css_set_lock here,
	 * but that's OK - it can only be increased by someone holding
	 * cgroup_lock, and that's us.  Later rebinding may disable
	 * controllers on the default hierarchy and thus create new csets,
	 * which can't be more than the existing ones.  Allocate 2x.
	 */
	ret = allocate_cgrp_cset_links(2 * css_set_count, &tmp_links);
	if (ret)
		goto cancel_ref;

	ret = cgroup_init_root_id(root);
	if (ret)
		goto cancel_ref;

	kf_sops = root == &cgrp_dfl_root ?
		&cgroup_kf_syscall_ops : &cgroup1_kf_syscall_ops;

	root->kf_root = kernfs_create_root(kf_sops,
					   KERNFS_ROOT_CREATE_DEACTIVATED |
					   KERNFS_ROOT_SUPPORT_EXPORTOP,
					   root_cgrp);
	if (IS_ERR(root->kf_root)) {
		ret = PTR_ERR(root->kf_root);
		goto exit_root_id;
	}
	root_cgrp->kn = root->kf_root->kn;

	ret = css_populate_dir(&root_cgrp->self);
	if (ret)
		goto destroy_root;

	ret = rebind_subsystems(root, ss_mask);
	if (ret)
		goto destroy_root;

	ret = cgroup_bpf_inherit(root_cgrp);
	WARN_ON_ONCE(ret);

	trace_cgroup_setup_root(root);

	/*
	 * There must be no failure case after here, since rebinding takes
	 * care of subsystems' refcounts, which are explicitly dropped in
	 * the failure exit path.
	 */
	list_add(&root->root_list, &cgroup_roots);
	cgroup_root_count++;

	/*
	 * Link the root cgroup in this hierarchy into all the css_set
	 * objects.
	 */
	spin_lock_irq(&css_set_lock);
	hash_for_each(css_set_table, i, cset, hlist) {
		link_css_set(&tmp_links, cset, root_cgrp);
		if (css_set_populated(cset))
			cgroup_update_populated(root_cgrp, true);
	}
	spin_unlock_irq(&css_set_lock);

	BUG_ON(!list_empty(&root_cgrp->self.children));
	BUG_ON(atomic_read(&root->nr_cgrps) != 1);

	kernfs_activate(root_cgrp->kn);
	ret = 0;
	goto out;

destroy_root:
	kernfs_destroy_root(root->kf_root);
	root->kf_root = NULL;
exit_root_id:
	cgroup_exit_root_id(root);
cancel_ref:
	percpu_ref_exit(&root_cgrp->self.refcnt);
out:
	free_cgrp_cset_links(&tmp_links);
	return ret;
}

int cgroup_do_get_tree(struct fs_context *fc)
{
<<<<<<< HEAD
	struct dentry *dentry;
	bool new_sb = false;
=======
	struct cgroup_fs_context *ctx = cgroup_fc2context(fc);
	int ret;
>>>>>>> 1fab5fff

	ctx->kfc.root = ctx->root->kf_root;

	ret = kernfs_get_tree(fc);
	if (ret < 0)
		goto out_cgrp;

	/*
	 * In non-init cgroup namespace, instead of root cgroup's dentry,
	 * we return the dentry corresponding to the cgroupns->root_cgrp.
	 */
	if (ctx->ns != &init_cgroup_ns) {
		struct dentry *nsdentry;
		struct super_block *sb = dentry->d_sb;
		struct cgroup *cgrp;

		mutex_lock(&cgroup_mutex);
		spin_lock_irq(&css_set_lock);

		cgrp = cset_cgroup_from_root(ctx->ns->root_cset, ctx->root);

		spin_unlock_irq(&css_set_lock);
		mutex_unlock(&cgroup_mutex);

<<<<<<< HEAD
		nsdentry = kernfs_node_dentry(cgrp->kn, sb);
		dput(dentry);
		if (IS_ERR(nsdentry))
			deactivate_locked_super(sb);
		dentry = nsdentry;
	}

	if (!new_sb)
		cgroup_put(&root->cgrp);
=======
		nsdentry = kernfs_node_dentry(cgrp->kn, fc->root->d_sb);
		if (IS_ERR(nsdentry))
			return PTR_ERR(nsdentry);
		dput(fc->root);
		fc->root = nsdentry;
	}

	ret = 0;
	if (ctx->kfc.new_sb_created)
		goto out_cgrp;
	apply_cgroup_root_flags(ctx->flags);
	return 0;
>>>>>>> 1fab5fff

out_cgrp:
	return ret;
}

static int cgroup_get_tree(struct fs_context *fc)
{
	struct cgroup_fs_context *ctx = cgroup_fc2context(fc);

	/*
	 * The first time anyone tries to mount a cgroup, enable the list
	 * linking each css_set to its tasks and fix up all existing tasks.
	 */
	if (!use_task_css_set_links)
		cgroup_enable_task_cg_lists();

	switch (ctx->version) {
	case 1:
		return cgroup1_get_tree(fc);

	case 2:
		cgrp_dfl_visible = true;
		cgroup_get_live(&cgrp_dfl_root.cgrp);

		ctx->root = &cgrp_dfl_root;
		return cgroup_do_get_tree(fc);

	default:
		BUG();
	}
}

static int cgroup_parse_param(struct fs_context *fc, struct fs_parameter *param)
{
	struct cgroup_fs_context *ctx = cgroup_fc2context(fc);

	if (ctx->version == 1)
		return cgroup1_parse_param(fc, param);

	return cgroup2_parse_param(fc, param);
}

/*
 * Destroy a cgroup filesystem context.
 */
static void cgroup_fs_context_free(struct fs_context *fc)
{
	struct cgroup_fs_context *ctx = cgroup_fc2context(fc);

	kfree(ctx->name);
	kfree(ctx->release_agent);
	if (ctx->root)
		cgroup_put(&ctx->root->cgrp);
	put_cgroup_ns(ctx->ns);
	kernfs_free_fs_context(fc);
	kfree(ctx);
}

static const struct fs_context_operations cgroup_fs_context_ops = {
	.free		= cgroup_fs_context_free,
	.parse_param	= cgroup_parse_param,
	.get_tree	= cgroup_get_tree,
	.reconfigure	= kernfs_reconfigure,
};

/*
 * Initialise the cgroup filesystem creation/reconfiguration context.  Notably,
 * we select the namespace we're going to use.
 */
static int cgroup_init_fs_context(struct fs_context *fc)
{
	struct cgroup_fs_context *ctx;
	struct cgroup_namespace *ns = current->nsproxy->cgroup_ns;

	ctx = kzalloc(sizeof(struct cgroup_fs_context), GFP_KERNEL);
	if (!ctx)
		return -ENOMEM;

	ctx->ns = get_cgroup_ns(ns);
	ctx->version = (fc->fs_type == &cgroup2_fs_type) ? 2 : 1;
	ctx->kfc.magic = (ctx->version == 2) ? CGROUP2_SUPER_MAGIC : CGROUP_SUPER_MAGIC;
	fc->fs_private = &ctx->kfc;
	fc->ops = &cgroup_fs_context_ops;
	if (fc->user_ns)
		put_user_ns(fc->user_ns);
	fc->user_ns = get_user_ns(ns->user_ns);
	fc->global = true;
	return 0;
}

static void cgroup_kill_sb(struct super_block *sb)
{
	struct kernfs_root *kf_root = kernfs_root_from_sb(sb);
	struct cgroup_root *root = cgroup_root_from_kf(kf_root);

	/*
	 * If @root doesn't have any children, start killing it.
	 * This prevents new mounts by disabling percpu_ref_tryget_live().
	 * cgroup_mount() may wait for @root's release.
	 *
	 * And don't kill the default root.
	 */
	if (list_empty(&root->cgrp.self.children) && root != &cgrp_dfl_root &&
	    !percpu_ref_is_dying(&root->cgrp.self.refcnt))
		percpu_ref_kill(&root->cgrp.self.refcnt);
	cgroup_put(&root->cgrp);
	kernfs_kill_sb(sb);
}

struct file_system_type cgroup_fs_type = {
	.name			= "cgroup",
	.init_fs_context	= cgroup_init_fs_context,
	.parameters		= &cgroup1_fs_parameters,
	.kill_sb		= cgroup_kill_sb,
	.fs_flags		= FS_USERNS_MOUNT,
};

static struct file_system_type cgroup2_fs_type = {
	.name			= "cgroup2",
	.init_fs_context	= cgroup_init_fs_context,
	.parameters		= &cgroup2_fs_parameters,
	.kill_sb		= cgroup_kill_sb,
	.fs_flags		= FS_USERNS_MOUNT,
};

int cgroup_path_ns_locked(struct cgroup *cgrp, char *buf, size_t buflen,
			  struct cgroup_namespace *ns)
{
	struct cgroup *root = cset_cgroup_from_root(ns->root_cset, cgrp->root);

	return kernfs_path_from_node(cgrp->kn, root->kn, buf, buflen);
}

int cgroup_path_ns(struct cgroup *cgrp, char *buf, size_t buflen,
		   struct cgroup_namespace *ns)
{
	int ret;

	mutex_lock(&cgroup_mutex);
	spin_lock_irq(&css_set_lock);

	ret = cgroup_path_ns_locked(cgrp, buf, buflen, ns);

	spin_unlock_irq(&css_set_lock);
	mutex_unlock(&cgroup_mutex);

	return ret;
}
EXPORT_SYMBOL_GPL(cgroup_path_ns);

/**
 * task_cgroup_path - cgroup path of a task in the first cgroup hierarchy
 * @task: target task
 * @buf: the buffer to write the path into
 * @buflen: the length of the buffer
 *
 * Determine @task's cgroup on the first (the one with the lowest non-zero
 * hierarchy_id) cgroup hierarchy and copy its path into @buf.  This
 * function grabs cgroup_mutex and shouldn't be used inside locks used by
 * cgroup controller callbacks.
 *
 * Return value is the same as kernfs_path().
 */
int task_cgroup_path(struct task_struct *task, char *buf, size_t buflen)
{
	struct cgroup_root *root;
	struct cgroup *cgrp;
	int hierarchy_id = 1;
	int ret;

	mutex_lock(&cgroup_mutex);
	spin_lock_irq(&css_set_lock);

	root = idr_get_next(&cgroup_hierarchy_idr, &hierarchy_id);

	if (root) {
		cgrp = task_cgroup_from_root(task, root);
		ret = cgroup_path_ns_locked(cgrp, buf, buflen, &init_cgroup_ns);
	} else {
		/* if no hierarchy exists, everyone is in "/" */
		ret = strlcpy(buf, "/", buflen);
	}

	spin_unlock_irq(&css_set_lock);
	mutex_unlock(&cgroup_mutex);
	return ret;
}
EXPORT_SYMBOL_GPL(task_cgroup_path);

/**
 * cgroup_migrate_add_task - add a migration target task to a migration context
 * @task: target task
 * @mgctx: target migration context
 *
 * Add @task, which is a migration target, to @mgctx->tset.  This function
 * becomes noop if @task doesn't need to be migrated.  @task's css_set
 * should have been added as a migration source and @task->cg_list will be
 * moved from the css_set's tasks list to mg_tasks one.
 */
static void cgroup_migrate_add_task(struct task_struct *task,
				    struct cgroup_mgctx *mgctx)
{
	struct css_set *cset;

	lockdep_assert_held(&css_set_lock);

	/* @task either already exited or can't exit until the end */
	if (task->flags & PF_EXITING)
		return;

	/* leave @task alone if post_fork() hasn't linked it yet */
	if (list_empty(&task->cg_list))
		return;

	cset = task_css_set(task);
	if (!cset->mg_src_cgrp)
		return;

	mgctx->tset.nr_tasks++;

	list_move_tail(&task->cg_list, &cset->mg_tasks);
	if (list_empty(&cset->mg_node))
		list_add_tail(&cset->mg_node,
			      &mgctx->tset.src_csets);
	if (list_empty(&cset->mg_dst_cset->mg_node))
		list_add_tail(&cset->mg_dst_cset->mg_node,
			      &mgctx->tset.dst_csets);
}

/**
 * cgroup_taskset_first - reset taskset and return the first task
 * @tset: taskset of interest
 * @dst_cssp: output variable for the destination css
 *
 * @tset iteration is initialized and the first task is returned.
 */
struct task_struct *cgroup_taskset_first(struct cgroup_taskset *tset,
					 struct cgroup_subsys_state **dst_cssp)
{
	tset->cur_cset = list_first_entry(tset->csets, struct css_set, mg_node);
	tset->cur_task = NULL;

	return cgroup_taskset_next(tset, dst_cssp);
}

/**
 * cgroup_taskset_next - iterate to the next task in taskset
 * @tset: taskset of interest
 * @dst_cssp: output variable for the destination css
 *
 * Return the next task in @tset.  Iteration must have been initialized
 * with cgroup_taskset_first().
 */
struct task_struct *cgroup_taskset_next(struct cgroup_taskset *tset,
					struct cgroup_subsys_state **dst_cssp)
{
	struct css_set *cset = tset->cur_cset;
	struct task_struct *task = tset->cur_task;

	while (&cset->mg_node != tset->csets) {
		if (!task)
			task = list_first_entry(&cset->mg_tasks,
						struct task_struct, cg_list);
		else
			task = list_next_entry(task, cg_list);

		if (&task->cg_list != &cset->mg_tasks) {
			tset->cur_cset = cset;
			tset->cur_task = task;

			/*
			 * This function may be called both before and
			 * after cgroup_taskset_migrate().  The two cases
			 * can be distinguished by looking at whether @cset
			 * has its ->mg_dst_cset set.
			 */
			if (cset->mg_dst_cset)
				*dst_cssp = cset->mg_dst_cset->subsys[tset->ssid];
			else
				*dst_cssp = cset->subsys[tset->ssid];

			return task;
		}

		cset = list_next_entry(cset, mg_node);
		task = NULL;
	}

	return NULL;
}

/**
 * cgroup_taskset_migrate - migrate a taskset
 * @mgctx: migration context
 *
 * Migrate tasks in @mgctx as setup by migration preparation functions.
 * This function fails iff one of the ->can_attach callbacks fails and
 * guarantees that either all or none of the tasks in @mgctx are migrated.
 * @mgctx is consumed regardless of success.
 */
static int cgroup_migrate_execute(struct cgroup_mgctx *mgctx)
{
	struct cgroup_taskset *tset = &mgctx->tset;
	struct cgroup_subsys *ss;
	struct task_struct *task, *tmp_task;
	struct css_set *cset, *tmp_cset;
	int ssid, failed_ssid, ret;

	/* check that we can legitimately attach to the cgroup */
	if (tset->nr_tasks) {
		do_each_subsys_mask(ss, ssid, mgctx->ss_mask) {
			if (ss->can_attach) {
				tset->ssid = ssid;
				ret = ss->can_attach(tset);
				if (ret) {
					failed_ssid = ssid;
					goto out_cancel_attach;
				}
			}
		} while_each_subsys_mask();
	}

	/*
	 * Now that we're guaranteed success, proceed to move all tasks to
	 * the new cgroup.  There are no failure cases after here, so this
	 * is the commit point.
	 */
	spin_lock_irq(&css_set_lock);
	list_for_each_entry(cset, &tset->src_csets, mg_node) {
		list_for_each_entry_safe(task, tmp_task, &cset->mg_tasks, cg_list) {
			struct css_set *from_cset = task_css_set(task);
			struct css_set *to_cset = cset->mg_dst_cset;

			get_css_set(to_cset);
			to_cset->nr_tasks++;
			css_set_move_task(task, from_cset, to_cset, true);
			put_css_set_locked(from_cset);
			from_cset->nr_tasks--;
		}
	}
	spin_unlock_irq(&css_set_lock);

	/*
	 * Migration is committed, all target tasks are now on dst_csets.
	 * Nothing is sensitive to fork() after this point.  Notify
	 * controllers that migration is complete.
	 */
	tset->csets = &tset->dst_csets;

	if (tset->nr_tasks) {
		do_each_subsys_mask(ss, ssid, mgctx->ss_mask) {
			if (ss->attach) {
				tset->ssid = ssid;
				ss->attach(tset);
			}
		} while_each_subsys_mask();
	}

	ret = 0;
	goto out_release_tset;

out_cancel_attach:
	if (tset->nr_tasks) {
		do_each_subsys_mask(ss, ssid, mgctx->ss_mask) {
			if (ssid == failed_ssid)
				break;
			if (ss->cancel_attach) {
				tset->ssid = ssid;
				ss->cancel_attach(tset);
			}
		} while_each_subsys_mask();
	}
out_release_tset:
	spin_lock_irq(&css_set_lock);
	list_splice_init(&tset->dst_csets, &tset->src_csets);
	list_for_each_entry_safe(cset, tmp_cset, &tset->src_csets, mg_node) {
		list_splice_tail_init(&cset->mg_tasks, &cset->tasks);
		list_del_init(&cset->mg_node);
	}
	spin_unlock_irq(&css_set_lock);

	/*
	 * Re-initialize the cgroup_taskset structure in case it is reused
	 * again in another cgroup_migrate_add_task()/cgroup_migrate_execute()
	 * iteration.
	 */
	tset->nr_tasks = 0;
	tset->csets    = &tset->src_csets;
	return ret;
}

/**
 * cgroup_migrate_vet_dst - verify whether a cgroup can be migration destination
 * @dst_cgrp: destination cgroup to test
 *
 * On the default hierarchy, except for the mixable, (possible) thread root
 * and threaded cgroups, subtree_control must be zero for migration
 * destination cgroups with tasks so that child cgroups don't compete
 * against tasks.
 */
int cgroup_migrate_vet_dst(struct cgroup *dst_cgrp)
{
	/* v1 doesn't have any restriction */
	if (!cgroup_on_dfl(dst_cgrp))
		return 0;

	/* verify @dst_cgrp can host resources */
	if (!cgroup_is_valid_domain(dst_cgrp->dom_cgrp))
		return -EOPNOTSUPP;

	/* mixables don't care */
	if (cgroup_is_mixable(dst_cgrp))
		return 0;

	/*
	 * If @dst_cgrp is already or can become a thread root or is
	 * threaded, it doesn't matter.
	 */
	if (cgroup_can_be_thread_root(dst_cgrp) || cgroup_is_threaded(dst_cgrp))
		return 0;

	/* apply no-internal-process constraint */
	if (dst_cgrp->subtree_control)
		return -EBUSY;

	return 0;
}

/**
 * cgroup_migrate_finish - cleanup after attach
 * @mgctx: migration context
 *
 * Undo cgroup_migrate_add_src() and cgroup_migrate_prepare_dst().  See
 * those functions for details.
 */
void cgroup_migrate_finish(struct cgroup_mgctx *mgctx)
{
	LIST_HEAD(preloaded);
	struct css_set *cset, *tmp_cset;

	lockdep_assert_held(&cgroup_mutex);

	spin_lock_irq(&css_set_lock);

	list_splice_tail_init(&mgctx->preloaded_src_csets, &preloaded);
	list_splice_tail_init(&mgctx->preloaded_dst_csets, &preloaded);

	list_for_each_entry_safe(cset, tmp_cset, &preloaded, mg_preload_node) {
		cset->mg_src_cgrp = NULL;
		cset->mg_dst_cgrp = NULL;
		cset->mg_dst_cset = NULL;
		list_del_init(&cset->mg_preload_node);
		put_css_set_locked(cset);
	}

	spin_unlock_irq(&css_set_lock);
}

/**
 * cgroup_migrate_add_src - add a migration source css_set
 * @src_cset: the source css_set to add
 * @dst_cgrp: the destination cgroup
 * @mgctx: migration context
 *
 * Tasks belonging to @src_cset are about to be migrated to @dst_cgrp.  Pin
 * @src_cset and add it to @mgctx->src_csets, which should later be cleaned
 * up by cgroup_migrate_finish().
 *
 * This function may be called without holding cgroup_threadgroup_rwsem
 * even if the target is a process.  Threads may be created and destroyed
 * but as long as cgroup_mutex is not dropped, no new css_set can be put
 * into play and the preloaded css_sets are guaranteed to cover all
 * migrations.
 */
void cgroup_migrate_add_src(struct css_set *src_cset,
			    struct cgroup *dst_cgrp,
			    struct cgroup_mgctx *mgctx)
{
	struct cgroup *src_cgrp;

	lockdep_assert_held(&cgroup_mutex);
	lockdep_assert_held(&css_set_lock);

	/*
	 * If ->dead, @src_set is associated with one or more dead cgroups
	 * and doesn't contain any migratable tasks.  Ignore it early so
	 * that the rest of migration path doesn't get confused by it.
	 */
	if (src_cset->dead)
		return;

	src_cgrp = cset_cgroup_from_root(src_cset, dst_cgrp->root);

	if (!list_empty(&src_cset->mg_preload_node))
		return;

	WARN_ON(src_cset->mg_src_cgrp);
	WARN_ON(src_cset->mg_dst_cgrp);
	WARN_ON(!list_empty(&src_cset->mg_tasks));
	WARN_ON(!list_empty(&src_cset->mg_node));

	src_cset->mg_src_cgrp = src_cgrp;
	src_cset->mg_dst_cgrp = dst_cgrp;
	get_css_set(src_cset);
	list_add_tail(&src_cset->mg_preload_node, &mgctx->preloaded_src_csets);
}

/**
 * cgroup_migrate_prepare_dst - prepare destination css_sets for migration
 * @mgctx: migration context
 *
 * Tasks are about to be moved and all the source css_sets have been
 * preloaded to @mgctx->preloaded_src_csets.  This function looks up and
 * pins all destination css_sets, links each to its source, and append them
 * to @mgctx->preloaded_dst_csets.
 *
 * This function must be called after cgroup_migrate_add_src() has been
 * called on each migration source css_set.  After migration is performed
 * using cgroup_migrate(), cgroup_migrate_finish() must be called on
 * @mgctx.
 */
int cgroup_migrate_prepare_dst(struct cgroup_mgctx *mgctx)
{
	struct css_set *src_cset, *tmp_cset;

	lockdep_assert_held(&cgroup_mutex);

	/* look up the dst cset for each src cset and link it to src */
	list_for_each_entry_safe(src_cset, tmp_cset, &mgctx->preloaded_src_csets,
				 mg_preload_node) {
		struct css_set *dst_cset;
		struct cgroup_subsys *ss;
		int ssid;

		dst_cset = find_css_set(src_cset, src_cset->mg_dst_cgrp);
		if (!dst_cset)
			goto err;

		WARN_ON_ONCE(src_cset->mg_dst_cset || dst_cset->mg_dst_cset);

		/*
		 * If src cset equals dst, it's noop.  Drop the src.
		 * cgroup_migrate() will skip the cset too.  Note that we
		 * can't handle src == dst as some nodes are used by both.
		 */
		if (src_cset == dst_cset) {
			src_cset->mg_src_cgrp = NULL;
			src_cset->mg_dst_cgrp = NULL;
			list_del_init(&src_cset->mg_preload_node);
			put_css_set(src_cset);
			put_css_set(dst_cset);
			continue;
		}

		src_cset->mg_dst_cset = dst_cset;

		if (list_empty(&dst_cset->mg_preload_node))
			list_add_tail(&dst_cset->mg_preload_node,
				      &mgctx->preloaded_dst_csets);
		else
			put_css_set(dst_cset);

		for_each_subsys(ss, ssid)
			if (src_cset->subsys[ssid] != dst_cset->subsys[ssid])
				mgctx->ss_mask |= 1 << ssid;
	}

	return 0;
err:
	cgroup_migrate_finish(mgctx);
	return -ENOMEM;
}

/**
 * cgroup_migrate - migrate a process or task to a cgroup
 * @leader: the leader of the process or the task to migrate
 * @threadgroup: whether @leader points to the whole process or a single task
 * @mgctx: migration context
 *
 * Migrate a process or task denoted by @leader.  If migrating a process,
 * the caller must be holding cgroup_threadgroup_rwsem.  The caller is also
 * responsible for invoking cgroup_migrate_add_src() and
 * cgroup_migrate_prepare_dst() on the targets before invoking this
 * function and following up with cgroup_migrate_finish().
 *
 * As long as a controller's ->can_attach() doesn't fail, this function is
 * guaranteed to succeed.  This means that, excluding ->can_attach()
 * failure, when migrating multiple targets, the success or failure can be
 * decided for all targets by invoking group_migrate_prepare_dst() before
 * actually starting migrating.
 */
int cgroup_migrate(struct task_struct *leader, bool threadgroup,
		   struct cgroup_mgctx *mgctx)
{
	struct task_struct *task;

	/*
	 * Prevent freeing of tasks while we take a snapshot. Tasks that are
	 * already PF_EXITING could be freed from underneath us unless we
	 * take an rcu_read_lock.
	 */
	spin_lock_irq(&css_set_lock);
	rcu_read_lock();
	task = leader;
	do {
		cgroup_migrate_add_task(task, mgctx);
		if (!threadgroup)
			break;
	} while_each_thread(leader, task);
	rcu_read_unlock();
	spin_unlock_irq(&css_set_lock);

	return cgroup_migrate_execute(mgctx);
}

/**
 * cgroup_attach_task - attach a task or a whole threadgroup to a cgroup
 * @dst_cgrp: the cgroup to attach to
 * @leader: the task or the leader of the threadgroup to be attached
 * @threadgroup: attach the whole threadgroup?
 *
 * Call holding cgroup_mutex and cgroup_threadgroup_rwsem.
 */
int cgroup_attach_task(struct cgroup *dst_cgrp, struct task_struct *leader,
		       bool threadgroup)
{
	DEFINE_CGROUP_MGCTX(mgctx);
	struct task_struct *task;
	int ret;

	ret = cgroup_migrate_vet_dst(dst_cgrp);
	if (ret)
		return ret;

	/* look up all src csets */
	spin_lock_irq(&css_set_lock);
	rcu_read_lock();
	task = leader;
	do {
		cgroup_migrate_add_src(task_css_set(task), dst_cgrp, &mgctx);
		if (!threadgroup)
			break;
	} while_each_thread(leader, task);
	rcu_read_unlock();
	spin_unlock_irq(&css_set_lock);

	/* prepare dst csets and commit */
	ret = cgroup_migrate_prepare_dst(&mgctx);
	if (!ret)
		ret = cgroup_migrate(leader, threadgroup, &mgctx);

	cgroup_migrate_finish(&mgctx);

	if (!ret)
		TRACE_CGROUP_PATH(attach_task, dst_cgrp, leader, threadgroup);

	return ret;
}

struct task_struct *cgroup_procs_write_start(char *buf, bool threadgroup)
	__acquires(&cgroup_threadgroup_rwsem)
{
	struct task_struct *tsk;
	pid_t pid;

	if (kstrtoint(strstrip(buf), 0, &pid) || pid < 0)
		return ERR_PTR(-EINVAL);

	percpu_down_write(&cgroup_threadgroup_rwsem);

	rcu_read_lock();
	if (pid) {
		tsk = find_task_by_vpid(pid);
		if (!tsk) {
			tsk = ERR_PTR(-ESRCH);
			goto out_unlock_threadgroup;
		}
	} else {
		tsk = current;
	}

	if (threadgroup)
		tsk = tsk->group_leader;

	/*
	 * kthreads may acquire PF_NO_SETAFFINITY during initialization.
	 * If userland migrates such a kthread to a non-root cgroup, it can
	 * become trapped in a cpuset, or RT kthread may be born in a
	 * cgroup with no rt_runtime allocated.  Just say no.
	 */
	if (tsk->no_cgroup_migration || (tsk->flags & PF_NO_SETAFFINITY)) {
		tsk = ERR_PTR(-EINVAL);
		goto out_unlock_threadgroup;
	}

	get_task_struct(tsk);
	goto out_unlock_rcu;

out_unlock_threadgroup:
	percpu_up_write(&cgroup_threadgroup_rwsem);
out_unlock_rcu:
	rcu_read_unlock();
	return tsk;
}

void cgroup_procs_write_finish(struct task_struct *task)
	__releases(&cgroup_threadgroup_rwsem)
{
	struct cgroup_subsys *ss;
	int ssid;

	/* release reference from cgroup_procs_write_start() */
	put_task_struct(task);

	percpu_up_write(&cgroup_threadgroup_rwsem);
	for_each_subsys(ss, ssid)
		if (ss->post_attach)
			ss->post_attach();
}

static void cgroup_print_ss_mask(struct seq_file *seq, u16 ss_mask)
{
	struct cgroup_subsys *ss;
	bool printed = false;
	int ssid;

	do_each_subsys_mask(ss, ssid, ss_mask) {
		if (printed)
			seq_putc(seq, ' ');
		seq_printf(seq, "%s", ss->name);
		printed = true;
	} while_each_subsys_mask();
	if (printed)
		seq_putc(seq, '\n');
}

/* show controllers which are enabled from the parent */
static int cgroup_controllers_show(struct seq_file *seq, void *v)
{
	struct cgroup *cgrp = seq_css(seq)->cgroup;

	cgroup_print_ss_mask(seq, cgroup_control(cgrp));
	return 0;
}

/* show controllers which are enabled for a given cgroup's children */
static int cgroup_subtree_control_show(struct seq_file *seq, void *v)
{
	struct cgroup *cgrp = seq_css(seq)->cgroup;

	cgroup_print_ss_mask(seq, cgrp->subtree_control);
	return 0;
}

/**
 * cgroup_update_dfl_csses - update css assoc of a subtree in default hierarchy
 * @cgrp: root of the subtree to update csses for
 *
 * @cgrp's control masks have changed and its subtree's css associations
 * need to be updated accordingly.  This function looks up all css_sets
 * which are attached to the subtree, creates the matching updated css_sets
 * and migrates the tasks to the new ones.
 */
static int cgroup_update_dfl_csses(struct cgroup *cgrp)
{
	DEFINE_CGROUP_MGCTX(mgctx);
	struct cgroup_subsys_state *d_css;
	struct cgroup *dsct;
	struct css_set *src_cset;
	int ret;

	lockdep_assert_held(&cgroup_mutex);

	percpu_down_write(&cgroup_threadgroup_rwsem);

	/* look up all csses currently attached to @cgrp's subtree */
	spin_lock_irq(&css_set_lock);
	cgroup_for_each_live_descendant_pre(dsct, d_css, cgrp) {
		struct cgrp_cset_link *link;

		list_for_each_entry(link, &dsct->cset_links, cset_link)
			cgroup_migrate_add_src(link->cset, dsct, &mgctx);
	}
	spin_unlock_irq(&css_set_lock);

	/* NULL dst indicates self on default hierarchy */
	ret = cgroup_migrate_prepare_dst(&mgctx);
	if (ret)
		goto out_finish;

	spin_lock_irq(&css_set_lock);
	list_for_each_entry(src_cset, &mgctx.preloaded_src_csets, mg_preload_node) {
		struct task_struct *task, *ntask;

		/* all tasks in src_csets need to be migrated */
		list_for_each_entry_safe(task, ntask, &src_cset->tasks, cg_list)
			cgroup_migrate_add_task(task, &mgctx);
	}
	spin_unlock_irq(&css_set_lock);

	ret = cgroup_migrate_execute(&mgctx);
out_finish:
	cgroup_migrate_finish(&mgctx);
	percpu_up_write(&cgroup_threadgroup_rwsem);
	return ret;
}

/**
 * cgroup_lock_and_drain_offline - lock cgroup_mutex and drain offlined csses
 * @cgrp: root of the target subtree
 *
 * Because css offlining is asynchronous, userland may try to re-enable a
 * controller while the previous css is still around.  This function grabs
 * cgroup_mutex and drains the previous css instances of @cgrp's subtree.
 */
void cgroup_lock_and_drain_offline(struct cgroup *cgrp)
	__acquires(&cgroup_mutex)
{
	struct cgroup *dsct;
	struct cgroup_subsys_state *d_css;
	struct cgroup_subsys *ss;
	int ssid;

restart:
	mutex_lock(&cgroup_mutex);

	cgroup_for_each_live_descendant_post(dsct, d_css, cgrp) {
		for_each_subsys(ss, ssid) {
			struct cgroup_subsys_state *css = cgroup_css(dsct, ss);
			DEFINE_WAIT(wait);

			if (!css || !percpu_ref_is_dying(&css->refcnt))
				continue;

			cgroup_get_live(dsct);
			prepare_to_wait(&dsct->offline_waitq, &wait,
					TASK_UNINTERRUPTIBLE);

			mutex_unlock(&cgroup_mutex);
			schedule();
			finish_wait(&dsct->offline_waitq, &wait);

			cgroup_put(dsct);
			goto restart;
		}
	}
}

/**
 * cgroup_save_control - save control masks and dom_cgrp of a subtree
 * @cgrp: root of the target subtree
 *
 * Save ->subtree_control, ->subtree_ss_mask and ->dom_cgrp to the
 * respective old_ prefixed fields for @cgrp's subtree including @cgrp
 * itself.
 */
static void cgroup_save_control(struct cgroup *cgrp)
{
	struct cgroup *dsct;
	struct cgroup_subsys_state *d_css;

	cgroup_for_each_live_descendant_pre(dsct, d_css, cgrp) {
		dsct->old_subtree_control = dsct->subtree_control;
		dsct->old_subtree_ss_mask = dsct->subtree_ss_mask;
		dsct->old_dom_cgrp = dsct->dom_cgrp;
	}
}

/**
 * cgroup_propagate_control - refresh control masks of a subtree
 * @cgrp: root of the target subtree
 *
 * For @cgrp and its subtree, ensure ->subtree_ss_mask matches
 * ->subtree_control and propagate controller availability through the
 * subtree so that descendants don't have unavailable controllers enabled.
 */
static void cgroup_propagate_control(struct cgroup *cgrp)
{
	struct cgroup *dsct;
	struct cgroup_subsys_state *d_css;

	cgroup_for_each_live_descendant_pre(dsct, d_css, cgrp) {
		dsct->subtree_control &= cgroup_control(dsct);
		dsct->subtree_ss_mask =
			cgroup_calc_subtree_ss_mask(dsct->subtree_control,
						    cgroup_ss_mask(dsct));
	}
}

/**
 * cgroup_restore_control - restore control masks and dom_cgrp of a subtree
 * @cgrp: root of the target subtree
 *
 * Restore ->subtree_control, ->subtree_ss_mask and ->dom_cgrp from the
 * respective old_ prefixed fields for @cgrp's subtree including @cgrp
 * itself.
 */
static void cgroup_restore_control(struct cgroup *cgrp)
{
	struct cgroup *dsct;
	struct cgroup_subsys_state *d_css;

	cgroup_for_each_live_descendant_post(dsct, d_css, cgrp) {
		dsct->subtree_control = dsct->old_subtree_control;
		dsct->subtree_ss_mask = dsct->old_subtree_ss_mask;
		dsct->dom_cgrp = dsct->old_dom_cgrp;
	}
}

static bool css_visible(struct cgroup_subsys_state *css)
{
	struct cgroup_subsys *ss = css->ss;
	struct cgroup *cgrp = css->cgroup;

	if (cgroup_control(cgrp) & (1 << ss->id))
		return true;
	if (!(cgroup_ss_mask(cgrp) & (1 << ss->id)))
		return false;
	return cgroup_on_dfl(cgrp) && ss->implicit_on_dfl;
}

/**
 * cgroup_apply_control_enable - enable or show csses according to control
 * @cgrp: root of the target subtree
 *
 * Walk @cgrp's subtree and create new csses or make the existing ones
 * visible.  A css is created invisible if it's being implicitly enabled
 * through dependency.  An invisible css is made visible when the userland
 * explicitly enables it.
 *
 * Returns 0 on success, -errno on failure.  On failure, csses which have
 * been processed already aren't cleaned up.  The caller is responsible for
 * cleaning up with cgroup_apply_control_disable().
 */
static int cgroup_apply_control_enable(struct cgroup *cgrp)
{
	struct cgroup *dsct;
	struct cgroup_subsys_state *d_css;
	struct cgroup_subsys *ss;
	int ssid, ret;

	cgroup_for_each_live_descendant_pre(dsct, d_css, cgrp) {
		for_each_subsys(ss, ssid) {
			struct cgroup_subsys_state *css = cgroup_css(dsct, ss);

			WARN_ON_ONCE(css && percpu_ref_is_dying(&css->refcnt));

			if (!(cgroup_ss_mask(dsct) & (1 << ss->id)))
				continue;

			if (!css) {
				css = css_create(dsct, ss);
				if (IS_ERR(css))
					return PTR_ERR(css);
			}

			if (css_visible(css)) {
				ret = css_populate_dir(css);
				if (ret)
					return ret;
			}
		}
	}

	return 0;
}

/**
 * cgroup_apply_control_disable - kill or hide csses according to control
 * @cgrp: root of the target subtree
 *
 * Walk @cgrp's subtree and kill and hide csses so that they match
 * cgroup_ss_mask() and cgroup_visible_mask().
 *
 * A css is hidden when the userland requests it to be disabled while other
 * subsystems are still depending on it.  The css must not actively control
 * resources and be in the vanilla state if it's made visible again later.
 * Controllers which may be depended upon should provide ->css_reset() for
 * this purpose.
 */
static void cgroup_apply_control_disable(struct cgroup *cgrp)
{
	struct cgroup *dsct;
	struct cgroup_subsys_state *d_css;
	struct cgroup_subsys *ss;
	int ssid;

	cgroup_for_each_live_descendant_post(dsct, d_css, cgrp) {
		for_each_subsys(ss, ssid) {
			struct cgroup_subsys_state *css = cgroup_css(dsct, ss);

			WARN_ON_ONCE(css && percpu_ref_is_dying(&css->refcnt));

			if (!css)
				continue;

			if (css->parent &&
			    !(cgroup_ss_mask(dsct) & (1 << ss->id))) {
				kill_css(css);
			} else if (!css_visible(css)) {
				css_clear_dir(css);
				if (ss->css_reset)
					ss->css_reset(css);
			}
		}
	}
}

/**
 * cgroup_apply_control - apply control mask updates to the subtree
 * @cgrp: root of the target subtree
 *
 * subsystems can be enabled and disabled in a subtree using the following
 * steps.
 *
 * 1. Call cgroup_save_control() to stash the current state.
 * 2. Update ->subtree_control masks in the subtree as desired.
 * 3. Call cgroup_apply_control() to apply the changes.
 * 4. Optionally perform other related operations.
 * 5. Call cgroup_finalize_control() to finish up.
 *
 * This function implements step 3 and propagates the mask changes
 * throughout @cgrp's subtree, updates csses accordingly and perform
 * process migrations.
 */
static int cgroup_apply_control(struct cgroup *cgrp)
{
	int ret;

	cgroup_propagate_control(cgrp);

	ret = cgroup_apply_control_enable(cgrp);
	if (ret)
		return ret;

	/*
	 * At this point, cgroup_e_css_by_mask() results reflect the new csses
	 * making the following cgroup_update_dfl_csses() properly update
	 * css associations of all tasks in the subtree.
	 */
	ret = cgroup_update_dfl_csses(cgrp);
	if (ret)
		return ret;

	return 0;
}

/**
 * cgroup_finalize_control - finalize control mask update
 * @cgrp: root of the target subtree
 * @ret: the result of the update
 *
 * Finalize control mask update.  See cgroup_apply_control() for more info.
 */
static void cgroup_finalize_control(struct cgroup *cgrp, int ret)
{
	if (ret) {
		cgroup_restore_control(cgrp);
		cgroup_propagate_control(cgrp);
	}

	cgroup_apply_control_disable(cgrp);
}

static int cgroup_vet_subtree_control_enable(struct cgroup *cgrp, u16 enable)
{
	u16 domain_enable = enable & ~cgrp_dfl_threaded_ss_mask;

	/* if nothing is getting enabled, nothing to worry about */
	if (!enable)
		return 0;

	/* can @cgrp host any resources? */
	if (!cgroup_is_valid_domain(cgrp->dom_cgrp))
		return -EOPNOTSUPP;

	/* mixables don't care */
	if (cgroup_is_mixable(cgrp))
		return 0;

	if (domain_enable) {
		/* can't enable domain controllers inside a thread subtree */
		if (cgroup_is_thread_root(cgrp) || cgroup_is_threaded(cgrp))
			return -EOPNOTSUPP;
	} else {
		/*
		 * Threaded controllers can handle internal competitions
		 * and are always allowed inside a (prospective) thread
		 * subtree.
		 */
		if (cgroup_can_be_thread_root(cgrp) || cgroup_is_threaded(cgrp))
			return 0;
	}

	/*
	 * Controllers can't be enabled for a cgroup with tasks to avoid
	 * child cgroups competing against tasks.
	 */
	if (cgroup_has_tasks(cgrp))
		return -EBUSY;

	return 0;
}

/* change the enabled child controllers for a cgroup in the default hierarchy */
static ssize_t cgroup_subtree_control_write(struct kernfs_open_file *of,
					    char *buf, size_t nbytes,
					    loff_t off)
{
	u16 enable = 0, disable = 0;
	struct cgroup *cgrp, *child;
	struct cgroup_subsys *ss;
	char *tok;
	int ssid, ret;

	/*
	 * Parse input - space separated list of subsystem names prefixed
	 * with either + or -.
	 */
	buf = strstrip(buf);
	while ((tok = strsep(&buf, " "))) {
		if (tok[0] == '\0')
			continue;
		do_each_subsys_mask(ss, ssid, ~cgrp_dfl_inhibit_ss_mask) {
			if (!cgroup_ssid_enabled(ssid) ||
			    strcmp(tok + 1, ss->name))
				continue;

			if (*tok == '+') {
				enable |= 1 << ssid;
				disable &= ~(1 << ssid);
			} else if (*tok == '-') {
				disable |= 1 << ssid;
				enable &= ~(1 << ssid);
			} else {
				return -EINVAL;
			}
			break;
		} while_each_subsys_mask();
		if (ssid == CGROUP_SUBSYS_COUNT)
			return -EINVAL;
	}

	cgrp = cgroup_kn_lock_live(of->kn, true);
	if (!cgrp)
		return -ENODEV;

	for_each_subsys(ss, ssid) {
		if (enable & (1 << ssid)) {
			if (cgrp->subtree_control & (1 << ssid)) {
				enable &= ~(1 << ssid);
				continue;
			}

			if (!(cgroup_control(cgrp) & (1 << ssid))) {
				ret = -ENOENT;
				goto out_unlock;
			}
		} else if (disable & (1 << ssid)) {
			if (!(cgrp->subtree_control & (1 << ssid))) {
				disable &= ~(1 << ssid);
				continue;
			}

			/* a child has it enabled? */
			cgroup_for_each_live_child(child, cgrp) {
				if (child->subtree_control & (1 << ssid)) {
					ret = -EBUSY;
					goto out_unlock;
				}
			}
		}
	}

	if (!enable && !disable) {
		ret = 0;
		goto out_unlock;
	}

	ret = cgroup_vet_subtree_control_enable(cgrp, enable);
	if (ret)
		goto out_unlock;

	/* save and update control masks and prepare csses */
	cgroup_save_control(cgrp);

	cgrp->subtree_control |= enable;
	cgrp->subtree_control &= ~disable;

	ret = cgroup_apply_control(cgrp);
	cgroup_finalize_control(cgrp, ret);
	if (ret)
		goto out_unlock;

	kernfs_activate(cgrp->kn);
out_unlock:
	cgroup_kn_unlock(of->kn);
	return ret ?: nbytes;
}

/**
 * cgroup_enable_threaded - make @cgrp threaded
 * @cgrp: the target cgroup
 *
 * Called when "threaded" is written to the cgroup.type interface file and
 * tries to make @cgrp threaded and join the parent's resource domain.
 * This function is never called on the root cgroup as cgroup.type doesn't
 * exist on it.
 */
static int cgroup_enable_threaded(struct cgroup *cgrp)
{
	struct cgroup *parent = cgroup_parent(cgrp);
	struct cgroup *dom_cgrp = parent->dom_cgrp;
	struct cgroup *dsct;
	struct cgroup_subsys_state *d_css;
	int ret;

	lockdep_assert_held(&cgroup_mutex);

	/* noop if already threaded */
	if (cgroup_is_threaded(cgrp))
		return 0;

	/*
	 * If @cgroup is populated or has domain controllers enabled, it
	 * can't be switched.  While the below cgroup_can_be_thread_root()
	 * test can catch the same conditions, that's only when @parent is
	 * not mixable, so let's check it explicitly.
	 */
	if (cgroup_is_populated(cgrp) ||
	    cgrp->subtree_control & ~cgrp_dfl_threaded_ss_mask)
		return -EOPNOTSUPP;

	/* we're joining the parent's domain, ensure its validity */
	if (!cgroup_is_valid_domain(dom_cgrp) ||
	    !cgroup_can_be_thread_root(dom_cgrp))
		return -EOPNOTSUPP;

	/*
	 * The following shouldn't cause actual migrations and should
	 * always succeed.
	 */
	cgroup_save_control(cgrp);

	cgroup_for_each_live_descendant_pre(dsct, d_css, cgrp)
		if (dsct == cgrp || cgroup_is_threaded(dsct))
			dsct->dom_cgrp = dom_cgrp;

	ret = cgroup_apply_control(cgrp);
	if (!ret)
		parent->nr_threaded_children++;

	cgroup_finalize_control(cgrp, ret);
	return ret;
}

static int cgroup_type_show(struct seq_file *seq, void *v)
{
	struct cgroup *cgrp = seq_css(seq)->cgroup;

	if (cgroup_is_threaded(cgrp))
		seq_puts(seq, "threaded\n");
	else if (!cgroup_is_valid_domain(cgrp))
		seq_puts(seq, "domain invalid\n");
	else if (cgroup_is_thread_root(cgrp))
		seq_puts(seq, "domain threaded\n");
	else
		seq_puts(seq, "domain\n");

	return 0;
}

static ssize_t cgroup_type_write(struct kernfs_open_file *of, char *buf,
				 size_t nbytes, loff_t off)
{
	struct cgroup *cgrp;
	int ret;

	/* only switching to threaded mode is supported */
	if (strcmp(strstrip(buf), "threaded"))
		return -EINVAL;

	cgrp = cgroup_kn_lock_live(of->kn, false);
	if (!cgrp)
		return -ENOENT;

	/* threaded can only be enabled */
	ret = cgroup_enable_threaded(cgrp);

	cgroup_kn_unlock(of->kn);
	return ret ?: nbytes;
}

static int cgroup_max_descendants_show(struct seq_file *seq, void *v)
{
	struct cgroup *cgrp = seq_css(seq)->cgroup;
	int descendants = READ_ONCE(cgrp->max_descendants);

	if (descendants == INT_MAX)
		seq_puts(seq, "max\n");
	else
		seq_printf(seq, "%d\n", descendants);

	return 0;
}

static ssize_t cgroup_max_descendants_write(struct kernfs_open_file *of,
					   char *buf, size_t nbytes, loff_t off)
{
	struct cgroup *cgrp;
	int descendants;
	ssize_t ret;

	buf = strstrip(buf);
	if (!strcmp(buf, "max")) {
		descendants = INT_MAX;
	} else {
		ret = kstrtoint(buf, 0, &descendants);
		if (ret)
			return ret;
	}

	if (descendants < 0)
		return -ERANGE;

	cgrp = cgroup_kn_lock_live(of->kn, false);
	if (!cgrp)
		return -ENOENT;

	cgrp->max_descendants = descendants;

	cgroup_kn_unlock(of->kn);

	return nbytes;
}

static int cgroup_max_depth_show(struct seq_file *seq, void *v)
{
	struct cgroup *cgrp = seq_css(seq)->cgroup;
	int depth = READ_ONCE(cgrp->max_depth);

	if (depth == INT_MAX)
		seq_puts(seq, "max\n");
	else
		seq_printf(seq, "%d\n", depth);

	return 0;
}

static ssize_t cgroup_max_depth_write(struct kernfs_open_file *of,
				      char *buf, size_t nbytes, loff_t off)
{
	struct cgroup *cgrp;
	ssize_t ret;
	int depth;

	buf = strstrip(buf);
	if (!strcmp(buf, "max")) {
		depth = INT_MAX;
	} else {
		ret = kstrtoint(buf, 0, &depth);
		if (ret)
			return ret;
	}

	if (depth < 0)
		return -ERANGE;

	cgrp = cgroup_kn_lock_live(of->kn, false);
	if (!cgrp)
		return -ENOENT;

	cgrp->max_depth = depth;

	cgroup_kn_unlock(of->kn);

	return nbytes;
}

static int cgroup_events_show(struct seq_file *seq, void *v)
{
	seq_printf(seq, "populated %d\n",
		   cgroup_is_populated(seq_css(seq)->cgroup));
	return 0;
}

static int cgroup_stat_show(struct seq_file *seq, void *v)
{
	struct cgroup *cgroup = seq_css(seq)->cgroup;

	seq_printf(seq, "nr_descendants %d\n",
		   cgroup->nr_descendants);
	seq_printf(seq, "nr_dying_descendants %d\n",
		   cgroup->nr_dying_descendants);

	return 0;
}

static int __maybe_unused cgroup_extra_stat_show(struct seq_file *seq,
						 struct cgroup *cgrp, int ssid)
{
	struct cgroup_subsys *ss = cgroup_subsys[ssid];
	struct cgroup_subsys_state *css;
	int ret;

	if (!ss->css_extra_stat_show)
		return 0;

	css = cgroup_tryget_css(cgrp, ss);
	if (!css)
		return 0;

	ret = ss->css_extra_stat_show(seq, css);
	css_put(css);
	return ret;
}

static int cpu_stat_show(struct seq_file *seq, void *v)
{
	struct cgroup __maybe_unused *cgrp = seq_css(seq)->cgroup;
	int ret = 0;

	cgroup_base_stat_cputime_show(seq);
#ifdef CONFIG_CGROUP_SCHED
	ret = cgroup_extra_stat_show(seq, cgrp, cpu_cgrp_id);
#endif
	return ret;
}

#ifdef CONFIG_PSI
static int cgroup_io_pressure_show(struct seq_file *seq, void *v)
{
	return psi_show(seq, &seq_css(seq)->cgroup->psi, PSI_IO);
}
static int cgroup_memory_pressure_show(struct seq_file *seq, void *v)
{
	return psi_show(seq, &seq_css(seq)->cgroup->psi, PSI_MEM);
}
static int cgroup_cpu_pressure_show(struct seq_file *seq, void *v)
{
	return psi_show(seq, &seq_css(seq)->cgroup->psi, PSI_CPU);
}
#endif

static int cgroup_file_open(struct kernfs_open_file *of)
{
	struct cftype *cft = of->kn->priv;

	if (cft->open)
		return cft->open(of);
	return 0;
}

static void cgroup_file_release(struct kernfs_open_file *of)
{
	struct cftype *cft = of->kn->priv;

	if (cft->release)
		cft->release(of);
}

static ssize_t cgroup_file_write(struct kernfs_open_file *of, char *buf,
				 size_t nbytes, loff_t off)
{
	struct cgroup_namespace *ns = current->nsproxy->cgroup_ns;
	struct cgroup *cgrp = of->kn->parent->priv;
	struct cftype *cft = of->kn->priv;
	struct cgroup_subsys_state *css;
	int ret;

	/*
	 * If namespaces are delegation boundaries, disallow writes to
	 * files in an non-init namespace root from inside the namespace
	 * except for the files explicitly marked delegatable -
	 * cgroup.procs and cgroup.subtree_control.
	 */
	if ((cgrp->root->flags & CGRP_ROOT_NS_DELEGATE) &&
	    !(cft->flags & CFTYPE_NS_DELEGATABLE) &&
	    ns != &init_cgroup_ns && ns->root_cset->dfl_cgrp == cgrp)
		return -EPERM;

	if (cft->write)
		return cft->write(of, buf, nbytes, off);

	/*
	 * kernfs guarantees that a file isn't deleted with operations in
	 * flight, which means that the matching css is and stays alive and
	 * doesn't need to be pinned.  The RCU locking is not necessary
	 * either.  It's just for the convenience of using cgroup_css().
	 */
	rcu_read_lock();
	css = cgroup_css(cgrp, cft->ss);
	rcu_read_unlock();

	if (cft->write_u64) {
		unsigned long long v;
		ret = kstrtoull(buf, 0, &v);
		if (!ret)
			ret = cft->write_u64(css, cft, v);
	} else if (cft->write_s64) {
		long long v;
		ret = kstrtoll(buf, 0, &v);
		if (!ret)
			ret = cft->write_s64(css, cft, v);
	} else {
		ret = -EINVAL;
	}

	return ret ?: nbytes;
}

static void *cgroup_seqfile_start(struct seq_file *seq, loff_t *ppos)
{
	return seq_cft(seq)->seq_start(seq, ppos);
}

static void *cgroup_seqfile_next(struct seq_file *seq, void *v, loff_t *ppos)
{
	return seq_cft(seq)->seq_next(seq, v, ppos);
}

static void cgroup_seqfile_stop(struct seq_file *seq, void *v)
{
	if (seq_cft(seq)->seq_stop)
		seq_cft(seq)->seq_stop(seq, v);
}

static int cgroup_seqfile_show(struct seq_file *m, void *arg)
{
	struct cftype *cft = seq_cft(m);
	struct cgroup_subsys_state *css = seq_css(m);

	if (cft->seq_show)
		return cft->seq_show(m, arg);

	if (cft->read_u64)
		seq_printf(m, "%llu\n", cft->read_u64(css, cft));
	else if (cft->read_s64)
		seq_printf(m, "%lld\n", cft->read_s64(css, cft));
	else
		return -EINVAL;
	return 0;
}

static struct kernfs_ops cgroup_kf_single_ops = {
	.atomic_write_len	= PAGE_SIZE,
	.open			= cgroup_file_open,
	.release		= cgroup_file_release,
	.write			= cgroup_file_write,
	.seq_show		= cgroup_seqfile_show,
};

static struct kernfs_ops cgroup_kf_ops = {
	.atomic_write_len	= PAGE_SIZE,
	.open			= cgroup_file_open,
	.release		= cgroup_file_release,
	.write			= cgroup_file_write,
	.seq_start		= cgroup_seqfile_start,
	.seq_next		= cgroup_seqfile_next,
	.seq_stop		= cgroup_seqfile_stop,
	.seq_show		= cgroup_seqfile_show,
};

/* set uid and gid of cgroup dirs and files to that of the creator */
static int cgroup_kn_set_ugid(struct kernfs_node *kn)
{
	struct iattr iattr = { .ia_valid = ATTR_UID | ATTR_GID,
			       .ia_uid = current_fsuid(),
			       .ia_gid = current_fsgid(), };

	if (uid_eq(iattr.ia_uid, GLOBAL_ROOT_UID) &&
	    gid_eq(iattr.ia_gid, GLOBAL_ROOT_GID))
		return 0;

	return kernfs_setattr(kn, &iattr);
}

static void cgroup_file_notify_timer(struct timer_list *timer)
{
	cgroup_file_notify(container_of(timer, struct cgroup_file,
					notify_timer));
}

static int cgroup_add_file(struct cgroup_subsys_state *css, struct cgroup *cgrp,
			   struct cftype *cft)
{
	char name[CGROUP_FILE_NAME_MAX];
	struct kernfs_node *kn;
	struct lock_class_key *key = NULL;
	int ret;

#ifdef CONFIG_DEBUG_LOCK_ALLOC
	key = &cft->lockdep_key;
#endif
	kn = __kernfs_create_file(cgrp->kn, cgroup_file_name(cgrp, cft, name),
				  cgroup_file_mode(cft),
				  GLOBAL_ROOT_UID, GLOBAL_ROOT_GID,
				  0, cft->kf_ops, cft,
				  NULL, key);
	if (IS_ERR(kn))
		return PTR_ERR(kn);

	ret = cgroup_kn_set_ugid(kn);
	if (ret) {
		kernfs_remove(kn);
		return ret;
	}

	if (cft->file_offset) {
		struct cgroup_file *cfile = (void *)css + cft->file_offset;

		timer_setup(&cfile->notify_timer, cgroup_file_notify_timer, 0);

		spin_lock_irq(&cgroup_file_kn_lock);
		cfile->kn = kn;
		spin_unlock_irq(&cgroup_file_kn_lock);
	}

	return 0;
}

/**
 * cgroup_addrm_files - add or remove files to a cgroup directory
 * @css: the target css
 * @cgrp: the target cgroup (usually css->cgroup)
 * @cfts: array of cftypes to be added
 * @is_add: whether to add or remove
 *
 * Depending on @is_add, add or remove files defined by @cfts on @cgrp.
 * For removals, this function never fails.
 */
static int cgroup_addrm_files(struct cgroup_subsys_state *css,
			      struct cgroup *cgrp, struct cftype cfts[],
			      bool is_add)
{
	struct cftype *cft, *cft_end = NULL;
	int ret = 0;

	lockdep_assert_held(&cgroup_mutex);

restart:
	for (cft = cfts; cft != cft_end && cft->name[0] != '\0'; cft++) {
		/* does cft->flags tell us to skip this file on @cgrp? */
		if ((cft->flags & __CFTYPE_ONLY_ON_DFL) && !cgroup_on_dfl(cgrp))
			continue;
		if ((cft->flags & __CFTYPE_NOT_ON_DFL) && cgroup_on_dfl(cgrp))
			continue;
		if ((cft->flags & CFTYPE_NOT_ON_ROOT) && !cgroup_parent(cgrp))
			continue;
		if ((cft->flags & CFTYPE_ONLY_ON_ROOT) && cgroup_parent(cgrp))
			continue;
		if ((cft->flags & CFTYPE_DEBUG) && !cgroup_debug)
			continue;
		if (is_add) {
			ret = cgroup_add_file(css, cgrp, cft);
			if (ret) {
				pr_warn("%s: failed to add %s, err=%d\n",
					__func__, cft->name, ret);
				cft_end = cft;
				is_add = false;
				goto restart;
			}
		} else {
			cgroup_rm_file(cgrp, cft);
		}
	}
	return ret;
}

static int cgroup_apply_cftypes(struct cftype *cfts, bool is_add)
{
	struct cgroup_subsys *ss = cfts[0].ss;
	struct cgroup *root = &ss->root->cgrp;
	struct cgroup_subsys_state *css;
	int ret = 0;

	lockdep_assert_held(&cgroup_mutex);

	/* add/rm files for all cgroups created before */
	css_for_each_descendant_pre(css, cgroup_css(root, ss)) {
		struct cgroup *cgrp = css->cgroup;

		if (!(css->flags & CSS_VISIBLE))
			continue;

		ret = cgroup_addrm_files(css, cgrp, cfts, is_add);
		if (ret)
			break;
	}

	if (is_add && !ret)
		kernfs_activate(root->kn);
	return ret;
}

static void cgroup_exit_cftypes(struct cftype *cfts)
{
	struct cftype *cft;

	for (cft = cfts; cft->name[0] != '\0'; cft++) {
		/* free copy for custom atomic_write_len, see init_cftypes() */
		if (cft->max_write_len && cft->max_write_len != PAGE_SIZE)
			kfree(cft->kf_ops);
		cft->kf_ops = NULL;
		cft->ss = NULL;

		/* revert flags set by cgroup core while adding @cfts */
		cft->flags &= ~(__CFTYPE_ONLY_ON_DFL | __CFTYPE_NOT_ON_DFL);
	}
}

static int cgroup_init_cftypes(struct cgroup_subsys *ss, struct cftype *cfts)
{
	struct cftype *cft;

	for (cft = cfts; cft->name[0] != '\0'; cft++) {
		struct kernfs_ops *kf_ops;

		WARN_ON(cft->ss || cft->kf_ops);

		if (cft->seq_start)
			kf_ops = &cgroup_kf_ops;
		else
			kf_ops = &cgroup_kf_single_ops;

		/*
		 * Ugh... if @cft wants a custom max_write_len, we need to
		 * make a copy of kf_ops to set its atomic_write_len.
		 */
		if (cft->max_write_len && cft->max_write_len != PAGE_SIZE) {
			kf_ops = kmemdup(kf_ops, sizeof(*kf_ops), GFP_KERNEL);
			if (!kf_ops) {
				cgroup_exit_cftypes(cfts);
				return -ENOMEM;
			}
			kf_ops->atomic_write_len = cft->max_write_len;
		}

		cft->kf_ops = kf_ops;
		cft->ss = ss;
	}

	return 0;
}

static int cgroup_rm_cftypes_locked(struct cftype *cfts)
{
	lockdep_assert_held(&cgroup_mutex);

	if (!cfts || !cfts[0].ss)
		return -ENOENT;

	list_del(&cfts->node);
	cgroup_apply_cftypes(cfts, false);
	cgroup_exit_cftypes(cfts);
	return 0;
}

/**
 * cgroup_rm_cftypes - remove an array of cftypes from a subsystem
 * @cfts: zero-length name terminated array of cftypes
 *
 * Unregister @cfts.  Files described by @cfts are removed from all
 * existing cgroups and all future cgroups won't have them either.  This
 * function can be called anytime whether @cfts' subsys is attached or not.
 *
 * Returns 0 on successful unregistration, -ENOENT if @cfts is not
 * registered.
 */
int cgroup_rm_cftypes(struct cftype *cfts)
{
	int ret;

	mutex_lock(&cgroup_mutex);
	ret = cgroup_rm_cftypes_locked(cfts);
	mutex_unlock(&cgroup_mutex);
	return ret;
}

/**
 * cgroup_add_cftypes - add an array of cftypes to a subsystem
 * @ss: target cgroup subsystem
 * @cfts: zero-length name terminated array of cftypes
 *
 * Register @cfts to @ss.  Files described by @cfts are created for all
 * existing cgroups to which @ss is attached and all future cgroups will
 * have them too.  This function can be called anytime whether @ss is
 * attached or not.
 *
 * Returns 0 on successful registration, -errno on failure.  Note that this
 * function currently returns 0 as long as @cfts registration is successful
 * even if some file creation attempts on existing cgroups fail.
 */
static int cgroup_add_cftypes(struct cgroup_subsys *ss, struct cftype *cfts)
{
	int ret;

	if (!cgroup_ssid_enabled(ss->id))
		return 0;

	if (!cfts || cfts[0].name[0] == '\0')
		return 0;

	ret = cgroup_init_cftypes(ss, cfts);
	if (ret)
		return ret;

	mutex_lock(&cgroup_mutex);

	list_add_tail(&cfts->node, &ss->cfts);
	ret = cgroup_apply_cftypes(cfts, true);
	if (ret)
		cgroup_rm_cftypes_locked(cfts);

	mutex_unlock(&cgroup_mutex);
	return ret;
}

/**
 * cgroup_add_dfl_cftypes - add an array of cftypes for default hierarchy
 * @ss: target cgroup subsystem
 * @cfts: zero-length name terminated array of cftypes
 *
 * Similar to cgroup_add_cftypes() but the added files are only used for
 * the default hierarchy.
 */
int cgroup_add_dfl_cftypes(struct cgroup_subsys *ss, struct cftype *cfts)
{
	struct cftype *cft;

	for (cft = cfts; cft && cft->name[0] != '\0'; cft++)
		cft->flags |= __CFTYPE_ONLY_ON_DFL;
	return cgroup_add_cftypes(ss, cfts);
}

/**
 * cgroup_add_legacy_cftypes - add an array of cftypes for legacy hierarchies
 * @ss: target cgroup subsystem
 * @cfts: zero-length name terminated array of cftypes
 *
 * Similar to cgroup_add_cftypes() but the added files are only used for
 * the legacy hierarchies.
 */
int cgroup_add_legacy_cftypes(struct cgroup_subsys *ss, struct cftype *cfts)
{
	struct cftype *cft;

	for (cft = cfts; cft && cft->name[0] != '\0'; cft++)
		cft->flags |= __CFTYPE_NOT_ON_DFL;
	return cgroup_add_cftypes(ss, cfts);
}

/**
 * cgroup_file_notify - generate a file modified event for a cgroup_file
 * @cfile: target cgroup_file
 *
 * @cfile must have been obtained by setting cftype->file_offset.
 */
void cgroup_file_notify(struct cgroup_file *cfile)
{
	unsigned long flags;

	spin_lock_irqsave(&cgroup_file_kn_lock, flags);
	if (cfile->kn) {
		unsigned long last = cfile->notified_at;
		unsigned long next = last + CGROUP_FILE_NOTIFY_MIN_INTV;

		if (time_in_range(jiffies, last, next)) {
			timer_reduce(&cfile->notify_timer, next);
		} else {
			kernfs_notify(cfile->kn);
			cfile->notified_at = jiffies;
		}
	}
	spin_unlock_irqrestore(&cgroup_file_kn_lock, flags);
}

/**
 * css_next_child - find the next child of a given css
 * @pos: the current position (%NULL to initiate traversal)
 * @parent: css whose children to walk
 *
 * This function returns the next child of @parent and should be called
 * under either cgroup_mutex or RCU read lock.  The only requirement is
 * that @parent and @pos are accessible.  The next sibling is guaranteed to
 * be returned regardless of their states.
 *
 * If a subsystem synchronizes ->css_online() and the start of iteration, a
 * css which finished ->css_online() is guaranteed to be visible in the
 * future iterations and will stay visible until the last reference is put.
 * A css which hasn't finished ->css_online() or already finished
 * ->css_offline() may show up during traversal.  It's each subsystem's
 * responsibility to synchronize against on/offlining.
 */
struct cgroup_subsys_state *css_next_child(struct cgroup_subsys_state *pos,
					   struct cgroup_subsys_state *parent)
{
	struct cgroup_subsys_state *next;

	cgroup_assert_mutex_or_rcu_locked();

	/*
	 * @pos could already have been unlinked from the sibling list.
	 * Once a cgroup is removed, its ->sibling.next is no longer
	 * updated when its next sibling changes.  CSS_RELEASED is set when
	 * @pos is taken off list, at which time its next pointer is valid,
	 * and, as releases are serialized, the one pointed to by the next
	 * pointer is guaranteed to not have started release yet.  This
	 * implies that if we observe !CSS_RELEASED on @pos in this RCU
	 * critical section, the one pointed to by its next pointer is
	 * guaranteed to not have finished its RCU grace period even if we
	 * have dropped rcu_read_lock() inbetween iterations.
	 *
	 * If @pos has CSS_RELEASED set, its next pointer can't be
	 * dereferenced; however, as each css is given a monotonically
	 * increasing unique serial number and always appended to the
	 * sibling list, the next one can be found by walking the parent's
	 * children until the first css with higher serial number than
	 * @pos's.  While this path can be slower, it happens iff iteration
	 * races against release and the race window is very small.
	 */
	if (!pos) {
		next = list_entry_rcu(parent->children.next, struct cgroup_subsys_state, sibling);
	} else if (likely(!(pos->flags & CSS_RELEASED))) {
		next = list_entry_rcu(pos->sibling.next, struct cgroup_subsys_state, sibling);
	} else {
		list_for_each_entry_rcu(next, &parent->children, sibling)
			if (next->serial_nr > pos->serial_nr)
				break;
	}

	/*
	 * @next, if not pointing to the head, can be dereferenced and is
	 * the next sibling.
	 */
	if (&next->sibling != &parent->children)
		return next;
	return NULL;
}

/**
 * css_next_descendant_pre - find the next descendant for pre-order walk
 * @pos: the current position (%NULL to initiate traversal)
 * @root: css whose descendants to walk
 *
 * To be used by css_for_each_descendant_pre().  Find the next descendant
 * to visit for pre-order traversal of @root's descendants.  @root is
 * included in the iteration and the first node to be visited.
 *
 * While this function requires cgroup_mutex or RCU read locking, it
 * doesn't require the whole traversal to be contained in a single critical
 * section.  This function will return the correct next descendant as long
 * as both @pos and @root are accessible and @pos is a descendant of @root.
 *
 * If a subsystem synchronizes ->css_online() and the start of iteration, a
 * css which finished ->css_online() is guaranteed to be visible in the
 * future iterations and will stay visible until the last reference is put.
 * A css which hasn't finished ->css_online() or already finished
 * ->css_offline() may show up during traversal.  It's each subsystem's
 * responsibility to synchronize against on/offlining.
 */
struct cgroup_subsys_state *
css_next_descendant_pre(struct cgroup_subsys_state *pos,
			struct cgroup_subsys_state *root)
{
	struct cgroup_subsys_state *next;

	cgroup_assert_mutex_or_rcu_locked();

	/* if first iteration, visit @root */
	if (!pos)
		return root;

	/* visit the first child if exists */
	next = css_next_child(NULL, pos);
	if (next)
		return next;

	/* no child, visit my or the closest ancestor's next sibling */
	while (pos != root) {
		next = css_next_child(pos, pos->parent);
		if (next)
			return next;
		pos = pos->parent;
	}

	return NULL;
}

/**
 * css_rightmost_descendant - return the rightmost descendant of a css
 * @pos: css of interest
 *
 * Return the rightmost descendant of @pos.  If there's no descendant, @pos
 * is returned.  This can be used during pre-order traversal to skip
 * subtree of @pos.
 *
 * While this function requires cgroup_mutex or RCU read locking, it
 * doesn't require the whole traversal to be contained in a single critical
 * section.  This function will return the correct rightmost descendant as
 * long as @pos is accessible.
 */
struct cgroup_subsys_state *
css_rightmost_descendant(struct cgroup_subsys_state *pos)
{
	struct cgroup_subsys_state *last, *tmp;

	cgroup_assert_mutex_or_rcu_locked();

	do {
		last = pos;
		/* ->prev isn't RCU safe, walk ->next till the end */
		pos = NULL;
		css_for_each_child(tmp, last)
			pos = tmp;
	} while (pos);

	return last;
}

static struct cgroup_subsys_state *
css_leftmost_descendant(struct cgroup_subsys_state *pos)
{
	struct cgroup_subsys_state *last;

	do {
		last = pos;
		pos = css_next_child(NULL, pos);
	} while (pos);

	return last;
}

/**
 * css_next_descendant_post - find the next descendant for post-order walk
 * @pos: the current position (%NULL to initiate traversal)
 * @root: css whose descendants to walk
 *
 * To be used by css_for_each_descendant_post().  Find the next descendant
 * to visit for post-order traversal of @root's descendants.  @root is
 * included in the iteration and the last node to be visited.
 *
 * While this function requires cgroup_mutex or RCU read locking, it
 * doesn't require the whole traversal to be contained in a single critical
 * section.  This function will return the correct next descendant as long
 * as both @pos and @cgroup are accessible and @pos is a descendant of
 * @cgroup.
 *
 * If a subsystem synchronizes ->css_online() and the start of iteration, a
 * css which finished ->css_online() is guaranteed to be visible in the
 * future iterations and will stay visible until the last reference is put.
 * A css which hasn't finished ->css_online() or already finished
 * ->css_offline() may show up during traversal.  It's each subsystem's
 * responsibility to synchronize against on/offlining.
 */
struct cgroup_subsys_state *
css_next_descendant_post(struct cgroup_subsys_state *pos,
			 struct cgroup_subsys_state *root)
{
	struct cgroup_subsys_state *next;

	cgroup_assert_mutex_or_rcu_locked();

	/* if first iteration, visit leftmost descendant which may be @root */
	if (!pos)
		return css_leftmost_descendant(root);

	/* if we visited @root, we're done */
	if (pos == root)
		return NULL;

	/* if there's an unvisited sibling, visit its leftmost descendant */
	next = css_next_child(pos, pos->parent);
	if (next)
		return css_leftmost_descendant(next);

	/* no sibling left, visit parent */
	return pos->parent;
}

/**
 * css_has_online_children - does a css have online children
 * @css: the target css
 *
 * Returns %true if @css has any online children; otherwise, %false.  This
 * function can be called from any context but the caller is responsible
 * for synchronizing against on/offlining as necessary.
 */
bool css_has_online_children(struct cgroup_subsys_state *css)
{
	struct cgroup_subsys_state *child;
	bool ret = false;

	rcu_read_lock();
	css_for_each_child(child, css) {
		if (child->flags & CSS_ONLINE) {
			ret = true;
			break;
		}
	}
	rcu_read_unlock();
	return ret;
}

static struct css_set *css_task_iter_next_css_set(struct css_task_iter *it)
{
	struct list_head *l;
	struct cgrp_cset_link *link;
	struct css_set *cset;

	lockdep_assert_held(&css_set_lock);

	/* find the next threaded cset */
	if (it->tcset_pos) {
		l = it->tcset_pos->next;

		if (l != it->tcset_head) {
			it->tcset_pos = l;
			return container_of(l, struct css_set,
					    threaded_csets_node);
		}

		it->tcset_pos = NULL;
	}

	/* find the next cset */
	l = it->cset_pos;
	l = l->next;
	if (l == it->cset_head) {
		it->cset_pos = NULL;
		return NULL;
	}

	if (it->ss) {
		cset = container_of(l, struct css_set, e_cset_node[it->ss->id]);
	} else {
		link = list_entry(l, struct cgrp_cset_link, cset_link);
		cset = link->cset;
	}

	it->cset_pos = l;

	/* initialize threaded css_set walking */
	if (it->flags & CSS_TASK_ITER_THREADED) {
		if (it->cur_dcset)
			put_css_set_locked(it->cur_dcset);
		it->cur_dcset = cset;
		get_css_set(cset);

		it->tcset_head = &cset->threaded_csets;
		it->tcset_pos = &cset->threaded_csets;
	}

	return cset;
}

/**
 * css_task_iter_advance_css_set - advance a task itererator to the next css_set
 * @it: the iterator to advance
 *
 * Advance @it to the next css_set to walk.
 */
static void css_task_iter_advance_css_set(struct css_task_iter *it)
{
	struct css_set *cset;

	lockdep_assert_held(&css_set_lock);

	/* Advance to the next non-empty css_set */
	do {
		cset = css_task_iter_next_css_set(it);
		if (!cset) {
			it->task_pos = NULL;
			return;
		}
	} while (!css_set_populated(cset));

	if (!list_empty(&cset->tasks))
		it->task_pos = cset->tasks.next;
	else
		it->task_pos = cset->mg_tasks.next;

	it->tasks_head = &cset->tasks;
	it->mg_tasks_head = &cset->mg_tasks;

	/*
	 * We don't keep css_sets locked across iteration steps and thus
	 * need to take steps to ensure that iteration can be resumed after
	 * the lock is re-acquired.  Iteration is performed at two levels -
	 * css_sets and tasks in them.
	 *
	 * Once created, a css_set never leaves its cgroup lists, so a
	 * pinned css_set is guaranteed to stay put and we can resume
	 * iteration afterwards.
	 *
	 * Tasks may leave @cset across iteration steps.  This is resolved
	 * by registering each iterator with the css_set currently being
	 * walked and making css_set_move_task() advance iterators whose
	 * next task is leaving.
	 */
	if (it->cur_cset) {
		list_del(&it->iters_node);
		put_css_set_locked(it->cur_cset);
	}
	get_css_set(cset);
	it->cur_cset = cset;
	list_add(&it->iters_node, &cset->task_iters);
}

static void css_task_iter_advance(struct css_task_iter *it)
{
	struct list_head *next;

	lockdep_assert_held(&css_set_lock);
repeat:
	if (it->task_pos) {
		/*
		 * Advance iterator to find next entry.  cset->tasks is
		 * consumed first and then ->mg_tasks.  After ->mg_tasks,
		 * we move onto the next cset.
		 */
		next = it->task_pos->next;

		if (next == it->tasks_head)
			next = it->mg_tasks_head->next;

		if (next == it->mg_tasks_head)
			css_task_iter_advance_css_set(it);
		else
			it->task_pos = next;
	} else {
		/* called from start, proceed to the first cset */
		css_task_iter_advance_css_set(it);
	}

	/* if PROCS, skip over tasks which aren't group leaders */
	if ((it->flags & CSS_TASK_ITER_PROCS) && it->task_pos &&
	    !thread_group_leader(list_entry(it->task_pos, struct task_struct,
					    cg_list)))
		goto repeat;
}

/**
 * css_task_iter_start - initiate task iteration
 * @css: the css to walk tasks of
 * @flags: CSS_TASK_ITER_* flags
 * @it: the task iterator to use
 *
 * Initiate iteration through the tasks of @css.  The caller can call
 * css_task_iter_next() to walk through the tasks until the function
 * returns NULL.  On completion of iteration, css_task_iter_end() must be
 * called.
 */
void css_task_iter_start(struct cgroup_subsys_state *css, unsigned int flags,
			 struct css_task_iter *it)
{
	/* no one should try to iterate before mounting cgroups */
	WARN_ON_ONCE(!use_task_css_set_links);

	memset(it, 0, sizeof(*it));

	spin_lock_irq(&css_set_lock);

	it->ss = css->ss;
	it->flags = flags;

	if (it->ss)
		it->cset_pos = &css->cgroup->e_csets[css->ss->id];
	else
		it->cset_pos = &css->cgroup->cset_links;

	it->cset_head = it->cset_pos;

	css_task_iter_advance(it);

	spin_unlock_irq(&css_set_lock);
}

/**
 * css_task_iter_next - return the next task for the iterator
 * @it: the task iterator being iterated
 *
 * The "next" function for task iteration.  @it should have been
 * initialized via css_task_iter_start().  Returns NULL when the iteration
 * reaches the end.
 */
struct task_struct *css_task_iter_next(struct css_task_iter *it)
{
	if (it->cur_task) {
		put_task_struct(it->cur_task);
		it->cur_task = NULL;
	}

	spin_lock_irq(&css_set_lock);

	if (it->task_pos) {
		it->cur_task = list_entry(it->task_pos, struct task_struct,
					  cg_list);
		get_task_struct(it->cur_task);
		css_task_iter_advance(it);
	}

	spin_unlock_irq(&css_set_lock);

	return it->cur_task;
}

/**
 * css_task_iter_end - finish task iteration
 * @it: the task iterator to finish
 *
 * Finish task iteration started by css_task_iter_start().
 */
void css_task_iter_end(struct css_task_iter *it)
{
	if (it->cur_cset) {
		spin_lock_irq(&css_set_lock);
		list_del(&it->iters_node);
		put_css_set_locked(it->cur_cset);
		spin_unlock_irq(&css_set_lock);
	}

	if (it->cur_dcset)
		put_css_set(it->cur_dcset);

	if (it->cur_task)
		put_task_struct(it->cur_task);
}

static void cgroup_procs_release(struct kernfs_open_file *of)
{
	if (of->priv) {
		css_task_iter_end(of->priv);
		kfree(of->priv);
	}
}

static void *cgroup_procs_next(struct seq_file *s, void *v, loff_t *pos)
{
	struct kernfs_open_file *of = s->private;
	struct css_task_iter *it = of->priv;

	return css_task_iter_next(it);
}

static void *__cgroup_procs_start(struct seq_file *s, loff_t *pos,
				  unsigned int iter_flags)
{
	struct kernfs_open_file *of = s->private;
	struct cgroup *cgrp = seq_css(s)->cgroup;
	struct css_task_iter *it = of->priv;

	/*
	 * When a seq_file is seeked, it's always traversed sequentially
	 * from position 0, so we can simply keep iterating on !0 *pos.
	 */
	if (!it) {
		if (WARN_ON_ONCE((*pos)++))
			return ERR_PTR(-EINVAL);

		it = kzalloc(sizeof(*it), GFP_KERNEL);
		if (!it)
			return ERR_PTR(-ENOMEM);
		of->priv = it;
		css_task_iter_start(&cgrp->self, iter_flags, it);
	} else if (!(*pos)++) {
		css_task_iter_end(it);
		css_task_iter_start(&cgrp->self, iter_flags, it);
	}

	return cgroup_procs_next(s, NULL, NULL);
}

static void *cgroup_procs_start(struct seq_file *s, loff_t *pos)
{
	struct cgroup *cgrp = seq_css(s)->cgroup;

	/*
	 * All processes of a threaded subtree belong to the domain cgroup
	 * of the subtree.  Only threads can be distributed across the
	 * subtree.  Reject reads on cgroup.procs in the subtree proper.
	 * They're always empty anyway.
	 */
	if (cgroup_is_threaded(cgrp))
		return ERR_PTR(-EOPNOTSUPP);

	return __cgroup_procs_start(s, pos, CSS_TASK_ITER_PROCS |
					    CSS_TASK_ITER_THREADED);
}

static int cgroup_procs_show(struct seq_file *s, void *v)
{
	seq_printf(s, "%d\n", task_pid_vnr(v));
	return 0;
}

static int cgroup_procs_write_permission(struct cgroup *src_cgrp,
					 struct cgroup *dst_cgrp,
					 struct super_block *sb)
{
	struct cgroup_namespace *ns = current->nsproxy->cgroup_ns;
	struct cgroup *com_cgrp = src_cgrp;
	struct inode *inode;
	int ret;

	lockdep_assert_held(&cgroup_mutex);

	/* find the common ancestor */
	while (!cgroup_is_descendant(dst_cgrp, com_cgrp))
		com_cgrp = cgroup_parent(com_cgrp);

	/* %current should be authorized to migrate to the common ancestor */
	inode = kernfs_get_inode(sb, com_cgrp->procs_file.kn);
	if (!inode)
		return -ENOMEM;

	ret = inode_permission(inode, MAY_WRITE);
	iput(inode);
	if (ret)
		return ret;

	/*
	 * If namespaces are delegation boundaries, %current must be able
	 * to see both source and destination cgroups from its namespace.
	 */
	if ((cgrp_dfl_root.flags & CGRP_ROOT_NS_DELEGATE) &&
	    (!cgroup_is_descendant(src_cgrp, ns->root_cset->dfl_cgrp) ||
	     !cgroup_is_descendant(dst_cgrp, ns->root_cset->dfl_cgrp)))
		return -ENOENT;

	return 0;
}

static ssize_t cgroup_procs_write(struct kernfs_open_file *of,
				  char *buf, size_t nbytes, loff_t off)
{
	struct cgroup *src_cgrp, *dst_cgrp;
	struct task_struct *task;
	ssize_t ret;

	dst_cgrp = cgroup_kn_lock_live(of->kn, false);
	if (!dst_cgrp)
		return -ENODEV;

	task = cgroup_procs_write_start(buf, true);
	ret = PTR_ERR_OR_ZERO(task);
	if (ret)
		goto out_unlock;

	/* find the source cgroup */
	spin_lock_irq(&css_set_lock);
	src_cgrp = task_cgroup_from_root(task, &cgrp_dfl_root);
	spin_unlock_irq(&css_set_lock);

	ret = cgroup_procs_write_permission(src_cgrp, dst_cgrp,
					    of->file->f_path.dentry->d_sb);
	if (ret)
		goto out_finish;

	ret = cgroup_attach_task(dst_cgrp, task, true);

out_finish:
	cgroup_procs_write_finish(task);
out_unlock:
	cgroup_kn_unlock(of->kn);

	return ret ?: nbytes;
}

static void *cgroup_threads_start(struct seq_file *s, loff_t *pos)
{
	return __cgroup_procs_start(s, pos, 0);
}

static ssize_t cgroup_threads_write(struct kernfs_open_file *of,
				    char *buf, size_t nbytes, loff_t off)
{
	struct cgroup *src_cgrp, *dst_cgrp;
	struct task_struct *task;
	ssize_t ret;

	buf = strstrip(buf);

	dst_cgrp = cgroup_kn_lock_live(of->kn, false);
	if (!dst_cgrp)
		return -ENODEV;

	task = cgroup_procs_write_start(buf, false);
	ret = PTR_ERR_OR_ZERO(task);
	if (ret)
		goto out_unlock;

	/* find the source cgroup */
	spin_lock_irq(&css_set_lock);
	src_cgrp = task_cgroup_from_root(task, &cgrp_dfl_root);
	spin_unlock_irq(&css_set_lock);

	/* thread migrations follow the cgroup.procs delegation rule */
	ret = cgroup_procs_write_permission(src_cgrp, dst_cgrp,
					    of->file->f_path.dentry->d_sb);
	if (ret)
		goto out_finish;

	/* and must be contained in the same domain */
	ret = -EOPNOTSUPP;
	if (src_cgrp->dom_cgrp != dst_cgrp->dom_cgrp)
		goto out_finish;

	ret = cgroup_attach_task(dst_cgrp, task, false);

out_finish:
	cgroup_procs_write_finish(task);
out_unlock:
	cgroup_kn_unlock(of->kn);

	return ret ?: nbytes;
}

/* cgroup core interface files for the default hierarchy */
static struct cftype cgroup_base_files[] = {
	{
		.name = "cgroup.type",
		.flags = CFTYPE_NOT_ON_ROOT,
		.seq_show = cgroup_type_show,
		.write = cgroup_type_write,
	},
	{
		.name = "cgroup.procs",
		.flags = CFTYPE_NS_DELEGATABLE,
		.file_offset = offsetof(struct cgroup, procs_file),
		.release = cgroup_procs_release,
		.seq_start = cgroup_procs_start,
		.seq_next = cgroup_procs_next,
		.seq_show = cgroup_procs_show,
		.write = cgroup_procs_write,
	},
	{
		.name = "cgroup.threads",
		.flags = CFTYPE_NS_DELEGATABLE,
		.release = cgroup_procs_release,
		.seq_start = cgroup_threads_start,
		.seq_next = cgroup_procs_next,
		.seq_show = cgroup_procs_show,
		.write = cgroup_threads_write,
	},
	{
		.name = "cgroup.controllers",
		.seq_show = cgroup_controllers_show,
	},
	{
		.name = "cgroup.subtree_control",
		.flags = CFTYPE_NS_DELEGATABLE,
		.seq_show = cgroup_subtree_control_show,
		.write = cgroup_subtree_control_write,
	},
	{
		.name = "cgroup.events",
		.flags = CFTYPE_NOT_ON_ROOT,
		.file_offset = offsetof(struct cgroup, events_file),
		.seq_show = cgroup_events_show,
	},
	{
		.name = "cgroup.max.descendants",
		.seq_show = cgroup_max_descendants_show,
		.write = cgroup_max_descendants_write,
	},
	{
		.name = "cgroup.max.depth",
		.seq_show = cgroup_max_depth_show,
		.write = cgroup_max_depth_write,
	},
	{
		.name = "cgroup.stat",
		.seq_show = cgroup_stat_show,
	},
	{
		.name = "cpu.stat",
		.flags = CFTYPE_NOT_ON_ROOT,
		.seq_show = cpu_stat_show,
	},
#ifdef CONFIG_PSI
	{
		.name = "io.pressure",
		.flags = CFTYPE_NOT_ON_ROOT,
		.seq_show = cgroup_io_pressure_show,
	},
	{
		.name = "memory.pressure",
		.flags = CFTYPE_NOT_ON_ROOT,
		.seq_show = cgroup_memory_pressure_show,
	},
	{
		.name = "cpu.pressure",
		.flags = CFTYPE_NOT_ON_ROOT,
		.seq_show = cgroup_cpu_pressure_show,
	},
#endif
	{ }	/* terminate */
};

/*
 * css destruction is four-stage process.
 *
 * 1. Destruction starts.  Killing of the percpu_ref is initiated.
 *    Implemented in kill_css().
 *
 * 2. When the percpu_ref is confirmed to be visible as killed on all CPUs
 *    and thus css_tryget_online() is guaranteed to fail, the css can be
 *    offlined by invoking offline_css().  After offlining, the base ref is
 *    put.  Implemented in css_killed_work_fn().
 *
 * 3. When the percpu_ref reaches zero, the only possible remaining
 *    accessors are inside RCU read sections.  css_release() schedules the
 *    RCU callback.
 *
 * 4. After the grace period, the css can be freed.  Implemented in
 *    css_free_work_fn().
 *
 * It is actually hairier because both step 2 and 4 require process context
 * and thus involve punting to css->destroy_work adding two additional
 * steps to the already complex sequence.
 */
static void css_free_rwork_fn(struct work_struct *work)
{
	struct cgroup_subsys_state *css = container_of(to_rcu_work(work),
				struct cgroup_subsys_state, destroy_rwork);
	struct cgroup_subsys *ss = css->ss;
	struct cgroup *cgrp = css->cgroup;

	percpu_ref_exit(&css->refcnt);

	if (ss) {
		/* css free path */
		struct cgroup_subsys_state *parent = css->parent;
		int id = css->id;

		ss->css_free(css);
		cgroup_idr_remove(&ss->css_idr, id);
		cgroup_put(cgrp);

		if (parent)
			css_put(parent);
	} else {
		/* cgroup free path */
		atomic_dec(&cgrp->root->nr_cgrps);
		cgroup1_pidlist_destroy_all(cgrp);
		cancel_work_sync(&cgrp->release_agent_work);

		if (cgroup_parent(cgrp)) {
			/*
			 * We get a ref to the parent, and put the ref when
			 * this cgroup is being freed, so it's guaranteed
			 * that the parent won't be destroyed before its
			 * children.
			 */
			cgroup_put(cgroup_parent(cgrp));
			kernfs_put(cgrp->kn);
			psi_cgroup_free(cgrp);
			if (cgroup_on_dfl(cgrp))
				cgroup_rstat_exit(cgrp);
			kfree(cgrp);
		} else {
			/*
			 * This is root cgroup's refcnt reaching zero,
			 * which indicates that the root should be
			 * released.
			 */
			cgroup_destroy_root(cgrp->root);
		}
	}
}

static void css_release_work_fn(struct work_struct *work)
{
	struct cgroup_subsys_state *css =
		container_of(work, struct cgroup_subsys_state, destroy_work);
	struct cgroup_subsys *ss = css->ss;
	struct cgroup *cgrp = css->cgroup;

	mutex_lock(&cgroup_mutex);

	css->flags |= CSS_RELEASED;
	list_del_rcu(&css->sibling);

	if (ss) {
		/* css release path */
		if (!list_empty(&css->rstat_css_node)) {
			cgroup_rstat_flush(cgrp);
			list_del_rcu(&css->rstat_css_node);
		}

		cgroup_idr_replace(&ss->css_idr, NULL, css->id);
		if (ss->css_released)
			ss->css_released(css);
	} else {
		struct cgroup *tcgrp;

		/* cgroup release path */
		TRACE_CGROUP_PATH(release, cgrp);

		if (cgroup_on_dfl(cgrp))
			cgroup_rstat_flush(cgrp);

		for (tcgrp = cgroup_parent(cgrp); tcgrp;
		     tcgrp = cgroup_parent(tcgrp))
			tcgrp->nr_dying_descendants--;

		cgroup_idr_remove(&cgrp->root->cgroup_idr, cgrp->id);
		cgrp->id = -1;

		/*
		 * There are two control paths which try to determine
		 * cgroup from dentry without going through kernfs -
		 * cgroupstats_build() and css_tryget_online_from_dir().
		 * Those are supported by RCU protecting clearing of
		 * cgrp->kn->priv backpointer.
		 */
		if (cgrp->kn)
			RCU_INIT_POINTER(*(void __rcu __force **)&cgrp->kn->priv,
					 NULL);

		cgroup_bpf_put(cgrp);
	}

	mutex_unlock(&cgroup_mutex);

	INIT_RCU_WORK(&css->destroy_rwork, css_free_rwork_fn);
	queue_rcu_work(cgroup_destroy_wq, &css->destroy_rwork);
}

static void css_release(struct percpu_ref *ref)
{
	struct cgroup_subsys_state *css =
		container_of(ref, struct cgroup_subsys_state, refcnt);

	INIT_WORK(&css->destroy_work, css_release_work_fn);
	queue_work(cgroup_destroy_wq, &css->destroy_work);
}

static void init_and_link_css(struct cgroup_subsys_state *css,
			      struct cgroup_subsys *ss, struct cgroup *cgrp)
{
	lockdep_assert_held(&cgroup_mutex);

	cgroup_get_live(cgrp);

	memset(css, 0, sizeof(*css));
	css->cgroup = cgrp;
	css->ss = ss;
	css->id = -1;
	INIT_LIST_HEAD(&css->sibling);
	INIT_LIST_HEAD(&css->children);
	INIT_LIST_HEAD(&css->rstat_css_node);
	css->serial_nr = css_serial_nr_next++;
	atomic_set(&css->online_cnt, 0);

	if (cgroup_parent(cgrp)) {
		css->parent = cgroup_css(cgroup_parent(cgrp), ss);
		css_get(css->parent);
	}

	if (cgroup_on_dfl(cgrp) && ss->css_rstat_flush)
		list_add_rcu(&css->rstat_css_node, &cgrp->rstat_css_list);

	BUG_ON(cgroup_css(cgrp, ss));
}

/* invoke ->css_online() on a new CSS and mark it online if successful */
static int online_css(struct cgroup_subsys_state *css)
{
	struct cgroup_subsys *ss = css->ss;
	int ret = 0;

	lockdep_assert_held(&cgroup_mutex);

	if (ss->css_online)
		ret = ss->css_online(css);
	if (!ret) {
		css->flags |= CSS_ONLINE;
		rcu_assign_pointer(css->cgroup->subsys[ss->id], css);

		atomic_inc(&css->online_cnt);
		if (css->parent)
			atomic_inc(&css->parent->online_cnt);
	}
	return ret;
}

/* if the CSS is online, invoke ->css_offline() on it and mark it offline */
static void offline_css(struct cgroup_subsys_state *css)
{
	struct cgroup_subsys *ss = css->ss;

	lockdep_assert_held(&cgroup_mutex);

	if (!(css->flags & CSS_ONLINE))
		return;

	if (ss->css_offline)
		ss->css_offline(css);

	css->flags &= ~CSS_ONLINE;
	RCU_INIT_POINTER(css->cgroup->subsys[ss->id], NULL);

	wake_up_all(&css->cgroup->offline_waitq);
}

/**
 * css_create - create a cgroup_subsys_state
 * @cgrp: the cgroup new css will be associated with
 * @ss: the subsys of new css
 *
 * Create a new css associated with @cgrp - @ss pair.  On success, the new
 * css is online and installed in @cgrp.  This function doesn't create the
 * interface files.  Returns 0 on success, -errno on failure.
 */
static struct cgroup_subsys_state *css_create(struct cgroup *cgrp,
					      struct cgroup_subsys *ss)
{
	struct cgroup *parent = cgroup_parent(cgrp);
	struct cgroup_subsys_state *parent_css = cgroup_css(parent, ss);
	struct cgroup_subsys_state *css;
	int err;

	lockdep_assert_held(&cgroup_mutex);

	css = ss->css_alloc(parent_css);
	if (!css)
		css = ERR_PTR(-ENOMEM);
	if (IS_ERR(css))
		return css;

	init_and_link_css(css, ss, cgrp);

	err = percpu_ref_init(&css->refcnt, css_release, 0, GFP_KERNEL);
	if (err)
		goto err_free_css;

	err = cgroup_idr_alloc(&ss->css_idr, NULL, 2, 0, GFP_KERNEL);
	if (err < 0)
		goto err_free_css;
	css->id = err;

	/* @css is ready to be brought online now, make it visible */
	list_add_tail_rcu(&css->sibling, &parent_css->children);
	cgroup_idr_replace(&ss->css_idr, css, css->id);

	err = online_css(css);
	if (err)
		goto err_list_del;

	if (ss->broken_hierarchy && !ss->warned_broken_hierarchy &&
	    cgroup_parent(parent)) {
		pr_warn("%s (%d) created nested cgroup for controller \"%s\" which has incomplete hierarchy support. Nested cgroups may change behavior in the future.\n",
			current->comm, current->pid, ss->name);
		if (!strcmp(ss->name, "memory"))
			pr_warn("\"memory\" requires setting use_hierarchy to 1 on the root\n");
		ss->warned_broken_hierarchy = true;
	}

	return css;

err_list_del:
	list_del_rcu(&css->sibling);
err_free_css:
	list_del_rcu(&css->rstat_css_node);
	INIT_RCU_WORK(&css->destroy_rwork, css_free_rwork_fn);
	queue_rcu_work(cgroup_destroy_wq, &css->destroy_rwork);
	return ERR_PTR(err);
}

/*
 * The returned cgroup is fully initialized including its control mask, but
 * it isn't associated with its kernfs_node and doesn't have the control
 * mask applied.
 */
static struct cgroup *cgroup_create(struct cgroup *parent)
{
	struct cgroup_root *root = parent->root;
	struct cgroup *cgrp, *tcgrp;
	int level = parent->level + 1;
	int ret;

	/* allocate the cgroup and its ID, 0 is reserved for the root */
	cgrp = kzalloc(struct_size(cgrp, ancestor_ids, (level + 1)),
		       GFP_KERNEL);
	if (!cgrp)
		return ERR_PTR(-ENOMEM);

	ret = percpu_ref_init(&cgrp->self.refcnt, css_release, 0, GFP_KERNEL);
	if (ret)
		goto out_free_cgrp;

	if (cgroup_on_dfl(parent)) {
		ret = cgroup_rstat_init(cgrp);
		if (ret)
			goto out_cancel_ref;
	}

	/*
	 * Temporarily set the pointer to NULL, so idr_find() won't return
	 * a half-baked cgroup.
	 */
	cgrp->id = cgroup_idr_alloc(&root->cgroup_idr, NULL, 2, 0, GFP_KERNEL);
	if (cgrp->id < 0) {
		ret = -ENOMEM;
		goto out_stat_exit;
	}

	init_cgroup_housekeeping(cgrp);

	cgrp->self.parent = &parent->self;
	cgrp->root = root;
	cgrp->level = level;

	ret = psi_cgroup_alloc(cgrp);
	if (ret)
		goto out_idr_free;

	ret = cgroup_bpf_inherit(cgrp);
	if (ret)
		goto out_psi_free;

	for (tcgrp = cgrp; tcgrp; tcgrp = cgroup_parent(tcgrp)) {
		cgrp->ancestor_ids[tcgrp->level] = tcgrp->id;

		if (tcgrp != cgrp)
			tcgrp->nr_descendants++;
	}

	if (notify_on_release(parent))
		set_bit(CGRP_NOTIFY_ON_RELEASE, &cgrp->flags);

	if (test_bit(CGRP_CPUSET_CLONE_CHILDREN, &parent->flags))
		set_bit(CGRP_CPUSET_CLONE_CHILDREN, &cgrp->flags);

	cgrp->self.serial_nr = css_serial_nr_next++;

	/* allocation complete, commit to creation */
	list_add_tail_rcu(&cgrp->self.sibling, &cgroup_parent(cgrp)->self.children);
	atomic_inc(&root->nr_cgrps);
	cgroup_get_live(parent);

	/*
	 * @cgrp is now fully operational.  If something fails after this
	 * point, it'll be released via the normal destruction path.
	 */
	cgroup_idr_replace(&root->cgroup_idr, cgrp, cgrp->id);

	/*
	 * On the default hierarchy, a child doesn't automatically inherit
	 * subtree_control from the parent.  Each is configured manually.
	 */
	if (!cgroup_on_dfl(cgrp))
		cgrp->subtree_control = cgroup_control(cgrp);

	cgroup_propagate_control(cgrp);

	return cgrp;

out_psi_free:
	psi_cgroup_free(cgrp);
out_idr_free:
	cgroup_idr_remove(&root->cgroup_idr, cgrp->id);
out_stat_exit:
	if (cgroup_on_dfl(parent))
		cgroup_rstat_exit(cgrp);
out_cancel_ref:
	percpu_ref_exit(&cgrp->self.refcnt);
out_free_cgrp:
	kfree(cgrp);
	return ERR_PTR(ret);
}

static bool cgroup_check_hierarchy_limits(struct cgroup *parent)
{
	struct cgroup *cgroup;
	int ret = false;
	int level = 1;

	lockdep_assert_held(&cgroup_mutex);

	for (cgroup = parent; cgroup; cgroup = cgroup_parent(cgroup)) {
		if (cgroup->nr_descendants >= cgroup->max_descendants)
			goto fail;

		if (level > cgroup->max_depth)
			goto fail;

		level++;
	}

	ret = true;
fail:
	return ret;
}

int cgroup_mkdir(struct kernfs_node *parent_kn, const char *name, umode_t mode)
{
	struct cgroup *parent, *cgrp;
	struct kernfs_node *kn;
	int ret;

	/* do not accept '\n' to prevent making /proc/<pid>/cgroup unparsable */
	if (strchr(name, '\n'))
		return -EINVAL;

	parent = cgroup_kn_lock_live(parent_kn, false);
	if (!parent)
		return -ENODEV;

	if (!cgroup_check_hierarchy_limits(parent)) {
		ret = -EAGAIN;
		goto out_unlock;
	}

	cgrp = cgroup_create(parent);
	if (IS_ERR(cgrp)) {
		ret = PTR_ERR(cgrp);
		goto out_unlock;
	}

	/* create the directory */
	kn = kernfs_create_dir(parent->kn, name, mode, cgrp);
	if (IS_ERR(kn)) {
		ret = PTR_ERR(kn);
		goto out_destroy;
	}
	cgrp->kn = kn;

	/*
	 * This extra ref will be put in cgroup_free_fn() and guarantees
	 * that @cgrp->kn is always accessible.
	 */
	kernfs_get(kn);

	ret = cgroup_kn_set_ugid(kn);
	if (ret)
		goto out_destroy;

	ret = css_populate_dir(&cgrp->self);
	if (ret)
		goto out_destroy;

	ret = cgroup_apply_control_enable(cgrp);
	if (ret)
		goto out_destroy;

	TRACE_CGROUP_PATH(mkdir, cgrp);

	/* let's create and online css's */
	kernfs_activate(kn);

	ret = 0;
	goto out_unlock;

out_destroy:
	cgroup_destroy_locked(cgrp);
out_unlock:
	cgroup_kn_unlock(parent_kn);
	return ret;
}

/*
 * This is called when the refcnt of a css is confirmed to be killed.
 * css_tryget_online() is now guaranteed to fail.  Tell the subsystem to
 * initate destruction and put the css ref from kill_css().
 */
static void css_killed_work_fn(struct work_struct *work)
{
	struct cgroup_subsys_state *css =
		container_of(work, struct cgroup_subsys_state, destroy_work);

	mutex_lock(&cgroup_mutex);

	do {
		offline_css(css);
		css_put(css);
		/* @css can't go away while we're holding cgroup_mutex */
		css = css->parent;
	} while (css && atomic_dec_and_test(&css->online_cnt));

	mutex_unlock(&cgroup_mutex);
}

/* css kill confirmation processing requires process context, bounce */
static void css_killed_ref_fn(struct percpu_ref *ref)
{
	struct cgroup_subsys_state *css =
		container_of(ref, struct cgroup_subsys_state, refcnt);

	if (atomic_dec_and_test(&css->online_cnt)) {
		INIT_WORK(&css->destroy_work, css_killed_work_fn);
		queue_work(cgroup_destroy_wq, &css->destroy_work);
	}
}

/**
 * kill_css - destroy a css
 * @css: css to destroy
 *
 * This function initiates destruction of @css by removing cgroup interface
 * files and putting its base reference.  ->css_offline() will be invoked
 * asynchronously once css_tryget_online() is guaranteed to fail and when
 * the reference count reaches zero, @css will be released.
 */
static void kill_css(struct cgroup_subsys_state *css)
{
	lockdep_assert_held(&cgroup_mutex);

	if (css->flags & CSS_DYING)
		return;

	css->flags |= CSS_DYING;

	/*
	 * This must happen before css is disassociated with its cgroup.
	 * See seq_css() for details.
	 */
	css_clear_dir(css);

	/*
	 * Killing would put the base ref, but we need to keep it alive
	 * until after ->css_offline().
	 */
	css_get(css);

	/*
	 * cgroup core guarantees that, by the time ->css_offline() is
	 * invoked, no new css reference will be given out via
	 * css_tryget_online().  We can't simply call percpu_ref_kill() and
	 * proceed to offlining css's because percpu_ref_kill() doesn't
	 * guarantee that the ref is seen as killed on all CPUs on return.
	 *
	 * Use percpu_ref_kill_and_confirm() to get notifications as each
	 * css is confirmed to be seen as killed on all CPUs.
	 */
	percpu_ref_kill_and_confirm(&css->refcnt, css_killed_ref_fn);
}

/**
 * cgroup_destroy_locked - the first stage of cgroup destruction
 * @cgrp: cgroup to be destroyed
 *
 * css's make use of percpu refcnts whose killing latency shouldn't be
 * exposed to userland and are RCU protected.  Also, cgroup core needs to
 * guarantee that css_tryget_online() won't succeed by the time
 * ->css_offline() is invoked.  To satisfy all the requirements,
 * destruction is implemented in the following two steps.
 *
 * s1. Verify @cgrp can be destroyed and mark it dying.  Remove all
 *     userland visible parts and start killing the percpu refcnts of
 *     css's.  Set up so that the next stage will be kicked off once all
 *     the percpu refcnts are confirmed to be killed.
 *
 * s2. Invoke ->css_offline(), mark the cgroup dead and proceed with the
 *     rest of destruction.  Once all cgroup references are gone, the
 *     cgroup is RCU-freed.
 *
 * This function implements s1.  After this step, @cgrp is gone as far as
 * the userland is concerned and a new cgroup with the same name may be
 * created.  As cgroup doesn't care about the names internally, this
 * doesn't cause any problem.
 */
static int cgroup_destroy_locked(struct cgroup *cgrp)
	__releases(&cgroup_mutex) __acquires(&cgroup_mutex)
{
	struct cgroup *tcgrp, *parent = cgroup_parent(cgrp);
	struct cgroup_subsys_state *css;
	struct cgrp_cset_link *link;
	int ssid;

	lockdep_assert_held(&cgroup_mutex);

	/*
	 * Only migration can raise populated from zero and we're already
	 * holding cgroup_mutex.
	 */
	if (cgroup_is_populated(cgrp))
		return -EBUSY;

	/*
	 * Make sure there's no live children.  We can't test emptiness of
	 * ->self.children as dead children linger on it while being
	 * drained; otherwise, "rmdir parent/child parent" may fail.
	 */
	if (css_has_online_children(&cgrp->self))
		return -EBUSY;

	/*
	 * Mark @cgrp and the associated csets dead.  The former prevents
	 * further task migration and child creation by disabling
	 * cgroup_lock_live_group().  The latter makes the csets ignored by
	 * the migration path.
	 */
	cgrp->self.flags &= ~CSS_ONLINE;

	spin_lock_irq(&css_set_lock);
	list_for_each_entry(link, &cgrp->cset_links, cset_link)
		link->cset->dead = true;
	spin_unlock_irq(&css_set_lock);

	/* initiate massacre of all css's */
	for_each_css(css, ssid, cgrp)
		kill_css(css);

	/* clear and remove @cgrp dir, @cgrp has an extra ref on its kn */
	css_clear_dir(&cgrp->self);
	kernfs_remove(cgrp->kn);

	if (parent && cgroup_is_threaded(cgrp))
		parent->nr_threaded_children--;

	for (tcgrp = cgroup_parent(cgrp); tcgrp; tcgrp = cgroup_parent(tcgrp)) {
		tcgrp->nr_descendants--;
		tcgrp->nr_dying_descendants++;
	}

	cgroup1_check_for_release(parent);

	/* put the base reference */
	percpu_ref_kill(&cgrp->self.refcnt);

	return 0;
};

int cgroup_rmdir(struct kernfs_node *kn)
{
	struct cgroup *cgrp;
	int ret = 0;

	cgrp = cgroup_kn_lock_live(kn, false);
	if (!cgrp)
		return 0;

	ret = cgroup_destroy_locked(cgrp);
	if (!ret)
		TRACE_CGROUP_PATH(rmdir, cgrp);

	cgroup_kn_unlock(kn);
	return ret;
}

static struct kernfs_syscall_ops cgroup_kf_syscall_ops = {
	.show_options		= cgroup_show_options,
	.reconfigure		= cgroup_reconfigure,
	.mkdir			= cgroup_mkdir,
	.rmdir			= cgroup_rmdir,
	.show_path		= cgroup_show_path,
};

static void __init cgroup_init_subsys(struct cgroup_subsys *ss, bool early)
{
	struct cgroup_subsys_state *css;

	pr_debug("Initializing cgroup subsys %s\n", ss->name);

	mutex_lock(&cgroup_mutex);

	idr_init(&ss->css_idr);
	INIT_LIST_HEAD(&ss->cfts);

	/* Create the root cgroup state for this subsystem */
	ss->root = &cgrp_dfl_root;
	css = ss->css_alloc(cgroup_css(&cgrp_dfl_root.cgrp, ss));
	/* We don't handle early failures gracefully */
	BUG_ON(IS_ERR(css));
	init_and_link_css(css, ss, &cgrp_dfl_root.cgrp);

	/*
	 * Root csses are never destroyed and we can't initialize
	 * percpu_ref during early init.  Disable refcnting.
	 */
	css->flags |= CSS_NO_REF;

	if (early) {
		/* allocation can't be done safely during early init */
		css->id = 1;
	} else {
		css->id = cgroup_idr_alloc(&ss->css_idr, css, 1, 2, GFP_KERNEL);
		BUG_ON(css->id < 0);
	}

	/* Update the init_css_set to contain a subsys
	 * pointer to this state - since the subsystem is
	 * newly registered, all tasks and hence the
	 * init_css_set is in the subsystem's root cgroup. */
	init_css_set.subsys[ss->id] = css;

	have_fork_callback |= (bool)ss->fork << ss->id;
	have_exit_callback |= (bool)ss->exit << ss->id;
	have_free_callback |= (bool)ss->free << ss->id;
	have_canfork_callback |= (bool)ss->can_fork << ss->id;

	/* At system boot, before all subsystems have been
	 * registered, no tasks have been forked, so we don't
	 * need to invoke fork callbacks here. */
	BUG_ON(!list_empty(&init_task.tasks));

	BUG_ON(online_css(css));

	mutex_unlock(&cgroup_mutex);
}

/**
 * cgroup_init_early - cgroup initialization at system boot
 *
 * Initialize cgroups at system boot, and initialize any
 * subsystems that request early init.
 */
int __init cgroup_init_early(void)
{
	static struct cgroup_fs_context __initdata ctx;
	struct cgroup_subsys *ss;
	int i;

	ctx.root = &cgrp_dfl_root;
	init_cgroup_root(&ctx);
	cgrp_dfl_root.cgrp.self.flags |= CSS_NO_REF;

	RCU_INIT_POINTER(init_task.cgroups, &init_css_set);

	for_each_subsys(ss, i) {
		WARN(!ss->css_alloc || !ss->css_free || ss->name || ss->id,
		     "invalid cgroup_subsys %d:%s css_alloc=%p css_free=%p id:name=%d:%s\n",
		     i, cgroup_subsys_name[i], ss->css_alloc, ss->css_free,
		     ss->id, ss->name);
		WARN(strlen(cgroup_subsys_name[i]) > MAX_CGROUP_TYPE_NAMELEN,
		     "cgroup_subsys_name %s too long\n", cgroup_subsys_name[i]);

		ss->id = i;
		ss->name = cgroup_subsys_name[i];
		if (!ss->legacy_name)
			ss->legacy_name = cgroup_subsys_name[i];

		if (ss->early_init)
			cgroup_init_subsys(ss, true);
	}
	return 0;
}

static u16 cgroup_disable_mask __initdata;

/**
 * cgroup_init - cgroup initialization
 *
 * Register cgroup filesystem and /proc file, and initialize
 * any subsystems that didn't request early init.
 */
int __init cgroup_init(void)
{
	struct cgroup_subsys *ss;
	int ssid;

	BUILD_BUG_ON(CGROUP_SUBSYS_COUNT > 16);
	BUG_ON(percpu_init_rwsem(&cgroup_threadgroup_rwsem));
	BUG_ON(cgroup_init_cftypes(NULL, cgroup_base_files));
	BUG_ON(cgroup_init_cftypes(NULL, cgroup1_base_files));

	cgroup_rstat_boot();

	/*
	 * The latency of the synchronize_rcu() is too high for cgroups,
	 * avoid it at the cost of forcing all readers into the slow path.
	 */
	rcu_sync_enter_start(&cgroup_threadgroup_rwsem.rss);

	get_user_ns(init_cgroup_ns.user_ns);

	mutex_lock(&cgroup_mutex);

	/*
	 * Add init_css_set to the hash table so that dfl_root can link to
	 * it during init.
	 */
	hash_add(css_set_table, &init_css_set.hlist,
		 css_set_hash(init_css_set.subsys));

	BUG_ON(cgroup_setup_root(&cgrp_dfl_root, 0));

	mutex_unlock(&cgroup_mutex);

	for_each_subsys(ss, ssid) {
		if (ss->early_init) {
			struct cgroup_subsys_state *css =
				init_css_set.subsys[ss->id];

			css->id = cgroup_idr_alloc(&ss->css_idr, css, 1, 2,
						   GFP_KERNEL);
			BUG_ON(css->id < 0);
		} else {
			cgroup_init_subsys(ss, false);
		}

		list_add_tail(&init_css_set.e_cset_node[ssid],
			      &cgrp_dfl_root.cgrp.e_csets[ssid]);

		/*
		 * Setting dfl_root subsys_mask needs to consider the
		 * disabled flag and cftype registration needs kmalloc,
		 * both of which aren't available during early_init.
		 */
		if (cgroup_disable_mask & (1 << ssid)) {
			static_branch_disable(cgroup_subsys_enabled_key[ssid]);
			printk(KERN_INFO "Disabling %s control group subsystem\n",
			       ss->name);
			continue;
		}

		if (cgroup1_ssid_disabled(ssid))
			printk(KERN_INFO "Disabling %s control group subsystem in v1 mounts\n",
			       ss->name);

		cgrp_dfl_root.subsys_mask |= 1 << ss->id;

		/* implicit controllers must be threaded too */
		WARN_ON(ss->implicit_on_dfl && !ss->threaded);

		if (ss->implicit_on_dfl)
			cgrp_dfl_implicit_ss_mask |= 1 << ss->id;
		else if (!ss->dfl_cftypes)
			cgrp_dfl_inhibit_ss_mask |= 1 << ss->id;

		if (ss->threaded)
			cgrp_dfl_threaded_ss_mask |= 1 << ss->id;

		if (ss->dfl_cftypes == ss->legacy_cftypes) {
			WARN_ON(cgroup_add_cftypes(ss, ss->dfl_cftypes));
		} else {
			WARN_ON(cgroup_add_dfl_cftypes(ss, ss->dfl_cftypes));
			WARN_ON(cgroup_add_legacy_cftypes(ss, ss->legacy_cftypes));
		}

		if (ss->bind)
			ss->bind(init_css_set.subsys[ssid]);

		mutex_lock(&cgroup_mutex);
		css_populate_dir(init_css_set.subsys[ssid]);
		mutex_unlock(&cgroup_mutex);
	}

	/* init_css_set.subsys[] has been updated, re-hash */
	hash_del(&init_css_set.hlist);
	hash_add(css_set_table, &init_css_set.hlist,
		 css_set_hash(init_css_set.subsys));

	WARN_ON(sysfs_create_mount_point(fs_kobj, "cgroup"));
	WARN_ON(register_filesystem(&cgroup_fs_type));
	WARN_ON(register_filesystem(&cgroup2_fs_type));
	WARN_ON(!proc_create_single("cgroups", 0, NULL, proc_cgroupstats_show));

	return 0;
}

static int __init cgroup_wq_init(void)
{
	/*
	 * There isn't much point in executing destruction path in
	 * parallel.  Good chunk is serialized with cgroup_mutex anyway.
	 * Use 1 for @max_active.
	 *
	 * We would prefer to do this in cgroup_init() above, but that
	 * is called before init_workqueues(): so leave this until after.
	 */
	cgroup_destroy_wq = alloc_workqueue("cgroup_destroy", 0, 1);
	BUG_ON(!cgroup_destroy_wq);
	return 0;
}
core_initcall(cgroup_wq_init);

void cgroup_path_from_kernfs_id(const union kernfs_node_id *id,
					char *buf, size_t buflen)
{
	struct kernfs_node *kn;

	kn = kernfs_get_node_by_id(cgrp_dfl_root.kf_root, id);
	if (!kn)
		return;
	kernfs_path(kn, buf, buflen);
	kernfs_put(kn);
}

/*
 * proc_cgroup_show()
 *  - Print task's cgroup paths into seq_file, one line for each hierarchy
 *  - Used for /proc/<pid>/cgroup.
 */
int proc_cgroup_show(struct seq_file *m, struct pid_namespace *ns,
		     struct pid *pid, struct task_struct *tsk)
{
	char *buf;
	int retval;
	struct cgroup_root *root;

	retval = -ENOMEM;
	buf = kmalloc(PATH_MAX, GFP_KERNEL);
	if (!buf)
		goto out;

	mutex_lock(&cgroup_mutex);
	spin_lock_irq(&css_set_lock);

	for_each_root(root) {
		struct cgroup_subsys *ss;
		struct cgroup *cgrp;
		int ssid, count = 0;

		if (root == &cgrp_dfl_root && !cgrp_dfl_visible)
			continue;

		seq_printf(m, "%d:", root->hierarchy_id);
		if (root != &cgrp_dfl_root)
			for_each_subsys(ss, ssid)
				if (root->subsys_mask & (1 << ssid))
					seq_printf(m, "%s%s", count++ ? "," : "",
						   ss->legacy_name);
		if (strlen(root->name))
			seq_printf(m, "%sname=%s", count ? "," : "",
				   root->name);
		seq_putc(m, ':');

		cgrp = task_cgroup_from_root(tsk, root);

		/*
		 * On traditional hierarchies, all zombie tasks show up as
		 * belonging to the root cgroup.  On the default hierarchy,
		 * while a zombie doesn't show up in "cgroup.procs" and
		 * thus can't be migrated, its /proc/PID/cgroup keeps
		 * reporting the cgroup it belonged to before exiting.  If
		 * the cgroup is removed before the zombie is reaped,
		 * " (deleted)" is appended to the cgroup path.
		 */
		if (cgroup_on_dfl(cgrp) || !(tsk->flags & PF_EXITING)) {
			retval = cgroup_path_ns_locked(cgrp, buf, PATH_MAX,
						current->nsproxy->cgroup_ns);
			if (retval >= PATH_MAX)
				retval = -ENAMETOOLONG;
			if (retval < 0)
				goto out_unlock;

			seq_puts(m, buf);
		} else {
			seq_puts(m, "/");
		}

		if (cgroup_on_dfl(cgrp) && cgroup_is_dead(cgrp))
			seq_puts(m, " (deleted)\n");
		else
			seq_putc(m, '\n');
	}

	retval = 0;
out_unlock:
	spin_unlock_irq(&css_set_lock);
	mutex_unlock(&cgroup_mutex);
	kfree(buf);
out:
	return retval;
}

/**
 * cgroup_fork - initialize cgroup related fields during copy_process()
 * @child: pointer to task_struct of forking parent process.
 *
 * A task is associated with the init_css_set until cgroup_post_fork()
 * attaches it to the parent's css_set.  Empty cg_list indicates that
 * @child isn't holding reference to its css_set.
 */
void cgroup_fork(struct task_struct *child)
{
	RCU_INIT_POINTER(child->cgroups, &init_css_set);
	INIT_LIST_HEAD(&child->cg_list);
}

/**
 * cgroup_can_fork - called on a new task before the process is exposed
 * @child: the task in question.
 *
 * This calls the subsystem can_fork() callbacks. If the can_fork() callback
 * returns an error, the fork aborts with that error code. This allows for
 * a cgroup subsystem to conditionally allow or deny new forks.
 */
int cgroup_can_fork(struct task_struct *child)
{
	struct cgroup_subsys *ss;
	int i, j, ret;

	do_each_subsys_mask(ss, i, have_canfork_callback) {
		ret = ss->can_fork(child);
		if (ret)
			goto out_revert;
	} while_each_subsys_mask();

	return 0;

out_revert:
	for_each_subsys(ss, j) {
		if (j >= i)
			break;
		if (ss->cancel_fork)
			ss->cancel_fork(child);
	}

	return ret;
}

/**
 * cgroup_cancel_fork - called if a fork failed after cgroup_can_fork()
 * @child: the task in question
 *
 * This calls the cancel_fork() callbacks if a fork failed *after*
 * cgroup_can_fork() succeded.
 */
void cgroup_cancel_fork(struct task_struct *child)
{
	struct cgroup_subsys *ss;
	int i;

	for_each_subsys(ss, i)
		if (ss->cancel_fork)
			ss->cancel_fork(child);
}

/**
 * cgroup_post_fork - called on a new task after adding it to the task list
 * @child: the task in question
 *
 * Adds the task to the list running through its css_set if necessary and
 * call the subsystem fork() callbacks.  Has to be after the task is
 * visible on the task list in case we race with the first call to
 * cgroup_task_iter_start() - to guarantee that the new task ends up on its
 * list.
 */
void cgroup_post_fork(struct task_struct *child)
{
	struct cgroup_subsys *ss;
	int i;

	/*
	 * This may race against cgroup_enable_task_cg_lists().  As that
	 * function sets use_task_css_set_links before grabbing
	 * tasklist_lock and we just went through tasklist_lock to add
	 * @child, it's guaranteed that either we see the set
	 * use_task_css_set_links or cgroup_enable_task_cg_lists() sees
	 * @child during its iteration.
	 *
	 * If we won the race, @child is associated with %current's
	 * css_set.  Grabbing css_set_lock guarantees both that the
	 * association is stable, and, on completion of the parent's
	 * migration, @child is visible in the source of migration or
	 * already in the destination cgroup.  This guarantee is necessary
	 * when implementing operations which need to migrate all tasks of
	 * a cgroup to another.
	 *
	 * Note that if we lose to cgroup_enable_task_cg_lists(), @child
	 * will remain in init_css_set.  This is safe because all tasks are
	 * in the init_css_set before cg_links is enabled and there's no
	 * operation which transfers all tasks out of init_css_set.
	 */
	if (use_task_css_set_links) {
		struct css_set *cset;

		spin_lock_irq(&css_set_lock);
		cset = task_css_set(current);
		if (list_empty(&child->cg_list)) {
			get_css_set(cset);
			cset->nr_tasks++;
			css_set_move_task(child, NULL, cset, false);
		}
		spin_unlock_irq(&css_set_lock);
	}

	/*
	 * Call ss->fork().  This must happen after @child is linked on
	 * css_set; otherwise, @child might change state between ->fork()
	 * and addition to css_set.
	 */
	do_each_subsys_mask(ss, i, have_fork_callback) {
		ss->fork(child);
	} while_each_subsys_mask();
}

/**
 * cgroup_exit - detach cgroup from exiting task
 * @tsk: pointer to task_struct of exiting process
 *
 * Description: Detach cgroup from @tsk and release it.
 *
 * Note that cgroups marked notify_on_release force every task in
 * them to take the global cgroup_mutex mutex when exiting.
 * This could impact scaling on very large systems.  Be reluctant to
 * use notify_on_release cgroups where very high task exit scaling
 * is required on large systems.
 *
 * We set the exiting tasks cgroup to the root cgroup (top_cgroup).  We
 * call cgroup_exit() while the task is still competent to handle
 * notify_on_release(), then leave the task attached to the root cgroup in
 * each hierarchy for the remainder of its exit.  No need to bother with
 * init_css_set refcnting.  init_css_set never goes away and we can't race
 * with migration path - PF_EXITING is visible to migration path.
 */
void cgroup_exit(struct task_struct *tsk)
{
	struct cgroup_subsys *ss;
	struct css_set *cset;
	int i;

	/*
	 * Unlink from @tsk from its css_set.  As migration path can't race
	 * with us, we can check css_set and cg_list without synchronization.
	 */
	cset = task_css_set(tsk);

	if (!list_empty(&tsk->cg_list)) {
		spin_lock_irq(&css_set_lock);
		css_set_move_task(tsk, cset, NULL, false);
		cset->nr_tasks--;
		spin_unlock_irq(&css_set_lock);
	} else {
		get_css_set(cset);
	}

	/* see cgroup_post_fork() for details */
	do_each_subsys_mask(ss, i, have_exit_callback) {
		ss->exit(tsk);
	} while_each_subsys_mask();
}

void cgroup_free(struct task_struct *task)
{
	struct css_set *cset = task_css_set(task);
	struct cgroup_subsys *ss;
	int ssid;

	do_each_subsys_mask(ss, ssid, have_free_callback) {
		ss->free(task);
	} while_each_subsys_mask();

	put_css_set(cset);
}

static int __init cgroup_disable(char *str)
{
	struct cgroup_subsys *ss;
	char *token;
	int i;

	while ((token = strsep(&str, ",")) != NULL) {
		if (!*token)
			continue;

		for_each_subsys(ss, i) {
			if (strcmp(token, ss->name) &&
			    strcmp(token, ss->legacy_name))
				continue;
			cgroup_disable_mask |= 1 << i;
		}
	}
	return 1;
}
__setup("cgroup_disable=", cgroup_disable);

void __init __weak enable_debug_cgroup(void) { }

static int __init enable_cgroup_debug(char *str)
{
	cgroup_debug = true;
	enable_debug_cgroup();
	return 1;
}
__setup("cgroup_debug", enable_cgroup_debug);

/**
 * css_tryget_online_from_dir - get corresponding css from a cgroup dentry
 * @dentry: directory dentry of interest
 * @ss: subsystem of interest
 *
 * If @dentry is a directory for a cgroup which has @ss enabled on it, try
 * to get the corresponding css and return it.  If such css doesn't exist
 * or can't be pinned, an ERR_PTR value is returned.
 */
struct cgroup_subsys_state *css_tryget_online_from_dir(struct dentry *dentry,
						       struct cgroup_subsys *ss)
{
	struct kernfs_node *kn = kernfs_node_from_dentry(dentry);
	struct file_system_type *s_type = dentry->d_sb->s_type;
	struct cgroup_subsys_state *css = NULL;
	struct cgroup *cgrp;

	/* is @dentry a cgroup dir? */
	if ((s_type != &cgroup_fs_type && s_type != &cgroup2_fs_type) ||
	    !kn || kernfs_type(kn) != KERNFS_DIR)
		return ERR_PTR(-EBADF);

	rcu_read_lock();

	/*
	 * This path doesn't originate from kernfs and @kn could already
	 * have been or be removed at any point.  @kn->priv is RCU
	 * protected for this access.  See css_release_work_fn() for details.
	 */
	cgrp = rcu_dereference(*(void __rcu __force **)&kn->priv);
	if (cgrp)
		css = cgroup_css(cgrp, ss);

	if (!css || !css_tryget_online(css))
		css = ERR_PTR(-ENOENT);

	rcu_read_unlock();
	return css;
}

/**
 * css_from_id - lookup css by id
 * @id: the cgroup id
 * @ss: cgroup subsys to be looked into
 *
 * Returns the css if there's valid one with @id, otherwise returns NULL.
 * Should be called under rcu_read_lock().
 */
struct cgroup_subsys_state *css_from_id(int id, struct cgroup_subsys *ss)
{
	WARN_ON_ONCE(!rcu_read_lock_held());
	return idr_find(&ss->css_idr, id);
}

/**
 * cgroup_get_from_path - lookup and get a cgroup from its default hierarchy path
 * @path: path on the default hierarchy
 *
 * Find the cgroup at @path on the default hierarchy, increment its
 * reference count and return it.  Returns pointer to the found cgroup on
 * success, ERR_PTR(-ENOENT) if @path doens't exist and ERR_PTR(-ENOTDIR)
 * if @path points to a non-directory.
 */
struct cgroup *cgroup_get_from_path(const char *path)
{
	struct kernfs_node *kn;
	struct cgroup *cgrp;

	mutex_lock(&cgroup_mutex);

	kn = kernfs_walk_and_get(cgrp_dfl_root.cgrp.kn, path);
	if (kn) {
		if (kernfs_type(kn) == KERNFS_DIR) {
			cgrp = kn->priv;
			cgroup_get_live(cgrp);
		} else {
			cgrp = ERR_PTR(-ENOTDIR);
		}
		kernfs_put(kn);
	} else {
		cgrp = ERR_PTR(-ENOENT);
	}

	mutex_unlock(&cgroup_mutex);
	return cgrp;
}
EXPORT_SYMBOL_GPL(cgroup_get_from_path);

/**
 * cgroup_get_from_fd - get a cgroup pointer from a fd
 * @fd: fd obtained by open(cgroup2_dir)
 *
 * Find the cgroup from a fd which should be obtained
 * by opening a cgroup directory.  Returns a pointer to the
 * cgroup on success. ERR_PTR is returned if the cgroup
 * cannot be found.
 */
struct cgroup *cgroup_get_from_fd(int fd)
{
	struct cgroup_subsys_state *css;
	struct cgroup *cgrp;
	struct file *f;

	f = fget_raw(fd);
	if (!f)
		return ERR_PTR(-EBADF);

	css = css_tryget_online_from_dir(f->f_path.dentry, NULL);
	fput(f);
	if (IS_ERR(css))
		return ERR_CAST(css);

	cgrp = css->cgroup;
	if (!cgroup_on_dfl(cgrp)) {
		cgroup_put(cgrp);
		return ERR_PTR(-EBADF);
	}

	return cgrp;
}
EXPORT_SYMBOL_GPL(cgroup_get_from_fd);

/*
 * sock->sk_cgrp_data handling.  For more info, see sock_cgroup_data
 * definition in cgroup-defs.h.
 */
#ifdef CONFIG_SOCK_CGROUP_DATA

#if defined(CONFIG_CGROUP_NET_PRIO) || defined(CONFIG_CGROUP_NET_CLASSID)

DEFINE_SPINLOCK(cgroup_sk_update_lock);
static bool cgroup_sk_alloc_disabled __read_mostly;

void cgroup_sk_alloc_disable(void)
{
	if (cgroup_sk_alloc_disabled)
		return;
	pr_info("cgroup: disabling cgroup2 socket matching due to net_prio or net_cls activation\n");
	cgroup_sk_alloc_disabled = true;
}

#else

#define cgroup_sk_alloc_disabled	false

#endif

void cgroup_sk_alloc(struct sock_cgroup_data *skcd)
{
	if (cgroup_sk_alloc_disabled)
		return;

	/* Socket clone path */
	if (skcd->val) {
		/*
		 * We might be cloning a socket which is left in an empty
		 * cgroup and the cgroup might have already been rmdir'd.
		 * Don't use cgroup_get_live().
		 */
		cgroup_get(sock_cgroup_ptr(skcd));
		return;
	}

	rcu_read_lock();

	while (true) {
		struct css_set *cset;

		cset = task_css_set(current);
		if (likely(cgroup_tryget(cset->dfl_cgrp))) {
			skcd->val = (unsigned long)cset->dfl_cgrp;
			break;
		}
		cpu_relax();
	}

	rcu_read_unlock();
}

void cgroup_sk_free(struct sock_cgroup_data *skcd)
{
	cgroup_put(sock_cgroup_ptr(skcd));
}

#endif	/* CONFIG_SOCK_CGROUP_DATA */

#ifdef CONFIG_CGROUP_BPF
int cgroup_bpf_attach(struct cgroup *cgrp, struct bpf_prog *prog,
		      enum bpf_attach_type type, u32 flags)
{
	int ret;

	mutex_lock(&cgroup_mutex);
	ret = __cgroup_bpf_attach(cgrp, prog, type, flags);
	mutex_unlock(&cgroup_mutex);
	return ret;
}
int cgroup_bpf_detach(struct cgroup *cgrp, struct bpf_prog *prog,
		      enum bpf_attach_type type, u32 flags)
{
	int ret;

	mutex_lock(&cgroup_mutex);
	ret = __cgroup_bpf_detach(cgrp, prog, type, flags);
	mutex_unlock(&cgroup_mutex);
	return ret;
}
int cgroup_bpf_query(struct cgroup *cgrp, const union bpf_attr *attr,
		     union bpf_attr __user *uattr)
{
	int ret;

	mutex_lock(&cgroup_mutex);
	ret = __cgroup_bpf_query(cgrp, attr, uattr);
	mutex_unlock(&cgroup_mutex);
	return ret;
}
#endif /* CONFIG_CGROUP_BPF */

#ifdef CONFIG_SYSFS
static ssize_t show_delegatable_files(struct cftype *files, char *buf,
				      ssize_t size, const char *prefix)
{
	struct cftype *cft;
	ssize_t ret = 0;

	for (cft = files; cft && cft->name[0] != '\0'; cft++) {
		if (!(cft->flags & CFTYPE_NS_DELEGATABLE))
			continue;

		if (prefix)
			ret += snprintf(buf + ret, size - ret, "%s.", prefix);

		ret += snprintf(buf + ret, size - ret, "%s\n", cft->name);

		if (WARN_ON(ret >= size))
			break;
	}

	return ret;
}

static ssize_t delegate_show(struct kobject *kobj, struct kobj_attribute *attr,
			      char *buf)
{
	struct cgroup_subsys *ss;
	int ssid;
	ssize_t ret = 0;

	ret = show_delegatable_files(cgroup_base_files, buf, PAGE_SIZE - ret,
				     NULL);

	for_each_subsys(ss, ssid)
		ret += show_delegatable_files(ss->dfl_cftypes, buf + ret,
					      PAGE_SIZE - ret,
					      cgroup_subsys_name[ssid]);

	return ret;
}
static struct kobj_attribute cgroup_delegate_attr = __ATTR_RO(delegate);

static ssize_t features_show(struct kobject *kobj, struct kobj_attribute *attr,
			     char *buf)
{
	return snprintf(buf, PAGE_SIZE, "nsdelegate\n");
}
static struct kobj_attribute cgroup_features_attr = __ATTR_RO(features);

static struct attribute *cgroup_sysfs_attrs[] = {
	&cgroup_delegate_attr.attr,
	&cgroup_features_attr.attr,
	NULL,
};

static const struct attribute_group cgroup_sysfs_attr_group = {
	.attrs = cgroup_sysfs_attrs,
	.name = "cgroup",
};

static int __init cgroup_sysfs_init(void)
{
	return sysfs_create_group(kernel_kobj, &cgroup_sysfs_attr_group);
}
subsys_initcall(cgroup_sysfs_init);
#endif /* CONFIG_SYSFS */<|MERGE_RESOLUTION|>--- conflicted
+++ resolved
@@ -1782,14 +1782,9 @@
 	[Opt_nsdelegate]	= { fs_param_is_flag },
 };
 
-<<<<<<< HEAD
-	if (!data || *data == '\0')
-		return 0;
-=======
 static const char *const cgroup2_param_keys[nr__cgroup2_params] = {
 	[Opt_nsdelegate]	= "nsdelegate",
 };
->>>>>>> 1fab5fff
 
 static const struct fs_parameter_description cgroup2_fs_parameters = {
 	.name		= "cgroup2",
@@ -1948,7 +1943,7 @@
 		set_bit(CGRP_CPUSET_CLONE_CHILDREN, &root->cgrp.flags);
 }
 
-int cgroup_setup_root(struct cgroup_root *root, u16 ss_mask)
+int cgroup_setup_root(struct cgroup_root *root, u16 ss_mask, int ref_flags)
 {
 	LIST_HEAD(tmp_links);
 	struct cgroup *root_cgrp = &root->cgrp;
@@ -1965,7 +1960,7 @@
 	root_cgrp->ancestor_ids[0] = ret;
 
 	ret = percpu_ref_init(&root_cgrp->self.refcnt, css_release,
-			      0, GFP_KERNEL);
+			      ref_flags, GFP_KERNEL);
 	if (ret)
 		goto out;
 
@@ -2051,13 +2046,8 @@
 
 int cgroup_do_get_tree(struct fs_context *fc)
 {
-<<<<<<< HEAD
-	struct dentry *dentry;
-	bool new_sb = false;
-=======
 	struct cgroup_fs_context *ctx = cgroup_fc2context(fc);
 	int ret;
->>>>>>> 1fab5fff
 
 	ctx->kfc.root = ctx->root->kf_root;
 
@@ -2071,7 +2061,6 @@
 	 */
 	if (ctx->ns != &init_cgroup_ns) {
 		struct dentry *nsdentry;
-		struct super_block *sb = dentry->d_sb;
 		struct cgroup *cgrp;
 
 		mutex_lock(&cgroup_mutex);
@@ -2082,17 +2071,6 @@
 		spin_unlock_irq(&css_set_lock);
 		mutex_unlock(&cgroup_mutex);
 
-<<<<<<< HEAD
-		nsdentry = kernfs_node_dentry(cgrp->kn, sb);
-		dput(dentry);
-		if (IS_ERR(nsdentry))
-			deactivate_locked_super(sb);
-		dentry = nsdentry;
-	}
-
-	if (!new_sb)
-		cgroup_put(&root->cgrp);
-=======
 		nsdentry = kernfs_node_dentry(cgrp->kn, fc->root->d_sb);
 		if (IS_ERR(nsdentry))
 			return PTR_ERR(nsdentry);
@@ -2105,7 +2083,6 @@
 		goto out_cgrp;
 	apply_cgroup_root_flags(ctx->flags);
 	return 0;
->>>>>>> 1fab5fff
 
 out_cgrp:
 	return ret;
@@ -2202,16 +2179,17 @@
 	struct cgroup_root *root = cgroup_root_from_kf(kf_root);
 
 	/*
-	 * If @root doesn't have any children, start killing it.
+	 * If @root doesn't have any mounts or children, start killing it.
 	 * This prevents new mounts by disabling percpu_ref_tryget_live().
 	 * cgroup_mount() may wait for @root's release.
 	 *
 	 * And don't kill the default root.
 	 */
-	if (list_empty(&root->cgrp.self.children) && root != &cgrp_dfl_root &&
-	    !percpu_ref_is_dying(&root->cgrp.self.refcnt))
+	if (!list_empty(&root->cgrp.self.children) ||
+	    root == &cgrp_dfl_root)
+		cgroup_put(&root->cgrp);
+	else
 		percpu_ref_kill(&root->cgrp.self.refcnt);
-	cgroup_put(&root->cgrp);
 	kernfs_kill_sb(sb);
 }
 
@@ -5484,7 +5462,7 @@
 	hash_add(css_set_table, &init_css_set.hlist,
 		 css_set_hash(init_css_set.subsys));
 
-	BUG_ON(cgroup_setup_root(&cgrp_dfl_root, 0));
+	BUG_ON(cgroup_setup_root(&cgrp_dfl_root, 0, 0));
 
 	mutex_unlock(&cgroup_mutex);
 
