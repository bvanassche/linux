--- conflicted
+++ resolved
@@ -2206,25 +2206,6 @@
 	if (ret)
 		goto failed_attach_port;
 
-<<<<<<< HEAD
-	of_get_rs485_mode(np, &sport->port.rs485);
-
-	if (sport->port.rs485.flags & SER_RS485_RX_DURING_TX) {
-		dev_err(&pdev->dev, "driver doesn't support RX during TX\n");
-		return -ENOSYS;
-	}
-
-	if (sport->port.rs485.delay_rts_before_send ||
-	    sport->port.rs485.delay_rts_after_send) {
-		dev_err(&pdev->dev, "driver doesn't support RTS delays\n");
-		return -ENOSYS;
-	}
-
-	if (sport->port.rs485.flags & SER_RS485_ENABLED) {
-		sport->port.rs485.flags |= SER_RS485_RTS_ON_SEND;
-		writeb(UARTMODEM_TXRTSE, sport->port.membase + UARTMODEM);
-	}
-=======
 	uart_get_rs485_mode(&pdev->dev, &sport->port.rs485);
 
 	if (sport->port.rs485.flags & SER_RS485_RX_DURING_TX)
@@ -2235,7 +2216,6 @@
 		dev_err(&pdev->dev, "driver doesn't support RTS delays\n");
 
 	lpuart_config_rs485(&sport->port, &sport->port.rs485);
->>>>>>> 661e50bc
 
 	sport->dma_tx_chan = dma_request_slave_channel(sport->port.dev, "tx");
 	if (!sport->dma_tx_chan)
