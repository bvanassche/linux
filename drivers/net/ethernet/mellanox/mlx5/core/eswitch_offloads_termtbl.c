// SPDX-License-Identifier: GPL-2.0 OR Linux-OpenIB
// Copyright (c) 2019 Mellanox Technologies.

#include <linux/mlx5/fs.h>
#include "eswitch.h"

struct mlx5_termtbl_handle {
	struct hlist_node termtbl_hlist;

	struct mlx5_flow_table *termtbl;
	struct mlx5_flow_act flow_act;
	struct mlx5_flow_destination dest;

	struct mlx5_flow_handle *rule;
	int ref_count;
};

static u32
mlx5_eswitch_termtbl_hash(struct mlx5_flow_act *flow_act,
			  struct mlx5_flow_destination *dest)
{
	u32 hash;

	hash = jhash_1word(flow_act->action, 0);
	hash = jhash((const void *)&flow_act->vlan,
		     sizeof(flow_act->vlan), hash);
	hash = jhash((const void *)&dest->vport.num,
		     sizeof(dest->vport.num), hash);
	hash = jhash((const void *)&dest->vport.vhca_id,
		     sizeof(dest->vport.num), hash);
	return hash;
}

static int
mlx5_eswitch_termtbl_cmp(struct mlx5_flow_act *flow_act1,
			 struct mlx5_flow_destination *dest1,
			 struct mlx5_flow_act *flow_act2,
			 struct mlx5_flow_destination *dest2)
{
	return flow_act1->action != flow_act2->action ||
	       dest1->vport.num != dest2->vport.num ||
	       dest1->vport.vhca_id != dest2->vport.vhca_id ||
	       memcmp(&flow_act1->vlan, &flow_act2->vlan,
		      sizeof(flow_act1->vlan));
}

static int
mlx5_eswitch_termtbl_create(struct mlx5_core_dev *dev,
			    struct mlx5_termtbl_handle *tt,
			    struct mlx5_flow_act *flow_act)
{
	static const struct mlx5_flow_spec spec = {};
	struct mlx5_flow_namespace *root_ns;
	int prio, flags;
	int err;

	root_ns = mlx5_get_flow_namespace(dev, MLX5_FLOW_NAMESPACE_FDB);
	if (!root_ns) {
		esw_warn(dev, "Failed to get FDB flow namespace\n");
		return -EOPNOTSUPP;
	}

	/* As this is the terminating action then the termination table is the
	 * same prio as the slow path
	 */
	prio = FDB_SLOW_PATH;
	flags = MLX5_FLOW_TABLE_TERMINATION;
	tt->termtbl = mlx5_create_auto_grouped_flow_table(root_ns, prio, 1, 1,
							  0, flags);
	if (IS_ERR(tt->termtbl)) {
		esw_warn(dev, "Failed to create termination table\n");
		return -EOPNOTSUPP;
	}

	tt->rule = mlx5_add_flow_rules(tt->termtbl, &spec, flow_act,
				       &tt->dest, 1);

	if (IS_ERR(tt->rule)) {
		esw_warn(dev, "Failed to create termination table rule\n");
		goto add_flow_err;
	}
	return 0;

add_flow_err:
	err = mlx5_destroy_flow_table(tt->termtbl);
	if (err)
		esw_warn(dev, "Failed to destroy termination table\n");

	return -EOPNOTSUPP;
}

static struct mlx5_termtbl_handle *
mlx5_eswitch_termtbl_get_create(struct mlx5_eswitch *esw,
				struct mlx5_flow_act *flow_act,
				struct mlx5_flow_destination *dest)
{
	struct mlx5_termtbl_handle *tt;
	bool found = false;
	u32 hash_key;
	int err;

	mutex_lock(&esw->offloads.termtbl_mutex);

	hash_key = mlx5_eswitch_termtbl_hash(flow_act, dest);
	hash_for_each_possible(esw->offloads.termtbl_tbl, tt,
			       termtbl_hlist, hash_key) {
		if (!mlx5_eswitch_termtbl_cmp(&tt->flow_act, &tt->dest,
					      flow_act, dest)) {
			found = true;
			break;
		}
	}
	if (found)
		goto tt_add_ref;

	tt = kzalloc(sizeof(*tt), GFP_KERNEL);
	if (!tt) {
		err = -ENOMEM;
		goto tt_create_err;
	}

	tt->dest.type = MLX5_FLOW_DESTINATION_TYPE_VPORT;
	tt->dest.vport.num = dest->vport.num;
	tt->dest.vport.vhca_id = dest->vport.vhca_id;
	memcpy(&tt->flow_act, flow_act, sizeof(*flow_act));

	err = mlx5_eswitch_termtbl_create(esw->dev, tt, flow_act);
	if (err) {
		esw_warn(esw->dev, "Failed to create termination table\n");
		goto tt_create_err;
	}
	hash_add(esw->offloads.termtbl_tbl, &tt->termtbl_hlist, hash_key);
tt_add_ref:
	tt->ref_count++;
	mutex_unlock(&esw->offloads.termtbl_mutex);
	return tt;
tt_create_err:
	kfree(tt);
	mutex_unlock(&esw->offloads.termtbl_mutex);
	return ERR_PTR(err);
}

void
mlx5_eswitch_termtbl_put(struct mlx5_eswitch *esw,
			 struct mlx5_termtbl_handle *tt)
{
	mutex_lock(&esw->offloads.termtbl_mutex);
	if (--tt->ref_count == 0)
		hash_del(&tt->termtbl_hlist);
	mutex_unlock(&esw->offloads.termtbl_mutex);

	if (!tt->ref_count) {
		mlx5_del_flow_rules(tt->rule);
		mlx5_destroy_flow_table(tt->termtbl);
		kfree(tt);
	}
}

static void
mlx5_eswitch_termtbl_actions_move(struct mlx5_flow_act *src,
				  struct mlx5_flow_act *dst)
{
	if (!(src->action & MLX5_FLOW_CONTEXT_ACTION_VLAN_PUSH))
		return;

	src->action &= ~MLX5_FLOW_CONTEXT_ACTION_VLAN_PUSH;
	dst->action |= MLX5_FLOW_CONTEXT_ACTION_VLAN_PUSH;
	memcpy(&dst->vlan[0], &src->vlan[0], sizeof(src->vlan[0]));
	memset(&src->vlan[0], 0, sizeof(src->vlan[0]));

	if (!(src->action & MLX5_FLOW_CONTEXT_ACTION_VLAN_PUSH_2))
		return;

	src->action &= ~MLX5_FLOW_CONTEXT_ACTION_VLAN_PUSH_2;
	dst->action |= MLX5_FLOW_CONTEXT_ACTION_VLAN_PUSH_2;
	memcpy(&dst->vlan[1], &src->vlan[1], sizeof(src->vlan[1]));
	memset(&src->vlan[1], 0, sizeof(src->vlan[1]));
}

static bool mlx5_eswitch_offload_is_uplink_port(const struct mlx5_eswitch *esw,
						const struct mlx5_flow_spec *spec)
{
	u32 port_mask, port_value;

	if (MLX5_CAP_ESW_FLOWTABLE(esw->dev, flow_source))
<<<<<<< HEAD
		return spec->flow_context.flow_source == MLX5_VPORT_UPLINK;
=======
		return spec->flow_context.flow_source ==
					MLX5_FLOW_CONTEXT_FLOW_SOURCE_UPLINK;
>>>>>>> 348b80b2

	port_mask = MLX5_GET(fte_match_param, spec->match_criteria,
			     misc_parameters.source_port);
	port_value = MLX5_GET(fte_match_param, spec->match_value,
			      misc_parameters.source_port);
	return (port_mask & port_value & 0xffff) == MLX5_VPORT_UPLINK;
}

bool
mlx5_eswitch_termtbl_required(struct mlx5_eswitch *esw,
			      struct mlx5_flow_act *flow_act,
			      struct mlx5_flow_spec *spec)
{
	if (!MLX5_CAP_ESW_FLOWTABLE_FDB(esw->dev, termination_table))
		return false;

	/* push vlan on RX */
	return (flow_act->action & MLX5_FLOW_CONTEXT_ACTION_VLAN_PUSH) &&
		mlx5_eswitch_offload_is_uplink_port(esw, spec);
}

struct mlx5_flow_handle *
mlx5_eswitch_add_termtbl_rule(struct mlx5_eswitch *esw,
			      struct mlx5_flow_table *fdb,
			      struct mlx5_flow_spec *spec,
			      struct mlx5_esw_flow_attr *attr,
			      struct mlx5_flow_act *flow_act,
			      struct mlx5_flow_destination *dest,
			      int num_dest)
{
	struct mlx5_flow_act term_tbl_act = {};
	struct mlx5_flow_handle *rule = NULL;
	bool term_table_created = false;
	int num_vport_dests = 0;
	int i, curr_dest;

	mlx5_eswitch_termtbl_actions_move(flow_act, &term_tbl_act);
	term_tbl_act.action |= MLX5_FLOW_CONTEXT_ACTION_FWD_DEST;

	for (i = 0; i < num_dest; i++) {
		struct mlx5_termtbl_handle *tt;

		/* only vport destinations can be terminated */
		if (dest[i].type != MLX5_FLOW_DESTINATION_TYPE_VPORT)
			continue;

		/* get the terminating table for the action list */
		tt = mlx5_eswitch_termtbl_get_create(esw, &term_tbl_act,
						     &dest[i]);
		if (IS_ERR(tt)) {
			esw_warn(esw->dev, "Failed to create termination table\n");
			goto revert_changes;
		}
		attr->dests[num_vport_dests].termtbl = tt;
		num_vport_dests++;

		/* link the destination with the termination table */
		dest[i].type = MLX5_FLOW_DESTINATION_TYPE_FLOW_TABLE;
		dest[i].ft = tt->termtbl;
		term_table_created = true;
	}

	/* at least one destination should reference a termination table */
	if (!term_table_created)
		goto revert_changes;

	/* create the FTE */
	rule = mlx5_add_flow_rules(fdb, spec, flow_act, dest, num_dest);
	if (IS_ERR(rule))
		goto revert_changes;

	goto out;

revert_changes:
	/* revert the changes that were made to the original flow_act
	 * and fall-back to the original rule actions
	 */
	mlx5_eswitch_termtbl_actions_move(&term_tbl_act, flow_act);

	for (curr_dest = 0; curr_dest < num_vport_dests; curr_dest++) {
		struct mlx5_termtbl_handle *tt = attr->dests[curr_dest].termtbl;

		/* search for the destination associated with the
		 * current term table
		 */
		for (i = 0; i < num_dest; i++) {
			if (dest[i].ft != tt->termtbl)
				continue;

			memset(&dest[i], 0, sizeof(dest[i]));
			dest[i].type = MLX5_FLOW_DESTINATION_TYPE_VPORT;
			dest[i].vport.num = tt->dest.vport.num;
			dest[i].vport.vhca_id = tt->dest.vport.vhca_id;
			mlx5_eswitch_termtbl_put(esw, tt);
			break;
		}
	}
	rule = mlx5_add_flow_rules(fdb, spec, flow_act, dest, num_dest);
out:
	return rule;
}<|MERGE_RESOLUTION|>--- conflicted
+++ resolved
@@ -183,12 +183,8 @@
 	u32 port_mask, port_value;
 
 	if (MLX5_CAP_ESW_FLOWTABLE(esw->dev, flow_source))
-<<<<<<< HEAD
-		return spec->flow_context.flow_source == MLX5_VPORT_UPLINK;
-=======
 		return spec->flow_context.flow_source ==
 					MLX5_FLOW_CONTEXT_FLOW_SOURCE_UPLINK;
->>>>>>> 348b80b2
 
 	port_mask = MLX5_GET(fte_match_param, spec->match_criteria,
 			     misc_parameters.source_port);
