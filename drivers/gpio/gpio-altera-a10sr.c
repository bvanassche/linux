--- conflicted
+++ resolved
@@ -67,19 +67,11 @@
 static int altr_a10sr_gpio_direction_output(struct gpio_chip *gc,
 					    unsigned int nr, int value)
 {
-<<<<<<< HEAD
-	if (nr <= (ALTR_A10SR_OUT_VALID_RANGE_HI - ALTR_A10SR_LED_VALID_SHIFT)) {
-		altr_a10sr_gpio_set(gc, nr, value);
-		return 0;
-	}
-	return -EINVAL;
-=======
 	if (nr > (ALTR_A10SR_OUT_VALID_RANGE_HI - ALTR_A10SR_LED_VALID_SHIFT))
 		return -EINVAL;
 
 	altr_a10sr_gpio_set(gc, nr, value);
 	return 0;
->>>>>>> c243d54f
 }
 
 static const struct gpio_chip altr_a10sr_gc = {
