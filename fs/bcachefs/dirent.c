// SPDX-License-Identifier: GPL-2.0

#include "bcachefs.h"
#include "bkey_buf.h"
#include "bkey_methods.h"
#include "btree_update.h"
#include "extents.h"
#include "dirent.h"
#include "fs.h"
#include "keylist.h"
#include "str_hash.h"
#include "subvolume.h"

#include <linux/dcache.h>

int bch2_casefold(struct btree_trans *trans, const struct bch_hash_info *info,
		  const struct qstr *str, struct qstr *out_cf)
{
	*out_cf = (struct qstr) QSTR_INIT(NULL, 0);

	if (!bch2_fs_casefold_enabled(trans->c))
		return -EOPNOTSUPP;

	unsigned char *buf = bch2_trans_kmalloc(trans, BCH_NAME_MAX + 1);
	int ret = PTR_ERR_OR_ZERO(buf);
	if (ret)
		return ret;

	ret = utf8_casefold(info->cf_encoding, str, buf, BCH_NAME_MAX + 1);
	if (ret <= 0)
		return ret;

	*out_cf = (struct qstr) QSTR_INIT(buf, ret);
	return 0;
}

static unsigned bch2_dirent_name_bytes(struct bkey_s_c_dirent d)
{
	if (bkey_val_bytes(d.k) < offsetof(struct bch_dirent, d_name))
		return 0;

	unsigned bkey_u64s = bkey_val_u64s(d.k);
	unsigned bkey_bytes = bkey_u64s * sizeof(u64);
	u64 last_u64 = ((u64*)d.v)[bkey_u64s - 1];
#if CPU_BIG_ENDIAN
	unsigned trailing_nuls = last_u64 ? __builtin_ctzll(last_u64) / 8 : 64 / 8;
#else
	unsigned trailing_nuls = last_u64 ? __builtin_clzll(last_u64) / 8 : 64 / 8;
#endif

	return bkey_bytes -
		(d.v->d_casefold
		? offsetof(struct bch_dirent, d_cf_name_block.d_names)
		: offsetof(struct bch_dirent, d_name)) -
		trailing_nuls;
}

struct qstr bch2_dirent_get_name(struct bkey_s_c_dirent d)
{
	if (d.v->d_casefold) {
		unsigned name_len = le16_to_cpu(d.v->d_cf_name_block.d_name_len);
		return (struct qstr) QSTR_INIT(&d.v->d_cf_name_block.d_names[0], name_len);
	} else {
		return (struct qstr) QSTR_INIT(d.v->d_name, bch2_dirent_name_bytes(d));
	}
}

static struct qstr bch2_dirent_get_casefold_name(struct bkey_s_c_dirent d)
{
	if (d.v->d_casefold) {
		unsigned name_len = le16_to_cpu(d.v->d_cf_name_block.d_name_len);
		unsigned cf_name_len = le16_to_cpu(d.v->d_cf_name_block.d_cf_name_len);
		return (struct qstr) QSTR_INIT(&d.v->d_cf_name_block.d_names[name_len], cf_name_len);
	} else {
		return (struct qstr) QSTR_INIT(NULL, 0);
	}
}

static inline struct qstr bch2_dirent_get_lookup_name(struct bkey_s_c_dirent d)
{
	return d.v->d_casefold
		? bch2_dirent_get_casefold_name(d)
		: bch2_dirent_get_name(d);
}

static u64 bch2_dirent_hash(const struct bch_hash_info *info,
			    const struct qstr *name)
{
	struct bch_str_hash_ctx ctx;

	bch2_str_hash_init(&ctx, info);
	bch2_str_hash_update(&ctx, info, name->name, name->len);

	/* [0,2) reserved for dots */
	return max_t(u64, bch2_str_hash_end(&ctx, info), 2);
}

static u64 dirent_hash_key(const struct bch_hash_info *info, const void *key)
{
	return bch2_dirent_hash(info, key);
}

static u64 dirent_hash_bkey(const struct bch_hash_info *info, struct bkey_s_c k)
{
	struct bkey_s_c_dirent d = bkey_s_c_to_dirent(k);
	struct qstr name = bch2_dirent_get_lookup_name(d);

	return bch2_dirent_hash(info, &name);
}

static bool dirent_cmp_key(struct bkey_s_c _l, const void *_r)
{
	struct bkey_s_c_dirent l = bkey_s_c_to_dirent(_l);
	const struct qstr l_name = bch2_dirent_get_lookup_name(l);
	const struct qstr *r_name = _r;

	return !qstr_eq(l_name, *r_name);
}

static bool dirent_cmp_bkey(struct bkey_s_c _l, struct bkey_s_c _r)
{
	struct bkey_s_c_dirent l = bkey_s_c_to_dirent(_l);
	struct bkey_s_c_dirent r = bkey_s_c_to_dirent(_r);
	const struct qstr l_name = bch2_dirent_get_lookup_name(l);
	const struct qstr r_name = bch2_dirent_get_lookup_name(r);

	return !qstr_eq(l_name, r_name);
}

static bool dirent_is_visible(subvol_inum inum, struct bkey_s_c k)
{
	struct bkey_s_c_dirent d = bkey_s_c_to_dirent(k);

	if (d.v->d_type == DT_SUBVOL)
		return le32_to_cpu(d.v->d_parent_subvol) == inum.subvol;
	return true;
}

const struct bch_hash_desc bch2_dirent_hash_desc = {
	.btree_id	= BTREE_ID_dirents,
	.key_type	= KEY_TYPE_dirent,
	.hash_key	= dirent_hash_key,
	.hash_bkey	= dirent_hash_bkey,
	.cmp_key	= dirent_cmp_key,
	.cmp_bkey	= dirent_cmp_bkey,
	.is_visible	= dirent_is_visible,
};

int bch2_dirent_validate(struct bch_fs *c, struct bkey_s_c k,
			 struct bkey_validate_context from)
{
	struct bkey_s_c_dirent d = bkey_s_c_to_dirent(k);
	unsigned name_block_len = bch2_dirent_name_bytes(d);
	struct qstr d_name = bch2_dirent_get_name(d);
	struct qstr d_cf_name = bch2_dirent_get_casefold_name(d);
	int ret = 0;

	bkey_fsck_err_on(!d_name.len,
			 c, dirent_empty_name,
			 "empty name");

	bkey_fsck_err_on(d_name.len + d_cf_name.len > name_block_len,
			 c, dirent_val_too_big,
			 "dirent names exceed bkey size (%d + %d > %d)",
			 d_name.len, d_cf_name.len, name_block_len);

	/*
	 * Check new keys don't exceed the max length
	 * (older keys may be larger.)
	 */
	bkey_fsck_err_on((from.flags & BCH_VALIDATE_commit) && d_name.len > BCH_NAME_MAX,
			 c, dirent_name_too_long,
			 "dirent name too big (%u > %u)",
			 d_name.len, BCH_NAME_MAX);

	bkey_fsck_err_on(d_name.len != strnlen(d_name.name, d_name.len),
			 c, dirent_name_embedded_nul,
			 "dirent has stray data after name's NUL");

	bkey_fsck_err_on((d_name.len == 1 && !memcmp(d_name.name, ".", 1)) ||
			 (d_name.len == 2 && !memcmp(d_name.name, "..", 2)),
			 c, dirent_name_dot_or_dotdot,
			 "invalid name");

	bkey_fsck_err_on(memchr(d_name.name, '/', d_name.len),
			 c, dirent_name_has_slash,
			 "name with /");

	bkey_fsck_err_on(d.v->d_type != DT_SUBVOL &&
			 le64_to_cpu(d.v->d_inum) == d.k->p.inode,
			 c, dirent_to_itself,
			 "dirent points to own directory");

	if (d.v->d_casefold) {
		bkey_fsck_err_on(from.from == BKEY_VALIDATE_commit &&
				 d_cf_name.len > BCH_NAME_MAX,
				 c, dirent_cf_name_too_big,
				 "dirent w/ cf name too big (%u > %u)",
				 d_cf_name.len, BCH_NAME_MAX);

		bkey_fsck_err_on(d_cf_name.len != strnlen(d_cf_name.name, d_cf_name.len),
				 c, dirent_stray_data_after_cf_name,
				 "dirent has stray data after cf name's NUL");
	}
fsck_err:
	return ret;
}

void bch2_dirent_to_text(struct printbuf *out, struct bch_fs *c, struct bkey_s_c k)
{
	struct bkey_s_c_dirent d = bkey_s_c_to_dirent(k);
	struct qstr d_name = bch2_dirent_get_name(d);

	prt_printf(out, "%.*s", d_name.len, d_name.name);

	if (d.v->d_casefold) {
		struct qstr d_name = bch2_dirent_get_lookup_name(d);
		prt_printf(out, " (casefold %.*s)", d_name.len, d_name.name);
	}

	prt_str(out, " ->");

	if (d.v->d_type != DT_SUBVOL)
		prt_printf(out, " %llu", le64_to_cpu(d.v->d_inum));
	else
		prt_printf(out, " %u -> %u",
			   le32_to_cpu(d.v->d_parent_subvol),
			   le32_to_cpu(d.v->d_child_subvol));

	prt_printf(out, " type %s", bch2_d_type_str(d.v->d_type));
}

<<<<<<< HEAD
int bch2_dirent_init_name(struct bkey_i_dirent *dirent,
=======
int bch2_dirent_init_name(struct bch_fs *c,
			  struct bkey_i_dirent *dirent,
>>>>>>> 1aee3a44
			  const struct bch_hash_info *hash_info,
			  const struct qstr *name,
			  const struct qstr *cf_name)
{
	EBUG_ON(hash_info->cf_encoding == NULL && cf_name);
	int cf_len = 0;

	if (name->len > BCH_NAME_MAX)
		return -ENAMETOOLONG;
<<<<<<< HEAD

	dirent->v.d_casefold = hash_info->cf_encoding != NULL;

=======

	dirent->v.d_casefold = hash_info->cf_encoding != NULL;

>>>>>>> 1aee3a44
	if (!dirent->v.d_casefold) {
		memcpy(&dirent->v.d_name[0], name->name, name->len);
		memset(&dirent->v.d_name[name->len], 0,
		       bkey_val_bytes(&dirent->k) -
		       offsetof(struct bch_dirent, d_name) -
		       name->len);
	} else {
<<<<<<< HEAD
#ifdef CONFIG_UNICODE
		memcpy(&dirent->v.d_cf_name_block.d_names[0], name->name, name->len);

		char *cf_out = &dirent->v.d_cf_name_block.d_names[name->len];

		if (cf_name) {
			cf_len = cf_name->len;

			memcpy(cf_out, cf_name->name, cf_name->len);
		} else {
			cf_len = utf8_casefold(hash_info->cf_encoding, name,
					       cf_out,
					       bkey_val_end(bkey_i_to_s(&dirent->k_i)) - (void *) cf_out);
			if (cf_len <= 0)
				return cf_len;
		}

		memset(&dirent->v.d_cf_name_block.d_names[name->len + cf_len], 0,
		       bkey_val_bytes(&dirent->k) -
		       offsetof(struct bch_dirent, d_cf_name_block.d_names) -
		       name->len + cf_len);

=======
		if (!bch2_fs_casefold_enabled(c))
			return -EOPNOTSUPP;

		memcpy(&dirent->v.d_cf_name_block.d_names[0], name->name, name->len);

		char *cf_out = &dirent->v.d_cf_name_block.d_names[name->len];

		if (cf_name) {
			cf_len = cf_name->len;

			memcpy(cf_out, cf_name->name, cf_name->len);
		} else {
			cf_len = utf8_casefold(hash_info->cf_encoding, name,
					       cf_out,
					       bkey_val_end(bkey_i_to_s(&dirent->k_i)) - (void *) cf_out);
			if (cf_len <= 0)
				return cf_len;
		}

		memset(&dirent->v.d_cf_name_block.d_names[name->len + cf_len], 0,
		       bkey_val_bytes(&dirent->k) -
		       offsetof(struct bch_dirent, d_cf_name_block.d_names) -
		       name->len + cf_len);

>>>>>>> 1aee3a44
		dirent->v.d_cf_name_block.d_name_len = cpu_to_le16(name->len);
		dirent->v.d_cf_name_block.d_cf_name_len = cpu_to_le16(cf_len);

		EBUG_ON(bch2_dirent_get_casefold_name(dirent_i_to_s_c(dirent)).len != cf_len);
<<<<<<< HEAD
#else
	return -EOPNOTSUPP;
#endif
=======
>>>>>>> 1aee3a44
	}

	unsigned u64s = dirent_val_u64s(name->len, cf_len);
	BUG_ON(u64s > bkey_val_u64s(&dirent->k));
	set_bkey_val_u64s(&dirent->k, u64s);
	return 0;
}

struct bkey_i_dirent *bch2_dirent_create_key(struct btree_trans *trans,
				const struct bch_hash_info *hash_info,
				subvol_inum dir,
				u8 type,
				const struct qstr *name,
				const struct qstr *cf_name,
				u64 dst)
{
	struct bkey_i_dirent *dirent = bch2_trans_kmalloc(trans, BKEY_U64s_MAX * sizeof(u64));
	if (IS_ERR(dirent))
		return dirent;

	bkey_dirent_init(&dirent->k_i);
	dirent->k.u64s = BKEY_U64s_MAX;

	if (type != DT_SUBVOL) {
		dirent->v.d_inum = cpu_to_le64(dst);
	} else {
		dirent->v.d_parent_subvol = cpu_to_le32(dir.subvol);
		dirent->v.d_child_subvol = cpu_to_le32(dst);
	}

	dirent->v.d_type = type;
	dirent->v.d_unused = 0;

<<<<<<< HEAD
	int ret = bch2_dirent_init_name(dirent, hash_info, name, cf_name);
=======
	int ret = bch2_dirent_init_name(trans->c, dirent, hash_info, name, cf_name);
>>>>>>> 1aee3a44
	if (ret)
		return ERR_PTR(ret);

	EBUG_ON(bch2_dirent_get_name(dirent_i_to_s_c(dirent)).len != name->len);
	return dirent;
}

int bch2_dirent_create_snapshot(struct btree_trans *trans,
			u32 dir_subvol, u64 dir, u32 snapshot,
			const struct bch_hash_info *hash_info,
			u8 type, const struct qstr *name, u64 dst_inum,
			u64 *dir_offset,
			enum btree_iter_update_trigger_flags flags)
{
	subvol_inum dir_inum = { .subvol = dir_subvol, .inum = dir };
	struct bkey_i_dirent *dirent;
	int ret;

	dirent = bch2_dirent_create_key(trans, hash_info, dir_inum, type, name, NULL, dst_inum);
	ret = PTR_ERR_OR_ZERO(dirent);
	if (ret)
		return ret;

	dirent->k.p.inode	= dir;
	dirent->k.p.snapshot	= snapshot;

	ret = bch2_hash_set_in_snapshot(trans, bch2_dirent_hash_desc, hash_info,
					dir_inum, snapshot, &dirent->k_i, flags);
	*dir_offset = dirent->k.p.offset;

	return ret;
}

int bch2_dirent_create(struct btree_trans *trans, subvol_inum dir,
		       const struct bch_hash_info *hash_info,
		       u8 type, const struct qstr *name, u64 dst_inum,
		       u64 *dir_offset,
		       enum btree_iter_update_trigger_flags flags)
{
	struct bkey_i_dirent *dirent;
	int ret;

	dirent = bch2_dirent_create_key(trans, hash_info, dir, type, name, NULL, dst_inum);
	ret = PTR_ERR_OR_ZERO(dirent);
	if (ret)
		return ret;

	ret = bch2_hash_set(trans, bch2_dirent_hash_desc, hash_info,
			    dir, &dirent->k_i, flags);
	*dir_offset = dirent->k.p.offset;

	return ret;
}

int bch2_dirent_read_target(struct btree_trans *trans, subvol_inum dir,
			    struct bkey_s_c_dirent d, subvol_inum *target)
{
	struct bch_subvolume s;
	int ret = 0;

	if (d.v->d_type == DT_SUBVOL &&
	    le32_to_cpu(d.v->d_parent_subvol) != dir.subvol)
		return 1;

	if (likely(d.v->d_type != DT_SUBVOL)) {
		target->subvol	= dir.subvol;
		target->inum	= le64_to_cpu(d.v->d_inum);
	} else {
		target->subvol	= le32_to_cpu(d.v->d_child_subvol);

		ret = bch2_subvolume_get(trans, target->subvol, true, &s);

		target->inum	= le64_to_cpu(s.inode);
	}

	return ret;
}

int bch2_dirent_rename(struct btree_trans *trans,
		subvol_inum src_dir, struct bch_hash_info *src_hash,
		subvol_inum dst_dir, struct bch_hash_info *dst_hash,
		const struct qstr *src_name, subvol_inum *src_inum, u64 *src_offset,
		const struct qstr *dst_name, subvol_inum *dst_inum, u64 *dst_offset,
		enum bch_rename_mode mode)
{
	struct qstr src_name_lookup, dst_name_lookup;
	struct btree_iter src_iter = {};
	struct btree_iter dst_iter = {};
	struct bkey_s_c old_src, old_dst = bkey_s_c_null;
	struct bkey_i_dirent *new_src = NULL, *new_dst = NULL;
	struct bpos dst_pos =
		POS(dst_dir.inum, bch2_dirent_hash(dst_hash, dst_name));
	unsigned src_update_flags = 0;
	bool delete_src, delete_dst;
	int ret = 0;

	memset(src_inum, 0, sizeof(*src_inum));
	memset(dst_inum, 0, sizeof(*dst_inum));

	/* Lookup src: */
	ret = bch2_maybe_casefold(trans, src_hash, src_name, &src_name_lookup);
	if (ret)
		goto out;
	old_src = bch2_hash_lookup(trans, &src_iter, bch2_dirent_hash_desc,
				   src_hash, src_dir, &src_name_lookup,
				   BTREE_ITER_intent);
	ret = bkey_err(old_src);
	if (ret)
		goto out;

	ret = bch2_dirent_read_target(trans, src_dir,
			bkey_s_c_to_dirent(old_src), src_inum);
	if (ret)
		goto out;

	/* Lookup dst: */
	ret = bch2_maybe_casefold(trans, dst_hash, dst_name, &dst_name_lookup);
	if (ret)
		goto out;
	if (mode == BCH_RENAME) {
		/*
		 * Note that we're _not_ checking if the target already exists -
		 * we're relying on the VFS to do that check for us for
		 * correctness:
		 */
		ret = bch2_hash_hole(trans, &dst_iter, bch2_dirent_hash_desc,
				     dst_hash, dst_dir, &dst_name_lookup);
		if (ret)
			goto out;
	} else {
		old_dst = bch2_hash_lookup(trans, &dst_iter, bch2_dirent_hash_desc,
					    dst_hash, dst_dir, &dst_name_lookup,
					    BTREE_ITER_intent);
		ret = bkey_err(old_dst);
		if (ret)
			goto out;

		ret = bch2_dirent_read_target(trans, dst_dir,
				bkey_s_c_to_dirent(old_dst), dst_inum);
		if (ret)
			goto out;
	}

	if (mode != BCH_RENAME_EXCHANGE)
		*src_offset = dst_iter.pos.offset;

	/* Create new dst key: */
	new_dst = bch2_dirent_create_key(trans, dst_hash, dst_dir, 0, dst_name,
					 dst_hash->cf_encoding ? &dst_name_lookup : NULL, 0);
	ret = PTR_ERR_OR_ZERO(new_dst);
	if (ret)
		goto out;

	dirent_copy_target(new_dst, bkey_s_c_to_dirent(old_src));
	new_dst->k.p = dst_iter.pos;

	/* Create new src key: */
	if (mode == BCH_RENAME_EXCHANGE) {
		new_src = bch2_dirent_create_key(trans, src_hash, src_dir, 0, src_name,
						 src_hash->cf_encoding ? &src_name_lookup : NULL, 0);
		ret = PTR_ERR_OR_ZERO(new_src);
		if (ret)
			goto out;

		dirent_copy_target(new_src, bkey_s_c_to_dirent(old_dst));
		new_src->k.p = src_iter.pos;
	} else {
		new_src = bch2_trans_kmalloc(trans, sizeof(struct bkey_i));
		ret = PTR_ERR_OR_ZERO(new_src);
		if (ret)
			goto out;

		bkey_init(&new_src->k);
		new_src->k.p = src_iter.pos;

		if (bkey_le(dst_pos, src_iter.pos) &&
		    bkey_lt(src_iter.pos, dst_iter.pos)) {
			/*
			 * We have a hash collision for the new dst key,
			 * and new_src - the key we're deleting - is between
			 * new_dst's hashed slot and the slot we're going to be
			 * inserting it into - oops.  This will break the hash
			 * table if we don't deal with it:
			 */
			if (mode == BCH_RENAME) {
				/*
				 * If we're not overwriting, we can just insert
				 * new_dst at the src position:
				 */
				new_src = new_dst;
				new_src->k.p = src_iter.pos;
				goto out_set_src;
			} else {
				/* If we're overwriting, we can't insert new_dst
				 * at a different slot because it has to
				 * overwrite old_dst - just make sure to use a
				 * whiteout when deleting src:
				 */
				new_src->k.type = KEY_TYPE_hash_whiteout;
			}
		} else {
			/* Check if we need a whiteout to delete src: */
			ret = bch2_hash_needs_whiteout(trans, bch2_dirent_hash_desc,
						       src_hash, &src_iter);
			if (ret < 0)
				goto out;

			if (ret)
				new_src->k.type = KEY_TYPE_hash_whiteout;
		}
	}

	if (new_dst->v.d_type == DT_SUBVOL)
		new_dst->v.d_parent_subvol = cpu_to_le32(dst_dir.subvol);

	if ((mode == BCH_RENAME_EXCHANGE) &&
	    new_src->v.d_type == DT_SUBVOL)
		new_src->v.d_parent_subvol = cpu_to_le32(src_dir.subvol);

	ret = bch2_trans_update(trans, &dst_iter, &new_dst->k_i, 0);
	if (ret)
		goto out;
out_set_src:
	/*
	 * If we're deleting a subvolume we need to really delete the dirent,
	 * not just emit a whiteout in the current snapshot - there can only be
	 * single dirent that points to a given subvolume.
	 *
	 * IOW, we don't maintain multiple versions in different snapshots of
	 * dirents that point to subvolumes - dirents that point to subvolumes
	 * are only visible in one particular subvolume so it's not necessary,
	 * and it would be particularly confusing for fsck to have to deal with.
	 */
	delete_src = bkey_s_c_to_dirent(old_src).v->d_type == DT_SUBVOL &&
		new_src->k.p.snapshot != old_src.k->p.snapshot;

	delete_dst = old_dst.k &&
		bkey_s_c_to_dirent(old_dst).v->d_type == DT_SUBVOL &&
		new_dst->k.p.snapshot != old_dst.k->p.snapshot;

	if (!delete_src || !bkey_deleted(&new_src->k)) {
		ret = bch2_trans_update(trans, &src_iter, &new_src->k_i, src_update_flags);
		if (ret)
			goto out;
	}

	if (delete_src) {
		bch2_btree_iter_set_snapshot(trans, &src_iter, old_src.k->p.snapshot);
		ret =   bch2_btree_iter_traverse(trans, &src_iter) ?:
			bch2_btree_delete_at(trans, &src_iter, BTREE_UPDATE_internal_snapshot_node);
		if (ret)
			goto out;
	}

	if (delete_dst) {
		bch2_btree_iter_set_snapshot(trans, &dst_iter, old_dst.k->p.snapshot);
		ret =   bch2_btree_iter_traverse(trans, &dst_iter) ?:
			bch2_btree_delete_at(trans, &dst_iter, BTREE_UPDATE_internal_snapshot_node);
		if (ret)
			goto out;
	}

	if (mode == BCH_RENAME_EXCHANGE)
		*src_offset = new_src->k.p.offset;
	*dst_offset = new_dst->k.p.offset;
out:
	bch2_trans_iter_exit(trans, &src_iter);
	bch2_trans_iter_exit(trans, &dst_iter);
	return ret;
}

int bch2_dirent_lookup_trans(struct btree_trans *trans,
			     struct btree_iter *iter,
			     subvol_inum dir,
			     const struct bch_hash_info *hash_info,
			     const struct qstr *name, subvol_inum *inum,
			     unsigned flags)
{
	struct qstr lookup_name;
	int ret = bch2_maybe_casefold(trans, hash_info, name, &lookup_name);
	if (ret)
		return ret;

	struct bkey_s_c k = bch2_hash_lookup(trans, iter, bch2_dirent_hash_desc,
					     hash_info, dir, &lookup_name, flags);
	ret = bkey_err(k);
	if (ret)
		goto err;

	ret = bch2_dirent_read_target(trans, dir, bkey_s_c_to_dirent(k), inum);
	if (ret > 0)
		ret = -ENOENT;
err:
	if (ret)
		bch2_trans_iter_exit(trans, iter);
	return ret;
}

u64 bch2_dirent_lookup(struct bch_fs *c, subvol_inum dir,
		       const struct bch_hash_info *hash_info,
		       const struct qstr *name, subvol_inum *inum)
{
	struct btree_trans *trans = bch2_trans_get(c);
	struct btree_iter iter = {};

	int ret = lockrestart_do(trans,
		bch2_dirent_lookup_trans(trans, &iter, dir, hash_info, name, inum, 0));
	bch2_trans_iter_exit(trans, &iter);
	bch2_trans_put(trans);
	return ret;
}

int bch2_empty_dir_snapshot(struct btree_trans *trans, u64 dir, u32 subvol, u32 snapshot)
{
	struct btree_iter iter;
	struct bkey_s_c k;
	int ret;

	for_each_btree_key_max_norestart(trans, iter, BTREE_ID_dirents,
			   SPOS(dir, 0, snapshot),
			   POS(dir, U64_MAX), 0, k, ret)
		if (k.k->type == KEY_TYPE_dirent) {
			struct bkey_s_c_dirent d = bkey_s_c_to_dirent(k);
			if (d.v->d_type == DT_SUBVOL && le32_to_cpu(d.v->d_parent_subvol) != subvol)
				continue;
			ret = bch_err_throw(trans->c, ENOTEMPTY_dir_not_empty);
			break;
		}
	bch2_trans_iter_exit(trans, &iter);

	return ret;
}

int bch2_empty_dir_trans(struct btree_trans *trans, subvol_inum dir)
{
	u32 snapshot;

	return bch2_subvolume_get_snapshot(trans, dir.subvol, &snapshot) ?:
		bch2_empty_dir_snapshot(trans, dir.inum, dir.subvol, snapshot);
}

static int bch2_dir_emit(struct dir_context *ctx, struct bkey_s_c_dirent d, subvol_inum target)
{
	struct qstr name = bch2_dirent_get_name(d);
	/*
	 * Although not required by the kernel code, updating ctx->pos is needed
	 * for the bcachefs FUSE driver. Without this update, the FUSE
	 * implementation will be stuck in an infinite loop when reading
	 * directories (via the bcachefs_fuse_readdir callback).
	 * In kernel space, ctx->pos is updated by the VFS code.
	 */
	ctx->pos = d.k->p.offset;
	bool ret = dir_emit(ctx, name.name,
		      name.len,
		      target.inum,
		      vfs_d_type(d.v->d_type));
	if (ret)
		ctx->pos = d.k->p.offset + 1;
	return !ret;
}

int bch2_readdir(struct bch_fs *c, subvol_inum inum,
		 struct bch_hash_info *hash_info,
		 struct dir_context *ctx)
{
	struct bkey_buf sk;
	bch2_bkey_buf_init(&sk);

	int ret = bch2_trans_run(c,
		for_each_btree_key_in_subvolume_max(trans, iter, BTREE_ID_dirents,
				   POS(inum.inum, ctx->pos),
				   POS(inum.inum, U64_MAX),
				   inum.subvol, 0, k, ({
			if (k.k->type != KEY_TYPE_dirent)
				continue;

			/* dir_emit() can fault and block: */
			bch2_bkey_buf_reassemble(&sk, c, k);
			struct bkey_s_c_dirent dirent = bkey_i_to_s_c_dirent(sk.k);

			subvol_inum target;

			bool need_second_pass = false;
			int ret2 = bch2_str_hash_check_key(trans, NULL, &bch2_dirent_hash_desc,
							   hash_info, &iter, k, &need_second_pass) ?:
				bch2_dirent_read_target(trans, inum, dirent, &target);
			if (ret2 > 0)
				continue;

			ret2 ?: (bch2_trans_unlock(trans), bch2_dir_emit(ctx, dirent, target));
		})));

	bch2_bkey_buf_exit(&sk, c);

	return ret < 0 ? ret : 0;
}

/* fsck */

static int lookup_first_inode(struct btree_trans *trans, u64 inode_nr,
			      struct bch_inode_unpacked *inode)
{
	struct btree_iter iter;
	struct bkey_s_c k;
	int ret;

	for_each_btree_key_norestart(trans, iter, BTREE_ID_inodes, POS(0, inode_nr),
				     BTREE_ITER_all_snapshots, k, ret) {
		if (k.k->p.offset != inode_nr)
			break;
		if (!bkey_is_inode(k.k))
			continue;
		ret = bch2_inode_unpack(k, inode);
		goto found;
	}
	ret = bch_err_throw(trans->c, ENOENT_inode);
found:
	bch_err_msg(trans->c, ret, "fetching inode %llu", inode_nr);
	bch2_trans_iter_exit(trans, &iter);
	return ret;
}

int bch2_fsck_remove_dirent(struct btree_trans *trans, struct bpos pos)
{
	struct bch_fs *c = trans->c;
	struct btree_iter iter;
	struct bch_inode_unpacked dir_inode;
	struct bch_hash_info dir_hash_info;
	int ret;

	ret = lookup_first_inode(trans, pos.inode, &dir_inode);
	if (ret)
		goto err;

	dir_hash_info = bch2_hash_info_init(c, &dir_inode);

	bch2_trans_iter_init(trans, &iter, BTREE_ID_dirents, pos, BTREE_ITER_intent);

	ret =   bch2_btree_iter_traverse(trans, &iter) ?:
		bch2_hash_delete_at(trans, bch2_dirent_hash_desc,
				    &dir_hash_info, &iter,
				    BTREE_UPDATE_internal_snapshot_node);
	bch2_trans_iter_exit(trans, &iter);
err:
	bch_err_fn(c, ret);
	return ret;
}<|MERGE_RESOLUTION|>--- conflicted
+++ resolved
@@ -230,12 +230,8 @@
 	prt_printf(out, " type %s", bch2_d_type_str(d.v->d_type));
 }
 
-<<<<<<< HEAD
-int bch2_dirent_init_name(struct bkey_i_dirent *dirent,
-=======
 int bch2_dirent_init_name(struct bch_fs *c,
 			  struct bkey_i_dirent *dirent,
->>>>>>> 1aee3a44
 			  const struct bch_hash_info *hash_info,
 			  const struct qstr *name,
 			  const struct qstr *cf_name)
@@ -245,15 +241,9 @@
 
 	if (name->len > BCH_NAME_MAX)
 		return -ENAMETOOLONG;
-<<<<<<< HEAD
 
 	dirent->v.d_casefold = hash_info->cf_encoding != NULL;
 
-=======
-
-	dirent->v.d_casefold = hash_info->cf_encoding != NULL;
-
->>>>>>> 1aee3a44
 	if (!dirent->v.d_casefold) {
 		memcpy(&dirent->v.d_name[0], name->name, name->len);
 		memset(&dirent->v.d_name[name->len], 0,
@@ -261,8 +251,9 @@
 		       offsetof(struct bch_dirent, d_name) -
 		       name->len);
 	} else {
-<<<<<<< HEAD
-#ifdef CONFIG_UNICODE
+		if (!bch2_fs_casefold_enabled(c))
+			return -EOPNOTSUPP;
+
 		memcpy(&dirent->v.d_cf_name_block.d_names[0], name->name, name->len);
 
 		char *cf_out = &dirent->v.d_cf_name_block.d_names[name->len];
@@ -284,42 +275,10 @@
 		       offsetof(struct bch_dirent, d_cf_name_block.d_names) -
 		       name->len + cf_len);
 
-=======
-		if (!bch2_fs_casefold_enabled(c))
-			return -EOPNOTSUPP;
-
-		memcpy(&dirent->v.d_cf_name_block.d_names[0], name->name, name->len);
-
-		char *cf_out = &dirent->v.d_cf_name_block.d_names[name->len];
-
-		if (cf_name) {
-			cf_len = cf_name->len;
-
-			memcpy(cf_out, cf_name->name, cf_name->len);
-		} else {
-			cf_len = utf8_casefold(hash_info->cf_encoding, name,
-					       cf_out,
-					       bkey_val_end(bkey_i_to_s(&dirent->k_i)) - (void *) cf_out);
-			if (cf_len <= 0)
-				return cf_len;
-		}
-
-		memset(&dirent->v.d_cf_name_block.d_names[name->len + cf_len], 0,
-		       bkey_val_bytes(&dirent->k) -
-		       offsetof(struct bch_dirent, d_cf_name_block.d_names) -
-		       name->len + cf_len);
-
->>>>>>> 1aee3a44
 		dirent->v.d_cf_name_block.d_name_len = cpu_to_le16(name->len);
 		dirent->v.d_cf_name_block.d_cf_name_len = cpu_to_le16(cf_len);
 
 		EBUG_ON(bch2_dirent_get_casefold_name(dirent_i_to_s_c(dirent)).len != cf_len);
-<<<<<<< HEAD
-#else
-	return -EOPNOTSUPP;
-#endif
-=======
->>>>>>> 1aee3a44
 	}
 
 	unsigned u64s = dirent_val_u64s(name->len, cf_len);
@@ -353,11 +312,7 @@
 	dirent->v.d_type = type;
 	dirent->v.d_unused = 0;
 
-<<<<<<< HEAD
-	int ret = bch2_dirent_init_name(dirent, hash_info, name, cf_name);
-=======
 	int ret = bch2_dirent_init_name(trans->c, dirent, hash_info, name, cf_name);
->>>>>>> 1aee3a44
 	if (ret)
 		return ERR_PTR(ret);
 
