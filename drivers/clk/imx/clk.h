/* SPDX-License-Identifier: GPL-2.0 */
#ifndef __MACH_IMX_CLK_H
#define __MACH_IMX_CLK_H

#include <linux/spinlock.h>
#include <linux/clk-provider.h>

extern spinlock_t imx_ccm_lock;

void imx_check_clocks(struct clk *clks[], unsigned int count);
void imx_check_clk_hws(struct clk_hw *clks[], unsigned int count);
void imx_register_uart_clocks(struct clk ** const clks[]);

extern void imx_cscmr1_fixup(u32 *val);

enum imx_pllv1_type {
	IMX_PLLV1_IMX1,
	IMX_PLLV1_IMX21,
	IMX_PLLV1_IMX25,
	IMX_PLLV1_IMX27,
	IMX_PLLV1_IMX31,
	IMX_PLLV1_IMX35,
};

enum imx_sccg_pll_type {
	SCCG_PLL1,
	SCCG_PLL2,
};

struct clk *imx_clk_pllv1(enum imx_pllv1_type type, const char *name,
		const char *parent, void __iomem *base);

struct clk *imx_clk_pllv2(const char *name, const char *parent,
		void __iomem *base);

struct clk *imx_clk_frac_pll(const char *name, const char *parent_name,
			     void __iomem *base);

struct clk *imx_clk_sccg_pll(const char *name, const char *parent_name,
			     void __iomem *base,
			     enum imx_sccg_pll_type pll_type);

enum imx_pllv3_type {
	IMX_PLLV3_GENERIC,
	IMX_PLLV3_SYS,
	IMX_PLLV3_USB,
	IMX_PLLV3_USB_VF610,
	IMX_PLLV3_AV,
	IMX_PLLV3_ENET,
	IMX_PLLV3_ENET_IMX7,
	IMX_PLLV3_SYS_VF610,
	IMX_PLLV3_DDR_IMX7,
};

struct clk *imx_clk_pllv3(enum imx_pllv3_type type, const char *name,
		const char *parent_name, void __iomem *base, u32 div_mask);

struct clk_hw *imx_clk_pllv4(const char *name, const char *parent_name,
			     void __iomem *base);

struct clk *clk_register_gate2(struct device *dev, const char *name,
		const char *parent_name, unsigned long flags,
		void __iomem *reg, u8 bit_idx, u8 cgr_val,
		u8 clk_gate_flags, spinlock_t *lock,
		unsigned int *share_count);

struct clk * imx_obtain_fixed_clock(
			const char *name, unsigned long rate);

struct clk_hw *imx_obtain_fixed_clk_hw(struct device_node *np,
				       const char *name);

struct clk *imx_clk_gate_exclusive(const char *name, const char *parent,
	 void __iomem *reg, u8 shift, u32 exclusive_mask);

struct clk *imx_clk_pfd(const char *name, const char *parent_name,
		void __iomem *reg, u8 idx);

struct clk_hw *imx_clk_pfdv2(const char *name, const char *parent_name,
			     void __iomem *reg, u8 idx);

struct clk *imx_clk_busy_divider(const char *name, const char *parent_name,
				 void __iomem *reg, u8 shift, u8 width,
				 void __iomem *busy_reg, u8 busy_shift);

struct clk *imx_clk_busy_mux(const char *name, void __iomem *reg, u8 shift,
			     u8 width, void __iomem *busy_reg, u8 busy_shift,
			     const char * const *parent_names, int num_parents);

struct clk_hw *imx7ulp_clk_composite(const char *name,
				     const char * const *parent_names,
				     int num_parents, bool mux_present,
				     bool rate_present, bool gate_present,
				     void __iomem *reg);

struct clk *imx_clk_fixup_divider(const char *name, const char *parent,
				  void __iomem *reg, u8 shift, u8 width,
				  void (*fixup)(u32 *val));

struct clk *imx_clk_fixup_mux(const char *name, void __iomem *reg,
			      u8 shift, u8 width, const char * const *parents,
			      int num_parents, void (*fixup)(u32 *val));

static inline struct clk *imx_clk_fixed(const char *name, int rate)
{
	return clk_register_fixed_rate(NULL, name, NULL, 0, rate);
}

static inline struct clk_hw *imx_clk_hw_fixed(const char *name, int rate)
{
	return clk_hw_register_fixed_rate(NULL, name, NULL, 0, rate);
}

static inline struct clk_hw *imx_get_clk_hw_fixed(const char *name, int rate)
{
	return clk_hw_register_fixed_rate(NULL, name, NULL, 0, rate);
}

static inline struct clk *imx_clk_mux_ldb(const char *name, void __iomem *reg,
			u8 shift, u8 width, const char * const *parents,
			int num_parents)
{
	return clk_register_mux(NULL, name, parents, num_parents,
			CLK_SET_RATE_NO_REPARENT | CLK_SET_RATE_PARENT, reg,
			shift, width, CLK_MUX_READ_ONLY, &imx_ccm_lock);
}

static inline struct clk *imx_clk_fixed_factor(const char *name,
		const char *parent, unsigned int mult, unsigned int div)
{
	return clk_register_fixed_factor(NULL, name, parent,
			CLK_SET_RATE_PARENT, mult, div);
}

static inline struct clk *imx_clk_divider(const char *name, const char *parent,
		void __iomem *reg, u8 shift, u8 width)
{
	return clk_register_divider(NULL, name, parent, CLK_SET_RATE_PARENT,
			reg, shift, width, 0, &imx_ccm_lock);
}

static inline struct clk_hw *imx_clk_hw_divider(const char *name,
						const char *parent,
						void __iomem *reg, u8 shift,
						u8 width)
{
	return clk_hw_register_divider(NULL, name, parent, CLK_SET_RATE_PARENT,
				       reg, shift, width, 0, &imx_ccm_lock);
}

static inline struct clk *imx_clk_divider_flags(const char *name,
		const char *parent, void __iomem *reg, u8 shift, u8 width,
		unsigned long flags)
{
	return clk_register_divider(NULL, name, parent, flags,
			reg, shift, width, 0, &imx_ccm_lock);
}

static inline struct clk_hw *imx_clk_hw_divider_flags(const char *name,
						   const char *parent,
						   void __iomem *reg, u8 shift,
						   u8 width, unsigned long flags)
{
	return clk_hw_register_divider(NULL, name, parent, flags,
				       reg, shift, width, 0, &imx_ccm_lock);
}

static inline struct clk *imx_clk_divider2(const char *name, const char *parent,
		void __iomem *reg, u8 shift, u8 width)
{
	return clk_register_divider(NULL, name, parent,
			CLK_SET_RATE_PARENT | CLK_OPS_PARENT_ENABLE,
			reg, shift, width, 0, &imx_ccm_lock);
}

static inline struct clk *imx_clk_divider2_flags(const char *name,
		const char *parent, void __iomem *reg, u8 shift, u8 width,
		unsigned long flags)
{
	return clk_register_divider(NULL, name, parent,
			flags | CLK_SET_RATE_PARENT | CLK_OPS_PARENT_ENABLE,
			reg, shift, width, 0, &imx_ccm_lock);
}

static inline struct clk *imx_clk_gate(const char *name, const char *parent,
		void __iomem *reg, u8 shift)
{
	return clk_register_gate(NULL, name, parent, CLK_SET_RATE_PARENT, reg,
			shift, 0, &imx_ccm_lock);
}

static inline struct clk *imx_clk_gate_flags(const char *name, const char *parent,
		void __iomem *reg, u8 shift, unsigned long flags)
{
	return clk_register_gate(NULL, name, parent, flags | CLK_SET_RATE_PARENT, reg,
			shift, 0, &imx_ccm_lock);
}

static inline struct clk_hw *imx_clk_hw_gate(const char *name, const char *parent,
					     void __iomem *reg, u8 shift)
{
	return clk_hw_register_gate(NULL, name, parent, CLK_SET_RATE_PARENT, reg,
				    shift, 0, &imx_ccm_lock);
}

static inline struct clk *imx_clk_gate_dis(const char *name, const char *parent,
		void __iomem *reg, u8 shift)
{
	return clk_register_gate(NULL, name, parent, CLK_SET_RATE_PARENT, reg,
			shift, CLK_GATE_SET_TO_DISABLE, &imx_ccm_lock);
}

static inline struct clk *imx_clk_gate_dis_flags(const char *name, const char *parent,
		void __iomem *reg, u8 shift, unsigned long flags)
{
	return clk_register_gate(NULL, name, parent, flags | CLK_SET_RATE_PARENT, reg,
			shift, CLK_GATE_SET_TO_DISABLE, &imx_ccm_lock);
}

static inline struct clk *imx_clk_gate2(const char *name, const char *parent,
		void __iomem *reg, u8 shift)
{
	return clk_register_gate2(NULL, name, parent, CLK_SET_RATE_PARENT, reg,
			shift, 0x3, 0, &imx_ccm_lock, NULL);
}

static inline struct clk *imx_clk_gate2_flags(const char *name, const char *parent,
		void __iomem *reg, u8 shift, unsigned long flags)
{
	return clk_register_gate2(NULL, name, parent, flags | CLK_SET_RATE_PARENT, reg,
			shift, 0x3, 0, &imx_ccm_lock, NULL);
}

static inline struct clk *imx_clk_gate2_shared(const char *name,
		const char *parent, void __iomem *reg, u8 shift,
		unsigned int *share_count)
{
	return clk_register_gate2(NULL, name, parent, CLK_SET_RATE_PARENT, reg,
			shift, 0x3, 0, &imx_ccm_lock, share_count);
}

static inline struct clk *imx_clk_gate2_shared2(const char *name,
		const char *parent, void __iomem *reg, u8 shift,
		unsigned int *share_count)
{
	return clk_register_gate2(NULL, name, parent, CLK_SET_RATE_PARENT |
				  CLK_OPS_PARENT_ENABLE, reg, shift, 0x3, 0,
				  &imx_ccm_lock, share_count);
}

static inline struct clk *imx_clk_gate2_cgr(const char *name,
		const char *parent, void __iomem *reg, u8 shift, u8 cgr_val)
{
	return clk_register_gate2(NULL, name, parent, CLK_SET_RATE_PARENT, reg,
			shift, cgr_val, 0, &imx_ccm_lock, NULL);
}

static inline struct clk *imx_clk_gate3(const char *name, const char *parent,
		void __iomem *reg, u8 shift)
{
	return clk_register_gate(NULL, name, parent,
			CLK_SET_RATE_PARENT | CLK_OPS_PARENT_ENABLE,
			reg, shift, 0, &imx_ccm_lock);
}

static inline struct clk *imx_clk_gate3_flags(const char *name,
		const char *parent, void __iomem *reg, u8 shift,
		unsigned long flags)
{
	return clk_register_gate(NULL, name, parent,
			flags | CLK_SET_RATE_PARENT | CLK_OPS_PARENT_ENABLE,
			reg, shift, 0, &imx_ccm_lock);
}

static inline struct clk *imx_clk_gate4(const char *name, const char *parent,
		void __iomem *reg, u8 shift)
{
	return clk_register_gate2(NULL, name, parent,
			CLK_SET_RATE_PARENT | CLK_OPS_PARENT_ENABLE,
			reg, shift, 0x3, 0, &imx_ccm_lock, NULL);
}

static inline struct clk *imx_clk_gate4_flags(const char *name,
		const char *parent, void __iomem *reg, u8 shift,
		unsigned long flags)
{
	return clk_register_gate2(NULL, name, parent,
			flags | CLK_SET_RATE_PARENT | CLK_OPS_PARENT_ENABLE,
			reg, shift, 0x3, 0, &imx_ccm_lock, NULL);
}

static inline struct clk *imx_clk_mux(const char *name, void __iomem *reg,
			u8 shift, u8 width, const char * const *parents,
			int num_parents)
{
	return clk_register_mux(NULL, name, parents, num_parents,
			CLK_SET_RATE_NO_REPARENT, reg, shift,
			width, 0, &imx_ccm_lock);
}

static inline struct clk *imx_clk_mux2(const char *name, void __iomem *reg,
			u8 shift, u8 width, const char * const *parents,
			int num_parents)
{
	return clk_register_mux(NULL, name, parents, num_parents,
			CLK_SET_RATE_NO_REPARENT | CLK_OPS_PARENT_ENABLE,
			reg, shift, width, 0, &imx_ccm_lock);
}

static inline struct clk_hw *imx_clk_hw_mux2(const char *name, void __iomem *reg,
					     u8 shift, u8 width,
					     const char * const *parents,
					     int num_parents)
{
	return clk_hw_register_mux(NULL, name, parents, num_parents,
				   CLK_SET_RATE_NO_REPARENT |
				   CLK_OPS_PARENT_ENABLE,
				   reg, shift, width, 0, &imx_ccm_lock);
}

static inline struct clk *imx_clk_mux_flags(const char *name,
			void __iomem *reg, u8 shift, u8 width,
			const char * const *parents, int num_parents,
			unsigned long flags)
{
	return clk_register_mux(NULL, name, parents, num_parents,
			flags | CLK_SET_RATE_NO_REPARENT, reg, shift, width, 0,
			&imx_ccm_lock);
}

<<<<<<< HEAD
=======
static inline struct clk *imx_clk_mux2_flags(const char *name,
		void __iomem *reg, u8 shift, u8 width, const char **parents,
		int num_parents, unsigned long flags)
{
	return clk_register_mux(NULL, name, parents, num_parents,
			flags | CLK_SET_RATE_NO_REPARENT | CLK_OPS_PARENT_ENABLE,
			reg, shift, width, 0, &imx_ccm_lock);
}

>>>>>>> b677574b
static inline struct clk_hw *imx_clk_hw_mux_flags(const char *name,
						  void __iomem *reg, u8 shift,
						  u8 width,
						  const char * const *parents,
						  int num_parents,
						  unsigned long flags)
{
	return clk_hw_register_mux(NULL, name, parents, num_parents,
				   flags | CLK_SET_RATE_NO_REPARENT,
				   reg, shift, width, 0, &imx_ccm_lock);
}

struct clk *imx_clk_cpu(const char *name, const char *parent_name,
		struct clk *div, struct clk *mux, struct clk *pll,
		struct clk *step);

<<<<<<< HEAD
=======
struct clk *imx8m_clk_composite_flags(const char *name,
					const char **parent_names,
					int num_parents, void __iomem *reg,
					unsigned long flags);

#define __imx8m_clk_composite(name, parent_names, reg, flags) \
	imx8m_clk_composite_flags(name, parent_names, \
		ARRAY_SIZE(parent_names), reg, \
		flags | CLK_SET_RATE_NO_REPARENT | CLK_OPS_PARENT_ENABLE)

#define imx8m_clk_composite(name, parent_names, reg) \
	__imx8m_clk_composite(name, parent_names, reg, 0)

#define imx8m_clk_composite_critical(name, parent_names, reg) \
	__imx8m_clk_composite(name, parent_names, reg, CLK_IS_CRITICAL)

>>>>>>> b677574b
struct clk_hw *imx_clk_divider_gate(const char *name, const char *parent_name,
		unsigned long flags, void __iomem *reg, u8 shift, u8 width,
		u8 clk_divider_flags, const struct clk_div_table *table,
		spinlock_t *lock);
#endif<|MERGE_RESOLUTION|>--- conflicted
+++ resolved
@@ -328,8 +328,6 @@
 			&imx_ccm_lock);
 }
 
-<<<<<<< HEAD
-=======
 static inline struct clk *imx_clk_mux2_flags(const char *name,
 		void __iomem *reg, u8 shift, u8 width, const char **parents,
 		int num_parents, unsigned long flags)
@@ -339,7 +337,6 @@
 			reg, shift, width, 0, &imx_ccm_lock);
 }
 
->>>>>>> b677574b
 static inline struct clk_hw *imx_clk_hw_mux_flags(const char *name,
 						  void __iomem *reg, u8 shift,
 						  u8 width,
@@ -356,8 +353,6 @@
 		struct clk *div, struct clk *mux, struct clk *pll,
 		struct clk *step);
 
-<<<<<<< HEAD
-=======
 struct clk *imx8m_clk_composite_flags(const char *name,
 					const char **parent_names,
 					int num_parents, void __iomem *reg,
@@ -374,7 +369,6 @@
 #define imx8m_clk_composite_critical(name, parent_names, reg) \
 	__imx8m_clk_composite(name, parent_names, reg, CLK_IS_CRITICAL)
 
->>>>>>> b677574b
 struct clk_hw *imx_clk_divider_gate(const char *name, const char *parent_name,
 		unsigned long flags, void __iomem *reg, u8 shift, u8 width,
 		u8 clk_divider_flags, const struct clk_div_table *table,
