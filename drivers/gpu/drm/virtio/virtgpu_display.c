--- conflicted
+++ resolved
@@ -386,9 +386,5 @@
 
 	for (i = 0 ; i < vgdev->num_scanouts; ++i)
 		kfree(vgdev->outputs[i].edid);
-<<<<<<< HEAD
-	virtio_gpu_fbdev_fini(vgdev);
-=======
->>>>>>> 00eb5b0d
 	drm_mode_config_cleanup(vgdev->ddev);
 }