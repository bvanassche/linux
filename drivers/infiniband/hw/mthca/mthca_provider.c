--- conflicted
+++ resolved
@@ -512,11 +512,6 @@
 	case IB_QPT_UC:
 	case IB_QPT_UD:
 	{
-<<<<<<< HEAD
-		struct mthca_ucontext *context;
-
-=======
->>>>>>> 75a3e6a3
 		qp = kzalloc(sizeof(*qp), GFP_KERNEL);
 		if (!qp)
 			return ERR_PTR(-ENOMEM);
