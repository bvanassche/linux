--- conflicted
+++ resolved
@@ -1004,10 +1004,6 @@
 	void			(*remove)(struct mlx5_core_dev *dev, void *context);
 	int			(*attach)(struct mlx5_core_dev *dev, void *context);
 	void			(*detach)(struct mlx5_core_dev *dev, void *context);
-<<<<<<< HEAD
-	void *                  (*get_dev)(void *context);
-=======
->>>>>>> 95302c39
 	int			protocol;
 	struct list_head	list;
 };
