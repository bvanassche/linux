--- conflicted
+++ resolved
@@ -337,10 +337,6 @@
 /* virtio_gpu_fence.c */
 struct virtio_gpu_fence *virtio_gpu_fence_alloc(
 	struct virtio_gpu_device *vgdev);
-<<<<<<< HEAD
-void virtio_gpu_fence_cleanup(struct virtio_gpu_fence *fence);
-=======
->>>>>>> 00eb5b0d
 int virtio_gpu_fence_emit(struct virtio_gpu_device *vgdev,
 			  struct virtio_gpu_ctrl_hdr *cmd_hdr,
 			  struct virtio_gpu_fence *fence);
