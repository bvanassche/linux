/*
 * Kernel-based Virtual Machine driver for Linux
 *
 * This module enables machines with Intel VT-x extensions to run virtual
 * machines without emulation or binary translation.
 *
 * MMU support
 *
 * Copyright (C) 2006 Qumranet, Inc.
 * Copyright 2010 Red Hat, Inc. and/or its affiliates.
 *
 * Authors:
 *   Yaniv Kamay  <yaniv@qumranet.com>
 *   Avi Kivity   <avi@qumranet.com>
 *
 * This work is licensed under the terms of the GNU GPL, version 2.  See
 * the COPYING file in the top-level directory.
 *
 */

#include "irq.h"
#include "mmu.h"
#include "x86.h"
#include "kvm_cache_regs.h"
#include "cpuid.h"

#include <linux/kvm_host.h>
#include <linux/types.h>
#include <linux/string.h>
#include <linux/mm.h>
#include <linux/highmem.h>
#include <linux/moduleparam.h>
#include <linux/export.h>
#include <linux/swap.h>
#include <linux/hugetlb.h>
#include <linux/compiler.h>
#include <linux/srcu.h>
#include <linux/slab.h>
#include <linux/sched/signal.h>
#include <linux/uaccess.h>
#include <linux/hash.h>
#include <linux/kern_levels.h>

#include <asm/page.h>
#include <asm/pat.h>
#include <asm/cmpxchg.h>
#include <asm/io.h>
#include <asm/vmx.h>
#include <asm/kvm_page_track.h>
#include "trace.h"

/*
 * When setting this variable to true it enables Two-Dimensional-Paging
 * where the hardware walks 2 page tables:
 * 1. the guest-virtual to guest-physical
 * 2. while doing 1. it walks guest-physical to host-physical
 * If the hardware supports that we don't need to do shadow paging.
 */
bool tdp_enabled = false;

enum {
	AUDIT_PRE_PAGE_FAULT,
	AUDIT_POST_PAGE_FAULT,
	AUDIT_PRE_PTE_WRITE,
	AUDIT_POST_PTE_WRITE,
	AUDIT_PRE_SYNC,
	AUDIT_POST_SYNC
};

#undef MMU_DEBUG

#ifdef MMU_DEBUG
static bool dbg = 0;
module_param(dbg, bool, 0644);

#define pgprintk(x...) do { if (dbg) printk(x); } while (0)
#define rmap_printk(x...) do { if (dbg) printk(x); } while (0)
#define MMU_WARN_ON(x) WARN_ON(x)
#else
#define pgprintk(x...) do { } while (0)
#define rmap_printk(x...) do { } while (0)
#define MMU_WARN_ON(x) do { } while (0)
#endif

#define PTE_PREFETCH_NUM		8

#define PT_FIRST_AVAIL_BITS_SHIFT 10
#define PT64_SECOND_AVAIL_BITS_SHIFT 52

#define PT64_LEVEL_BITS 9

#define PT64_LEVEL_SHIFT(level) \
		(PAGE_SHIFT + (level - 1) * PT64_LEVEL_BITS)

#define PT64_INDEX(address, level)\
	(((address) >> PT64_LEVEL_SHIFT(level)) & ((1 << PT64_LEVEL_BITS) - 1))


#define PT32_LEVEL_BITS 10

#define PT32_LEVEL_SHIFT(level) \
		(PAGE_SHIFT + (level - 1) * PT32_LEVEL_BITS)

#define PT32_LVL_OFFSET_MASK(level) \
	(PT32_BASE_ADDR_MASK & ((1ULL << (PAGE_SHIFT + (((level) - 1) \
						* PT32_LEVEL_BITS))) - 1))

#define PT32_INDEX(address, level)\
	(((address) >> PT32_LEVEL_SHIFT(level)) & ((1 << PT32_LEVEL_BITS) - 1))


#ifdef CONFIG_DYNAMIC_PHYSICAL_MASK
#define PT64_BASE_ADDR_MASK (physical_mask & ~(u64)(PAGE_SIZE-1))
#else
#define PT64_BASE_ADDR_MASK (((1ULL << 52) - 1) & ~(u64)(PAGE_SIZE-1))
#endif
#define PT64_LVL_ADDR_MASK(level) \
	(PT64_BASE_ADDR_MASK & ~((1ULL << (PAGE_SHIFT + (((level) - 1) \
						* PT64_LEVEL_BITS))) - 1))
#define PT64_LVL_OFFSET_MASK(level) \
	(PT64_BASE_ADDR_MASK & ((1ULL << (PAGE_SHIFT + (((level) - 1) \
						* PT64_LEVEL_BITS))) - 1))

#define PT32_BASE_ADDR_MASK PAGE_MASK
#define PT32_DIR_BASE_ADDR_MASK \
	(PAGE_MASK & ~((1ULL << (PAGE_SHIFT + PT32_LEVEL_BITS)) - 1))
#define PT32_LVL_ADDR_MASK(level) \
	(PAGE_MASK & ~((1ULL << (PAGE_SHIFT + (((level) - 1) \
					    * PT32_LEVEL_BITS))) - 1))

#define PT64_PERM_MASK (PT_PRESENT_MASK | PT_WRITABLE_MASK | shadow_user_mask \
			| shadow_x_mask | shadow_nx_mask | shadow_me_mask)

#define ACC_EXEC_MASK    1
#define ACC_WRITE_MASK   PT_WRITABLE_MASK
#define ACC_USER_MASK    PT_USER_MASK
#define ACC_ALL          (ACC_EXEC_MASK | ACC_WRITE_MASK | ACC_USER_MASK)

/* The mask for the R/X bits in EPT PTEs */
#define PT64_EPT_READABLE_MASK			0x1ull
#define PT64_EPT_EXECUTABLE_MASK		0x4ull

#include <trace/events/kvm.h>

#define CREATE_TRACE_POINTS
#include "mmutrace.h"

#define SPTE_HOST_WRITEABLE	(1ULL << PT_FIRST_AVAIL_BITS_SHIFT)
#define SPTE_MMU_WRITEABLE	(1ULL << (PT_FIRST_AVAIL_BITS_SHIFT + 1))

#define SHADOW_PT_INDEX(addr, level) PT64_INDEX(addr, level)

/* make pte_list_desc fit well in cache line */
#define PTE_LIST_EXT 3

/*
 * Return values of handle_mmio_page_fault and mmu.page_fault:
 * RET_PF_RETRY: let CPU fault again on the address.
 * RET_PF_EMULATE: mmio page fault, emulate the instruction directly.
 *
 * For handle_mmio_page_fault only:
 * RET_PF_INVALID: the spte is invalid, let the real page fault path update it.
 */
enum {
	RET_PF_RETRY = 0,
	RET_PF_EMULATE = 1,
	RET_PF_INVALID = 2,
};

struct pte_list_desc {
	u64 *sptes[PTE_LIST_EXT];
	struct pte_list_desc *more;
};

struct kvm_shadow_walk_iterator {
	u64 addr;
	hpa_t shadow_addr;
	u64 *sptep;
	int level;
	unsigned index;
};

static const union kvm_mmu_page_role mmu_base_role_mask = {
	.cr0_wp = 1,
	.gpte_is_8_bytes = 1,
	.nxe = 1,
	.smep_andnot_wp = 1,
	.smap_andnot_wp = 1,
	.smm = 1,
	.guest_mode = 1,
	.ad_disabled = 1,
};

#define for_each_shadow_entry_using_root(_vcpu, _root, _addr, _walker)     \
	for (shadow_walk_init_using_root(&(_walker), (_vcpu),              \
					 (_root), (_addr));                \
	     shadow_walk_okay(&(_walker));			           \
	     shadow_walk_next(&(_walker)))

#define for_each_shadow_entry(_vcpu, _addr, _walker)            \
	for (shadow_walk_init(&(_walker), _vcpu, _addr);	\
	     shadow_walk_okay(&(_walker));			\
	     shadow_walk_next(&(_walker)))

#define for_each_shadow_entry_lockless(_vcpu, _addr, _walker, spte)	\
	for (shadow_walk_init(&(_walker), _vcpu, _addr);		\
	     shadow_walk_okay(&(_walker)) &&				\
		({ spte = mmu_spte_get_lockless(_walker.sptep); 1; });	\
	     __shadow_walk_next(&(_walker), spte))

static struct kmem_cache *pte_list_desc_cache;
static struct kmem_cache *mmu_page_header_cache;
static struct percpu_counter kvm_total_used_mmu_pages;

static u64 __read_mostly shadow_nx_mask;
static u64 __read_mostly shadow_x_mask;	/* mutual exclusive with nx_mask */
static u64 __read_mostly shadow_user_mask;
static u64 __read_mostly shadow_accessed_mask;
static u64 __read_mostly shadow_dirty_mask;
static u64 __read_mostly shadow_mmio_mask;
static u64 __read_mostly shadow_mmio_value;
static u64 __read_mostly shadow_present_mask;
static u64 __read_mostly shadow_me_mask;

/*
 * SPTEs used by MMUs without A/D bits are marked with shadow_acc_track_value.
 * Non-present SPTEs with shadow_acc_track_value set are in place for access
 * tracking.
 */
static u64 __read_mostly shadow_acc_track_mask;
static const u64 shadow_acc_track_value = SPTE_SPECIAL_MASK;

/*
 * The mask/shift to use for saving the original R/X bits when marking the PTE
 * as not-present for access tracking purposes. We do not save the W bit as the
 * PTEs being access tracked also need to be dirty tracked, so the W bit will be
 * restored only when a write is attempted to the page.
 */
static const u64 shadow_acc_track_saved_bits_mask = PT64_EPT_READABLE_MASK |
						    PT64_EPT_EXECUTABLE_MASK;
static const u64 shadow_acc_track_saved_bits_shift = PT64_SECOND_AVAIL_BITS_SHIFT;

/*
 * This mask must be set on all non-zero Non-Present or Reserved SPTEs in order
 * to guard against L1TF attacks.
 */
static u64 __read_mostly shadow_nonpresent_or_rsvd_mask;

/*
 * The number of high-order 1 bits to use in the mask above.
 */
static const u64 shadow_nonpresent_or_rsvd_mask_len = 5;

/*
 * In some cases, we need to preserve the GFN of a non-present or reserved
 * SPTE when we usurp the upper five bits of the physical address space to
 * defend against L1TF, e.g. for MMIO SPTEs.  To preserve the GFN, we'll
 * shift bits of the GFN that overlap with shadow_nonpresent_or_rsvd_mask
 * left into the reserved bits, i.e. the GFN in the SPTE will be split into
 * high and low parts.  This mask covers the lower bits of the GFN.
 */
static u64 __read_mostly shadow_nonpresent_or_rsvd_lower_gfn_mask;


static void mmu_spte_set(u64 *sptep, u64 spte);
static union kvm_mmu_page_role
kvm_mmu_calc_root_page_role(struct kvm_vcpu *vcpu);


static inline bool kvm_available_flush_tlb_with_range(void)
{
	return kvm_x86_ops->tlb_remote_flush_with_range;
}

static void kvm_flush_remote_tlbs_with_range(struct kvm *kvm,
		struct kvm_tlb_range *range)
{
	int ret = -ENOTSUPP;

	if (range && kvm_x86_ops->tlb_remote_flush_with_range)
		ret = kvm_x86_ops->tlb_remote_flush_with_range(kvm, range);

	if (ret)
		kvm_flush_remote_tlbs(kvm);
}

static void kvm_flush_remote_tlbs_with_address(struct kvm *kvm,
		u64 start_gfn, u64 pages)
{
	struct kvm_tlb_range range;

	range.start_gfn = start_gfn;
	range.pages = pages;

	kvm_flush_remote_tlbs_with_range(kvm, &range);
}

void kvm_mmu_set_mmio_spte_mask(u64 mmio_mask, u64 mmio_value)
{
	BUG_ON((mmio_mask & mmio_value) != mmio_value);
	shadow_mmio_value = mmio_value | SPTE_SPECIAL_MASK;
	shadow_mmio_mask = mmio_mask | SPTE_SPECIAL_MASK;
}
EXPORT_SYMBOL_GPL(kvm_mmu_set_mmio_spte_mask);

static inline bool sp_ad_disabled(struct kvm_mmu_page *sp)
{
	return sp->role.ad_disabled;
}

static inline bool spte_ad_enabled(u64 spte)
{
	MMU_WARN_ON((spte & shadow_mmio_mask) == shadow_mmio_value);
	return !(spte & shadow_acc_track_value);
}

static inline u64 spte_shadow_accessed_mask(u64 spte)
{
	MMU_WARN_ON((spte & shadow_mmio_mask) == shadow_mmio_value);
	return spte_ad_enabled(spte) ? shadow_accessed_mask : 0;
}

static inline u64 spte_shadow_dirty_mask(u64 spte)
{
	MMU_WARN_ON((spte & shadow_mmio_mask) == shadow_mmio_value);
	return spte_ad_enabled(spte) ? shadow_dirty_mask : 0;
}

static inline bool is_access_track_spte(u64 spte)
{
	return !spte_ad_enabled(spte) && (spte & shadow_acc_track_mask) == 0;
}

/*
 * Due to limited space in PTEs, the MMIO generation is a 19 bit subset of
 * the memslots generation and is derived as follows:
 *
 * Bits 0-8 of the MMIO generation are propagated to spte bits 3-11
 * Bits 9-18 of the MMIO generation are propagated to spte bits 52-61
 *
 * The KVM_MEMSLOT_GEN_UPDATE_IN_PROGRESS flag is intentionally not included in
 * the MMIO generation number, as doing so would require stealing a bit from
 * the "real" generation number and thus effectively halve the maximum number
 * of MMIO generations that can be handled before encountering a wrap (which
 * requires a full MMU zap).  The flag is instead explicitly queried when
 * checking for MMIO spte cache hits.
 */
#define MMIO_SPTE_GEN_MASK		GENMASK_ULL(18, 0)

#define MMIO_SPTE_GEN_LOW_START		3
#define MMIO_SPTE_GEN_LOW_END		11
#define MMIO_SPTE_GEN_LOW_MASK		GENMASK_ULL(MMIO_SPTE_GEN_LOW_END, \
						    MMIO_SPTE_GEN_LOW_START)

#define MMIO_SPTE_GEN_HIGH_START	52
#define MMIO_SPTE_GEN_HIGH_END		61
#define MMIO_SPTE_GEN_HIGH_MASK		GENMASK_ULL(MMIO_SPTE_GEN_HIGH_END, \
						    MMIO_SPTE_GEN_HIGH_START)
static u64 generation_mmio_spte_mask(u64 gen)
{
	u64 mask;

	WARN_ON(gen & ~MMIO_SPTE_GEN_MASK);

	mask = (gen << MMIO_SPTE_GEN_LOW_START) & MMIO_SPTE_GEN_LOW_MASK;
	mask |= (gen << MMIO_SPTE_GEN_HIGH_START) & MMIO_SPTE_GEN_HIGH_MASK;
	return mask;
}

static u64 get_mmio_spte_generation(u64 spte)
{
	u64 gen;

	spte &= ~shadow_mmio_mask;

	gen = (spte & MMIO_SPTE_GEN_LOW_MASK) >> MMIO_SPTE_GEN_LOW_START;
	gen |= (spte & MMIO_SPTE_GEN_HIGH_MASK) >> MMIO_SPTE_GEN_HIGH_START;
	return gen;
}

static void mark_mmio_spte(struct kvm_vcpu *vcpu, u64 *sptep, u64 gfn,
			   unsigned access)
{
	u64 gen = kvm_vcpu_memslots(vcpu)->generation & MMIO_SPTE_GEN_MASK;
	u64 mask = generation_mmio_spte_mask(gen);
	u64 gpa = gfn << PAGE_SHIFT;

	access &= ACC_WRITE_MASK | ACC_USER_MASK;
	mask |= shadow_mmio_value | access;
	mask |= gpa | shadow_nonpresent_or_rsvd_mask;
	mask |= (gpa & shadow_nonpresent_or_rsvd_mask)
		<< shadow_nonpresent_or_rsvd_mask_len;

	page_header(__pa(sptep))->mmio_cached = true;

	trace_mark_mmio_spte(sptep, gfn, access, gen);
	mmu_spte_set(sptep, mask);
}

static bool is_mmio_spte(u64 spte)
{
	return (spte & shadow_mmio_mask) == shadow_mmio_value;
}

static gfn_t get_mmio_spte_gfn(u64 spte)
{
	u64 gpa = spte & shadow_nonpresent_or_rsvd_lower_gfn_mask;

	gpa |= (spte >> shadow_nonpresent_or_rsvd_mask_len)
	       & shadow_nonpresent_or_rsvd_mask;

	return gpa >> PAGE_SHIFT;
}

static unsigned get_mmio_spte_access(u64 spte)
{
	u64 mask = generation_mmio_spte_mask(MMIO_SPTE_GEN_MASK) | shadow_mmio_mask;
	return (spte & ~mask) & ~PAGE_MASK;
}

static bool set_mmio_spte(struct kvm_vcpu *vcpu, u64 *sptep, gfn_t gfn,
			  kvm_pfn_t pfn, unsigned access)
{
	if (unlikely(is_noslot_pfn(pfn))) {
		mark_mmio_spte(vcpu, sptep, gfn, access);
		return true;
	}

	return false;
}

static bool check_mmio_spte(struct kvm_vcpu *vcpu, u64 spte)
{
	u64 kvm_gen, spte_gen, gen;

	gen = kvm_vcpu_memslots(vcpu)->generation;
	if (unlikely(gen & KVM_MEMSLOT_GEN_UPDATE_IN_PROGRESS))
		return false;

	kvm_gen = gen & MMIO_SPTE_GEN_MASK;
	spte_gen = get_mmio_spte_generation(spte);

	trace_check_mmio_spte(spte, kvm_gen, spte_gen);
	return likely(kvm_gen == spte_gen);
}

/*
 * Sets the shadow PTE masks used by the MMU.
 *
 * Assumptions:
 *  - Setting either @accessed_mask or @dirty_mask requires setting both
 *  - At least one of @accessed_mask or @acc_track_mask must be set
 */
void kvm_mmu_set_mask_ptes(u64 user_mask, u64 accessed_mask,
		u64 dirty_mask, u64 nx_mask, u64 x_mask, u64 p_mask,
		u64 acc_track_mask, u64 me_mask)
{
	BUG_ON(!dirty_mask != !accessed_mask);
	BUG_ON(!accessed_mask && !acc_track_mask);
	BUG_ON(acc_track_mask & shadow_acc_track_value);

	shadow_user_mask = user_mask;
	shadow_accessed_mask = accessed_mask;
	shadow_dirty_mask = dirty_mask;
	shadow_nx_mask = nx_mask;
	shadow_x_mask = x_mask;
	shadow_present_mask = p_mask;
	shadow_acc_track_mask = acc_track_mask;
	shadow_me_mask = me_mask;
}
EXPORT_SYMBOL_GPL(kvm_mmu_set_mask_ptes);

static void kvm_mmu_reset_all_pte_masks(void)
{
	u8 low_phys_bits;

	shadow_user_mask = 0;
	shadow_accessed_mask = 0;
	shadow_dirty_mask = 0;
	shadow_nx_mask = 0;
	shadow_x_mask = 0;
	shadow_mmio_mask = 0;
	shadow_present_mask = 0;
	shadow_acc_track_mask = 0;

	/*
	 * If the CPU has 46 or less physical address bits, then set an
	 * appropriate mask to guard against L1TF attacks. Otherwise, it is
	 * assumed that the CPU is not vulnerable to L1TF.
	 */
	low_phys_bits = boot_cpu_data.x86_phys_bits;
	if (boot_cpu_data.x86_phys_bits <
	    52 - shadow_nonpresent_or_rsvd_mask_len) {
		shadow_nonpresent_or_rsvd_mask =
			rsvd_bits(boot_cpu_data.x86_phys_bits -
				  shadow_nonpresent_or_rsvd_mask_len,
				  boot_cpu_data.x86_phys_bits - 1);
		low_phys_bits -= shadow_nonpresent_or_rsvd_mask_len;
	}
	shadow_nonpresent_or_rsvd_lower_gfn_mask =
		GENMASK_ULL(low_phys_bits - 1, PAGE_SHIFT);
}

static int is_cpuid_PSE36(void)
{
	return 1;
}

static int is_nx(struct kvm_vcpu *vcpu)
{
	return vcpu->arch.efer & EFER_NX;
}

static int is_shadow_present_pte(u64 pte)
{
	return (pte != 0) && !is_mmio_spte(pte);
}

static int is_large_pte(u64 pte)
{
	return pte & PT_PAGE_SIZE_MASK;
}

static int is_last_spte(u64 pte, int level)
{
	if (level == PT_PAGE_TABLE_LEVEL)
		return 1;
	if (is_large_pte(pte))
		return 1;
	return 0;
}

static bool is_executable_pte(u64 spte)
{
	return (spte & (shadow_x_mask | shadow_nx_mask)) == shadow_x_mask;
}

static kvm_pfn_t spte_to_pfn(u64 pte)
{
	return (pte & PT64_BASE_ADDR_MASK) >> PAGE_SHIFT;
}

static gfn_t pse36_gfn_delta(u32 gpte)
{
	int shift = 32 - PT32_DIR_PSE36_SHIFT - PAGE_SHIFT;

	return (gpte & PT32_DIR_PSE36_MASK) << shift;
}

#ifdef CONFIG_X86_64
static void __set_spte(u64 *sptep, u64 spte)
{
	WRITE_ONCE(*sptep, spte);
}

static void __update_clear_spte_fast(u64 *sptep, u64 spte)
{
	WRITE_ONCE(*sptep, spte);
}

static u64 __update_clear_spte_slow(u64 *sptep, u64 spte)
{
	return xchg(sptep, spte);
}

static u64 __get_spte_lockless(u64 *sptep)
{
	return READ_ONCE(*sptep);
}
#else
union split_spte {
	struct {
		u32 spte_low;
		u32 spte_high;
	};
	u64 spte;
};

static void count_spte_clear(u64 *sptep, u64 spte)
{
	struct kvm_mmu_page *sp =  page_header(__pa(sptep));

	if (is_shadow_present_pte(spte))
		return;

	/* Ensure the spte is completely set before we increase the count */
	smp_wmb();
	sp->clear_spte_count++;
}

static void __set_spte(u64 *sptep, u64 spte)
{
	union split_spte *ssptep, sspte;

	ssptep = (union split_spte *)sptep;
	sspte = (union split_spte)spte;

	ssptep->spte_high = sspte.spte_high;

	/*
	 * If we map the spte from nonpresent to present, We should store
	 * the high bits firstly, then set present bit, so cpu can not
	 * fetch this spte while we are setting the spte.
	 */
	smp_wmb();

	WRITE_ONCE(ssptep->spte_low, sspte.spte_low);
}

static void __update_clear_spte_fast(u64 *sptep, u64 spte)
{
	union split_spte *ssptep, sspte;

	ssptep = (union split_spte *)sptep;
	sspte = (union split_spte)spte;

	WRITE_ONCE(ssptep->spte_low, sspte.spte_low);

	/*
	 * If we map the spte from present to nonpresent, we should clear
	 * present bit firstly to avoid vcpu fetch the old high bits.
	 */
	smp_wmb();

	ssptep->spte_high = sspte.spte_high;
	count_spte_clear(sptep, spte);
}

static u64 __update_clear_spte_slow(u64 *sptep, u64 spte)
{
	union split_spte *ssptep, sspte, orig;

	ssptep = (union split_spte *)sptep;
	sspte = (union split_spte)spte;

	/* xchg acts as a barrier before the setting of the high bits */
	orig.spte_low = xchg(&ssptep->spte_low, sspte.spte_low);
	orig.spte_high = ssptep->spte_high;
	ssptep->spte_high = sspte.spte_high;
	count_spte_clear(sptep, spte);

	return orig.spte;
}

/*
 * The idea using the light way get the spte on x86_32 guest is from
 * gup_get_pte(arch/x86/mm/gup.c).
 *
 * An spte tlb flush may be pending, because kvm_set_pte_rmapp
 * coalesces them and we are running out of the MMU lock.  Therefore
 * we need to protect against in-progress updates of the spte.
 *
 * Reading the spte while an update is in progress may get the old value
 * for the high part of the spte.  The race is fine for a present->non-present
 * change (because the high part of the spte is ignored for non-present spte),
 * but for a present->present change we must reread the spte.
 *
 * All such changes are done in two steps (present->non-present and
 * non-present->present), hence it is enough to count the number of
 * present->non-present updates: if it changed while reading the spte,
 * we might have hit the race.  This is done using clear_spte_count.
 */
static u64 __get_spte_lockless(u64 *sptep)
{
	struct kvm_mmu_page *sp =  page_header(__pa(sptep));
	union split_spte spte, *orig = (union split_spte *)sptep;
	int count;

retry:
	count = sp->clear_spte_count;
	smp_rmb();

	spte.spte_low = orig->spte_low;
	smp_rmb();

	spte.spte_high = orig->spte_high;
	smp_rmb();

	if (unlikely(spte.spte_low != orig->spte_low ||
	      count != sp->clear_spte_count))
		goto retry;

	return spte.spte;
}
#endif

static bool spte_can_locklessly_be_made_writable(u64 spte)
{
	return (spte & (SPTE_HOST_WRITEABLE | SPTE_MMU_WRITEABLE)) ==
		(SPTE_HOST_WRITEABLE | SPTE_MMU_WRITEABLE);
}

static bool spte_has_volatile_bits(u64 spte)
{
	if (!is_shadow_present_pte(spte))
		return false;

	/*
	 * Always atomically update spte if it can be updated
	 * out of mmu-lock, it can ensure dirty bit is not lost,
	 * also, it can help us to get a stable is_writable_pte()
	 * to ensure tlb flush is not missed.
	 */
	if (spte_can_locklessly_be_made_writable(spte) ||
	    is_access_track_spte(spte))
		return true;

	if (spte_ad_enabled(spte)) {
		if ((spte & shadow_accessed_mask) == 0 ||
	    	    (is_writable_pte(spte) && (spte & shadow_dirty_mask) == 0))
			return true;
	}

	return false;
}

static bool is_accessed_spte(u64 spte)
{
	u64 accessed_mask = spte_shadow_accessed_mask(spte);

	return accessed_mask ? spte & accessed_mask
			     : !is_access_track_spte(spte);
}

static bool is_dirty_spte(u64 spte)
{
	u64 dirty_mask = spte_shadow_dirty_mask(spte);

	return dirty_mask ? spte & dirty_mask : spte & PT_WRITABLE_MASK;
}

/* Rules for using mmu_spte_set:
 * Set the sptep from nonpresent to present.
 * Note: the sptep being assigned *must* be either not present
 * or in a state where the hardware will not attempt to update
 * the spte.
 */
static void mmu_spte_set(u64 *sptep, u64 new_spte)
{
	WARN_ON(is_shadow_present_pte(*sptep));
	__set_spte(sptep, new_spte);
}

/*
 * Update the SPTE (excluding the PFN), but do not track changes in its
 * accessed/dirty status.
 */
static u64 mmu_spte_update_no_track(u64 *sptep, u64 new_spte)
{
	u64 old_spte = *sptep;

	WARN_ON(!is_shadow_present_pte(new_spte));

	if (!is_shadow_present_pte(old_spte)) {
		mmu_spte_set(sptep, new_spte);
		return old_spte;
	}

	if (!spte_has_volatile_bits(old_spte))
		__update_clear_spte_fast(sptep, new_spte);
	else
		old_spte = __update_clear_spte_slow(sptep, new_spte);

	WARN_ON(spte_to_pfn(old_spte) != spte_to_pfn(new_spte));

	return old_spte;
}

/* Rules for using mmu_spte_update:
 * Update the state bits, it means the mapped pfn is not changed.
 *
 * Whenever we overwrite a writable spte with a read-only one we
 * should flush remote TLBs. Otherwise rmap_write_protect
 * will find a read-only spte, even though the writable spte
 * might be cached on a CPU's TLB, the return value indicates this
 * case.
 *
 * Returns true if the TLB needs to be flushed
 */
static bool mmu_spte_update(u64 *sptep, u64 new_spte)
{
	bool flush = false;
	u64 old_spte = mmu_spte_update_no_track(sptep, new_spte);

	if (!is_shadow_present_pte(old_spte))
		return false;

	/*
	 * For the spte updated out of mmu-lock is safe, since
	 * we always atomically update it, see the comments in
	 * spte_has_volatile_bits().
	 */
	if (spte_can_locklessly_be_made_writable(old_spte) &&
	      !is_writable_pte(new_spte))
		flush = true;

	/*
	 * Flush TLB when accessed/dirty states are changed in the page tables,
	 * to guarantee consistency between TLB and page tables.
	 */

	if (is_accessed_spte(old_spte) && !is_accessed_spte(new_spte)) {
		flush = true;
		kvm_set_pfn_accessed(spte_to_pfn(old_spte));
	}

	if (is_dirty_spte(old_spte) && !is_dirty_spte(new_spte)) {
		flush = true;
		kvm_set_pfn_dirty(spte_to_pfn(old_spte));
	}

	return flush;
}

/*
 * Rules for using mmu_spte_clear_track_bits:
 * It sets the sptep from present to nonpresent, and track the
 * state bits, it is used to clear the last level sptep.
 * Returns non-zero if the PTE was previously valid.
 */
static int mmu_spte_clear_track_bits(u64 *sptep)
{
	kvm_pfn_t pfn;
	u64 old_spte = *sptep;

	if (!spte_has_volatile_bits(old_spte))
		__update_clear_spte_fast(sptep, 0ull);
	else
		old_spte = __update_clear_spte_slow(sptep, 0ull);

	if (!is_shadow_present_pte(old_spte))
		return 0;

	pfn = spte_to_pfn(old_spte);

	/*
	 * KVM does not hold the refcount of the page used by
	 * kvm mmu, before reclaiming the page, we should
	 * unmap it from mmu first.
	 */
	WARN_ON(!kvm_is_reserved_pfn(pfn) && !page_count(pfn_to_page(pfn)));

	if (is_accessed_spte(old_spte))
		kvm_set_pfn_accessed(pfn);

	if (is_dirty_spte(old_spte))
		kvm_set_pfn_dirty(pfn);

	return 1;
}

/*
 * Rules for using mmu_spte_clear_no_track:
 * Directly clear spte without caring the state bits of sptep,
 * it is used to set the upper level spte.
 */
static void mmu_spte_clear_no_track(u64 *sptep)
{
	__update_clear_spte_fast(sptep, 0ull);
}

static u64 mmu_spte_get_lockless(u64 *sptep)
{
	return __get_spte_lockless(sptep);
}

static u64 mark_spte_for_access_track(u64 spte)
{
	if (spte_ad_enabled(spte))
		return spte & ~shadow_accessed_mask;

	if (is_access_track_spte(spte))
		return spte;

	/*
	 * Making an Access Tracking PTE will result in removal of write access
	 * from the PTE. So, verify that we will be able to restore the write
	 * access in the fast page fault path later on.
	 */
	WARN_ONCE((spte & PT_WRITABLE_MASK) &&
		  !spte_can_locklessly_be_made_writable(spte),
		  "kvm: Writable SPTE is not locklessly dirty-trackable\n");

	WARN_ONCE(spte & (shadow_acc_track_saved_bits_mask <<
			  shadow_acc_track_saved_bits_shift),
		  "kvm: Access Tracking saved bit locations are not zero\n");

	spte |= (spte & shadow_acc_track_saved_bits_mask) <<
		shadow_acc_track_saved_bits_shift;
	spte &= ~shadow_acc_track_mask;

	return spte;
}

/* Restore an acc-track PTE back to a regular PTE */
static u64 restore_acc_track_spte(u64 spte)
{
	u64 new_spte = spte;
	u64 saved_bits = (spte >> shadow_acc_track_saved_bits_shift)
			 & shadow_acc_track_saved_bits_mask;

	WARN_ON_ONCE(spte_ad_enabled(spte));
	WARN_ON_ONCE(!is_access_track_spte(spte));

	new_spte &= ~shadow_acc_track_mask;
	new_spte &= ~(shadow_acc_track_saved_bits_mask <<
		      shadow_acc_track_saved_bits_shift);
	new_spte |= saved_bits;

	return new_spte;
}

/* Returns the Accessed status of the PTE and resets it at the same time. */
static bool mmu_spte_age(u64 *sptep)
{
	u64 spte = mmu_spte_get_lockless(sptep);

	if (!is_accessed_spte(spte))
		return false;

	if (spte_ad_enabled(spte)) {
		clear_bit((ffs(shadow_accessed_mask) - 1),
			  (unsigned long *)sptep);
	} else {
		/*
		 * Capture the dirty status of the page, so that it doesn't get
		 * lost when the SPTE is marked for access tracking.
		 */
		if (is_writable_pte(spte))
			kvm_set_pfn_dirty(spte_to_pfn(spte));

		spte = mark_spte_for_access_track(spte);
		mmu_spte_update_no_track(sptep, spte);
	}

	return true;
}

static void walk_shadow_page_lockless_begin(struct kvm_vcpu *vcpu)
{
	/*
	 * Prevent page table teardown by making any free-er wait during
	 * kvm_flush_remote_tlbs() IPI to all active vcpus.
	 */
	local_irq_disable();

	/*
	 * Make sure a following spte read is not reordered ahead of the write
	 * to vcpu->mode.
	 */
	smp_store_mb(vcpu->mode, READING_SHADOW_PAGE_TABLES);
}

static void walk_shadow_page_lockless_end(struct kvm_vcpu *vcpu)
{
	/*
	 * Make sure the write to vcpu->mode is not reordered in front of
	 * reads to sptes.  If it does, kvm_mmu_commit_zap_page() can see us
	 * OUTSIDE_GUEST_MODE and proceed to free the shadow page table.
	 */
	smp_store_release(&vcpu->mode, OUTSIDE_GUEST_MODE);
	local_irq_enable();
}

static int mmu_topup_memory_cache(struct kvm_mmu_memory_cache *cache,
				  struct kmem_cache *base_cache, int min)
{
	void *obj;

	if (cache->nobjs >= min)
		return 0;
	while (cache->nobjs < ARRAY_SIZE(cache->objects)) {
		obj = kmem_cache_zalloc(base_cache, GFP_KERNEL_ACCOUNT);
		if (!obj)
			return cache->nobjs >= min ? 0 : -ENOMEM;
		cache->objects[cache->nobjs++] = obj;
	}
	return 0;
}

static int mmu_memory_cache_free_objects(struct kvm_mmu_memory_cache *cache)
{
	return cache->nobjs;
}

static void mmu_free_memory_cache(struct kvm_mmu_memory_cache *mc,
				  struct kmem_cache *cache)
{
	while (mc->nobjs)
		kmem_cache_free(cache, mc->objects[--mc->nobjs]);
}

static int mmu_topup_memory_cache_page(struct kvm_mmu_memory_cache *cache,
				       int min)
{
	void *page;

	if (cache->nobjs >= min)
		return 0;
	while (cache->nobjs < ARRAY_SIZE(cache->objects)) {
		page = (void *)__get_free_page(GFP_KERNEL_ACCOUNT);
		if (!page)
			return cache->nobjs >= min ? 0 : -ENOMEM;
		cache->objects[cache->nobjs++] = page;
	}
	return 0;
}

static void mmu_free_memory_cache_page(struct kvm_mmu_memory_cache *mc)
{
	while (mc->nobjs)
		free_page((unsigned long)mc->objects[--mc->nobjs]);
}

static int mmu_topup_memory_caches(struct kvm_vcpu *vcpu)
{
	int r;

	r = mmu_topup_memory_cache(&vcpu->arch.mmu_pte_list_desc_cache,
				   pte_list_desc_cache, 8 + PTE_PREFETCH_NUM);
	if (r)
		goto out;
	r = mmu_topup_memory_cache_page(&vcpu->arch.mmu_page_cache, 8);
	if (r)
		goto out;
	r = mmu_topup_memory_cache(&vcpu->arch.mmu_page_header_cache,
				   mmu_page_header_cache, 4);
out:
	return r;
}

static void mmu_free_memory_caches(struct kvm_vcpu *vcpu)
{
	mmu_free_memory_cache(&vcpu->arch.mmu_pte_list_desc_cache,
				pte_list_desc_cache);
	mmu_free_memory_cache_page(&vcpu->arch.mmu_page_cache);
	mmu_free_memory_cache(&vcpu->arch.mmu_page_header_cache,
				mmu_page_header_cache);
}

static void *mmu_memory_cache_alloc(struct kvm_mmu_memory_cache *mc)
{
	void *p;

	BUG_ON(!mc->nobjs);
	p = mc->objects[--mc->nobjs];
	return p;
}

static struct pte_list_desc *mmu_alloc_pte_list_desc(struct kvm_vcpu *vcpu)
{
	return mmu_memory_cache_alloc(&vcpu->arch.mmu_pte_list_desc_cache);
}

static void mmu_free_pte_list_desc(struct pte_list_desc *pte_list_desc)
{
	kmem_cache_free(pte_list_desc_cache, pte_list_desc);
}

static gfn_t kvm_mmu_page_get_gfn(struct kvm_mmu_page *sp, int index)
{
	if (!sp->role.direct)
		return sp->gfns[index];

	return sp->gfn + (index << ((sp->role.level - 1) * PT64_LEVEL_BITS));
}

static void kvm_mmu_page_set_gfn(struct kvm_mmu_page *sp, int index, gfn_t gfn)
{
	if (sp->role.direct)
		BUG_ON(gfn != kvm_mmu_page_get_gfn(sp, index));
	else
		sp->gfns[index] = gfn;
}

/*
 * Return the pointer to the large page information for a given gfn,
 * handling slots that are not large page aligned.
 */
static struct kvm_lpage_info *lpage_info_slot(gfn_t gfn,
					      struct kvm_memory_slot *slot,
					      int level)
{
	unsigned long idx;

	idx = gfn_to_index(gfn, slot->base_gfn, level);
	return &slot->arch.lpage_info[level - 2][idx];
}

static void update_gfn_disallow_lpage_count(struct kvm_memory_slot *slot,
					    gfn_t gfn, int count)
{
	struct kvm_lpage_info *linfo;
	int i;

	for (i = PT_DIRECTORY_LEVEL; i <= PT_MAX_HUGEPAGE_LEVEL; ++i) {
		linfo = lpage_info_slot(gfn, slot, i);
		linfo->disallow_lpage += count;
		WARN_ON(linfo->disallow_lpage < 0);
	}
}

void kvm_mmu_gfn_disallow_lpage(struct kvm_memory_slot *slot, gfn_t gfn)
{
	update_gfn_disallow_lpage_count(slot, gfn, 1);
}

void kvm_mmu_gfn_allow_lpage(struct kvm_memory_slot *slot, gfn_t gfn)
{
	update_gfn_disallow_lpage_count(slot, gfn, -1);
}

static void account_shadowed(struct kvm *kvm, struct kvm_mmu_page *sp)
{
	struct kvm_memslots *slots;
	struct kvm_memory_slot *slot;
	gfn_t gfn;

	kvm->arch.indirect_shadow_pages++;
	gfn = sp->gfn;
	slots = kvm_memslots_for_spte_role(kvm, sp->role);
	slot = __gfn_to_memslot(slots, gfn);

	/* the non-leaf shadow pages are keeping readonly. */
	if (sp->role.level > PT_PAGE_TABLE_LEVEL)
		return kvm_slot_page_track_add_page(kvm, slot, gfn,
						    KVM_PAGE_TRACK_WRITE);

	kvm_mmu_gfn_disallow_lpage(slot, gfn);
}

static void unaccount_shadowed(struct kvm *kvm, struct kvm_mmu_page *sp)
{
	struct kvm_memslots *slots;
	struct kvm_memory_slot *slot;
	gfn_t gfn;

	kvm->arch.indirect_shadow_pages--;
	gfn = sp->gfn;
	slots = kvm_memslots_for_spte_role(kvm, sp->role);
	slot = __gfn_to_memslot(slots, gfn);
	if (sp->role.level > PT_PAGE_TABLE_LEVEL)
		return kvm_slot_page_track_remove_page(kvm, slot, gfn,
						       KVM_PAGE_TRACK_WRITE);

	kvm_mmu_gfn_allow_lpage(slot, gfn);
}

static bool __mmu_gfn_lpage_is_disallowed(gfn_t gfn, int level,
					  struct kvm_memory_slot *slot)
{
	struct kvm_lpage_info *linfo;

	if (slot) {
		linfo = lpage_info_slot(gfn, slot, level);
		return !!linfo->disallow_lpage;
	}

	return true;
}

static bool mmu_gfn_lpage_is_disallowed(struct kvm_vcpu *vcpu, gfn_t gfn,
					int level)
{
	struct kvm_memory_slot *slot;

	slot = kvm_vcpu_gfn_to_memslot(vcpu, gfn);
	return __mmu_gfn_lpage_is_disallowed(gfn, level, slot);
}

static int host_mapping_level(struct kvm *kvm, gfn_t gfn)
{
	unsigned long page_size;
	int i, ret = 0;

	page_size = kvm_host_page_size(kvm, gfn);

	for (i = PT_PAGE_TABLE_LEVEL; i <= PT_MAX_HUGEPAGE_LEVEL; ++i) {
		if (page_size >= KVM_HPAGE_SIZE(i))
			ret = i;
		else
			break;
	}

	return ret;
}

static inline bool memslot_valid_for_gpte(struct kvm_memory_slot *slot,
					  bool no_dirty_log)
{
	if (!slot || slot->flags & KVM_MEMSLOT_INVALID)
		return false;
	if (no_dirty_log && slot->dirty_bitmap)
		return false;

	return true;
}

static struct kvm_memory_slot *
gfn_to_memslot_dirty_bitmap(struct kvm_vcpu *vcpu, gfn_t gfn,
			    bool no_dirty_log)
{
	struct kvm_memory_slot *slot;

	slot = kvm_vcpu_gfn_to_memslot(vcpu, gfn);
	if (!memslot_valid_for_gpte(slot, no_dirty_log))
		slot = NULL;

	return slot;
}

static int mapping_level(struct kvm_vcpu *vcpu, gfn_t large_gfn,
			 bool *force_pt_level)
{
	int host_level, level, max_level;
	struct kvm_memory_slot *slot;

	if (unlikely(*force_pt_level))
		return PT_PAGE_TABLE_LEVEL;

	slot = kvm_vcpu_gfn_to_memslot(vcpu, large_gfn);
	*force_pt_level = !memslot_valid_for_gpte(slot, true);
	if (unlikely(*force_pt_level))
		return PT_PAGE_TABLE_LEVEL;

	host_level = host_mapping_level(vcpu->kvm, large_gfn);

	if (host_level == PT_PAGE_TABLE_LEVEL)
		return host_level;

	max_level = min(kvm_x86_ops->get_lpage_level(), host_level);

	for (level = PT_DIRECTORY_LEVEL; level <= max_level; ++level)
		if (__mmu_gfn_lpage_is_disallowed(large_gfn, level, slot))
			break;

	return level - 1;
}

/*
 * About rmap_head encoding:
 *
 * If the bit zero of rmap_head->val is clear, then it points to the only spte
 * in this rmap chain. Otherwise, (rmap_head->val & ~1) points to a struct
 * pte_list_desc containing more mappings.
 */

/*
 * Returns the number of pointers in the rmap chain, not counting the new one.
 */
static int pte_list_add(struct kvm_vcpu *vcpu, u64 *spte,
			struct kvm_rmap_head *rmap_head)
{
	struct pte_list_desc *desc;
	int i, count = 0;

	if (!rmap_head->val) {
		rmap_printk("pte_list_add: %p %llx 0->1\n", spte, *spte);
		rmap_head->val = (unsigned long)spte;
	} else if (!(rmap_head->val & 1)) {
		rmap_printk("pte_list_add: %p %llx 1->many\n", spte, *spte);
		desc = mmu_alloc_pte_list_desc(vcpu);
		desc->sptes[0] = (u64 *)rmap_head->val;
		desc->sptes[1] = spte;
		rmap_head->val = (unsigned long)desc | 1;
		++count;
	} else {
		rmap_printk("pte_list_add: %p %llx many->many\n", spte, *spte);
		desc = (struct pte_list_desc *)(rmap_head->val & ~1ul);
		while (desc->sptes[PTE_LIST_EXT-1] && desc->more) {
			desc = desc->more;
			count += PTE_LIST_EXT;
		}
		if (desc->sptes[PTE_LIST_EXT-1]) {
			desc->more = mmu_alloc_pte_list_desc(vcpu);
			desc = desc->more;
		}
		for (i = 0; desc->sptes[i]; ++i)
			++count;
		desc->sptes[i] = spte;
	}
	return count;
}

static void
pte_list_desc_remove_entry(struct kvm_rmap_head *rmap_head,
			   struct pte_list_desc *desc, int i,
			   struct pte_list_desc *prev_desc)
{
	int j;

	for (j = PTE_LIST_EXT - 1; !desc->sptes[j] && j > i; --j)
		;
	desc->sptes[i] = desc->sptes[j];
	desc->sptes[j] = NULL;
	if (j != 0)
		return;
	if (!prev_desc && !desc->more)
		rmap_head->val = (unsigned long)desc->sptes[0];
	else
		if (prev_desc)
			prev_desc->more = desc->more;
		else
			rmap_head->val = (unsigned long)desc->more | 1;
	mmu_free_pte_list_desc(desc);
}

static void __pte_list_remove(u64 *spte, struct kvm_rmap_head *rmap_head)
{
	struct pte_list_desc *desc;
	struct pte_list_desc *prev_desc;
	int i;

	if (!rmap_head->val) {
		pr_err("%s: %p 0->BUG\n", __func__, spte);
		BUG();
	} else if (!(rmap_head->val & 1)) {
		rmap_printk("%s:  %p 1->0\n", __func__, spte);
		if ((u64 *)rmap_head->val != spte) {
			pr_err("%s:  %p 1->BUG\n", __func__, spte);
			BUG();
		}
		rmap_head->val = 0;
	} else {
		rmap_printk("%s:  %p many->many\n", __func__, spte);
		desc = (struct pte_list_desc *)(rmap_head->val & ~1ul);
		prev_desc = NULL;
		while (desc) {
			for (i = 0; i < PTE_LIST_EXT && desc->sptes[i]; ++i) {
				if (desc->sptes[i] == spte) {
					pte_list_desc_remove_entry(rmap_head,
							desc, i, prev_desc);
					return;
				}
			}
			prev_desc = desc;
			desc = desc->more;
		}
		pr_err("%s: %p many->many\n", __func__, spte);
		BUG();
	}
}

static void pte_list_remove(struct kvm_rmap_head *rmap_head, u64 *sptep)
{
	mmu_spte_clear_track_bits(sptep);
	__pte_list_remove(sptep, rmap_head);
}

static struct kvm_rmap_head *__gfn_to_rmap(gfn_t gfn, int level,
					   struct kvm_memory_slot *slot)
{
	unsigned long idx;

	idx = gfn_to_index(gfn, slot->base_gfn, level);
	return &slot->arch.rmap[level - PT_PAGE_TABLE_LEVEL][idx];
}

static struct kvm_rmap_head *gfn_to_rmap(struct kvm *kvm, gfn_t gfn,
					 struct kvm_mmu_page *sp)
{
	struct kvm_memslots *slots;
	struct kvm_memory_slot *slot;

	slots = kvm_memslots_for_spte_role(kvm, sp->role);
	slot = __gfn_to_memslot(slots, gfn);
	return __gfn_to_rmap(gfn, sp->role.level, slot);
}

static bool rmap_can_add(struct kvm_vcpu *vcpu)
{
	struct kvm_mmu_memory_cache *cache;

	cache = &vcpu->arch.mmu_pte_list_desc_cache;
	return mmu_memory_cache_free_objects(cache);
}

static int rmap_add(struct kvm_vcpu *vcpu, u64 *spte, gfn_t gfn)
{
	struct kvm_mmu_page *sp;
	struct kvm_rmap_head *rmap_head;

	sp = page_header(__pa(spte));
	kvm_mmu_page_set_gfn(sp, spte - sp->spt, gfn);
	rmap_head = gfn_to_rmap(vcpu->kvm, gfn, sp);
	return pte_list_add(vcpu, spte, rmap_head);
}

static void rmap_remove(struct kvm *kvm, u64 *spte)
{
	struct kvm_mmu_page *sp;
	gfn_t gfn;
	struct kvm_rmap_head *rmap_head;

	sp = page_header(__pa(spte));
	gfn = kvm_mmu_page_get_gfn(sp, spte - sp->spt);
	rmap_head = gfn_to_rmap(kvm, gfn, sp);
	__pte_list_remove(spte, rmap_head);
}

/*
 * Used by the following functions to iterate through the sptes linked by a
 * rmap.  All fields are private and not assumed to be used outside.
 */
struct rmap_iterator {
	/* private fields */
	struct pte_list_desc *desc;	/* holds the sptep if not NULL */
	int pos;			/* index of the sptep */
};

/*
 * Iteration must be started by this function.  This should also be used after
 * removing/dropping sptes from the rmap link because in such cases the
 * information in the itererator may not be valid.
 *
 * Returns sptep if found, NULL otherwise.
 */
static u64 *rmap_get_first(struct kvm_rmap_head *rmap_head,
			   struct rmap_iterator *iter)
{
	u64 *sptep;

	if (!rmap_head->val)
		return NULL;

	if (!(rmap_head->val & 1)) {
		iter->desc = NULL;
		sptep = (u64 *)rmap_head->val;
		goto out;
	}

	iter->desc = (struct pte_list_desc *)(rmap_head->val & ~1ul);
	iter->pos = 0;
	sptep = iter->desc->sptes[iter->pos];
out:
	BUG_ON(!is_shadow_present_pte(*sptep));
	return sptep;
}

/*
 * Must be used with a valid iterator: e.g. after rmap_get_first().
 *
 * Returns sptep if found, NULL otherwise.
 */
static u64 *rmap_get_next(struct rmap_iterator *iter)
{
	u64 *sptep;

	if (iter->desc) {
		if (iter->pos < PTE_LIST_EXT - 1) {
			++iter->pos;
			sptep = iter->desc->sptes[iter->pos];
			if (sptep)
				goto out;
		}

		iter->desc = iter->desc->more;

		if (iter->desc) {
			iter->pos = 0;
			/* desc->sptes[0] cannot be NULL */
			sptep = iter->desc->sptes[iter->pos];
			goto out;
		}
	}

	return NULL;
out:
	BUG_ON(!is_shadow_present_pte(*sptep));
	return sptep;
}

#define for_each_rmap_spte(_rmap_head_, _iter_, _spte_)			\
	for (_spte_ = rmap_get_first(_rmap_head_, _iter_);		\
	     _spte_; _spte_ = rmap_get_next(_iter_))

static void drop_spte(struct kvm *kvm, u64 *sptep)
{
	if (mmu_spte_clear_track_bits(sptep))
		rmap_remove(kvm, sptep);
}


static bool __drop_large_spte(struct kvm *kvm, u64 *sptep)
{
	if (is_large_pte(*sptep)) {
		WARN_ON(page_header(__pa(sptep))->role.level ==
			PT_PAGE_TABLE_LEVEL);
		drop_spte(kvm, sptep);
		--kvm->stat.lpages;
		return true;
	}

	return false;
}

static void drop_large_spte(struct kvm_vcpu *vcpu, u64 *sptep)
{
	if (__drop_large_spte(vcpu->kvm, sptep)) {
		struct kvm_mmu_page *sp = page_header(__pa(sptep));

		kvm_flush_remote_tlbs_with_address(vcpu->kvm, sp->gfn,
			KVM_PAGES_PER_HPAGE(sp->role.level));
	}
}

/*
 * Write-protect on the specified @sptep, @pt_protect indicates whether
 * spte write-protection is caused by protecting shadow page table.
 *
 * Note: write protection is difference between dirty logging and spte
 * protection:
 * - for dirty logging, the spte can be set to writable at anytime if
 *   its dirty bitmap is properly set.
 * - for spte protection, the spte can be writable only after unsync-ing
 *   shadow page.
 *
 * Return true if tlb need be flushed.
 */
static bool spte_write_protect(u64 *sptep, bool pt_protect)
{
	u64 spte = *sptep;

	if (!is_writable_pte(spte) &&
	      !(pt_protect && spte_can_locklessly_be_made_writable(spte)))
		return false;

	rmap_printk("rmap_write_protect: spte %p %llx\n", sptep, *sptep);

	if (pt_protect)
		spte &= ~SPTE_MMU_WRITEABLE;
	spte = spte & ~PT_WRITABLE_MASK;

	return mmu_spte_update(sptep, spte);
}

static bool __rmap_write_protect(struct kvm *kvm,
				 struct kvm_rmap_head *rmap_head,
				 bool pt_protect)
{
	u64 *sptep;
	struct rmap_iterator iter;
	bool flush = false;

	for_each_rmap_spte(rmap_head, &iter, sptep)
		flush |= spte_write_protect(sptep, pt_protect);

	return flush;
}

static bool spte_clear_dirty(u64 *sptep)
{
	u64 spte = *sptep;

	rmap_printk("rmap_clear_dirty: spte %p %llx\n", sptep, *sptep);

	spte &= ~shadow_dirty_mask;

	return mmu_spte_update(sptep, spte);
}

static bool wrprot_ad_disabled_spte(u64 *sptep)
{
	bool was_writable = test_and_clear_bit(PT_WRITABLE_SHIFT,
					       (unsigned long *)sptep);
	if (was_writable)
		kvm_set_pfn_dirty(spte_to_pfn(*sptep));

	return was_writable;
}

/*
 * Gets the GFN ready for another round of dirty logging by clearing the
 *	- D bit on ad-enabled SPTEs, and
 *	- W bit on ad-disabled SPTEs.
 * Returns true iff any D or W bits were cleared.
 */
static bool __rmap_clear_dirty(struct kvm *kvm, struct kvm_rmap_head *rmap_head)
{
	u64 *sptep;
	struct rmap_iterator iter;
	bool flush = false;

	for_each_rmap_spte(rmap_head, &iter, sptep)
		if (spte_ad_enabled(*sptep))
			flush |= spte_clear_dirty(sptep);
		else
			flush |= wrprot_ad_disabled_spte(sptep);

	return flush;
}

static bool spte_set_dirty(u64 *sptep)
{
	u64 spte = *sptep;

	rmap_printk("rmap_set_dirty: spte %p %llx\n", sptep, *sptep);

	spte |= shadow_dirty_mask;

	return mmu_spte_update(sptep, spte);
}

static bool __rmap_set_dirty(struct kvm *kvm, struct kvm_rmap_head *rmap_head)
{
	u64 *sptep;
	struct rmap_iterator iter;
	bool flush = false;

	for_each_rmap_spte(rmap_head, &iter, sptep)
		if (spte_ad_enabled(*sptep))
			flush |= spte_set_dirty(sptep);

	return flush;
}

/**
 * kvm_mmu_write_protect_pt_masked - write protect selected PT level pages
 * @kvm: kvm instance
 * @slot: slot to protect
 * @gfn_offset: start of the BITS_PER_LONG pages we care about
 * @mask: indicates which pages we should protect
 *
 * Used when we do not need to care about huge page mappings: e.g. during dirty
 * logging we do not have any such mappings.
 */
static void kvm_mmu_write_protect_pt_masked(struct kvm *kvm,
				     struct kvm_memory_slot *slot,
				     gfn_t gfn_offset, unsigned long mask)
{
	struct kvm_rmap_head *rmap_head;

	while (mask) {
		rmap_head = __gfn_to_rmap(slot->base_gfn + gfn_offset + __ffs(mask),
					  PT_PAGE_TABLE_LEVEL, slot);
		__rmap_write_protect(kvm, rmap_head, false);

		/* clear the first set bit */
		mask &= mask - 1;
	}
}

/**
 * kvm_mmu_clear_dirty_pt_masked - clear MMU D-bit for PT level pages, or write
 * protect the page if the D-bit isn't supported.
 * @kvm: kvm instance
 * @slot: slot to clear D-bit
 * @gfn_offset: start of the BITS_PER_LONG pages we care about
 * @mask: indicates which pages we should clear D-bit
 *
 * Used for PML to re-log the dirty GPAs after userspace querying dirty_bitmap.
 */
void kvm_mmu_clear_dirty_pt_masked(struct kvm *kvm,
				     struct kvm_memory_slot *slot,
				     gfn_t gfn_offset, unsigned long mask)
{
	struct kvm_rmap_head *rmap_head;

	while (mask) {
		rmap_head = __gfn_to_rmap(slot->base_gfn + gfn_offset + __ffs(mask),
					  PT_PAGE_TABLE_LEVEL, slot);
		__rmap_clear_dirty(kvm, rmap_head);

		/* clear the first set bit */
		mask &= mask - 1;
	}
}
EXPORT_SYMBOL_GPL(kvm_mmu_clear_dirty_pt_masked);

/**
 * kvm_arch_mmu_enable_log_dirty_pt_masked - enable dirty logging for selected
 * PT level pages.
 *
 * It calls kvm_mmu_write_protect_pt_masked to write protect selected pages to
 * enable dirty logging for them.
 *
 * Used when we do not need to care about huge page mappings: e.g. during dirty
 * logging we do not have any such mappings.
 */
void kvm_arch_mmu_enable_log_dirty_pt_masked(struct kvm *kvm,
				struct kvm_memory_slot *slot,
				gfn_t gfn_offset, unsigned long mask)
{
	if (kvm_x86_ops->enable_log_dirty_pt_masked)
		kvm_x86_ops->enable_log_dirty_pt_masked(kvm, slot, gfn_offset,
				mask);
	else
		kvm_mmu_write_protect_pt_masked(kvm, slot, gfn_offset, mask);
}

/**
 * kvm_arch_write_log_dirty - emulate dirty page logging
 * @vcpu: Guest mode vcpu
 *
 * Emulate arch specific page modification logging for the
 * nested hypervisor
 */
int kvm_arch_write_log_dirty(struct kvm_vcpu *vcpu)
{
	if (kvm_x86_ops->write_log_dirty)
		return kvm_x86_ops->write_log_dirty(vcpu);

	return 0;
}

bool kvm_mmu_slot_gfn_write_protect(struct kvm *kvm,
				    struct kvm_memory_slot *slot, u64 gfn)
{
	struct kvm_rmap_head *rmap_head;
	int i;
	bool write_protected = false;

	for (i = PT_PAGE_TABLE_LEVEL; i <= PT_MAX_HUGEPAGE_LEVEL; ++i) {
		rmap_head = __gfn_to_rmap(gfn, i, slot);
		write_protected |= __rmap_write_protect(kvm, rmap_head, true);
	}

	return write_protected;
}

static bool rmap_write_protect(struct kvm_vcpu *vcpu, u64 gfn)
{
	struct kvm_memory_slot *slot;

	slot = kvm_vcpu_gfn_to_memslot(vcpu, gfn);
	return kvm_mmu_slot_gfn_write_protect(vcpu->kvm, slot, gfn);
}

static bool kvm_zap_rmapp(struct kvm *kvm, struct kvm_rmap_head *rmap_head)
{
	u64 *sptep;
	struct rmap_iterator iter;
	bool flush = false;

	while ((sptep = rmap_get_first(rmap_head, &iter))) {
		rmap_printk("%s: spte %p %llx.\n", __func__, sptep, *sptep);

		pte_list_remove(rmap_head, sptep);
		flush = true;
	}

	return flush;
}

static int kvm_unmap_rmapp(struct kvm *kvm, struct kvm_rmap_head *rmap_head,
			   struct kvm_memory_slot *slot, gfn_t gfn, int level,
			   unsigned long data)
{
	return kvm_zap_rmapp(kvm, rmap_head);
}

static int kvm_set_pte_rmapp(struct kvm *kvm, struct kvm_rmap_head *rmap_head,
			     struct kvm_memory_slot *slot, gfn_t gfn, int level,
			     unsigned long data)
{
	u64 *sptep;
	struct rmap_iterator iter;
	int need_flush = 0;
	u64 new_spte;
	pte_t *ptep = (pte_t *)data;
	kvm_pfn_t new_pfn;

	WARN_ON(pte_huge(*ptep));
	new_pfn = pte_pfn(*ptep);

restart:
	for_each_rmap_spte(rmap_head, &iter, sptep) {
		rmap_printk("kvm_set_pte_rmapp: spte %p %llx gfn %llx (%d)\n",
			    sptep, *sptep, gfn, level);

		need_flush = 1;

		if (pte_write(*ptep)) {
			pte_list_remove(rmap_head, sptep);
			goto restart;
		} else {
			new_spte = *sptep & ~PT64_BASE_ADDR_MASK;
			new_spte |= (u64)new_pfn << PAGE_SHIFT;

			new_spte &= ~PT_WRITABLE_MASK;
			new_spte &= ~SPTE_HOST_WRITEABLE;

			new_spte = mark_spte_for_access_track(new_spte);

			mmu_spte_clear_track_bits(sptep);
			mmu_spte_set(sptep, new_spte);
		}
	}

	if (need_flush && kvm_available_flush_tlb_with_range()) {
		kvm_flush_remote_tlbs_with_address(kvm, gfn, 1);
		return 0;
	}

	return need_flush;
}

struct slot_rmap_walk_iterator {
	/* input fields. */
	struct kvm_memory_slot *slot;
	gfn_t start_gfn;
	gfn_t end_gfn;
	int start_level;
	int end_level;

	/* output fields. */
	gfn_t gfn;
	struct kvm_rmap_head *rmap;
	int level;

	/* private field. */
	struct kvm_rmap_head *end_rmap;
};

static void
rmap_walk_init_level(struct slot_rmap_walk_iterator *iterator, int level)
{
	iterator->level = level;
	iterator->gfn = iterator->start_gfn;
	iterator->rmap = __gfn_to_rmap(iterator->gfn, level, iterator->slot);
	iterator->end_rmap = __gfn_to_rmap(iterator->end_gfn, level,
					   iterator->slot);
}

static void
slot_rmap_walk_init(struct slot_rmap_walk_iterator *iterator,
		    struct kvm_memory_slot *slot, int start_level,
		    int end_level, gfn_t start_gfn, gfn_t end_gfn)
{
	iterator->slot = slot;
	iterator->start_level = start_level;
	iterator->end_level = end_level;
	iterator->start_gfn = start_gfn;
	iterator->end_gfn = end_gfn;

	rmap_walk_init_level(iterator, iterator->start_level);
}

static bool slot_rmap_walk_okay(struct slot_rmap_walk_iterator *iterator)
{
	return !!iterator->rmap;
}

static void slot_rmap_walk_next(struct slot_rmap_walk_iterator *iterator)
{
	if (++iterator->rmap <= iterator->end_rmap) {
		iterator->gfn += (1UL << KVM_HPAGE_GFN_SHIFT(iterator->level));
		return;
	}

	if (++iterator->level > iterator->end_level) {
		iterator->rmap = NULL;
		return;
	}

	rmap_walk_init_level(iterator, iterator->level);
}

#define for_each_slot_rmap_range(_slot_, _start_level_, _end_level_,	\
	   _start_gfn, _end_gfn, _iter_)				\
	for (slot_rmap_walk_init(_iter_, _slot_, _start_level_,		\
				 _end_level_, _start_gfn, _end_gfn);	\
	     slot_rmap_walk_okay(_iter_);				\
	     slot_rmap_walk_next(_iter_))

static int kvm_handle_hva_range(struct kvm *kvm,
				unsigned long start,
				unsigned long end,
				unsigned long data,
				int (*handler)(struct kvm *kvm,
					       struct kvm_rmap_head *rmap_head,
					       struct kvm_memory_slot *slot,
					       gfn_t gfn,
					       int level,
					       unsigned long data))
{
	struct kvm_memslots *slots;
	struct kvm_memory_slot *memslot;
	struct slot_rmap_walk_iterator iterator;
	int ret = 0;
	int i;

	for (i = 0; i < KVM_ADDRESS_SPACE_NUM; i++) {
		slots = __kvm_memslots(kvm, i);
		kvm_for_each_memslot(memslot, slots) {
			unsigned long hva_start, hva_end;
			gfn_t gfn_start, gfn_end;

			hva_start = max(start, memslot->userspace_addr);
			hva_end = min(end, memslot->userspace_addr +
				      (memslot->npages << PAGE_SHIFT));
			if (hva_start >= hva_end)
				continue;
			/*
			 * {gfn(page) | page intersects with [hva_start, hva_end)} =
			 * {gfn_start, gfn_start+1, ..., gfn_end-1}.
			 */
			gfn_start = hva_to_gfn_memslot(hva_start, memslot);
			gfn_end = hva_to_gfn_memslot(hva_end + PAGE_SIZE - 1, memslot);

			for_each_slot_rmap_range(memslot, PT_PAGE_TABLE_LEVEL,
						 PT_MAX_HUGEPAGE_LEVEL,
						 gfn_start, gfn_end - 1,
						 &iterator)
				ret |= handler(kvm, iterator.rmap, memslot,
					       iterator.gfn, iterator.level, data);
		}
	}

	return ret;
}

static int kvm_handle_hva(struct kvm *kvm, unsigned long hva,
			  unsigned long data,
			  int (*handler)(struct kvm *kvm,
					 struct kvm_rmap_head *rmap_head,
					 struct kvm_memory_slot *slot,
					 gfn_t gfn, int level,
					 unsigned long data))
{
	return kvm_handle_hva_range(kvm, hva, hva + 1, data, handler);
}

int kvm_unmap_hva_range(struct kvm *kvm, unsigned long start, unsigned long end)
{
	return kvm_handle_hva_range(kvm, start, end, 0, kvm_unmap_rmapp);
}

int kvm_set_spte_hva(struct kvm *kvm, unsigned long hva, pte_t pte)
{
	return kvm_handle_hva(kvm, hva, (unsigned long)&pte, kvm_set_pte_rmapp);
}

static int kvm_age_rmapp(struct kvm *kvm, struct kvm_rmap_head *rmap_head,
			 struct kvm_memory_slot *slot, gfn_t gfn, int level,
			 unsigned long data)
{
	u64 *sptep;
	struct rmap_iterator uninitialized_var(iter);
	int young = 0;

	for_each_rmap_spte(rmap_head, &iter, sptep)
		young |= mmu_spte_age(sptep);

	trace_kvm_age_page(gfn, level, slot, young);
	return young;
}

static int kvm_test_age_rmapp(struct kvm *kvm, struct kvm_rmap_head *rmap_head,
			      struct kvm_memory_slot *slot, gfn_t gfn,
			      int level, unsigned long data)
{
	u64 *sptep;
	struct rmap_iterator iter;

	for_each_rmap_spte(rmap_head, &iter, sptep)
		if (is_accessed_spte(*sptep))
			return 1;
	return 0;
}

#define RMAP_RECYCLE_THRESHOLD 1000

static void rmap_recycle(struct kvm_vcpu *vcpu, u64 *spte, gfn_t gfn)
{
	struct kvm_rmap_head *rmap_head;
	struct kvm_mmu_page *sp;

	sp = page_header(__pa(spte));

	rmap_head = gfn_to_rmap(vcpu->kvm, gfn, sp);

	kvm_unmap_rmapp(vcpu->kvm, rmap_head, NULL, gfn, sp->role.level, 0);
	kvm_flush_remote_tlbs_with_address(vcpu->kvm, sp->gfn,
			KVM_PAGES_PER_HPAGE(sp->role.level));
}

int kvm_age_hva(struct kvm *kvm, unsigned long start, unsigned long end)
{
	return kvm_handle_hva_range(kvm, start, end, 0, kvm_age_rmapp);
}

int kvm_test_age_hva(struct kvm *kvm, unsigned long hva)
{
	return kvm_handle_hva(kvm, hva, 0, kvm_test_age_rmapp);
}

#ifdef MMU_DEBUG
static int is_empty_shadow_page(u64 *spt)
{
	u64 *pos;
	u64 *end;

	for (pos = spt, end = pos + PAGE_SIZE / sizeof(u64); pos != end; pos++)
		if (is_shadow_present_pte(*pos)) {
			printk(KERN_ERR "%s: %p %llx\n", __func__,
			       pos, *pos);
			return 0;
		}
	return 1;
}
#endif

/*
 * This value is the sum of all of the kvm instances's
 * kvm->arch.n_used_mmu_pages values.  We need a global,
 * aggregate version in order to make the slab shrinker
 * faster
 */
static inline void kvm_mod_used_mmu_pages(struct kvm *kvm, unsigned long nr)
{
	kvm->arch.n_used_mmu_pages += nr;
	percpu_counter_add(&kvm_total_used_mmu_pages, nr);
}

static void kvm_mmu_free_page(struct kvm_mmu_page *sp)
{
	MMU_WARN_ON(!is_empty_shadow_page(sp->spt));
	hlist_del(&sp->hash_link);
	list_del(&sp->link);
	free_page((unsigned long)sp->spt);
	if (!sp->role.direct)
		free_page((unsigned long)sp->gfns);
	kmem_cache_free(mmu_page_header_cache, sp);
}

static unsigned kvm_page_table_hashfn(gfn_t gfn)
{
	return hash_64(gfn, KVM_MMU_HASH_SHIFT);
}

static void mmu_page_add_parent_pte(struct kvm_vcpu *vcpu,
				    struct kvm_mmu_page *sp, u64 *parent_pte)
{
	if (!parent_pte)
		return;

	pte_list_add(vcpu, parent_pte, &sp->parent_ptes);
}

static void mmu_page_remove_parent_pte(struct kvm_mmu_page *sp,
				       u64 *parent_pte)
{
	__pte_list_remove(parent_pte, &sp->parent_ptes);
}

static void drop_parent_pte(struct kvm_mmu_page *sp,
			    u64 *parent_pte)
{
	mmu_page_remove_parent_pte(sp, parent_pte);
	mmu_spte_clear_no_track(parent_pte);
}

static struct kvm_mmu_page *kvm_mmu_alloc_page(struct kvm_vcpu *vcpu, int direct)
{
	struct kvm_mmu_page *sp;

	sp = mmu_memory_cache_alloc(&vcpu->arch.mmu_page_header_cache);
	sp->spt = mmu_memory_cache_alloc(&vcpu->arch.mmu_page_cache);
	if (!direct)
		sp->gfns = mmu_memory_cache_alloc(&vcpu->arch.mmu_page_cache);
	set_page_private(virt_to_page(sp->spt), (unsigned long)sp);
	list_add(&sp->link, &vcpu->kvm->arch.active_mmu_pages);
	kvm_mod_used_mmu_pages(vcpu->kvm, +1);
	return sp;
}

static void mark_unsync(u64 *spte);
static void kvm_mmu_mark_parents_unsync(struct kvm_mmu_page *sp)
{
	u64 *sptep;
	struct rmap_iterator iter;

	for_each_rmap_spte(&sp->parent_ptes, &iter, sptep) {
		mark_unsync(sptep);
	}
}

static void mark_unsync(u64 *spte)
{
	struct kvm_mmu_page *sp;
	unsigned int index;

	sp = page_header(__pa(spte));
	index = spte - sp->spt;
	if (__test_and_set_bit(index, sp->unsync_child_bitmap))
		return;
	if (sp->unsync_children++)
		return;
	kvm_mmu_mark_parents_unsync(sp);
}

static int nonpaging_sync_page(struct kvm_vcpu *vcpu,
			       struct kvm_mmu_page *sp)
{
	return 0;
}

static void nonpaging_invlpg(struct kvm_vcpu *vcpu, gva_t gva, hpa_t root)
{
}

static void nonpaging_update_pte(struct kvm_vcpu *vcpu,
				 struct kvm_mmu_page *sp, u64 *spte,
				 const void *pte)
{
	WARN_ON(1);
}

#define KVM_PAGE_ARRAY_NR 16

struct kvm_mmu_pages {
	struct mmu_page_and_offset {
		struct kvm_mmu_page *sp;
		unsigned int idx;
	} page[KVM_PAGE_ARRAY_NR];
	unsigned int nr;
};

static int mmu_pages_add(struct kvm_mmu_pages *pvec, struct kvm_mmu_page *sp,
			 int idx)
{
	int i;

	if (sp->unsync)
		for (i=0; i < pvec->nr; i++)
			if (pvec->page[i].sp == sp)
				return 0;

	pvec->page[pvec->nr].sp = sp;
	pvec->page[pvec->nr].idx = idx;
	pvec->nr++;
	return (pvec->nr == KVM_PAGE_ARRAY_NR);
}

static inline void clear_unsync_child_bit(struct kvm_mmu_page *sp, int idx)
{
	--sp->unsync_children;
	WARN_ON((int)sp->unsync_children < 0);
	__clear_bit(idx, sp->unsync_child_bitmap);
}

static int __mmu_unsync_walk(struct kvm_mmu_page *sp,
			   struct kvm_mmu_pages *pvec)
{
	int i, ret, nr_unsync_leaf = 0;

	for_each_set_bit(i, sp->unsync_child_bitmap, 512) {
		struct kvm_mmu_page *child;
		u64 ent = sp->spt[i];

		if (!is_shadow_present_pte(ent) || is_large_pte(ent)) {
			clear_unsync_child_bit(sp, i);
			continue;
		}

		child = page_header(ent & PT64_BASE_ADDR_MASK);

		if (child->unsync_children) {
			if (mmu_pages_add(pvec, child, i))
				return -ENOSPC;

			ret = __mmu_unsync_walk(child, pvec);
			if (!ret) {
				clear_unsync_child_bit(sp, i);
				continue;
			} else if (ret > 0) {
				nr_unsync_leaf += ret;
			} else
				return ret;
		} else if (child->unsync) {
			nr_unsync_leaf++;
			if (mmu_pages_add(pvec, child, i))
				return -ENOSPC;
		} else
			clear_unsync_child_bit(sp, i);
	}

	return nr_unsync_leaf;
}

#define INVALID_INDEX (-1)

static int mmu_unsync_walk(struct kvm_mmu_page *sp,
			   struct kvm_mmu_pages *pvec)
{
	pvec->nr = 0;
	if (!sp->unsync_children)
		return 0;

	mmu_pages_add(pvec, sp, INVALID_INDEX);
	return __mmu_unsync_walk(sp, pvec);
}

static void kvm_unlink_unsync_page(struct kvm *kvm, struct kvm_mmu_page *sp)
{
	WARN_ON(!sp->unsync);
	trace_kvm_mmu_sync_page(sp);
	sp->unsync = 0;
	--kvm->stat.mmu_unsync;
}

static bool kvm_mmu_prepare_zap_page(struct kvm *kvm, struct kvm_mmu_page *sp,
				     struct list_head *invalid_list);
static void kvm_mmu_commit_zap_page(struct kvm *kvm,
				    struct list_head *invalid_list);


#define for_each_valid_sp(_kvm, _sp, _gfn)				\
	hlist_for_each_entry(_sp,					\
	  &(_kvm)->arch.mmu_page_hash[kvm_page_table_hashfn(_gfn)], hash_link) \
		if ((_sp)->role.invalid) {    \
		} else

#define for_each_gfn_indirect_valid_sp(_kvm, _sp, _gfn)			\
	for_each_valid_sp(_kvm, _sp, _gfn)				\
		if ((_sp)->gfn != (_gfn) || (_sp)->role.direct) {} else

static inline bool is_ept_sp(struct kvm_mmu_page *sp)
{
	return sp->role.cr0_wp && sp->role.smap_andnot_wp;
}

/* @sp->gfn should be write-protected at the call site */
static bool __kvm_sync_page(struct kvm_vcpu *vcpu, struct kvm_mmu_page *sp,
			    struct list_head *invalid_list)
{
	if ((!is_ept_sp(sp) && sp->role.gpte_is_8_bytes != !!is_pae(vcpu)) ||
	    vcpu->arch.mmu->sync_page(vcpu, sp) == 0) {
		kvm_mmu_prepare_zap_page(vcpu->kvm, sp, invalid_list);
		return false;
	}

	return true;
}

static bool kvm_mmu_remote_flush_or_zap(struct kvm *kvm,
					struct list_head *invalid_list,
					bool remote_flush)
{
<<<<<<< HEAD
	if (!remote_flush && !list_empty(invalid_list))
=======
	if (!remote_flush && list_empty(invalid_list))
>>>>>>> 69dbdfff
		return false;

	if (!list_empty(invalid_list))
		kvm_mmu_commit_zap_page(kvm, invalid_list);
	else
		kvm_flush_remote_tlbs(kvm);
	return true;
}

static void kvm_mmu_flush_or_zap(struct kvm_vcpu *vcpu,
				 struct list_head *invalid_list,
				 bool remote_flush, bool local_flush)
{
	if (kvm_mmu_remote_flush_or_zap(vcpu->kvm, invalid_list, remote_flush))
		return;

	if (local_flush)
		kvm_make_request(KVM_REQ_TLB_FLUSH, vcpu);
}

#ifdef CONFIG_KVM_MMU_AUDIT
#include "mmu_audit.c"
#else
static void kvm_mmu_audit(struct kvm_vcpu *vcpu, int point) { }
static void mmu_audit_disable(void) { }
#endif

static bool kvm_sync_page(struct kvm_vcpu *vcpu, struct kvm_mmu_page *sp,
			 struct list_head *invalid_list)
{
	kvm_unlink_unsync_page(vcpu->kvm, sp);
	return __kvm_sync_page(vcpu, sp, invalid_list);
}

/* @gfn should be write-protected at the call site */
static bool kvm_sync_pages(struct kvm_vcpu *vcpu, gfn_t gfn,
			   struct list_head *invalid_list)
{
	struct kvm_mmu_page *s;
	bool ret = false;

	for_each_gfn_indirect_valid_sp(vcpu->kvm, s, gfn) {
		if (!s->unsync)
			continue;

		WARN_ON(s->role.level != PT_PAGE_TABLE_LEVEL);
		ret |= kvm_sync_page(vcpu, s, invalid_list);
	}

	return ret;
}

struct mmu_page_path {
	struct kvm_mmu_page *parent[PT64_ROOT_MAX_LEVEL];
	unsigned int idx[PT64_ROOT_MAX_LEVEL];
};

#define for_each_sp(pvec, sp, parents, i)			\
		for (i = mmu_pages_first(&pvec, &parents);	\
			i < pvec.nr && ({ sp = pvec.page[i].sp; 1;});	\
			i = mmu_pages_next(&pvec, &parents, i))

static int mmu_pages_next(struct kvm_mmu_pages *pvec,
			  struct mmu_page_path *parents,
			  int i)
{
	int n;

	for (n = i+1; n < pvec->nr; n++) {
		struct kvm_mmu_page *sp = pvec->page[n].sp;
		unsigned idx = pvec->page[n].idx;
		int level = sp->role.level;

		parents->idx[level-1] = idx;
		if (level == PT_PAGE_TABLE_LEVEL)
			break;

		parents->parent[level-2] = sp;
	}

	return n;
}

static int mmu_pages_first(struct kvm_mmu_pages *pvec,
			   struct mmu_page_path *parents)
{
	struct kvm_mmu_page *sp;
	int level;

	if (pvec->nr == 0)
		return 0;

	WARN_ON(pvec->page[0].idx != INVALID_INDEX);

	sp = pvec->page[0].sp;
	level = sp->role.level;
	WARN_ON(level == PT_PAGE_TABLE_LEVEL);

	parents->parent[level-2] = sp;

	/* Also set up a sentinel.  Further entries in pvec are all
	 * children of sp, so this element is never overwritten.
	 */
	parents->parent[level-1] = NULL;
	return mmu_pages_next(pvec, parents, 0);
}

static void mmu_pages_clear_parents(struct mmu_page_path *parents)
{
	struct kvm_mmu_page *sp;
	unsigned int level = 0;

	do {
		unsigned int idx = parents->idx[level];
		sp = parents->parent[level];
		if (!sp)
			return;

		WARN_ON(idx == INVALID_INDEX);
		clear_unsync_child_bit(sp, idx);
		level++;
	} while (!sp->unsync_children);
}

static void mmu_sync_children(struct kvm_vcpu *vcpu,
			      struct kvm_mmu_page *parent)
{
	int i;
	struct kvm_mmu_page *sp;
	struct mmu_page_path parents;
	struct kvm_mmu_pages pages;
	LIST_HEAD(invalid_list);
	bool flush = false;

	while (mmu_unsync_walk(parent, &pages)) {
		bool protected = false;

		for_each_sp(pages, sp, parents, i)
			protected |= rmap_write_protect(vcpu, sp->gfn);

		if (protected) {
			kvm_flush_remote_tlbs(vcpu->kvm);
			flush = false;
		}

		for_each_sp(pages, sp, parents, i) {
			flush |= kvm_sync_page(vcpu, sp, &invalid_list);
			mmu_pages_clear_parents(&parents);
		}
		if (need_resched() || spin_needbreak(&vcpu->kvm->mmu_lock)) {
			kvm_mmu_flush_or_zap(vcpu, &invalid_list, false, flush);
			cond_resched_lock(&vcpu->kvm->mmu_lock);
			flush = false;
		}
	}

	kvm_mmu_flush_or_zap(vcpu, &invalid_list, false, flush);
}

static void __clear_sp_write_flooding_count(struct kvm_mmu_page *sp)
{
	atomic_set(&sp->write_flooding_count,  0);
}

static void clear_sp_write_flooding_count(u64 *spte)
{
	struct kvm_mmu_page *sp =  page_header(__pa(spte));

	__clear_sp_write_flooding_count(sp);
}

static struct kvm_mmu_page *kvm_mmu_get_page(struct kvm_vcpu *vcpu,
					     gfn_t gfn,
					     gva_t gaddr,
					     unsigned level,
					     int direct,
					     unsigned access)
{
	union kvm_mmu_page_role role;
	unsigned quadrant;
	struct kvm_mmu_page *sp;
	bool need_sync = false;
	bool flush = false;
	int collisions = 0;
	LIST_HEAD(invalid_list);

	role = vcpu->arch.mmu->mmu_role.base;
	role.level = level;
	role.direct = direct;
	if (role.direct)
		role.gpte_is_8_bytes = true;
	role.access = access;
	if (!vcpu->arch.mmu->direct_map
	    && vcpu->arch.mmu->root_level <= PT32_ROOT_LEVEL) {
		quadrant = gaddr >> (PAGE_SHIFT + (PT64_PT_BITS * level));
		quadrant &= (1 << ((PT32_PT_BITS - PT64_PT_BITS) * level)) - 1;
		role.quadrant = quadrant;
	}
	for_each_valid_sp(vcpu->kvm, sp, gfn) {
		if (sp->gfn != gfn) {
			collisions++;
			continue;
		}

		if (!need_sync && sp->unsync)
			need_sync = true;

		if (sp->role.word != role.word)
			continue;

		if (sp->unsync) {
			/* The page is good, but __kvm_sync_page might still end
			 * up zapping it.  If so, break in order to rebuild it.
			 */
			if (!__kvm_sync_page(vcpu, sp, &invalid_list))
				break;

			WARN_ON(!list_empty(&invalid_list));
			kvm_make_request(KVM_REQ_TLB_FLUSH, vcpu);
		}

		if (sp->unsync_children)
			kvm_make_request(KVM_REQ_MMU_SYNC, vcpu);

		__clear_sp_write_flooding_count(sp);
		trace_kvm_mmu_get_page(sp, false);
		goto out;
	}

	++vcpu->kvm->stat.mmu_cache_miss;

	sp = kvm_mmu_alloc_page(vcpu, direct);

	sp->gfn = gfn;
	sp->role = role;
	hlist_add_head(&sp->hash_link,
		&vcpu->kvm->arch.mmu_page_hash[kvm_page_table_hashfn(gfn)]);
	if (!direct) {
		/*
		 * we should do write protection before syncing pages
		 * otherwise the content of the synced shadow page may
		 * be inconsistent with guest page table.
		 */
		account_shadowed(vcpu->kvm, sp);
		if (level == PT_PAGE_TABLE_LEVEL &&
		      rmap_write_protect(vcpu, gfn))
			kvm_flush_remote_tlbs_with_address(vcpu->kvm, gfn, 1);

		if (level > PT_PAGE_TABLE_LEVEL && need_sync)
			flush |= kvm_sync_pages(vcpu, gfn, &invalid_list);
	}
	clear_page(sp->spt);
	trace_kvm_mmu_get_page(sp, true);

	kvm_mmu_flush_or_zap(vcpu, &invalid_list, false, flush);
out:
	if (collisions > vcpu->kvm->stat.max_mmu_page_hash_collisions)
		vcpu->kvm->stat.max_mmu_page_hash_collisions = collisions;
	return sp;
}

static void shadow_walk_init_using_root(struct kvm_shadow_walk_iterator *iterator,
					struct kvm_vcpu *vcpu, hpa_t root,
					u64 addr)
{
	iterator->addr = addr;
	iterator->shadow_addr = root;
	iterator->level = vcpu->arch.mmu->shadow_root_level;

	if (iterator->level == PT64_ROOT_4LEVEL &&
	    vcpu->arch.mmu->root_level < PT64_ROOT_4LEVEL &&
	    !vcpu->arch.mmu->direct_map)
		--iterator->level;

	if (iterator->level == PT32E_ROOT_LEVEL) {
		/*
		 * prev_root is currently only used for 64-bit hosts. So only
		 * the active root_hpa is valid here.
		 */
		BUG_ON(root != vcpu->arch.mmu->root_hpa);

		iterator->shadow_addr
			= vcpu->arch.mmu->pae_root[(addr >> 30) & 3];
		iterator->shadow_addr &= PT64_BASE_ADDR_MASK;
		--iterator->level;
		if (!iterator->shadow_addr)
			iterator->level = 0;
	}
}

static void shadow_walk_init(struct kvm_shadow_walk_iterator *iterator,
			     struct kvm_vcpu *vcpu, u64 addr)
{
	shadow_walk_init_using_root(iterator, vcpu, vcpu->arch.mmu->root_hpa,
				    addr);
}

static bool shadow_walk_okay(struct kvm_shadow_walk_iterator *iterator)
{
	if (iterator->level < PT_PAGE_TABLE_LEVEL)
		return false;

	iterator->index = SHADOW_PT_INDEX(iterator->addr, iterator->level);
	iterator->sptep	= ((u64 *)__va(iterator->shadow_addr)) + iterator->index;
	return true;
}

static void __shadow_walk_next(struct kvm_shadow_walk_iterator *iterator,
			       u64 spte)
{
	if (is_last_spte(spte, iterator->level)) {
		iterator->level = 0;
		return;
	}

	iterator->shadow_addr = spte & PT64_BASE_ADDR_MASK;
	--iterator->level;
}

static void shadow_walk_next(struct kvm_shadow_walk_iterator *iterator)
{
	__shadow_walk_next(iterator, *iterator->sptep);
}

static void link_shadow_page(struct kvm_vcpu *vcpu, u64 *sptep,
			     struct kvm_mmu_page *sp)
{
	u64 spte;

	BUILD_BUG_ON(VMX_EPT_WRITABLE_MASK != PT_WRITABLE_MASK);

	spte = __pa(sp->spt) | shadow_present_mask | PT_WRITABLE_MASK |
	       shadow_user_mask | shadow_x_mask | shadow_me_mask;

	if (sp_ad_disabled(sp))
		spte |= shadow_acc_track_value;
	else
		spte |= shadow_accessed_mask;

	mmu_spte_set(sptep, spte);

	mmu_page_add_parent_pte(vcpu, sp, sptep);

	if (sp->unsync_children || sp->unsync)
		mark_unsync(sptep);
}

static void validate_direct_spte(struct kvm_vcpu *vcpu, u64 *sptep,
				   unsigned direct_access)
{
	if (is_shadow_present_pte(*sptep) && !is_large_pte(*sptep)) {
		struct kvm_mmu_page *child;

		/*
		 * For the direct sp, if the guest pte's dirty bit
		 * changed form clean to dirty, it will corrupt the
		 * sp's access: allow writable in the read-only sp,
		 * so we should update the spte at this point to get
		 * a new sp with the correct access.
		 */
		child = page_header(*sptep & PT64_BASE_ADDR_MASK);
		if (child->role.access == direct_access)
			return;

		drop_parent_pte(child, sptep);
		kvm_flush_remote_tlbs_with_address(vcpu->kvm, child->gfn, 1);
	}
}

static bool mmu_page_zap_pte(struct kvm *kvm, struct kvm_mmu_page *sp,
			     u64 *spte)
{
	u64 pte;
	struct kvm_mmu_page *child;

	pte = *spte;
	if (is_shadow_present_pte(pte)) {
		if (is_last_spte(pte, sp->role.level)) {
			drop_spte(kvm, spte);
			if (is_large_pte(pte))
				--kvm->stat.lpages;
		} else {
			child = page_header(pte & PT64_BASE_ADDR_MASK);
			drop_parent_pte(child, spte);
		}
		return true;
	}

	if (is_mmio_spte(pte))
		mmu_spte_clear_no_track(spte);

	return false;
}

static void kvm_mmu_page_unlink_children(struct kvm *kvm,
					 struct kvm_mmu_page *sp)
{
	unsigned i;

	for (i = 0; i < PT64_ENT_PER_PAGE; ++i)
		mmu_page_zap_pte(kvm, sp, sp->spt + i);
}

static void kvm_mmu_unlink_parents(struct kvm *kvm, struct kvm_mmu_page *sp)
{
	u64 *sptep;
	struct rmap_iterator iter;

	while ((sptep = rmap_get_first(&sp->parent_ptes, &iter)))
		drop_parent_pte(sp, sptep);
}

static int mmu_zap_unsync_children(struct kvm *kvm,
				   struct kvm_mmu_page *parent,
				   struct list_head *invalid_list)
{
	int i, zapped = 0;
	struct mmu_page_path parents;
	struct kvm_mmu_pages pages;

	if (parent->role.level == PT_PAGE_TABLE_LEVEL)
		return 0;

	while (mmu_unsync_walk(parent, &pages)) {
		struct kvm_mmu_page *sp;

		for_each_sp(pages, sp, parents, i) {
			kvm_mmu_prepare_zap_page(kvm, sp, invalid_list);
			mmu_pages_clear_parents(&parents);
			zapped++;
		}
	}

	return zapped;
}

static bool __kvm_mmu_prepare_zap_page(struct kvm *kvm,
				       struct kvm_mmu_page *sp,
				       struct list_head *invalid_list,
				       int *nr_zapped)
{
	bool list_unstable;

	trace_kvm_mmu_prepare_zap_page(sp);
	++kvm->stat.mmu_shadow_zapped;
	*nr_zapped = mmu_zap_unsync_children(kvm, sp, invalid_list);
	kvm_mmu_page_unlink_children(kvm, sp);
	kvm_mmu_unlink_parents(kvm, sp);

	/* Zapping children means active_mmu_pages has become unstable. */
	list_unstable = *nr_zapped;

	if (!sp->role.invalid && !sp->role.direct)
		unaccount_shadowed(kvm, sp);

	if (sp->unsync)
		kvm_unlink_unsync_page(kvm, sp);
	if (!sp->root_count) {
		/* Count self */
		(*nr_zapped)++;
		list_move(&sp->link, invalid_list);
		kvm_mod_used_mmu_pages(kvm, -1);
	} else {
		list_move(&sp->link, &kvm->arch.active_mmu_pages);

		if (!sp->role.invalid)
			kvm_reload_remote_mmus(kvm);
	}

	sp->role.invalid = 1;
	return list_unstable;
}

static bool kvm_mmu_prepare_zap_page(struct kvm *kvm, struct kvm_mmu_page *sp,
				     struct list_head *invalid_list)
{
	int nr_zapped;

	__kvm_mmu_prepare_zap_page(kvm, sp, invalid_list, &nr_zapped);
	return nr_zapped;
}

static void kvm_mmu_commit_zap_page(struct kvm *kvm,
				    struct list_head *invalid_list)
{
	struct kvm_mmu_page *sp, *nsp;

	if (list_empty(invalid_list))
		return;

	/*
	 * We need to make sure everyone sees our modifications to
	 * the page tables and see changes to vcpu->mode here. The barrier
	 * in the kvm_flush_remote_tlbs() achieves this. This pairs
	 * with vcpu_enter_guest and walk_shadow_page_lockless_begin/end.
	 *
	 * In addition, kvm_flush_remote_tlbs waits for all vcpus to exit
	 * guest mode and/or lockless shadow page table walks.
	 */
	kvm_flush_remote_tlbs(kvm);

	list_for_each_entry_safe(sp, nsp, invalid_list, link) {
		WARN_ON(!sp->role.invalid || sp->root_count);
		kvm_mmu_free_page(sp);
	}
}

static bool prepare_zap_oldest_mmu_page(struct kvm *kvm,
					struct list_head *invalid_list)
{
	struct kvm_mmu_page *sp;

	if (list_empty(&kvm->arch.active_mmu_pages))
		return false;

	sp = list_last_entry(&kvm->arch.active_mmu_pages,
			     struct kvm_mmu_page, link);
	return kvm_mmu_prepare_zap_page(kvm, sp, invalid_list);
}

/*
 * Changing the number of mmu pages allocated to the vm
 * Note: if goal_nr_mmu_pages is too small, you will get dead lock
 */
void kvm_mmu_change_mmu_pages(struct kvm *kvm, unsigned long goal_nr_mmu_pages)
{
	LIST_HEAD(invalid_list);

	spin_lock(&kvm->mmu_lock);

	if (kvm->arch.n_used_mmu_pages > goal_nr_mmu_pages) {
		/* Need to free some mmu pages to achieve the goal. */
		while (kvm->arch.n_used_mmu_pages > goal_nr_mmu_pages)
			if (!prepare_zap_oldest_mmu_page(kvm, &invalid_list))
				break;

		kvm_mmu_commit_zap_page(kvm, &invalid_list);
		goal_nr_mmu_pages = kvm->arch.n_used_mmu_pages;
	}

	kvm->arch.n_max_mmu_pages = goal_nr_mmu_pages;

	spin_unlock(&kvm->mmu_lock);
}

int kvm_mmu_unprotect_page(struct kvm *kvm, gfn_t gfn)
{
	struct kvm_mmu_page *sp;
	LIST_HEAD(invalid_list);
	int r;

	pgprintk("%s: looking for gfn %llx\n", __func__, gfn);
	r = 0;
	spin_lock(&kvm->mmu_lock);
	for_each_gfn_indirect_valid_sp(kvm, sp, gfn) {
		pgprintk("%s: gfn %llx role %x\n", __func__, gfn,
			 sp->role.word);
		r = 1;
		kvm_mmu_prepare_zap_page(kvm, sp, &invalid_list);
	}
	kvm_mmu_commit_zap_page(kvm, &invalid_list);
	spin_unlock(&kvm->mmu_lock);

	return r;
}
EXPORT_SYMBOL_GPL(kvm_mmu_unprotect_page);

static void kvm_unsync_page(struct kvm_vcpu *vcpu, struct kvm_mmu_page *sp)
{
	trace_kvm_mmu_unsync_page(sp);
	++vcpu->kvm->stat.mmu_unsync;
	sp->unsync = 1;

	kvm_mmu_mark_parents_unsync(sp);
}

static bool mmu_need_write_protect(struct kvm_vcpu *vcpu, gfn_t gfn,
				   bool can_unsync)
{
	struct kvm_mmu_page *sp;

	if (kvm_page_track_is_active(vcpu, gfn, KVM_PAGE_TRACK_WRITE))
		return true;

	for_each_gfn_indirect_valid_sp(vcpu->kvm, sp, gfn) {
		if (!can_unsync)
			return true;

		if (sp->unsync)
			continue;

		WARN_ON(sp->role.level != PT_PAGE_TABLE_LEVEL);
		kvm_unsync_page(vcpu, sp);
	}

	/*
	 * We need to ensure that the marking of unsync pages is visible
	 * before the SPTE is updated to allow writes because
	 * kvm_mmu_sync_roots() checks the unsync flags without holding
	 * the MMU lock and so can race with this. If the SPTE was updated
	 * before the page had been marked as unsync-ed, something like the
	 * following could happen:
	 *
	 * CPU 1                    CPU 2
	 * ---------------------------------------------------------------------
	 * 1.2 Host updates SPTE
	 *     to be writable
	 *                      2.1 Guest writes a GPTE for GVA X.
	 *                          (GPTE being in the guest page table shadowed
	 *                           by the SP from CPU 1.)
	 *                          This reads SPTE during the page table walk.
	 *                          Since SPTE.W is read as 1, there is no
	 *                          fault.
	 *
	 *                      2.2 Guest issues TLB flush.
	 *                          That causes a VM Exit.
	 *
	 *                      2.3 kvm_mmu_sync_pages() reads sp->unsync.
	 *                          Since it is false, so it just returns.
	 *
	 *                      2.4 Guest accesses GVA X.
	 *                          Since the mapping in the SP was not updated,
	 *                          so the old mapping for GVA X incorrectly
	 *                          gets used.
	 * 1.1 Host marks SP
	 *     as unsync
	 *     (sp->unsync = true)
	 *
	 * The write barrier below ensures that 1.1 happens before 1.2 and thus
	 * the situation in 2.4 does not arise. The implicit barrier in 2.2
	 * pairs with this write barrier.
	 */
	smp_wmb();

	return false;
}

static bool kvm_is_mmio_pfn(kvm_pfn_t pfn)
{
	if (pfn_valid(pfn))
		return !is_zero_pfn(pfn) && PageReserved(pfn_to_page(pfn)) &&
			/*
			 * Some reserved pages, such as those from NVDIMM
			 * DAX devices, are not for MMIO, and can be mapped
			 * with cached memory type for better performance.
			 * However, the above check misconceives those pages
			 * as MMIO, and results in KVM mapping them with UC
			 * memory type, which would hurt the performance.
			 * Therefore, we check the host memory type in addition
			 * and only treat UC/UC-/WC pages as MMIO.
			 */
			(!pat_enabled() || pat_pfn_immune_to_uc_mtrr(pfn));

	return true;
}

/* Bits which may be returned by set_spte() */
#define SET_SPTE_WRITE_PROTECTED_PT	BIT(0)
#define SET_SPTE_NEED_REMOTE_TLB_FLUSH	BIT(1)

static int set_spte(struct kvm_vcpu *vcpu, u64 *sptep,
		    unsigned pte_access, int level,
		    gfn_t gfn, kvm_pfn_t pfn, bool speculative,
		    bool can_unsync, bool host_writable)
{
	u64 spte = 0;
	int ret = 0;
	struct kvm_mmu_page *sp;

	if (set_mmio_spte(vcpu, sptep, gfn, pfn, pte_access))
		return 0;

	sp = page_header(__pa(sptep));
	if (sp_ad_disabled(sp))
		spte |= shadow_acc_track_value;

	/*
	 * For the EPT case, shadow_present_mask is 0 if hardware
	 * supports exec-only page table entries.  In that case,
	 * ACC_USER_MASK and shadow_user_mask are used to represent
	 * read access.  See FNAME(gpte_access) in paging_tmpl.h.
	 */
	spte |= shadow_present_mask;
	if (!speculative)
		spte |= spte_shadow_accessed_mask(spte);

	if (pte_access & ACC_EXEC_MASK)
		spte |= shadow_x_mask;
	else
		spte |= shadow_nx_mask;

	if (pte_access & ACC_USER_MASK)
		spte |= shadow_user_mask;

	if (level > PT_PAGE_TABLE_LEVEL)
		spte |= PT_PAGE_SIZE_MASK;
	if (tdp_enabled)
		spte |= kvm_x86_ops->get_mt_mask(vcpu, gfn,
			kvm_is_mmio_pfn(pfn));

	if (host_writable)
		spte |= SPTE_HOST_WRITEABLE;
	else
		pte_access &= ~ACC_WRITE_MASK;

	if (!kvm_is_mmio_pfn(pfn))
		spte |= shadow_me_mask;

	spte |= (u64)pfn << PAGE_SHIFT;

	if (pte_access & ACC_WRITE_MASK) {

		/*
		 * Other vcpu creates new sp in the window between
		 * mapping_level() and acquiring mmu-lock. We can
		 * allow guest to retry the access, the mapping can
		 * be fixed if guest refault.
		 */
		if (level > PT_PAGE_TABLE_LEVEL &&
		    mmu_gfn_lpage_is_disallowed(vcpu, gfn, level))
			goto done;

		spte |= PT_WRITABLE_MASK | SPTE_MMU_WRITEABLE;

		/*
		 * Optimization: for pte sync, if spte was writable the hash
		 * lookup is unnecessary (and expensive). Write protection
		 * is responsibility of mmu_get_page / kvm_sync_page.
		 * Same reasoning can be applied to dirty page accounting.
		 */
		if (!can_unsync && is_writable_pte(*sptep))
			goto set_pte;

		if (mmu_need_write_protect(vcpu, gfn, can_unsync)) {
			pgprintk("%s: found shadow page for %llx, marking ro\n",
				 __func__, gfn);
			ret |= SET_SPTE_WRITE_PROTECTED_PT;
			pte_access &= ~ACC_WRITE_MASK;
			spte &= ~(PT_WRITABLE_MASK | SPTE_MMU_WRITEABLE);
		}
	}

	if (pte_access & ACC_WRITE_MASK) {
		kvm_vcpu_mark_page_dirty(vcpu, gfn);
		spte |= spte_shadow_dirty_mask(spte);
	}

	if (speculative)
		spte = mark_spte_for_access_track(spte);

set_pte:
	if (mmu_spte_update(sptep, spte))
		ret |= SET_SPTE_NEED_REMOTE_TLB_FLUSH;
done:
	return ret;
}

static int mmu_set_spte(struct kvm_vcpu *vcpu, u64 *sptep, unsigned pte_access,
			int write_fault, int level, gfn_t gfn, kvm_pfn_t pfn,
		       	bool speculative, bool host_writable)
{
	int was_rmapped = 0;
	int rmap_count;
	int set_spte_ret;
	int ret = RET_PF_RETRY;
	bool flush = false;

	pgprintk("%s: spte %llx write_fault %d gfn %llx\n", __func__,
		 *sptep, write_fault, gfn);

	if (is_shadow_present_pte(*sptep)) {
		/*
		 * If we overwrite a PTE page pointer with a 2MB PMD, unlink
		 * the parent of the now unreachable PTE.
		 */
		if (level > PT_PAGE_TABLE_LEVEL &&
		    !is_large_pte(*sptep)) {
			struct kvm_mmu_page *child;
			u64 pte = *sptep;

			child = page_header(pte & PT64_BASE_ADDR_MASK);
			drop_parent_pte(child, sptep);
			flush = true;
		} else if (pfn != spte_to_pfn(*sptep)) {
			pgprintk("hfn old %llx new %llx\n",
				 spte_to_pfn(*sptep), pfn);
			drop_spte(vcpu->kvm, sptep);
			flush = true;
		} else
			was_rmapped = 1;
	}

	set_spte_ret = set_spte(vcpu, sptep, pte_access, level, gfn, pfn,
				speculative, true, host_writable);
	if (set_spte_ret & SET_SPTE_WRITE_PROTECTED_PT) {
		if (write_fault)
			ret = RET_PF_EMULATE;
		kvm_make_request(KVM_REQ_TLB_FLUSH, vcpu);
	}

	if (set_spte_ret & SET_SPTE_NEED_REMOTE_TLB_FLUSH || flush)
		kvm_flush_remote_tlbs_with_address(vcpu->kvm, gfn,
				KVM_PAGES_PER_HPAGE(level));

	if (unlikely(is_mmio_spte(*sptep)))
		ret = RET_PF_EMULATE;

	pgprintk("%s: setting spte %llx\n", __func__, *sptep);
	pgprintk("instantiating %s PTE (%s) at %llx (%llx) addr %p\n",
		 is_large_pte(*sptep)? "2MB" : "4kB",
		 *sptep & PT_WRITABLE_MASK ? "RW" : "R", gfn,
		 *sptep, sptep);
	if (!was_rmapped && is_large_pte(*sptep))
		++vcpu->kvm->stat.lpages;

	if (is_shadow_present_pte(*sptep)) {
		if (!was_rmapped) {
			rmap_count = rmap_add(vcpu, sptep, gfn);
			if (rmap_count > RMAP_RECYCLE_THRESHOLD)
				rmap_recycle(vcpu, sptep, gfn);
		}
	}

	kvm_release_pfn_clean(pfn);

	return ret;
}

static kvm_pfn_t pte_prefetch_gfn_to_pfn(struct kvm_vcpu *vcpu, gfn_t gfn,
				     bool no_dirty_log)
{
	struct kvm_memory_slot *slot;

	slot = gfn_to_memslot_dirty_bitmap(vcpu, gfn, no_dirty_log);
	if (!slot)
		return KVM_PFN_ERR_FAULT;

	return gfn_to_pfn_memslot_atomic(slot, gfn);
}

static int direct_pte_prefetch_many(struct kvm_vcpu *vcpu,
				    struct kvm_mmu_page *sp,
				    u64 *start, u64 *end)
{
	struct page *pages[PTE_PREFETCH_NUM];
	struct kvm_memory_slot *slot;
	unsigned access = sp->role.access;
	int i, ret;
	gfn_t gfn;

	gfn = kvm_mmu_page_get_gfn(sp, start - sp->spt);
	slot = gfn_to_memslot_dirty_bitmap(vcpu, gfn, access & ACC_WRITE_MASK);
	if (!slot)
		return -1;

	ret = gfn_to_page_many_atomic(slot, gfn, pages, end - start);
	if (ret <= 0)
		return -1;

	for (i = 0; i < ret; i++, gfn++, start++)
		mmu_set_spte(vcpu, start, access, 0, sp->role.level, gfn,
			     page_to_pfn(pages[i]), true, true);

	return 0;
}

static void __direct_pte_prefetch(struct kvm_vcpu *vcpu,
				  struct kvm_mmu_page *sp, u64 *sptep)
{
	u64 *spte, *start = NULL;
	int i;

	WARN_ON(!sp->role.direct);

	i = (sptep - sp->spt) & ~(PTE_PREFETCH_NUM - 1);
	spte = sp->spt + i;

	for (i = 0; i < PTE_PREFETCH_NUM; i++, spte++) {
		if (is_shadow_present_pte(*spte) || spte == sptep) {
			if (!start)
				continue;
			if (direct_pte_prefetch_many(vcpu, sp, start, spte) < 0)
				break;
			start = NULL;
		} else if (!start)
			start = spte;
	}
}

static void direct_pte_prefetch(struct kvm_vcpu *vcpu, u64 *sptep)
{
	struct kvm_mmu_page *sp;

	sp = page_header(__pa(sptep));

	/*
	 * Without accessed bits, there's no way to distinguish between
	 * actually accessed translations and prefetched, so disable pte
	 * prefetch if accessed bits aren't available.
	 */
	if (sp_ad_disabled(sp))
		return;

	if (sp->role.level > PT_PAGE_TABLE_LEVEL)
		return;

	__direct_pte_prefetch(vcpu, sp, sptep);
}

static int __direct_map(struct kvm_vcpu *vcpu, int write, int map_writable,
			int level, gfn_t gfn, kvm_pfn_t pfn, bool prefault)
{
	struct kvm_shadow_walk_iterator iterator;
	struct kvm_mmu_page *sp;
	int emulate = 0;
	gfn_t pseudo_gfn;

	if (!VALID_PAGE(vcpu->arch.mmu->root_hpa))
		return 0;

	for_each_shadow_entry(vcpu, (u64)gfn << PAGE_SHIFT, iterator) {
		if (iterator.level == level) {
			emulate = mmu_set_spte(vcpu, iterator.sptep, ACC_ALL,
					       write, level, gfn, pfn, prefault,
					       map_writable);
			direct_pte_prefetch(vcpu, iterator.sptep);
			++vcpu->stat.pf_fixed;
			break;
		}

		drop_large_spte(vcpu, iterator.sptep);
		if (!is_shadow_present_pte(*iterator.sptep)) {
			u64 base_addr = iterator.addr;

			base_addr &= PT64_LVL_ADDR_MASK(iterator.level);
			pseudo_gfn = base_addr >> PAGE_SHIFT;
			sp = kvm_mmu_get_page(vcpu, pseudo_gfn, iterator.addr,
					      iterator.level - 1, 1, ACC_ALL);

			link_shadow_page(vcpu, iterator.sptep, sp);
		}
	}
	return emulate;
}

static void kvm_send_hwpoison_signal(unsigned long address, struct task_struct *tsk)
{
	send_sig_mceerr(BUS_MCEERR_AR, (void __user *)address, PAGE_SHIFT, tsk);
}

static int kvm_handle_bad_page(struct kvm_vcpu *vcpu, gfn_t gfn, kvm_pfn_t pfn)
{
	/*
	 * Do not cache the mmio info caused by writing the readonly gfn
	 * into the spte otherwise read access on readonly gfn also can
	 * caused mmio page fault and treat it as mmio access.
	 */
	if (pfn == KVM_PFN_ERR_RO_FAULT)
		return RET_PF_EMULATE;

	if (pfn == KVM_PFN_ERR_HWPOISON) {
		kvm_send_hwpoison_signal(kvm_vcpu_gfn_to_hva(vcpu, gfn), current);
		return RET_PF_RETRY;
	}

	return -EFAULT;
}

static void transparent_hugepage_adjust(struct kvm_vcpu *vcpu,
					gfn_t *gfnp, kvm_pfn_t *pfnp,
					int *levelp)
{
	kvm_pfn_t pfn = *pfnp;
	gfn_t gfn = *gfnp;
	int level = *levelp;

	/*
	 * Check if it's a transparent hugepage. If this would be an
	 * hugetlbfs page, level wouldn't be set to
	 * PT_PAGE_TABLE_LEVEL and there would be no adjustment done
	 * here.
	 */
	if (!is_error_noslot_pfn(pfn) && !kvm_is_reserved_pfn(pfn) &&
	    level == PT_PAGE_TABLE_LEVEL &&
	    PageTransCompoundMap(pfn_to_page(pfn)) &&
	    !mmu_gfn_lpage_is_disallowed(vcpu, gfn, PT_DIRECTORY_LEVEL)) {
		unsigned long mask;
		/*
		 * mmu_notifier_retry was successful and we hold the
		 * mmu_lock here, so the pmd can't become splitting
		 * from under us, and in turn
		 * __split_huge_page_refcount() can't run from under
		 * us and we can safely transfer the refcount from
		 * PG_tail to PG_head as we switch the pfn to tail to
		 * head.
		 */
		*levelp = level = PT_DIRECTORY_LEVEL;
		mask = KVM_PAGES_PER_HPAGE(level) - 1;
		VM_BUG_ON((gfn & mask) != (pfn & mask));
		if (pfn & mask) {
			gfn &= ~mask;
			*gfnp = gfn;
			kvm_release_pfn_clean(pfn);
			pfn &= ~mask;
			kvm_get_pfn(pfn);
			*pfnp = pfn;
		}
	}
}

static bool handle_abnormal_pfn(struct kvm_vcpu *vcpu, gva_t gva, gfn_t gfn,
				kvm_pfn_t pfn, unsigned access, int *ret_val)
{
	/* The pfn is invalid, report the error! */
	if (unlikely(is_error_pfn(pfn))) {
		*ret_val = kvm_handle_bad_page(vcpu, gfn, pfn);
		return true;
	}

	if (unlikely(is_noslot_pfn(pfn)))
		vcpu_cache_mmio_info(vcpu, gva, gfn, access);

	return false;
}

static bool page_fault_can_be_fast(u32 error_code)
{
	/*
	 * Do not fix the mmio spte with invalid generation number which
	 * need to be updated by slow page fault path.
	 */
	if (unlikely(error_code & PFERR_RSVD_MASK))
		return false;

	/* See if the page fault is due to an NX violation */
	if (unlikely(((error_code & (PFERR_FETCH_MASK | PFERR_PRESENT_MASK))
		      == (PFERR_FETCH_MASK | PFERR_PRESENT_MASK))))
		return false;

	/*
	 * #PF can be fast if:
	 * 1. The shadow page table entry is not present, which could mean that
	 *    the fault is potentially caused by access tracking (if enabled).
	 * 2. The shadow page table entry is present and the fault
	 *    is caused by write-protect, that means we just need change the W
	 *    bit of the spte which can be done out of mmu-lock.
	 *
	 * However, if access tracking is disabled we know that a non-present
	 * page must be a genuine page fault where we have to create a new SPTE.
	 * So, if access tracking is disabled, we return true only for write
	 * accesses to a present page.
	 */

	return shadow_acc_track_mask != 0 ||
	       ((error_code & (PFERR_WRITE_MASK | PFERR_PRESENT_MASK))
		== (PFERR_WRITE_MASK | PFERR_PRESENT_MASK));
}

/*
 * Returns true if the SPTE was fixed successfully. Otherwise,
 * someone else modified the SPTE from its original value.
 */
static bool
fast_pf_fix_direct_spte(struct kvm_vcpu *vcpu, struct kvm_mmu_page *sp,
			u64 *sptep, u64 old_spte, u64 new_spte)
{
	gfn_t gfn;

	WARN_ON(!sp->role.direct);

	/*
	 * Theoretically we could also set dirty bit (and flush TLB) here in
	 * order to eliminate unnecessary PML logging. See comments in
	 * set_spte. But fast_page_fault is very unlikely to happen with PML
	 * enabled, so we do not do this. This might result in the same GPA
	 * to be logged in PML buffer again when the write really happens, and
	 * eventually to be called by mark_page_dirty twice. But it's also no
	 * harm. This also avoids the TLB flush needed after setting dirty bit
	 * so non-PML cases won't be impacted.
	 *
	 * Compare with set_spte where instead shadow_dirty_mask is set.
	 */
	if (cmpxchg64(sptep, old_spte, new_spte) != old_spte)
		return false;

	if (is_writable_pte(new_spte) && !is_writable_pte(old_spte)) {
		/*
		 * The gfn of direct spte is stable since it is
		 * calculated by sp->gfn.
		 */
		gfn = kvm_mmu_page_get_gfn(sp, sptep - sp->spt);
		kvm_vcpu_mark_page_dirty(vcpu, gfn);
	}

	return true;
}

static bool is_access_allowed(u32 fault_err_code, u64 spte)
{
	if (fault_err_code & PFERR_FETCH_MASK)
		return is_executable_pte(spte);

	if (fault_err_code & PFERR_WRITE_MASK)
		return is_writable_pte(spte);

	/* Fault was on Read access */
	return spte & PT_PRESENT_MASK;
}

/*
 * Return value:
 * - true: let the vcpu to access on the same address again.
 * - false: let the real page fault path to fix it.
 */
static bool fast_page_fault(struct kvm_vcpu *vcpu, gva_t gva, int level,
			    u32 error_code)
{
	struct kvm_shadow_walk_iterator iterator;
	struct kvm_mmu_page *sp;
	bool fault_handled = false;
	u64 spte = 0ull;
	uint retry_count = 0;

	if (!VALID_PAGE(vcpu->arch.mmu->root_hpa))
		return false;

	if (!page_fault_can_be_fast(error_code))
		return false;

	walk_shadow_page_lockless_begin(vcpu);

	do {
		u64 new_spte;

		for_each_shadow_entry_lockless(vcpu, gva, iterator, spte)
			if (!is_shadow_present_pte(spte) ||
			    iterator.level < level)
				break;

		sp = page_header(__pa(iterator.sptep));
		if (!is_last_spte(spte, sp->role.level))
			break;

		/*
		 * Check whether the memory access that caused the fault would
		 * still cause it if it were to be performed right now. If not,
		 * then this is a spurious fault caused by TLB lazily flushed,
		 * or some other CPU has already fixed the PTE after the
		 * current CPU took the fault.
		 *
		 * Need not check the access of upper level table entries since
		 * they are always ACC_ALL.
		 */
		if (is_access_allowed(error_code, spte)) {
			fault_handled = true;
			break;
		}

		new_spte = spte;

		if (is_access_track_spte(spte))
			new_spte = restore_acc_track_spte(new_spte);

		/*
		 * Currently, to simplify the code, write-protection can
		 * be removed in the fast path only if the SPTE was
		 * write-protected for dirty-logging or access tracking.
		 */
		if ((error_code & PFERR_WRITE_MASK) &&
		    spte_can_locklessly_be_made_writable(spte))
		{
			new_spte |= PT_WRITABLE_MASK;

			/*
			 * Do not fix write-permission on the large spte.  Since
			 * we only dirty the first page into the dirty-bitmap in
			 * fast_pf_fix_direct_spte(), other pages are missed
			 * if its slot has dirty logging enabled.
			 *
			 * Instead, we let the slow page fault path create a
			 * normal spte to fix the access.
			 *
			 * See the comments in kvm_arch_commit_memory_region().
			 */
			if (sp->role.level > PT_PAGE_TABLE_LEVEL)
				break;
		}

		/* Verify that the fault can be handled in the fast path */
		if (new_spte == spte ||
		    !is_access_allowed(error_code, new_spte))
			break;

		/*
		 * Currently, fast page fault only works for direct mapping
		 * since the gfn is not stable for indirect shadow page. See
		 * Documentation/virtual/kvm/locking.txt to get more detail.
		 */
		fault_handled = fast_pf_fix_direct_spte(vcpu, sp,
							iterator.sptep, spte,
							new_spte);
		if (fault_handled)
			break;

		if (++retry_count > 4) {
			printk_once(KERN_WARNING
				"kvm: Fast #PF retrying more than 4 times.\n");
			break;
		}

	} while (true);

	trace_fast_page_fault(vcpu, gva, error_code, iterator.sptep,
			      spte, fault_handled);
	walk_shadow_page_lockless_end(vcpu);

	return fault_handled;
}

static bool try_async_pf(struct kvm_vcpu *vcpu, bool prefault, gfn_t gfn,
			 gva_t gva, kvm_pfn_t *pfn, bool write, bool *writable);
static int make_mmu_pages_available(struct kvm_vcpu *vcpu);

static int nonpaging_map(struct kvm_vcpu *vcpu, gva_t v, u32 error_code,
			 gfn_t gfn, bool prefault)
{
	int r;
	int level;
	bool force_pt_level = false;
	kvm_pfn_t pfn;
	unsigned long mmu_seq;
	bool map_writable, write = error_code & PFERR_WRITE_MASK;

	level = mapping_level(vcpu, gfn, &force_pt_level);
	if (likely(!force_pt_level)) {
		/*
		 * This path builds a PAE pagetable - so we can map
		 * 2mb pages at maximum. Therefore check if the level
		 * is larger than that.
		 */
		if (level > PT_DIRECTORY_LEVEL)
			level = PT_DIRECTORY_LEVEL;

		gfn &= ~(KVM_PAGES_PER_HPAGE(level) - 1);
	}

	if (fast_page_fault(vcpu, v, level, error_code))
		return RET_PF_RETRY;

	mmu_seq = vcpu->kvm->mmu_notifier_seq;
	smp_rmb();

	if (try_async_pf(vcpu, prefault, gfn, v, &pfn, write, &map_writable))
		return RET_PF_RETRY;

	if (handle_abnormal_pfn(vcpu, v, gfn, pfn, ACC_ALL, &r))
		return r;

	spin_lock(&vcpu->kvm->mmu_lock);
	if (mmu_notifier_retry(vcpu->kvm, mmu_seq))
		goto out_unlock;
	if (make_mmu_pages_available(vcpu) < 0)
		goto out_unlock;
	if (likely(!force_pt_level))
		transparent_hugepage_adjust(vcpu, &gfn, &pfn, &level);
	r = __direct_map(vcpu, write, map_writable, level, gfn, pfn, prefault);
	spin_unlock(&vcpu->kvm->mmu_lock);

	return r;

out_unlock:
	spin_unlock(&vcpu->kvm->mmu_lock);
	kvm_release_pfn_clean(pfn);
	return RET_PF_RETRY;
}

static void mmu_free_root_page(struct kvm *kvm, hpa_t *root_hpa,
			       struct list_head *invalid_list)
{
	struct kvm_mmu_page *sp;

	if (!VALID_PAGE(*root_hpa))
		return;

	sp = page_header(*root_hpa & PT64_BASE_ADDR_MASK);
	--sp->root_count;
	if (!sp->root_count && sp->role.invalid)
		kvm_mmu_prepare_zap_page(kvm, sp, invalid_list);

	*root_hpa = INVALID_PAGE;
}

/* roots_to_free must be some combination of the KVM_MMU_ROOT_* flags */
void kvm_mmu_free_roots(struct kvm_vcpu *vcpu, struct kvm_mmu *mmu,
			ulong roots_to_free)
{
	int i;
	LIST_HEAD(invalid_list);
	bool free_active_root = roots_to_free & KVM_MMU_ROOT_CURRENT;

	BUILD_BUG_ON(KVM_MMU_NUM_PREV_ROOTS >= BITS_PER_LONG);

	/* Before acquiring the MMU lock, see if we need to do any real work. */
	if (!(free_active_root && VALID_PAGE(mmu->root_hpa))) {
		for (i = 0; i < KVM_MMU_NUM_PREV_ROOTS; i++)
			if ((roots_to_free & KVM_MMU_ROOT_PREVIOUS(i)) &&
			    VALID_PAGE(mmu->prev_roots[i].hpa))
				break;

		if (i == KVM_MMU_NUM_PREV_ROOTS)
			return;
	}

	spin_lock(&vcpu->kvm->mmu_lock);

	for (i = 0; i < KVM_MMU_NUM_PREV_ROOTS; i++)
		if (roots_to_free & KVM_MMU_ROOT_PREVIOUS(i))
			mmu_free_root_page(vcpu->kvm, &mmu->prev_roots[i].hpa,
					   &invalid_list);

	if (free_active_root) {
		if (mmu->shadow_root_level >= PT64_ROOT_4LEVEL &&
		    (mmu->root_level >= PT64_ROOT_4LEVEL || mmu->direct_map)) {
			mmu_free_root_page(vcpu->kvm, &mmu->root_hpa,
					   &invalid_list);
		} else {
			for (i = 0; i < 4; ++i)
				if (mmu->pae_root[i] != 0)
					mmu_free_root_page(vcpu->kvm,
							   &mmu->pae_root[i],
							   &invalid_list);
			mmu->root_hpa = INVALID_PAGE;
		}
		mmu->root_cr3 = 0;
	}

	kvm_mmu_commit_zap_page(vcpu->kvm, &invalid_list);
	spin_unlock(&vcpu->kvm->mmu_lock);
}
EXPORT_SYMBOL_GPL(kvm_mmu_free_roots);

static int mmu_check_root(struct kvm_vcpu *vcpu, gfn_t root_gfn)
{
	int ret = 0;

	if (!kvm_is_visible_gfn(vcpu->kvm, root_gfn)) {
		kvm_make_request(KVM_REQ_TRIPLE_FAULT, vcpu);
		ret = 1;
	}

	return ret;
}

static int mmu_alloc_direct_roots(struct kvm_vcpu *vcpu)
{
	struct kvm_mmu_page *sp;
	unsigned i;

	if (vcpu->arch.mmu->shadow_root_level >= PT64_ROOT_4LEVEL) {
		spin_lock(&vcpu->kvm->mmu_lock);
		if(make_mmu_pages_available(vcpu) < 0) {
			spin_unlock(&vcpu->kvm->mmu_lock);
			return -ENOSPC;
		}
		sp = kvm_mmu_get_page(vcpu, 0, 0,
				vcpu->arch.mmu->shadow_root_level, 1, ACC_ALL);
		++sp->root_count;
		spin_unlock(&vcpu->kvm->mmu_lock);
		vcpu->arch.mmu->root_hpa = __pa(sp->spt);
	} else if (vcpu->arch.mmu->shadow_root_level == PT32E_ROOT_LEVEL) {
		for (i = 0; i < 4; ++i) {
			hpa_t root = vcpu->arch.mmu->pae_root[i];

			MMU_WARN_ON(VALID_PAGE(root));
			spin_lock(&vcpu->kvm->mmu_lock);
			if (make_mmu_pages_available(vcpu) < 0) {
				spin_unlock(&vcpu->kvm->mmu_lock);
				return -ENOSPC;
			}
			sp = kvm_mmu_get_page(vcpu, i << (30 - PAGE_SHIFT),
					i << 30, PT32_ROOT_LEVEL, 1, ACC_ALL);
			root = __pa(sp->spt);
			++sp->root_count;
			spin_unlock(&vcpu->kvm->mmu_lock);
			vcpu->arch.mmu->pae_root[i] = root | PT_PRESENT_MASK;
		}
		vcpu->arch.mmu->root_hpa = __pa(vcpu->arch.mmu->pae_root);
	} else
		BUG();
	vcpu->arch.mmu->root_cr3 = vcpu->arch.mmu->get_cr3(vcpu);

	return 0;
}

static int mmu_alloc_shadow_roots(struct kvm_vcpu *vcpu)
{
	struct kvm_mmu_page *sp;
	u64 pdptr, pm_mask;
	gfn_t root_gfn, root_cr3;
	int i;

	root_cr3 = vcpu->arch.mmu->get_cr3(vcpu);
	root_gfn = root_cr3 >> PAGE_SHIFT;

	if (mmu_check_root(vcpu, root_gfn))
		return 1;

	/*
	 * Do we shadow a long mode page table? If so we need to
	 * write-protect the guests page table root.
	 */
	if (vcpu->arch.mmu->root_level >= PT64_ROOT_4LEVEL) {
		hpa_t root = vcpu->arch.mmu->root_hpa;

		MMU_WARN_ON(VALID_PAGE(root));

		spin_lock(&vcpu->kvm->mmu_lock);
		if (make_mmu_pages_available(vcpu) < 0) {
			spin_unlock(&vcpu->kvm->mmu_lock);
			return -ENOSPC;
		}
		sp = kvm_mmu_get_page(vcpu, root_gfn, 0,
				vcpu->arch.mmu->shadow_root_level, 0, ACC_ALL);
		root = __pa(sp->spt);
		++sp->root_count;
		spin_unlock(&vcpu->kvm->mmu_lock);
		vcpu->arch.mmu->root_hpa = root;
		goto set_root_cr3;
	}

	/*
	 * We shadow a 32 bit page table. This may be a legacy 2-level
	 * or a PAE 3-level page table. In either case we need to be aware that
	 * the shadow page table may be a PAE or a long mode page table.
	 */
	pm_mask = PT_PRESENT_MASK;
	if (vcpu->arch.mmu->shadow_root_level == PT64_ROOT_4LEVEL)
		pm_mask |= PT_ACCESSED_MASK | PT_WRITABLE_MASK | PT_USER_MASK;

	for (i = 0; i < 4; ++i) {
		hpa_t root = vcpu->arch.mmu->pae_root[i];

		MMU_WARN_ON(VALID_PAGE(root));
		if (vcpu->arch.mmu->root_level == PT32E_ROOT_LEVEL) {
			pdptr = vcpu->arch.mmu->get_pdptr(vcpu, i);
			if (!(pdptr & PT_PRESENT_MASK)) {
				vcpu->arch.mmu->pae_root[i] = 0;
				continue;
			}
			root_gfn = pdptr >> PAGE_SHIFT;
			if (mmu_check_root(vcpu, root_gfn))
				return 1;
		}
		spin_lock(&vcpu->kvm->mmu_lock);
		if (make_mmu_pages_available(vcpu) < 0) {
			spin_unlock(&vcpu->kvm->mmu_lock);
			return -ENOSPC;
		}
		sp = kvm_mmu_get_page(vcpu, root_gfn, i << 30, PT32_ROOT_LEVEL,
				      0, ACC_ALL);
		root = __pa(sp->spt);
		++sp->root_count;
		spin_unlock(&vcpu->kvm->mmu_lock);

		vcpu->arch.mmu->pae_root[i] = root | pm_mask;
	}
	vcpu->arch.mmu->root_hpa = __pa(vcpu->arch.mmu->pae_root);

	/*
	 * If we shadow a 32 bit page table with a long mode page
	 * table we enter this path.
	 */
	if (vcpu->arch.mmu->shadow_root_level == PT64_ROOT_4LEVEL) {
		if (vcpu->arch.mmu->lm_root == NULL) {
			/*
			 * The additional page necessary for this is only
			 * allocated on demand.
			 */

			u64 *lm_root;

			lm_root = (void*)get_zeroed_page(GFP_KERNEL_ACCOUNT);
			if (lm_root == NULL)
				return 1;

			lm_root[0] = __pa(vcpu->arch.mmu->pae_root) | pm_mask;

			vcpu->arch.mmu->lm_root = lm_root;
		}

		vcpu->arch.mmu->root_hpa = __pa(vcpu->arch.mmu->lm_root);
	}

set_root_cr3:
	vcpu->arch.mmu->root_cr3 = root_cr3;

	return 0;
}

static int mmu_alloc_roots(struct kvm_vcpu *vcpu)
{
	if (vcpu->arch.mmu->direct_map)
		return mmu_alloc_direct_roots(vcpu);
	else
		return mmu_alloc_shadow_roots(vcpu);
}

void kvm_mmu_sync_roots(struct kvm_vcpu *vcpu)
{
	int i;
	struct kvm_mmu_page *sp;

	if (vcpu->arch.mmu->direct_map)
		return;

	if (!VALID_PAGE(vcpu->arch.mmu->root_hpa))
		return;

	vcpu_clear_mmio_info(vcpu, MMIO_GVA_ANY);

	if (vcpu->arch.mmu->root_level >= PT64_ROOT_4LEVEL) {
		hpa_t root = vcpu->arch.mmu->root_hpa;
		sp = page_header(root);

		/*
		 * Even if another CPU was marking the SP as unsync-ed
		 * simultaneously, any guest page table changes are not
		 * guaranteed to be visible anyway until this VCPU issues a TLB
		 * flush strictly after those changes are made. We only need to
		 * ensure that the other CPU sets these flags before any actual
		 * changes to the page tables are made. The comments in
		 * mmu_need_write_protect() describe what could go wrong if this
		 * requirement isn't satisfied.
		 */
		if (!smp_load_acquire(&sp->unsync) &&
		    !smp_load_acquire(&sp->unsync_children))
			return;

		spin_lock(&vcpu->kvm->mmu_lock);
		kvm_mmu_audit(vcpu, AUDIT_PRE_SYNC);

		mmu_sync_children(vcpu, sp);

		kvm_mmu_audit(vcpu, AUDIT_POST_SYNC);
		spin_unlock(&vcpu->kvm->mmu_lock);
		return;
	}

	spin_lock(&vcpu->kvm->mmu_lock);
	kvm_mmu_audit(vcpu, AUDIT_PRE_SYNC);

	for (i = 0; i < 4; ++i) {
		hpa_t root = vcpu->arch.mmu->pae_root[i];

		if (root && VALID_PAGE(root)) {
			root &= PT64_BASE_ADDR_MASK;
			sp = page_header(root);
			mmu_sync_children(vcpu, sp);
		}
	}

	kvm_mmu_audit(vcpu, AUDIT_POST_SYNC);
	spin_unlock(&vcpu->kvm->mmu_lock);
}
EXPORT_SYMBOL_GPL(kvm_mmu_sync_roots);

static gpa_t nonpaging_gva_to_gpa(struct kvm_vcpu *vcpu, gva_t vaddr,
				  u32 access, struct x86_exception *exception)
{
	if (exception)
		exception->error_code = 0;
	return vaddr;
}

static gpa_t nonpaging_gva_to_gpa_nested(struct kvm_vcpu *vcpu, gva_t vaddr,
					 u32 access,
					 struct x86_exception *exception)
{
	if (exception)
		exception->error_code = 0;
	return vcpu->arch.nested_mmu.translate_gpa(vcpu, vaddr, access, exception);
}

static bool
__is_rsvd_bits_set(struct rsvd_bits_validate *rsvd_check, u64 pte, int level)
{
	int bit7 = (pte >> 7) & 1, low6 = pte & 0x3f;

	return (pte & rsvd_check->rsvd_bits_mask[bit7][level-1]) |
		((rsvd_check->bad_mt_xwr & (1ull << low6)) != 0);
}

static bool is_rsvd_bits_set(struct kvm_mmu *mmu, u64 gpte, int level)
{
	return __is_rsvd_bits_set(&mmu->guest_rsvd_check, gpte, level);
}

static bool is_shadow_zero_bits_set(struct kvm_mmu *mmu, u64 spte, int level)
{
	return __is_rsvd_bits_set(&mmu->shadow_zero_check, spte, level);
}

static bool mmio_info_in_cache(struct kvm_vcpu *vcpu, u64 addr, bool direct)
{
	/*
	 * A nested guest cannot use the MMIO cache if it is using nested
	 * page tables, because cr2 is a nGPA while the cache stores GPAs.
	 */
	if (mmu_is_nested(vcpu))
		return false;

	if (direct)
		return vcpu_match_mmio_gpa(vcpu, addr);

	return vcpu_match_mmio_gva(vcpu, addr);
}

/* return true if reserved bit is detected on spte. */
static bool
walk_shadow_page_get_mmio_spte(struct kvm_vcpu *vcpu, u64 addr, u64 *sptep)
{
	struct kvm_shadow_walk_iterator iterator;
	u64 sptes[PT64_ROOT_MAX_LEVEL], spte = 0ull;
	int root, leaf;
	bool reserved = false;

	if (!VALID_PAGE(vcpu->arch.mmu->root_hpa))
		goto exit;

	walk_shadow_page_lockless_begin(vcpu);

	for (shadow_walk_init(&iterator, vcpu, addr),
		 leaf = root = iterator.level;
	     shadow_walk_okay(&iterator);
	     __shadow_walk_next(&iterator, spte)) {
		spte = mmu_spte_get_lockless(iterator.sptep);

		sptes[leaf - 1] = spte;
		leaf--;

		if (!is_shadow_present_pte(spte))
			break;

		reserved |= is_shadow_zero_bits_set(vcpu->arch.mmu, spte,
						    iterator.level);
	}

	walk_shadow_page_lockless_end(vcpu);

	if (reserved) {
		pr_err("%s: detect reserved bits on spte, addr 0x%llx, dump hierarchy:\n",
		       __func__, addr);
		while (root > leaf) {
			pr_err("------ spte 0x%llx level %d.\n",
			       sptes[root - 1], root);
			root--;
		}
	}
exit:
	*sptep = spte;
	return reserved;
}

static int handle_mmio_page_fault(struct kvm_vcpu *vcpu, u64 addr, bool direct)
{
	u64 spte;
	bool reserved;

	if (mmio_info_in_cache(vcpu, addr, direct))
		return RET_PF_EMULATE;

	reserved = walk_shadow_page_get_mmio_spte(vcpu, addr, &spte);
	if (WARN_ON(reserved))
		return -EINVAL;

	if (is_mmio_spte(spte)) {
		gfn_t gfn = get_mmio_spte_gfn(spte);
		unsigned access = get_mmio_spte_access(spte);

		if (!check_mmio_spte(vcpu, spte))
			return RET_PF_INVALID;

		if (direct)
			addr = 0;

		trace_handle_mmio_page_fault(addr, gfn, access);
		vcpu_cache_mmio_info(vcpu, addr, gfn, access);
		return RET_PF_EMULATE;
	}

	/*
	 * If the page table is zapped by other cpus, let CPU fault again on
	 * the address.
	 */
	return RET_PF_RETRY;
}

static bool page_fault_handle_page_track(struct kvm_vcpu *vcpu,
					 u32 error_code, gfn_t gfn)
{
	if (unlikely(error_code & PFERR_RSVD_MASK))
		return false;

	if (!(error_code & PFERR_PRESENT_MASK) ||
	      !(error_code & PFERR_WRITE_MASK))
		return false;

	/*
	 * guest is writing the page which is write tracked which can
	 * not be fixed by page fault handler.
	 */
	if (kvm_page_track_is_active(vcpu, gfn, KVM_PAGE_TRACK_WRITE))
		return true;

	return false;
}

static void shadow_page_table_clear_flood(struct kvm_vcpu *vcpu, gva_t addr)
{
	struct kvm_shadow_walk_iterator iterator;
	u64 spte;

	if (!VALID_PAGE(vcpu->arch.mmu->root_hpa))
		return;

	walk_shadow_page_lockless_begin(vcpu);
	for_each_shadow_entry_lockless(vcpu, addr, iterator, spte) {
		clear_sp_write_flooding_count(iterator.sptep);
		if (!is_shadow_present_pte(spte))
			break;
	}
	walk_shadow_page_lockless_end(vcpu);
}

static int nonpaging_page_fault(struct kvm_vcpu *vcpu, gva_t gva,
				u32 error_code, bool prefault)
{
	gfn_t gfn = gva >> PAGE_SHIFT;
	int r;

	pgprintk("%s: gva %lx error %x\n", __func__, gva, error_code);

	if (page_fault_handle_page_track(vcpu, error_code, gfn))
		return RET_PF_EMULATE;

	r = mmu_topup_memory_caches(vcpu);
	if (r)
		return r;

	MMU_WARN_ON(!VALID_PAGE(vcpu->arch.mmu->root_hpa));


	return nonpaging_map(vcpu, gva & PAGE_MASK,
			     error_code, gfn, prefault);
}

static int kvm_arch_setup_async_pf(struct kvm_vcpu *vcpu, gva_t gva, gfn_t gfn)
{
	struct kvm_arch_async_pf arch;

	arch.token = (vcpu->arch.apf.id++ << 12) | vcpu->vcpu_id;
	arch.gfn = gfn;
	arch.direct_map = vcpu->arch.mmu->direct_map;
	arch.cr3 = vcpu->arch.mmu->get_cr3(vcpu);

	return kvm_setup_async_pf(vcpu, gva, kvm_vcpu_gfn_to_hva(vcpu, gfn), &arch);
}

bool kvm_can_do_async_pf(struct kvm_vcpu *vcpu)
{
	if (unlikely(!lapic_in_kernel(vcpu) ||
		     kvm_event_needs_reinjection(vcpu) ||
		     vcpu->arch.exception.pending))
		return false;

	if (!vcpu->arch.apf.delivery_as_pf_vmexit && is_guest_mode(vcpu))
		return false;

	return kvm_x86_ops->interrupt_allowed(vcpu);
}

static bool try_async_pf(struct kvm_vcpu *vcpu, bool prefault, gfn_t gfn,
			 gva_t gva, kvm_pfn_t *pfn, bool write, bool *writable)
{
	struct kvm_memory_slot *slot;
	bool async;

	/*
	 * Don't expose private memslots to L2.
	 */
	if (is_guest_mode(vcpu) && !kvm_is_visible_gfn(vcpu->kvm, gfn)) {
		*pfn = KVM_PFN_NOSLOT;
		return false;
	}

	slot = kvm_vcpu_gfn_to_memslot(vcpu, gfn);
	async = false;
	*pfn = __gfn_to_pfn_memslot(slot, gfn, false, &async, write, writable);
	if (!async)
		return false; /* *pfn has correct page already */

	if (!prefault && kvm_can_do_async_pf(vcpu)) {
		trace_kvm_try_async_get_page(gva, gfn);
		if (kvm_find_async_pf_gfn(vcpu, gfn)) {
			trace_kvm_async_pf_doublefault(gva, gfn);
			kvm_make_request(KVM_REQ_APF_HALT, vcpu);
			return true;
		} else if (kvm_arch_setup_async_pf(vcpu, gva, gfn))
			return true;
	}

	*pfn = __gfn_to_pfn_memslot(slot, gfn, false, NULL, write, writable);
	return false;
}

int kvm_handle_page_fault(struct kvm_vcpu *vcpu, u64 error_code,
				u64 fault_address, char *insn, int insn_len)
{
	int r = 1;

	vcpu->arch.l1tf_flush_l1d = true;
	switch (vcpu->arch.apf.host_apf_reason) {
	default:
		trace_kvm_page_fault(fault_address, error_code);

		if (kvm_event_needs_reinjection(vcpu))
			kvm_mmu_unprotect_page_virt(vcpu, fault_address);
		r = kvm_mmu_page_fault(vcpu, fault_address, error_code, insn,
				insn_len);
		break;
	case KVM_PV_REASON_PAGE_NOT_PRESENT:
		vcpu->arch.apf.host_apf_reason = 0;
		local_irq_disable();
		kvm_async_pf_task_wait(fault_address, 0);
		local_irq_enable();
		break;
	case KVM_PV_REASON_PAGE_READY:
		vcpu->arch.apf.host_apf_reason = 0;
		local_irq_disable();
		kvm_async_pf_task_wake(fault_address);
		local_irq_enable();
		break;
	}
	return r;
}
EXPORT_SYMBOL_GPL(kvm_handle_page_fault);

static bool
check_hugepage_cache_consistency(struct kvm_vcpu *vcpu, gfn_t gfn, int level)
{
	int page_num = KVM_PAGES_PER_HPAGE(level);

	gfn &= ~(page_num - 1);

	return kvm_mtrr_check_gfn_range_consistency(vcpu, gfn, page_num);
}

static int tdp_page_fault(struct kvm_vcpu *vcpu, gva_t gpa, u32 error_code,
			  bool prefault)
{
	kvm_pfn_t pfn;
	int r;
	int level;
	bool force_pt_level;
	gfn_t gfn = gpa >> PAGE_SHIFT;
	unsigned long mmu_seq;
	int write = error_code & PFERR_WRITE_MASK;
	bool map_writable;

	MMU_WARN_ON(!VALID_PAGE(vcpu->arch.mmu->root_hpa));

	if (page_fault_handle_page_track(vcpu, error_code, gfn))
		return RET_PF_EMULATE;

	r = mmu_topup_memory_caches(vcpu);
	if (r)
		return r;

	force_pt_level = !check_hugepage_cache_consistency(vcpu, gfn,
							   PT_DIRECTORY_LEVEL);
	level = mapping_level(vcpu, gfn, &force_pt_level);
	if (likely(!force_pt_level)) {
		if (level > PT_DIRECTORY_LEVEL &&
		    !check_hugepage_cache_consistency(vcpu, gfn, level))
			level = PT_DIRECTORY_LEVEL;
		gfn &= ~(KVM_PAGES_PER_HPAGE(level) - 1);
	}

	if (fast_page_fault(vcpu, gpa, level, error_code))
		return RET_PF_RETRY;

	mmu_seq = vcpu->kvm->mmu_notifier_seq;
	smp_rmb();

	if (try_async_pf(vcpu, prefault, gfn, gpa, &pfn, write, &map_writable))
		return RET_PF_RETRY;

	if (handle_abnormal_pfn(vcpu, 0, gfn, pfn, ACC_ALL, &r))
		return r;

	spin_lock(&vcpu->kvm->mmu_lock);
	if (mmu_notifier_retry(vcpu->kvm, mmu_seq))
		goto out_unlock;
	if (make_mmu_pages_available(vcpu) < 0)
		goto out_unlock;
	if (likely(!force_pt_level))
		transparent_hugepage_adjust(vcpu, &gfn, &pfn, &level);
	r = __direct_map(vcpu, write, map_writable, level, gfn, pfn, prefault);
	spin_unlock(&vcpu->kvm->mmu_lock);

	return r;

out_unlock:
	spin_unlock(&vcpu->kvm->mmu_lock);
	kvm_release_pfn_clean(pfn);
	return RET_PF_RETRY;
}

static void nonpaging_init_context(struct kvm_vcpu *vcpu,
				   struct kvm_mmu *context)
{
	context->page_fault = nonpaging_page_fault;
	context->gva_to_gpa = nonpaging_gva_to_gpa;
	context->sync_page = nonpaging_sync_page;
	context->invlpg = nonpaging_invlpg;
	context->update_pte = nonpaging_update_pte;
	context->root_level = 0;
	context->shadow_root_level = PT32E_ROOT_LEVEL;
	context->direct_map = true;
	context->nx = false;
}

/*
 * Find out if a previously cached root matching the new CR3/role is available.
 * The current root is also inserted into the cache.
 * If a matching root was found, it is assigned to kvm_mmu->root_hpa and true is
 * returned.
 * Otherwise, the LRU root from the cache is assigned to kvm_mmu->root_hpa and
 * false is returned. This root should now be freed by the caller.
 */
static bool cached_root_available(struct kvm_vcpu *vcpu, gpa_t new_cr3,
				  union kvm_mmu_page_role new_role)
{
	uint i;
	struct kvm_mmu_root_info root;
	struct kvm_mmu *mmu = vcpu->arch.mmu;

	root.cr3 = mmu->root_cr3;
	root.hpa = mmu->root_hpa;

	for (i = 0; i < KVM_MMU_NUM_PREV_ROOTS; i++) {
		swap(root, mmu->prev_roots[i]);

		if (new_cr3 == root.cr3 && VALID_PAGE(root.hpa) &&
		    page_header(root.hpa) != NULL &&
		    new_role.word == page_header(root.hpa)->role.word)
			break;
	}

	mmu->root_hpa = root.hpa;
	mmu->root_cr3 = root.cr3;

	return i < KVM_MMU_NUM_PREV_ROOTS;
}

static bool fast_cr3_switch(struct kvm_vcpu *vcpu, gpa_t new_cr3,
			    union kvm_mmu_page_role new_role,
			    bool skip_tlb_flush)
{
	struct kvm_mmu *mmu = vcpu->arch.mmu;

	/*
	 * For now, limit the fast switch to 64-bit hosts+VMs in order to avoid
	 * having to deal with PDPTEs. We may add support for 32-bit hosts/VMs
	 * later if necessary.
	 */
	if (mmu->shadow_root_level >= PT64_ROOT_4LEVEL &&
	    mmu->root_level >= PT64_ROOT_4LEVEL) {
		if (mmu_check_root(vcpu, new_cr3 >> PAGE_SHIFT))
			return false;

		if (cached_root_available(vcpu, new_cr3, new_role)) {
			kvm_make_request(KVM_REQ_LOAD_CR3, vcpu);
			if (!skip_tlb_flush) {
				kvm_make_request(KVM_REQ_MMU_SYNC, vcpu);
				kvm_x86_ops->tlb_flush(vcpu, true);
			}

			/*
			 * The last MMIO access's GVA and GPA are cached in the
			 * VCPU. When switching to a new CR3, that GVA->GPA
			 * mapping may no longer be valid. So clear any cached
			 * MMIO info even when we don't need to sync the shadow
			 * page tables.
			 */
			vcpu_clear_mmio_info(vcpu, MMIO_GVA_ANY);

			__clear_sp_write_flooding_count(
				page_header(mmu->root_hpa));

			return true;
		}
	}

	return false;
}

static void __kvm_mmu_new_cr3(struct kvm_vcpu *vcpu, gpa_t new_cr3,
			      union kvm_mmu_page_role new_role,
			      bool skip_tlb_flush)
{
	if (!fast_cr3_switch(vcpu, new_cr3, new_role, skip_tlb_flush))
		kvm_mmu_free_roots(vcpu, vcpu->arch.mmu,
				   KVM_MMU_ROOT_CURRENT);
}

void kvm_mmu_new_cr3(struct kvm_vcpu *vcpu, gpa_t new_cr3, bool skip_tlb_flush)
{
	__kvm_mmu_new_cr3(vcpu, new_cr3, kvm_mmu_calc_root_page_role(vcpu),
			  skip_tlb_flush);
}
EXPORT_SYMBOL_GPL(kvm_mmu_new_cr3);

static unsigned long get_cr3(struct kvm_vcpu *vcpu)
{
	return kvm_read_cr3(vcpu);
}

static void inject_page_fault(struct kvm_vcpu *vcpu,
			      struct x86_exception *fault)
{
	vcpu->arch.mmu->inject_page_fault(vcpu, fault);
}

static bool sync_mmio_spte(struct kvm_vcpu *vcpu, u64 *sptep, gfn_t gfn,
			   unsigned access, int *nr_present)
{
	if (unlikely(is_mmio_spte(*sptep))) {
		if (gfn != get_mmio_spte_gfn(*sptep)) {
			mmu_spte_clear_no_track(sptep);
			return true;
		}

		(*nr_present)++;
		mark_mmio_spte(vcpu, sptep, gfn, access);
		return true;
	}

	return false;
}

static inline bool is_last_gpte(struct kvm_mmu *mmu,
				unsigned level, unsigned gpte)
{
	/*
	 * The RHS has bit 7 set iff level < mmu->last_nonleaf_level.
	 * If it is clear, there are no large pages at this level, so clear
	 * PT_PAGE_SIZE_MASK in gpte if that is the case.
	 */
	gpte &= level - mmu->last_nonleaf_level;

	/*
	 * PT_PAGE_TABLE_LEVEL always terminates.  The RHS has bit 7 set
	 * iff level <= PT_PAGE_TABLE_LEVEL, which for our purpose means
	 * level == PT_PAGE_TABLE_LEVEL; set PT_PAGE_SIZE_MASK in gpte then.
	 */
	gpte |= level - PT_PAGE_TABLE_LEVEL - 1;

	return gpte & PT_PAGE_SIZE_MASK;
}

#define PTTYPE_EPT 18 /* arbitrary */
#define PTTYPE PTTYPE_EPT
#include "paging_tmpl.h"
#undef PTTYPE

#define PTTYPE 64
#include "paging_tmpl.h"
#undef PTTYPE

#define PTTYPE 32
#include "paging_tmpl.h"
#undef PTTYPE

static void
__reset_rsvds_bits_mask(struct kvm_vcpu *vcpu,
			struct rsvd_bits_validate *rsvd_check,
			int maxphyaddr, int level, bool nx, bool gbpages,
			bool pse, bool amd)
{
	u64 exb_bit_rsvd = 0;
	u64 gbpages_bit_rsvd = 0;
	u64 nonleaf_bit8_rsvd = 0;

	rsvd_check->bad_mt_xwr = 0;

	if (!nx)
		exb_bit_rsvd = rsvd_bits(63, 63);
	if (!gbpages)
		gbpages_bit_rsvd = rsvd_bits(7, 7);

	/*
	 * Non-leaf PML4Es and PDPEs reserve bit 8 (which would be the G bit for
	 * leaf entries) on AMD CPUs only.
	 */
	if (amd)
		nonleaf_bit8_rsvd = rsvd_bits(8, 8);

	switch (level) {
	case PT32_ROOT_LEVEL:
		/* no rsvd bits for 2 level 4K page table entries */
		rsvd_check->rsvd_bits_mask[0][1] = 0;
		rsvd_check->rsvd_bits_mask[0][0] = 0;
		rsvd_check->rsvd_bits_mask[1][0] =
			rsvd_check->rsvd_bits_mask[0][0];

		if (!pse) {
			rsvd_check->rsvd_bits_mask[1][1] = 0;
			break;
		}

		if (is_cpuid_PSE36())
			/* 36bits PSE 4MB page */
			rsvd_check->rsvd_bits_mask[1][1] = rsvd_bits(17, 21);
		else
			/* 32 bits PSE 4MB page */
			rsvd_check->rsvd_bits_mask[1][1] = rsvd_bits(13, 21);
		break;
	case PT32E_ROOT_LEVEL:
		rsvd_check->rsvd_bits_mask[0][2] =
			rsvd_bits(maxphyaddr, 63) |
			rsvd_bits(5, 8) | rsvd_bits(1, 2);	/* PDPTE */
		rsvd_check->rsvd_bits_mask[0][1] = exb_bit_rsvd |
			rsvd_bits(maxphyaddr, 62);	/* PDE */
		rsvd_check->rsvd_bits_mask[0][0] = exb_bit_rsvd |
			rsvd_bits(maxphyaddr, 62); 	/* PTE */
		rsvd_check->rsvd_bits_mask[1][1] = exb_bit_rsvd |
			rsvd_bits(maxphyaddr, 62) |
			rsvd_bits(13, 20);		/* large page */
		rsvd_check->rsvd_bits_mask[1][0] =
			rsvd_check->rsvd_bits_mask[0][0];
		break;
	case PT64_ROOT_5LEVEL:
		rsvd_check->rsvd_bits_mask[0][4] = exb_bit_rsvd |
			nonleaf_bit8_rsvd | rsvd_bits(7, 7) |
			rsvd_bits(maxphyaddr, 51);
		rsvd_check->rsvd_bits_mask[1][4] =
			rsvd_check->rsvd_bits_mask[0][4];
		/* fall through */
	case PT64_ROOT_4LEVEL:
		rsvd_check->rsvd_bits_mask[0][3] = exb_bit_rsvd |
			nonleaf_bit8_rsvd | rsvd_bits(7, 7) |
			rsvd_bits(maxphyaddr, 51);
		rsvd_check->rsvd_bits_mask[0][2] = exb_bit_rsvd |
			nonleaf_bit8_rsvd | gbpages_bit_rsvd |
			rsvd_bits(maxphyaddr, 51);
		rsvd_check->rsvd_bits_mask[0][1] = exb_bit_rsvd |
			rsvd_bits(maxphyaddr, 51);
		rsvd_check->rsvd_bits_mask[0][0] = exb_bit_rsvd |
			rsvd_bits(maxphyaddr, 51);
		rsvd_check->rsvd_bits_mask[1][3] =
			rsvd_check->rsvd_bits_mask[0][3];
		rsvd_check->rsvd_bits_mask[1][2] = exb_bit_rsvd |
			gbpages_bit_rsvd | rsvd_bits(maxphyaddr, 51) |
			rsvd_bits(13, 29);
		rsvd_check->rsvd_bits_mask[1][1] = exb_bit_rsvd |
			rsvd_bits(maxphyaddr, 51) |
			rsvd_bits(13, 20);		/* large page */
		rsvd_check->rsvd_bits_mask[1][0] =
			rsvd_check->rsvd_bits_mask[0][0];
		break;
	}
}

static void reset_rsvds_bits_mask(struct kvm_vcpu *vcpu,
				  struct kvm_mmu *context)
{
	__reset_rsvds_bits_mask(vcpu, &context->guest_rsvd_check,
				cpuid_maxphyaddr(vcpu), context->root_level,
				context->nx,
				guest_cpuid_has(vcpu, X86_FEATURE_GBPAGES),
				is_pse(vcpu), guest_cpuid_is_amd(vcpu));
}

static void
__reset_rsvds_bits_mask_ept(struct rsvd_bits_validate *rsvd_check,
			    int maxphyaddr, bool execonly)
{
	u64 bad_mt_xwr;

	rsvd_check->rsvd_bits_mask[0][4] =
		rsvd_bits(maxphyaddr, 51) | rsvd_bits(3, 7);
	rsvd_check->rsvd_bits_mask[0][3] =
		rsvd_bits(maxphyaddr, 51) | rsvd_bits(3, 7);
	rsvd_check->rsvd_bits_mask[0][2] =
		rsvd_bits(maxphyaddr, 51) | rsvd_bits(3, 6);
	rsvd_check->rsvd_bits_mask[0][1] =
		rsvd_bits(maxphyaddr, 51) | rsvd_bits(3, 6);
	rsvd_check->rsvd_bits_mask[0][0] = rsvd_bits(maxphyaddr, 51);

	/* large page */
	rsvd_check->rsvd_bits_mask[1][4] = rsvd_check->rsvd_bits_mask[0][4];
	rsvd_check->rsvd_bits_mask[1][3] = rsvd_check->rsvd_bits_mask[0][3];
	rsvd_check->rsvd_bits_mask[1][2] =
		rsvd_bits(maxphyaddr, 51) | rsvd_bits(12, 29);
	rsvd_check->rsvd_bits_mask[1][1] =
		rsvd_bits(maxphyaddr, 51) | rsvd_bits(12, 20);
	rsvd_check->rsvd_bits_mask[1][0] = rsvd_check->rsvd_bits_mask[0][0];

	bad_mt_xwr = 0xFFull << (2 * 8);	/* bits 3..5 must not be 2 */
	bad_mt_xwr |= 0xFFull << (3 * 8);	/* bits 3..5 must not be 3 */
	bad_mt_xwr |= 0xFFull << (7 * 8);	/* bits 3..5 must not be 7 */
	bad_mt_xwr |= REPEAT_BYTE(1ull << 2);	/* bits 0..2 must not be 010 */
	bad_mt_xwr |= REPEAT_BYTE(1ull << 6);	/* bits 0..2 must not be 110 */
	if (!execonly) {
		/* bits 0..2 must not be 100 unless VMX capabilities allow it */
		bad_mt_xwr |= REPEAT_BYTE(1ull << 4);
	}
	rsvd_check->bad_mt_xwr = bad_mt_xwr;
}

static void reset_rsvds_bits_mask_ept(struct kvm_vcpu *vcpu,
		struct kvm_mmu *context, bool execonly)
{
	__reset_rsvds_bits_mask_ept(&context->guest_rsvd_check,
				    cpuid_maxphyaddr(vcpu), execonly);
}

/*
 * the page table on host is the shadow page table for the page
 * table in guest or amd nested guest, its mmu features completely
 * follow the features in guest.
 */
void
reset_shadow_zero_bits_mask(struct kvm_vcpu *vcpu, struct kvm_mmu *context)
{
	bool uses_nx = context->nx ||
		context->mmu_role.base.smep_andnot_wp;
	struct rsvd_bits_validate *shadow_zero_check;
	int i;

	/*
	 * Passing "true" to the last argument is okay; it adds a check
	 * on bit 8 of the SPTEs which KVM doesn't use anyway.
	 */
	shadow_zero_check = &context->shadow_zero_check;
	__reset_rsvds_bits_mask(vcpu, shadow_zero_check,
				boot_cpu_data.x86_phys_bits,
				context->shadow_root_level, uses_nx,
				guest_cpuid_has(vcpu, X86_FEATURE_GBPAGES),
				is_pse(vcpu), true);

	if (!shadow_me_mask)
		return;

	for (i = context->shadow_root_level; --i >= 0;) {
		shadow_zero_check->rsvd_bits_mask[0][i] &= ~shadow_me_mask;
		shadow_zero_check->rsvd_bits_mask[1][i] &= ~shadow_me_mask;
	}

}
EXPORT_SYMBOL_GPL(reset_shadow_zero_bits_mask);

static inline bool boot_cpu_is_amd(void)
{
	WARN_ON_ONCE(!tdp_enabled);
	return shadow_x_mask == 0;
}

/*
 * the direct page table on host, use as much mmu features as
 * possible, however, kvm currently does not do execution-protection.
 */
static void
reset_tdp_shadow_zero_bits_mask(struct kvm_vcpu *vcpu,
				struct kvm_mmu *context)
{
	struct rsvd_bits_validate *shadow_zero_check;
	int i;

	shadow_zero_check = &context->shadow_zero_check;

	if (boot_cpu_is_amd())
		__reset_rsvds_bits_mask(vcpu, shadow_zero_check,
					boot_cpu_data.x86_phys_bits,
					context->shadow_root_level, false,
					boot_cpu_has(X86_FEATURE_GBPAGES),
					true, true);
	else
		__reset_rsvds_bits_mask_ept(shadow_zero_check,
					    boot_cpu_data.x86_phys_bits,
					    false);

	if (!shadow_me_mask)
		return;

	for (i = context->shadow_root_level; --i >= 0;) {
		shadow_zero_check->rsvd_bits_mask[0][i] &= ~shadow_me_mask;
		shadow_zero_check->rsvd_bits_mask[1][i] &= ~shadow_me_mask;
	}
}

/*
 * as the comments in reset_shadow_zero_bits_mask() except it
 * is the shadow page table for intel nested guest.
 */
static void
reset_ept_shadow_zero_bits_mask(struct kvm_vcpu *vcpu,
				struct kvm_mmu *context, bool execonly)
{
	__reset_rsvds_bits_mask_ept(&context->shadow_zero_check,
				    boot_cpu_data.x86_phys_bits, execonly);
}

#define BYTE_MASK(access) \
	((1 & (access) ? 2 : 0) | \
	 (2 & (access) ? 4 : 0) | \
	 (3 & (access) ? 8 : 0) | \
	 (4 & (access) ? 16 : 0) | \
	 (5 & (access) ? 32 : 0) | \
	 (6 & (access) ? 64 : 0) | \
	 (7 & (access) ? 128 : 0))


static void update_permission_bitmask(struct kvm_vcpu *vcpu,
				      struct kvm_mmu *mmu, bool ept)
{
	unsigned byte;

	const u8 x = BYTE_MASK(ACC_EXEC_MASK);
	const u8 w = BYTE_MASK(ACC_WRITE_MASK);
	const u8 u = BYTE_MASK(ACC_USER_MASK);

	bool cr4_smep = kvm_read_cr4_bits(vcpu, X86_CR4_SMEP) != 0;
	bool cr4_smap = kvm_read_cr4_bits(vcpu, X86_CR4_SMAP) != 0;
	bool cr0_wp = is_write_protection(vcpu);

	for (byte = 0; byte < ARRAY_SIZE(mmu->permissions); ++byte) {
		unsigned pfec = byte << 1;

		/*
		 * Each "*f" variable has a 1 bit for each UWX value
		 * that causes a fault with the given PFEC.
		 */

		/* Faults from writes to non-writable pages */
		u8 wf = (pfec & PFERR_WRITE_MASK) ? ~w : 0;
		/* Faults from user mode accesses to supervisor pages */
		u8 uf = (pfec & PFERR_USER_MASK) ? ~u : 0;
		/* Faults from fetches of non-executable pages*/
		u8 ff = (pfec & PFERR_FETCH_MASK) ? ~x : 0;
		/* Faults from kernel mode fetches of user pages */
		u8 smepf = 0;
		/* Faults from kernel mode accesses of user pages */
		u8 smapf = 0;

		if (!ept) {
			/* Faults from kernel mode accesses to user pages */
			u8 kf = (pfec & PFERR_USER_MASK) ? 0 : u;

			/* Not really needed: !nx will cause pte.nx to fault */
			if (!mmu->nx)
				ff = 0;

			/* Allow supervisor writes if !cr0.wp */
			if (!cr0_wp)
				wf = (pfec & PFERR_USER_MASK) ? wf : 0;

			/* Disallow supervisor fetches of user code if cr4.smep */
			if (cr4_smep)
				smepf = (pfec & PFERR_FETCH_MASK) ? kf : 0;

			/*
			 * SMAP:kernel-mode data accesses from user-mode
			 * mappings should fault. A fault is considered
			 * as a SMAP violation if all of the following
			 * conditions are true:
			 *   - X86_CR4_SMAP is set in CR4
			 *   - A user page is accessed
			 *   - The access is not a fetch
			 *   - Page fault in kernel mode
			 *   - if CPL = 3 or X86_EFLAGS_AC is clear
			 *
			 * Here, we cover the first three conditions.
			 * The fourth is computed dynamically in permission_fault();
			 * PFERR_RSVD_MASK bit will be set in PFEC if the access is
			 * *not* subject to SMAP restrictions.
			 */
			if (cr4_smap)
				smapf = (pfec & (PFERR_RSVD_MASK|PFERR_FETCH_MASK)) ? 0 : kf;
		}

		mmu->permissions[byte] = ff | uf | wf | smepf | smapf;
	}
}

/*
* PKU is an additional mechanism by which the paging controls access to
* user-mode addresses based on the value in the PKRU register.  Protection
* key violations are reported through a bit in the page fault error code.
* Unlike other bits of the error code, the PK bit is not known at the
* call site of e.g. gva_to_gpa; it must be computed directly in
* permission_fault based on two bits of PKRU, on some machine state (CR4,
* CR0, EFER, CPL), and on other bits of the error code and the page tables.
*
* In particular the following conditions come from the error code, the
* page tables and the machine state:
* - PK is always zero unless CR4.PKE=1 and EFER.LMA=1
* - PK is always zero if RSVD=1 (reserved bit set) or F=1 (instruction fetch)
* - PK is always zero if U=0 in the page tables
* - PKRU.WD is ignored if CR0.WP=0 and the access is a supervisor access.
*
* The PKRU bitmask caches the result of these four conditions.  The error
* code (minus the P bit) and the page table's U bit form an index into the
* PKRU bitmask.  Two bits of the PKRU bitmask are then extracted and ANDed
* with the two bits of the PKRU register corresponding to the protection key.
* For the first three conditions above the bits will be 00, thus masking
* away both AD and WD.  For all reads or if the last condition holds, WD
* only will be masked away.
*/
static void update_pkru_bitmask(struct kvm_vcpu *vcpu, struct kvm_mmu *mmu,
				bool ept)
{
	unsigned bit;
	bool wp;

	if (ept) {
		mmu->pkru_mask = 0;
		return;
	}

	/* PKEY is enabled only if CR4.PKE and EFER.LMA are both set. */
	if (!kvm_read_cr4_bits(vcpu, X86_CR4_PKE) || !is_long_mode(vcpu)) {
		mmu->pkru_mask = 0;
		return;
	}

	wp = is_write_protection(vcpu);

	for (bit = 0; bit < ARRAY_SIZE(mmu->permissions); ++bit) {
		unsigned pfec, pkey_bits;
		bool check_pkey, check_write, ff, uf, wf, pte_user;

		pfec = bit << 1;
		ff = pfec & PFERR_FETCH_MASK;
		uf = pfec & PFERR_USER_MASK;
		wf = pfec & PFERR_WRITE_MASK;

		/* PFEC.RSVD is replaced by ACC_USER_MASK. */
		pte_user = pfec & PFERR_RSVD_MASK;

		/*
		 * Only need to check the access which is not an
		 * instruction fetch and is to a user page.
		 */
		check_pkey = (!ff && pte_user);
		/*
		 * write access is controlled by PKRU if it is a
		 * user access or CR0.WP = 1.
		 */
		check_write = check_pkey && wf && (uf || wp);

		/* PKRU.AD stops both read and write access. */
		pkey_bits = !!check_pkey;
		/* PKRU.WD stops write access. */
		pkey_bits |= (!!check_write) << 1;

		mmu->pkru_mask |= (pkey_bits & 3) << pfec;
	}
}

static void update_last_nonleaf_level(struct kvm_vcpu *vcpu, struct kvm_mmu *mmu)
{
	unsigned root_level = mmu->root_level;

	mmu->last_nonleaf_level = root_level;
	if (root_level == PT32_ROOT_LEVEL && is_pse(vcpu))
		mmu->last_nonleaf_level++;
}

static void paging64_init_context_common(struct kvm_vcpu *vcpu,
					 struct kvm_mmu *context,
					 int level)
{
	context->nx = is_nx(vcpu);
	context->root_level = level;

	reset_rsvds_bits_mask(vcpu, context);
	update_permission_bitmask(vcpu, context, false);
	update_pkru_bitmask(vcpu, context, false);
	update_last_nonleaf_level(vcpu, context);

	MMU_WARN_ON(!is_pae(vcpu));
	context->page_fault = paging64_page_fault;
	context->gva_to_gpa = paging64_gva_to_gpa;
	context->sync_page = paging64_sync_page;
	context->invlpg = paging64_invlpg;
	context->update_pte = paging64_update_pte;
	context->shadow_root_level = level;
	context->direct_map = false;
}

static void paging64_init_context(struct kvm_vcpu *vcpu,
				  struct kvm_mmu *context)
{
	int root_level = is_la57_mode(vcpu) ?
			 PT64_ROOT_5LEVEL : PT64_ROOT_4LEVEL;

	paging64_init_context_common(vcpu, context, root_level);
}

static void paging32_init_context(struct kvm_vcpu *vcpu,
				  struct kvm_mmu *context)
{
	context->nx = false;
	context->root_level = PT32_ROOT_LEVEL;

	reset_rsvds_bits_mask(vcpu, context);
	update_permission_bitmask(vcpu, context, false);
	update_pkru_bitmask(vcpu, context, false);
	update_last_nonleaf_level(vcpu, context);

	context->page_fault = paging32_page_fault;
	context->gva_to_gpa = paging32_gva_to_gpa;
	context->sync_page = paging32_sync_page;
	context->invlpg = paging32_invlpg;
	context->update_pte = paging32_update_pte;
	context->shadow_root_level = PT32E_ROOT_LEVEL;
	context->direct_map = false;
}

static void paging32E_init_context(struct kvm_vcpu *vcpu,
				   struct kvm_mmu *context)
{
	paging64_init_context_common(vcpu, context, PT32E_ROOT_LEVEL);
}

static union kvm_mmu_extended_role kvm_calc_mmu_role_ext(struct kvm_vcpu *vcpu)
{
	union kvm_mmu_extended_role ext = {0};

	ext.cr0_pg = !!is_paging(vcpu);
	ext.cr4_pae = !!is_pae(vcpu);
	ext.cr4_smep = !!kvm_read_cr4_bits(vcpu, X86_CR4_SMEP);
	ext.cr4_smap = !!kvm_read_cr4_bits(vcpu, X86_CR4_SMAP);
	ext.cr4_pse = !!is_pse(vcpu);
	ext.cr4_pke = !!kvm_read_cr4_bits(vcpu, X86_CR4_PKE);
	ext.cr4_la57 = !!kvm_read_cr4_bits(vcpu, X86_CR4_LA57);
	ext.maxphyaddr = cpuid_maxphyaddr(vcpu);

	ext.valid = 1;

	return ext;
}

static union kvm_mmu_role kvm_calc_mmu_role_common(struct kvm_vcpu *vcpu,
						   bool base_only)
{
	union kvm_mmu_role role = {0};

	role.base.access = ACC_ALL;
	role.base.nxe = !!is_nx(vcpu);
	role.base.cr0_wp = is_write_protection(vcpu);
	role.base.smm = is_smm(vcpu);
	role.base.guest_mode = is_guest_mode(vcpu);

	if (base_only)
		return role;

	role.ext = kvm_calc_mmu_role_ext(vcpu);

	return role;
}

static union kvm_mmu_role
kvm_calc_tdp_mmu_root_page_role(struct kvm_vcpu *vcpu, bool base_only)
{
	union kvm_mmu_role role = kvm_calc_mmu_role_common(vcpu, base_only);

	role.base.ad_disabled = (shadow_accessed_mask == 0);
	role.base.level = kvm_x86_ops->get_tdp_level(vcpu);
	role.base.direct = true;
	role.base.gpte_is_8_bytes = true;

	return role;
}

static void init_kvm_tdp_mmu(struct kvm_vcpu *vcpu)
{
	struct kvm_mmu *context = vcpu->arch.mmu;
	union kvm_mmu_role new_role =
		kvm_calc_tdp_mmu_root_page_role(vcpu, false);

	new_role.base.word &= mmu_base_role_mask.word;
	if (new_role.as_u64 == context->mmu_role.as_u64)
		return;

	context->mmu_role.as_u64 = new_role.as_u64;
	context->page_fault = tdp_page_fault;
	context->sync_page = nonpaging_sync_page;
	context->invlpg = nonpaging_invlpg;
	context->update_pte = nonpaging_update_pte;
	context->shadow_root_level = kvm_x86_ops->get_tdp_level(vcpu);
	context->direct_map = true;
	context->set_cr3 = kvm_x86_ops->set_tdp_cr3;
	context->get_cr3 = get_cr3;
	context->get_pdptr = kvm_pdptr_read;
	context->inject_page_fault = kvm_inject_page_fault;

	if (!is_paging(vcpu)) {
		context->nx = false;
		context->gva_to_gpa = nonpaging_gva_to_gpa;
		context->root_level = 0;
	} else if (is_long_mode(vcpu)) {
		context->nx = is_nx(vcpu);
		context->root_level = is_la57_mode(vcpu) ?
				PT64_ROOT_5LEVEL : PT64_ROOT_4LEVEL;
		reset_rsvds_bits_mask(vcpu, context);
		context->gva_to_gpa = paging64_gva_to_gpa;
	} else if (is_pae(vcpu)) {
		context->nx = is_nx(vcpu);
		context->root_level = PT32E_ROOT_LEVEL;
		reset_rsvds_bits_mask(vcpu, context);
		context->gva_to_gpa = paging64_gva_to_gpa;
	} else {
		context->nx = false;
		context->root_level = PT32_ROOT_LEVEL;
		reset_rsvds_bits_mask(vcpu, context);
		context->gva_to_gpa = paging32_gva_to_gpa;
	}

	update_permission_bitmask(vcpu, context, false);
	update_pkru_bitmask(vcpu, context, false);
	update_last_nonleaf_level(vcpu, context);
	reset_tdp_shadow_zero_bits_mask(vcpu, context);
}

static union kvm_mmu_role
kvm_calc_shadow_mmu_root_page_role(struct kvm_vcpu *vcpu, bool base_only)
{
	union kvm_mmu_role role = kvm_calc_mmu_role_common(vcpu, base_only);

	role.base.smep_andnot_wp = role.ext.cr4_smep &&
		!is_write_protection(vcpu);
	role.base.smap_andnot_wp = role.ext.cr4_smap &&
		!is_write_protection(vcpu);
	role.base.direct = !is_paging(vcpu);
	role.base.gpte_is_8_bytes = !!is_pae(vcpu);

	if (!is_long_mode(vcpu))
		role.base.level = PT32E_ROOT_LEVEL;
	else if (is_la57_mode(vcpu))
		role.base.level = PT64_ROOT_5LEVEL;
	else
		role.base.level = PT64_ROOT_4LEVEL;

	return role;
}

void kvm_init_shadow_mmu(struct kvm_vcpu *vcpu)
{
	struct kvm_mmu *context = vcpu->arch.mmu;
	union kvm_mmu_role new_role =
		kvm_calc_shadow_mmu_root_page_role(vcpu, false);

	new_role.base.word &= mmu_base_role_mask.word;
	if (new_role.as_u64 == context->mmu_role.as_u64)
		return;

	if (!is_paging(vcpu))
		nonpaging_init_context(vcpu, context);
	else if (is_long_mode(vcpu))
		paging64_init_context(vcpu, context);
	else if (is_pae(vcpu))
		paging32E_init_context(vcpu, context);
	else
		paging32_init_context(vcpu, context);

	context->mmu_role.as_u64 = new_role.as_u64;
	reset_shadow_zero_bits_mask(vcpu, context);
}
EXPORT_SYMBOL_GPL(kvm_init_shadow_mmu);

static union kvm_mmu_role
kvm_calc_shadow_ept_root_page_role(struct kvm_vcpu *vcpu, bool accessed_dirty,
				   bool execonly)
{
	union kvm_mmu_role role = {0};

	/* SMM flag is inherited from root_mmu */
	role.base.smm = vcpu->arch.root_mmu.mmu_role.base.smm;

	role.base.level = PT64_ROOT_4LEVEL;
	role.base.gpte_is_8_bytes = true;
	role.base.direct = false;
	role.base.ad_disabled = !accessed_dirty;
	role.base.guest_mode = true;
	role.base.access = ACC_ALL;

	/*
	 * WP=1 and NOT_WP=1 is an impossible combination, use WP and the
	 * SMAP variation to denote shadow EPT entries.
	 */
	role.base.cr0_wp = true;
	role.base.smap_andnot_wp = true;

	role.ext = kvm_calc_mmu_role_ext(vcpu);
	role.ext.execonly = execonly;

	return role;
}

void kvm_init_shadow_ept_mmu(struct kvm_vcpu *vcpu, bool execonly,
			     bool accessed_dirty, gpa_t new_eptp)
{
	struct kvm_mmu *context = vcpu->arch.mmu;
	union kvm_mmu_role new_role =
		kvm_calc_shadow_ept_root_page_role(vcpu, accessed_dirty,
						   execonly);

	__kvm_mmu_new_cr3(vcpu, new_eptp, new_role.base, false);

	new_role.base.word &= mmu_base_role_mask.word;
	if (new_role.as_u64 == context->mmu_role.as_u64)
		return;

	context->shadow_root_level = PT64_ROOT_4LEVEL;

	context->nx = true;
	context->ept_ad = accessed_dirty;
	context->page_fault = ept_page_fault;
	context->gva_to_gpa = ept_gva_to_gpa;
	context->sync_page = ept_sync_page;
	context->invlpg = ept_invlpg;
	context->update_pte = ept_update_pte;
	context->root_level = PT64_ROOT_4LEVEL;
	context->direct_map = false;
	context->mmu_role.as_u64 = new_role.as_u64;

	update_permission_bitmask(vcpu, context, true);
	update_pkru_bitmask(vcpu, context, true);
	update_last_nonleaf_level(vcpu, context);
	reset_rsvds_bits_mask_ept(vcpu, context, execonly);
	reset_ept_shadow_zero_bits_mask(vcpu, context, execonly);
}
EXPORT_SYMBOL_GPL(kvm_init_shadow_ept_mmu);

static void init_kvm_softmmu(struct kvm_vcpu *vcpu)
{
	struct kvm_mmu *context = vcpu->arch.mmu;

	kvm_init_shadow_mmu(vcpu);
	context->set_cr3           = kvm_x86_ops->set_cr3;
	context->get_cr3           = get_cr3;
	context->get_pdptr         = kvm_pdptr_read;
	context->inject_page_fault = kvm_inject_page_fault;
}

static void init_kvm_nested_mmu(struct kvm_vcpu *vcpu)
{
	union kvm_mmu_role new_role = kvm_calc_mmu_role_common(vcpu, false);
	struct kvm_mmu *g_context = &vcpu->arch.nested_mmu;

	new_role.base.word &= mmu_base_role_mask.word;
	if (new_role.as_u64 == g_context->mmu_role.as_u64)
		return;

	g_context->mmu_role.as_u64 = new_role.as_u64;
	g_context->get_cr3           = get_cr3;
	g_context->get_pdptr         = kvm_pdptr_read;
	g_context->inject_page_fault = kvm_inject_page_fault;

	/*
	 * Note that arch.mmu->gva_to_gpa translates l2_gpa to l1_gpa using
	 * L1's nested page tables (e.g. EPT12). The nested translation
	 * of l2_gva to l1_gpa is done by arch.nested_mmu.gva_to_gpa using
	 * L2's page tables as the first level of translation and L1's
	 * nested page tables as the second level of translation. Basically
	 * the gva_to_gpa functions between mmu and nested_mmu are swapped.
	 */
	if (!is_paging(vcpu)) {
		g_context->nx = false;
		g_context->root_level = 0;
		g_context->gva_to_gpa = nonpaging_gva_to_gpa_nested;
	} else if (is_long_mode(vcpu)) {
		g_context->nx = is_nx(vcpu);
		g_context->root_level = is_la57_mode(vcpu) ?
					PT64_ROOT_5LEVEL : PT64_ROOT_4LEVEL;
		reset_rsvds_bits_mask(vcpu, g_context);
		g_context->gva_to_gpa = paging64_gva_to_gpa_nested;
	} else if (is_pae(vcpu)) {
		g_context->nx = is_nx(vcpu);
		g_context->root_level = PT32E_ROOT_LEVEL;
		reset_rsvds_bits_mask(vcpu, g_context);
		g_context->gva_to_gpa = paging64_gva_to_gpa_nested;
	} else {
		g_context->nx = false;
		g_context->root_level = PT32_ROOT_LEVEL;
		reset_rsvds_bits_mask(vcpu, g_context);
		g_context->gva_to_gpa = paging32_gva_to_gpa_nested;
	}

	update_permission_bitmask(vcpu, g_context, false);
	update_pkru_bitmask(vcpu, g_context, false);
	update_last_nonleaf_level(vcpu, g_context);
}

void kvm_init_mmu(struct kvm_vcpu *vcpu, bool reset_roots)
{
	if (reset_roots) {
		uint i;

		vcpu->arch.mmu->root_hpa = INVALID_PAGE;

		for (i = 0; i < KVM_MMU_NUM_PREV_ROOTS; i++)
			vcpu->arch.mmu->prev_roots[i] = KVM_MMU_ROOT_INFO_INVALID;
	}

	if (mmu_is_nested(vcpu))
		init_kvm_nested_mmu(vcpu);
	else if (tdp_enabled)
		init_kvm_tdp_mmu(vcpu);
	else
		init_kvm_softmmu(vcpu);
}
EXPORT_SYMBOL_GPL(kvm_init_mmu);

static union kvm_mmu_page_role
kvm_mmu_calc_root_page_role(struct kvm_vcpu *vcpu)
{
	union kvm_mmu_role role;

	if (tdp_enabled)
		role = kvm_calc_tdp_mmu_root_page_role(vcpu, true);
	else
		role = kvm_calc_shadow_mmu_root_page_role(vcpu, true);

	return role.base;
}

void kvm_mmu_reset_context(struct kvm_vcpu *vcpu)
{
	kvm_mmu_unload(vcpu);
	kvm_init_mmu(vcpu, true);
}
EXPORT_SYMBOL_GPL(kvm_mmu_reset_context);

int kvm_mmu_load(struct kvm_vcpu *vcpu)
{
	int r;

	r = mmu_topup_memory_caches(vcpu);
	if (r)
		goto out;
	r = mmu_alloc_roots(vcpu);
	kvm_mmu_sync_roots(vcpu);
	if (r)
		goto out;
	kvm_mmu_load_cr3(vcpu);
	kvm_x86_ops->tlb_flush(vcpu, true);
out:
	return r;
}
EXPORT_SYMBOL_GPL(kvm_mmu_load);

void kvm_mmu_unload(struct kvm_vcpu *vcpu)
{
	kvm_mmu_free_roots(vcpu, &vcpu->arch.root_mmu, KVM_MMU_ROOTS_ALL);
	WARN_ON(VALID_PAGE(vcpu->arch.root_mmu.root_hpa));
	kvm_mmu_free_roots(vcpu, &vcpu->arch.guest_mmu, KVM_MMU_ROOTS_ALL);
	WARN_ON(VALID_PAGE(vcpu->arch.guest_mmu.root_hpa));
}
EXPORT_SYMBOL_GPL(kvm_mmu_unload);

static void mmu_pte_write_new_pte(struct kvm_vcpu *vcpu,
				  struct kvm_mmu_page *sp, u64 *spte,
				  const void *new)
{
	if (sp->role.level != PT_PAGE_TABLE_LEVEL) {
		++vcpu->kvm->stat.mmu_pde_zapped;
		return;
        }

	++vcpu->kvm->stat.mmu_pte_updated;
	vcpu->arch.mmu->update_pte(vcpu, sp, spte, new);
}

static bool need_remote_flush(u64 old, u64 new)
{
	if (!is_shadow_present_pte(old))
		return false;
	if (!is_shadow_present_pte(new))
		return true;
	if ((old ^ new) & PT64_BASE_ADDR_MASK)
		return true;
	old ^= shadow_nx_mask;
	new ^= shadow_nx_mask;
	return (old & ~new & PT64_PERM_MASK) != 0;
}

static u64 mmu_pte_write_fetch_gpte(struct kvm_vcpu *vcpu, gpa_t *gpa,
				    int *bytes)
{
	u64 gentry = 0;
	int r;

	/*
	 * Assume that the pte write on a page table of the same type
	 * as the current vcpu paging mode since we update the sptes only
	 * when they have the same mode.
	 */
	if (is_pae(vcpu) && *bytes == 4) {
		/* Handle a 32-bit guest writing two halves of a 64-bit gpte */
		*gpa &= ~(gpa_t)7;
		*bytes = 8;
	}

	if (*bytes == 4 || *bytes == 8) {
		r = kvm_vcpu_read_guest_atomic(vcpu, *gpa, &gentry, *bytes);
		if (r)
			gentry = 0;
	}

	return gentry;
}

/*
 * If we're seeing too many writes to a page, it may no longer be a page table,
 * or we may be forking, in which case it is better to unmap the page.
 */
static bool detect_write_flooding(struct kvm_mmu_page *sp)
{
	/*
	 * Skip write-flooding detected for the sp whose level is 1, because
	 * it can become unsync, then the guest page is not write-protected.
	 */
	if (sp->role.level == PT_PAGE_TABLE_LEVEL)
		return false;

	atomic_inc(&sp->write_flooding_count);
	return atomic_read(&sp->write_flooding_count) >= 3;
}

/*
 * Misaligned accesses are too much trouble to fix up; also, they usually
 * indicate a page is not used as a page table.
 */
static bool detect_write_misaligned(struct kvm_mmu_page *sp, gpa_t gpa,
				    int bytes)
{
	unsigned offset, pte_size, misaligned;

	pgprintk("misaligned: gpa %llx bytes %d role %x\n",
		 gpa, bytes, sp->role.word);

	offset = offset_in_page(gpa);
	pte_size = sp->role.gpte_is_8_bytes ? 8 : 4;

	/*
	 * Sometimes, the OS only writes the last one bytes to update status
	 * bits, for example, in linux, andb instruction is used in clear_bit().
	 */
	if (!(offset & (pte_size - 1)) && bytes == 1)
		return false;

	misaligned = (offset ^ (offset + bytes - 1)) & ~(pte_size - 1);
	misaligned |= bytes < 4;

	return misaligned;
}

static u64 *get_written_sptes(struct kvm_mmu_page *sp, gpa_t gpa, int *nspte)
{
	unsigned page_offset, quadrant;
	u64 *spte;
	int level;

	page_offset = offset_in_page(gpa);
	level = sp->role.level;
	*nspte = 1;
	if (!sp->role.gpte_is_8_bytes) {
		page_offset <<= 1;	/* 32->64 */
		/*
		 * A 32-bit pde maps 4MB while the shadow pdes map
		 * only 2MB.  So we need to double the offset again
		 * and zap two pdes instead of one.
		 */
		if (level == PT32_ROOT_LEVEL) {
			page_offset &= ~7; /* kill rounding error */
			page_offset <<= 1;
			*nspte = 2;
		}
		quadrant = page_offset >> PAGE_SHIFT;
		page_offset &= ~PAGE_MASK;
		if (quadrant != sp->role.quadrant)
			return NULL;
	}

	spte = &sp->spt[page_offset / sizeof(*spte)];
	return spte;
}

static void kvm_mmu_pte_write(struct kvm_vcpu *vcpu, gpa_t gpa,
			      const u8 *new, int bytes,
			      struct kvm_page_track_notifier_node *node)
{
	gfn_t gfn = gpa >> PAGE_SHIFT;
	struct kvm_mmu_page *sp;
	LIST_HEAD(invalid_list);
	u64 entry, gentry, *spte;
	int npte;
	bool remote_flush, local_flush;

	/*
	 * If we don't have indirect shadow pages, it means no page is
	 * write-protected, so we can exit simply.
	 */
	if (!READ_ONCE(vcpu->kvm->arch.indirect_shadow_pages))
		return;

	remote_flush = local_flush = false;

	pgprintk("%s: gpa %llx bytes %d\n", __func__, gpa, bytes);

	/*
	 * No need to care whether allocation memory is successful
	 * or not since pte prefetch is skiped if it does not have
	 * enough objects in the cache.
	 */
	mmu_topup_memory_caches(vcpu);

	spin_lock(&vcpu->kvm->mmu_lock);

	gentry = mmu_pte_write_fetch_gpte(vcpu, &gpa, &bytes);

	++vcpu->kvm->stat.mmu_pte_write;
	kvm_mmu_audit(vcpu, AUDIT_PRE_PTE_WRITE);

	for_each_gfn_indirect_valid_sp(vcpu->kvm, sp, gfn) {
		if (detect_write_misaligned(sp, gpa, bytes) ||
		      detect_write_flooding(sp)) {
			kvm_mmu_prepare_zap_page(vcpu->kvm, sp, &invalid_list);
			++vcpu->kvm->stat.mmu_flooded;
			continue;
		}

		spte = get_written_sptes(sp, gpa, &npte);
		if (!spte)
			continue;

		local_flush = true;
		while (npte--) {
			u32 base_role = vcpu->arch.mmu->mmu_role.base.word;

			entry = *spte;
			mmu_page_zap_pte(vcpu->kvm, sp, spte);
			if (gentry &&
			      !((sp->role.word ^ base_role)
			      & mmu_base_role_mask.word) && rmap_can_add(vcpu))
				mmu_pte_write_new_pte(vcpu, sp, spte, &gentry);
			if (need_remote_flush(entry, *spte))
				remote_flush = true;
			++spte;
		}
	}
	kvm_mmu_flush_or_zap(vcpu, &invalid_list, remote_flush, local_flush);
	kvm_mmu_audit(vcpu, AUDIT_POST_PTE_WRITE);
	spin_unlock(&vcpu->kvm->mmu_lock);
}

int kvm_mmu_unprotect_page_virt(struct kvm_vcpu *vcpu, gva_t gva)
{
	gpa_t gpa;
	int r;

	if (vcpu->arch.mmu->direct_map)
		return 0;

	gpa = kvm_mmu_gva_to_gpa_read(vcpu, gva, NULL);

	r = kvm_mmu_unprotect_page(vcpu->kvm, gpa >> PAGE_SHIFT);

	return r;
}
EXPORT_SYMBOL_GPL(kvm_mmu_unprotect_page_virt);

static int make_mmu_pages_available(struct kvm_vcpu *vcpu)
{
	LIST_HEAD(invalid_list);

	if (likely(kvm_mmu_available_pages(vcpu->kvm) >= KVM_MIN_FREE_MMU_PAGES))
		return 0;

	while (kvm_mmu_available_pages(vcpu->kvm) < KVM_REFILL_PAGES) {
		if (!prepare_zap_oldest_mmu_page(vcpu->kvm, &invalid_list))
			break;

		++vcpu->kvm->stat.mmu_recycled;
	}
	kvm_mmu_commit_zap_page(vcpu->kvm, &invalid_list);

	if (!kvm_mmu_available_pages(vcpu->kvm))
		return -ENOSPC;
	return 0;
}

int kvm_mmu_page_fault(struct kvm_vcpu *vcpu, gva_t cr2, u64 error_code,
		       void *insn, int insn_len)
{
	int r, emulation_type = 0;
	enum emulation_result er;
	bool direct = vcpu->arch.mmu->direct_map;

	/* With shadow page tables, fault_address contains a GVA or nGPA.  */
	if (vcpu->arch.mmu->direct_map) {
		vcpu->arch.gpa_available = true;
		vcpu->arch.gpa_val = cr2;
	}

	r = RET_PF_INVALID;
	if (unlikely(error_code & PFERR_RSVD_MASK)) {
		r = handle_mmio_page_fault(vcpu, cr2, direct);
		if (r == RET_PF_EMULATE)
			goto emulate;
	}

	if (r == RET_PF_INVALID) {
		r = vcpu->arch.mmu->page_fault(vcpu, cr2,
					       lower_32_bits(error_code),
					       false);
		WARN_ON(r == RET_PF_INVALID);
	}

	if (r == RET_PF_RETRY)
		return 1;
	if (r < 0)
		return r;

	/*
	 * Before emulating the instruction, check if the error code
	 * was due to a RO violation while translating the guest page.
	 * This can occur when using nested virtualization with nested
	 * paging in both guests. If true, we simply unprotect the page
	 * and resume the guest.
	 */
	if (vcpu->arch.mmu->direct_map &&
	    (error_code & PFERR_NESTED_GUEST_PAGE) == PFERR_NESTED_GUEST_PAGE) {
		kvm_mmu_unprotect_page(vcpu->kvm, gpa_to_gfn(cr2));
		return 1;
	}

	/*
	 * vcpu->arch.mmu.page_fault returned RET_PF_EMULATE, but we can still
	 * optimistically try to just unprotect the page and let the processor
	 * re-execute the instruction that caused the page fault.  Do not allow
	 * retrying MMIO emulation, as it's not only pointless but could also
	 * cause us to enter an infinite loop because the processor will keep
	 * faulting on the non-existent MMIO address.  Retrying an instruction
	 * from a nested guest is also pointless and dangerous as we are only
	 * explicitly shadowing L1's page tables, i.e. unprotecting something
	 * for L1 isn't going to magically fix whatever issue cause L2 to fail.
	 */
	if (!mmio_info_in_cache(vcpu, cr2, direct) && !is_guest_mode(vcpu))
		emulation_type = EMULTYPE_ALLOW_RETRY;
emulate:
	/*
	 * On AMD platforms, under certain conditions insn_len may be zero on #NPF.
	 * This can happen if a guest gets a page-fault on data access but the HW
	 * table walker is not able to read the instruction page (e.g instruction
	 * page is not present in memory). In those cases we simply restart the
	 * guest, with the exception of AMD Erratum 1096 which is unrecoverable.
	 */
	if (unlikely(insn && !insn_len)) {
		if (!kvm_x86_ops->need_emulation_on_page_fault(vcpu))
			return 1;
	}

	er = x86_emulate_instruction(vcpu, cr2, emulation_type, insn, insn_len);

	switch (er) {
	case EMULATE_DONE:
		return 1;
	case EMULATE_USER_EXIT:
		++vcpu->stat.mmio_exits;
		/* fall through */
	case EMULATE_FAIL:
		return 0;
	default:
		BUG();
	}
}
EXPORT_SYMBOL_GPL(kvm_mmu_page_fault);

void kvm_mmu_invlpg(struct kvm_vcpu *vcpu, gva_t gva)
{
	struct kvm_mmu *mmu = vcpu->arch.mmu;
	int i;

	/* INVLPG on a * non-canonical address is a NOP according to the SDM.  */
	if (is_noncanonical_address(gva, vcpu))
		return;

	mmu->invlpg(vcpu, gva, mmu->root_hpa);

	/*
	 * INVLPG is required to invalidate any global mappings for the VA,
	 * irrespective of PCID. Since it would take us roughly similar amount
	 * of work to determine whether any of the prev_root mappings of the VA
	 * is marked global, or to just sync it blindly, so we might as well
	 * just always sync it.
	 *
	 * Mappings not reachable via the current cr3 or the prev_roots will be
	 * synced when switching to that cr3, so nothing needs to be done here
	 * for them.
	 */
	for (i = 0; i < KVM_MMU_NUM_PREV_ROOTS; i++)
		if (VALID_PAGE(mmu->prev_roots[i].hpa))
			mmu->invlpg(vcpu, gva, mmu->prev_roots[i].hpa);

	kvm_x86_ops->tlb_flush_gva(vcpu, gva);
	++vcpu->stat.invlpg;
}
EXPORT_SYMBOL_GPL(kvm_mmu_invlpg);

void kvm_mmu_invpcid_gva(struct kvm_vcpu *vcpu, gva_t gva, unsigned long pcid)
{
	struct kvm_mmu *mmu = vcpu->arch.mmu;
	bool tlb_flush = false;
	uint i;

	if (pcid == kvm_get_active_pcid(vcpu)) {
		mmu->invlpg(vcpu, gva, mmu->root_hpa);
		tlb_flush = true;
	}

	for (i = 0; i < KVM_MMU_NUM_PREV_ROOTS; i++) {
		if (VALID_PAGE(mmu->prev_roots[i].hpa) &&
		    pcid == kvm_get_pcid(vcpu, mmu->prev_roots[i].cr3)) {
			mmu->invlpg(vcpu, gva, mmu->prev_roots[i].hpa);
			tlb_flush = true;
		}
	}

	if (tlb_flush)
		kvm_x86_ops->tlb_flush_gva(vcpu, gva);

	++vcpu->stat.invlpg;

	/*
	 * Mappings not reachable via the current cr3 or the prev_roots will be
	 * synced when switching to that cr3, so nothing needs to be done here
	 * for them.
	 */
}
EXPORT_SYMBOL_GPL(kvm_mmu_invpcid_gva);

void kvm_enable_tdp(void)
{
	tdp_enabled = true;
}
EXPORT_SYMBOL_GPL(kvm_enable_tdp);

void kvm_disable_tdp(void)
{
	tdp_enabled = false;
}
EXPORT_SYMBOL_GPL(kvm_disable_tdp);


/* The return value indicates if tlb flush on all vcpus is needed. */
typedef bool (*slot_level_handler) (struct kvm *kvm, struct kvm_rmap_head *rmap_head);

/* The caller should hold mmu-lock before calling this function. */
static __always_inline bool
slot_handle_level_range(struct kvm *kvm, struct kvm_memory_slot *memslot,
			slot_level_handler fn, int start_level, int end_level,
			gfn_t start_gfn, gfn_t end_gfn, bool lock_flush_tlb)
{
	struct slot_rmap_walk_iterator iterator;
	bool flush = false;

	for_each_slot_rmap_range(memslot, start_level, end_level, start_gfn,
			end_gfn, &iterator) {
		if (iterator.rmap)
			flush |= fn(kvm, iterator.rmap);

		if (need_resched() || spin_needbreak(&kvm->mmu_lock)) {
			if (flush && lock_flush_tlb) {
				kvm_flush_remote_tlbs_with_address(kvm,
						start_gfn,
						iterator.gfn - start_gfn + 1);
				flush = false;
			}
			cond_resched_lock(&kvm->mmu_lock);
		}
	}

	if (flush && lock_flush_tlb) {
		kvm_flush_remote_tlbs_with_address(kvm, start_gfn,
						   end_gfn - start_gfn + 1);
		flush = false;
	}

	return flush;
}

static __always_inline bool
slot_handle_level(struct kvm *kvm, struct kvm_memory_slot *memslot,
		  slot_level_handler fn, int start_level, int end_level,
		  bool lock_flush_tlb)
{
	return slot_handle_level_range(kvm, memslot, fn, start_level,
			end_level, memslot->base_gfn,
			memslot->base_gfn + memslot->npages - 1,
			lock_flush_tlb);
}

static __always_inline bool
slot_handle_all_level(struct kvm *kvm, struct kvm_memory_slot *memslot,
		      slot_level_handler fn, bool lock_flush_tlb)
{
	return slot_handle_level(kvm, memslot, fn, PT_PAGE_TABLE_LEVEL,
				 PT_MAX_HUGEPAGE_LEVEL, lock_flush_tlb);
}

static __always_inline bool
slot_handle_large_level(struct kvm *kvm, struct kvm_memory_slot *memslot,
			slot_level_handler fn, bool lock_flush_tlb)
{
	return slot_handle_level(kvm, memslot, fn, PT_PAGE_TABLE_LEVEL + 1,
				 PT_MAX_HUGEPAGE_LEVEL, lock_flush_tlb);
}

static __always_inline bool
slot_handle_leaf(struct kvm *kvm, struct kvm_memory_slot *memslot,
		 slot_level_handler fn, bool lock_flush_tlb)
{
	return slot_handle_level(kvm, memslot, fn, PT_PAGE_TABLE_LEVEL,
				 PT_PAGE_TABLE_LEVEL, lock_flush_tlb);
}

static void free_mmu_pages(struct kvm_vcpu *vcpu)
{
	free_page((unsigned long)vcpu->arch.mmu->pae_root);
	free_page((unsigned long)vcpu->arch.mmu->lm_root);
}

static int alloc_mmu_pages(struct kvm_vcpu *vcpu)
{
	struct page *page;
	int i;

	if (tdp_enabled)
		return 0;

	/*
	 * When emulating 32-bit mode, cr3 is only 32 bits even on x86_64.
	 * Therefore we need to allocate shadow page tables in the first
	 * 4GB of memory, which happens to fit the DMA32 zone.
	 */
	page = alloc_page(GFP_KERNEL_ACCOUNT | __GFP_DMA32);
	if (!page)
		return -ENOMEM;

	vcpu->arch.mmu->pae_root = page_address(page);
	for (i = 0; i < 4; ++i)
		vcpu->arch.mmu->pae_root[i] = INVALID_PAGE;

	return 0;
}

int kvm_mmu_create(struct kvm_vcpu *vcpu)
{
	uint i;

	vcpu->arch.mmu = &vcpu->arch.root_mmu;
	vcpu->arch.walk_mmu = &vcpu->arch.root_mmu;

	vcpu->arch.root_mmu.root_hpa = INVALID_PAGE;
	vcpu->arch.root_mmu.root_cr3 = 0;
	vcpu->arch.root_mmu.translate_gpa = translate_gpa;
	for (i = 0; i < KVM_MMU_NUM_PREV_ROOTS; i++)
		vcpu->arch.root_mmu.prev_roots[i] = KVM_MMU_ROOT_INFO_INVALID;

	vcpu->arch.guest_mmu.root_hpa = INVALID_PAGE;
	vcpu->arch.guest_mmu.root_cr3 = 0;
	vcpu->arch.guest_mmu.translate_gpa = translate_gpa;
	for (i = 0; i < KVM_MMU_NUM_PREV_ROOTS; i++)
		vcpu->arch.guest_mmu.prev_roots[i] = KVM_MMU_ROOT_INFO_INVALID;

	vcpu->arch.nested_mmu.translate_gpa = translate_nested_gpa;
	return alloc_mmu_pages(vcpu);
}

static void kvm_mmu_invalidate_zap_pages_in_memslot(struct kvm *kvm,
			struct kvm_memory_slot *slot,
			struct kvm_page_track_notifier_node *node)
{
	struct kvm_mmu_page *sp;
	LIST_HEAD(invalid_list);
	unsigned long i;
	bool flush;
	gfn_t gfn;

	spin_lock(&kvm->mmu_lock);

	if (list_empty(&kvm->arch.active_mmu_pages))
		goto out_unlock;

	flush = slot_handle_all_level(kvm, slot, kvm_zap_rmapp, false);

	for (i = 0; i < slot->npages; i++) {
		gfn = slot->base_gfn + i;

		for_each_valid_sp(kvm, sp, gfn) {
			if (sp->gfn != gfn)
				continue;

			kvm_mmu_prepare_zap_page(kvm, sp, &invalid_list);
		}
		if (need_resched() || spin_needbreak(&kvm->mmu_lock)) {
			kvm_mmu_remote_flush_or_zap(kvm, &invalid_list, flush);
			flush = false;
			cond_resched_lock(&kvm->mmu_lock);
		}
	}
	kvm_mmu_remote_flush_or_zap(kvm, &invalid_list, flush);

out_unlock:
	spin_unlock(&kvm->mmu_lock);
}

void kvm_mmu_init_vm(struct kvm *kvm)
{
	struct kvm_page_track_notifier_node *node = &kvm->arch.mmu_sp_tracker;

	node->track_write = kvm_mmu_pte_write;
	node->track_flush_slot = kvm_mmu_invalidate_zap_pages_in_memslot;
	kvm_page_track_register_notifier(kvm, node);
}

void kvm_mmu_uninit_vm(struct kvm *kvm)
{
	struct kvm_page_track_notifier_node *node = &kvm->arch.mmu_sp_tracker;

	kvm_page_track_unregister_notifier(kvm, node);
}

void kvm_zap_gfn_range(struct kvm *kvm, gfn_t gfn_start, gfn_t gfn_end)
{
	struct kvm_memslots *slots;
	struct kvm_memory_slot *memslot;
	int i;

	spin_lock(&kvm->mmu_lock);
	for (i = 0; i < KVM_ADDRESS_SPACE_NUM; i++) {
		slots = __kvm_memslots(kvm, i);
		kvm_for_each_memslot(memslot, slots) {
			gfn_t start, end;

			start = max(gfn_start, memslot->base_gfn);
			end = min(gfn_end, memslot->base_gfn + memslot->npages);
			if (start >= end)
				continue;

			slot_handle_level_range(kvm, memslot, kvm_zap_rmapp,
						PT_PAGE_TABLE_LEVEL, PT_MAX_HUGEPAGE_LEVEL,
						start, end - 1, true);
		}
	}

	spin_unlock(&kvm->mmu_lock);
}

static bool slot_rmap_write_protect(struct kvm *kvm,
				    struct kvm_rmap_head *rmap_head)
{
	return __rmap_write_protect(kvm, rmap_head, false);
}

void kvm_mmu_slot_remove_write_access(struct kvm *kvm,
				      struct kvm_memory_slot *memslot)
{
	bool flush;

	spin_lock(&kvm->mmu_lock);
	flush = slot_handle_all_level(kvm, memslot, slot_rmap_write_protect,
				      false);
	spin_unlock(&kvm->mmu_lock);

	/*
	 * kvm_mmu_slot_remove_write_access() and kvm_vm_ioctl_get_dirty_log()
	 * which do tlb flush out of mmu-lock should be serialized by
	 * kvm->slots_lock otherwise tlb flush would be missed.
	 */
	lockdep_assert_held(&kvm->slots_lock);

	/*
	 * We can flush all the TLBs out of the mmu lock without TLB
	 * corruption since we just change the spte from writable to
	 * readonly so that we only need to care the case of changing
	 * spte from present to present (changing the spte from present
	 * to nonpresent will flush all the TLBs immediately), in other
	 * words, the only case we care is mmu_spte_update() where we
	 * have checked SPTE_HOST_WRITEABLE | SPTE_MMU_WRITEABLE
	 * instead of PT_WRITABLE_MASK, that means it does not depend
	 * on PT_WRITABLE_MASK anymore.
	 */
	if (flush)
		kvm_flush_remote_tlbs_with_address(kvm, memslot->base_gfn,
			memslot->npages);
}

static bool kvm_mmu_zap_collapsible_spte(struct kvm *kvm,
					 struct kvm_rmap_head *rmap_head)
{
	u64 *sptep;
	struct rmap_iterator iter;
	int need_tlb_flush = 0;
	kvm_pfn_t pfn;
	struct kvm_mmu_page *sp;

restart:
	for_each_rmap_spte(rmap_head, &iter, sptep) {
		sp = page_header(__pa(sptep));
		pfn = spte_to_pfn(*sptep);

		/*
		 * We cannot do huge page mapping for indirect shadow pages,
		 * which are found on the last rmap (level = 1) when not using
		 * tdp; such shadow pages are synced with the page table in
		 * the guest, and the guest page table is using 4K page size
		 * mapping if the indirect sp has level = 1.
		 */
		if (sp->role.direct &&
			!kvm_is_reserved_pfn(pfn) &&
			PageTransCompoundMap(pfn_to_page(pfn))) {
			pte_list_remove(rmap_head, sptep);

			if (kvm_available_flush_tlb_with_range())
				kvm_flush_remote_tlbs_with_address(kvm, sp->gfn,
					KVM_PAGES_PER_HPAGE(sp->role.level));
			else
				need_tlb_flush = 1;

			goto restart;
		}
	}

	return need_tlb_flush;
}

void kvm_mmu_zap_collapsible_sptes(struct kvm *kvm,
				   const struct kvm_memory_slot *memslot)
{
	/* FIXME: const-ify all uses of struct kvm_memory_slot.  */
	spin_lock(&kvm->mmu_lock);
	slot_handle_leaf(kvm, (struct kvm_memory_slot *)memslot,
			 kvm_mmu_zap_collapsible_spte, true);
	spin_unlock(&kvm->mmu_lock);
}

void kvm_mmu_slot_leaf_clear_dirty(struct kvm *kvm,
				   struct kvm_memory_slot *memslot)
{
	bool flush;

	spin_lock(&kvm->mmu_lock);
	flush = slot_handle_leaf(kvm, memslot, __rmap_clear_dirty, false);
	spin_unlock(&kvm->mmu_lock);

	lockdep_assert_held(&kvm->slots_lock);

	/*
	 * It's also safe to flush TLBs out of mmu lock here as currently this
	 * function is only used for dirty logging, in which case flushing TLB
	 * out of mmu lock also guarantees no dirty pages will be lost in
	 * dirty_bitmap.
	 */
	if (flush)
		kvm_flush_remote_tlbs_with_address(kvm, memslot->base_gfn,
				memslot->npages);
}
EXPORT_SYMBOL_GPL(kvm_mmu_slot_leaf_clear_dirty);

void kvm_mmu_slot_largepage_remove_write_access(struct kvm *kvm,
					struct kvm_memory_slot *memslot)
{
	bool flush;

	spin_lock(&kvm->mmu_lock);
	flush = slot_handle_large_level(kvm, memslot, slot_rmap_write_protect,
					false);
	spin_unlock(&kvm->mmu_lock);

	/* see kvm_mmu_slot_remove_write_access */
	lockdep_assert_held(&kvm->slots_lock);

	if (flush)
		kvm_flush_remote_tlbs_with_address(kvm, memslot->base_gfn,
				memslot->npages);
}
EXPORT_SYMBOL_GPL(kvm_mmu_slot_largepage_remove_write_access);

void kvm_mmu_slot_set_dirty(struct kvm *kvm,
			    struct kvm_memory_slot *memslot)
{
	bool flush;

	spin_lock(&kvm->mmu_lock);
	flush = slot_handle_all_level(kvm, memslot, __rmap_set_dirty, false);
	spin_unlock(&kvm->mmu_lock);

	lockdep_assert_held(&kvm->slots_lock);

	/* see kvm_mmu_slot_leaf_clear_dirty */
	if (flush)
		kvm_flush_remote_tlbs_with_address(kvm, memslot->base_gfn,
				memslot->npages);
}
EXPORT_SYMBOL_GPL(kvm_mmu_slot_set_dirty);

static void __kvm_mmu_zap_all(struct kvm *kvm, bool mmio_only)
{
	struct kvm_mmu_page *sp, *node;
	LIST_HEAD(invalid_list);
	int ign;

	spin_lock(&kvm->mmu_lock);
restart:
	list_for_each_entry_safe(sp, node, &kvm->arch.active_mmu_pages, link) {
		if (mmio_only && !sp->mmio_cached)
			continue;
		if (sp->role.invalid && sp->root_count)
			continue;
		if (__kvm_mmu_prepare_zap_page(kvm, sp, &invalid_list, &ign)) {
			WARN_ON_ONCE(mmio_only);
			goto restart;
		}
		if (cond_resched_lock(&kvm->mmu_lock))
			goto restart;
	}

	kvm_mmu_commit_zap_page(kvm, &invalid_list);
	spin_unlock(&kvm->mmu_lock);
}

void kvm_mmu_zap_all(struct kvm *kvm)
{
	return __kvm_mmu_zap_all(kvm, false);
}

void kvm_mmu_invalidate_mmio_sptes(struct kvm *kvm, u64 gen)
{
	WARN_ON(gen & KVM_MEMSLOT_GEN_UPDATE_IN_PROGRESS);

	gen &= MMIO_SPTE_GEN_MASK;

	/*
	 * Generation numbers are incremented in multiples of the number of
	 * address spaces in order to provide unique generations across all
	 * address spaces.  Strip what is effectively the address space
	 * modifier prior to checking for a wrap of the MMIO generation so
	 * that a wrap in any address space is detected.
	 */
	gen &= ~((u64)KVM_ADDRESS_SPACE_NUM - 1);

	/*
	 * The very rare case: if the MMIO generation number has wrapped,
	 * zap all shadow pages.
	 */
	if (unlikely(gen == 0)) {
		kvm_debug_ratelimited("kvm: zapping shadow pages for mmio generation wraparound\n");
		__kvm_mmu_zap_all(kvm, true);
	}
}

static unsigned long
mmu_shrink_scan(struct shrinker *shrink, struct shrink_control *sc)
{
	struct kvm *kvm;
	int nr_to_scan = sc->nr_to_scan;
	unsigned long freed = 0;

	spin_lock(&kvm_lock);

	list_for_each_entry(kvm, &vm_list, vm_list) {
		int idx;
		LIST_HEAD(invalid_list);

		/*
		 * Never scan more than sc->nr_to_scan VM instances.
		 * Will not hit this condition practically since we do not try
		 * to shrink more than one VM and it is very unlikely to see
		 * !n_used_mmu_pages so many times.
		 */
		if (!nr_to_scan--)
			break;
		/*
		 * n_used_mmu_pages is accessed without holding kvm->mmu_lock
		 * here. We may skip a VM instance errorneosly, but we do not
		 * want to shrink a VM that only started to populate its MMU
		 * anyway.
		 */
		if (!kvm->arch.n_used_mmu_pages)
			continue;

		idx = srcu_read_lock(&kvm->srcu);
		spin_lock(&kvm->mmu_lock);

		if (prepare_zap_oldest_mmu_page(kvm, &invalid_list))
			freed++;
		kvm_mmu_commit_zap_page(kvm, &invalid_list);

		spin_unlock(&kvm->mmu_lock);
		srcu_read_unlock(&kvm->srcu, idx);

		/*
		 * unfair on small ones
		 * per-vm shrinkers cry out
		 * sadness comes quickly
		 */
		list_move_tail(&kvm->vm_list, &vm_list);
		break;
	}

	spin_unlock(&kvm_lock);
	return freed;
}

static unsigned long
mmu_shrink_count(struct shrinker *shrink, struct shrink_control *sc)
{
	return percpu_counter_read_positive(&kvm_total_used_mmu_pages);
}

static struct shrinker mmu_shrinker = {
	.count_objects = mmu_shrink_count,
	.scan_objects = mmu_shrink_scan,
	.seeks = DEFAULT_SEEKS * 10,
};

static void mmu_destroy_caches(void)
{
	kmem_cache_destroy(pte_list_desc_cache);
	kmem_cache_destroy(mmu_page_header_cache);
}

int kvm_mmu_module_init(void)
{
	int ret = -ENOMEM;

	/*
	 * MMU roles use union aliasing which is, generally speaking, an
	 * undefined behavior. However, we supposedly know how compilers behave
	 * and the current status quo is unlikely to change. Guardians below are
	 * supposed to let us know if the assumption becomes false.
	 */
	BUILD_BUG_ON(sizeof(union kvm_mmu_page_role) != sizeof(u32));
	BUILD_BUG_ON(sizeof(union kvm_mmu_extended_role) != sizeof(u32));
	BUILD_BUG_ON(sizeof(union kvm_mmu_role) != sizeof(u64));

	kvm_mmu_reset_all_pte_masks();

	pte_list_desc_cache = kmem_cache_create("pte_list_desc",
					    sizeof(struct pte_list_desc),
					    0, SLAB_ACCOUNT, NULL);
	if (!pte_list_desc_cache)
		goto out;

	mmu_page_header_cache = kmem_cache_create("kvm_mmu_page_header",
						  sizeof(struct kvm_mmu_page),
						  0, SLAB_ACCOUNT, NULL);
	if (!mmu_page_header_cache)
		goto out;

	if (percpu_counter_init(&kvm_total_used_mmu_pages, 0, GFP_KERNEL))
		goto out;

	ret = register_shrinker(&mmu_shrinker);
	if (ret)
		goto out;

	return 0;

out:
	mmu_destroy_caches();
	return ret;
}

/*
 * Calculate mmu pages needed for kvm.
 */
<<<<<<< HEAD
unsigned int kvm_mmu_calculate_default_mmu_pages(struct kvm *kvm)
=======
unsigned long kvm_mmu_calculate_default_mmu_pages(struct kvm *kvm)
>>>>>>> 69dbdfff
{
	unsigned long nr_mmu_pages;
	unsigned long nr_pages = 0;
	struct kvm_memslots *slots;
	struct kvm_memory_slot *memslot;
	int i;

	for (i = 0; i < KVM_ADDRESS_SPACE_NUM; i++) {
		slots = __kvm_memslots(kvm, i);

		kvm_for_each_memslot(memslot, slots)
			nr_pages += memslot->npages;
	}

	nr_mmu_pages = nr_pages * KVM_PERMILLE_MMU_PAGES / 1000;
	nr_mmu_pages = max(nr_mmu_pages, KVM_MIN_ALLOC_MMU_PAGES);

	return nr_mmu_pages;
}

void kvm_mmu_destroy(struct kvm_vcpu *vcpu)
{
	kvm_mmu_unload(vcpu);
	free_mmu_pages(vcpu);
	mmu_free_memory_caches(vcpu);
}

void kvm_mmu_module_exit(void)
{
	mmu_destroy_caches();
	percpu_counter_destroy(&kvm_total_used_mmu_pages);
	unregister_shrinker(&mmu_shrinker);
	mmu_audit_disable();
}<|MERGE_RESOLUTION|>--- conflicted
+++ resolved
@@ -2238,11 +2238,7 @@
 					struct list_head *invalid_list,
 					bool remote_flush)
 {
-<<<<<<< HEAD
-	if (!remote_flush && !list_empty(invalid_list))
-=======
 	if (!remote_flush && list_empty(invalid_list))
->>>>>>> 69dbdfff
 		return false;
 
 	if (!list_empty(invalid_list))
@@ -6036,11 +6032,7 @@
 /*
  * Calculate mmu pages needed for kvm.
  */
-<<<<<<< HEAD
-unsigned int kvm_mmu_calculate_default_mmu_pages(struct kvm *kvm)
-=======
 unsigned long kvm_mmu_calculate_default_mmu_pages(struct kvm *kvm)
->>>>>>> 69dbdfff
 {
 	unsigned long nr_mmu_pages;
 	unsigned long nr_pages = 0;
