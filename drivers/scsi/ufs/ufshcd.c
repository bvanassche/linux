/*
 * Universal Flash Storage Host controller driver Core
 *
 * This code is based on drivers/scsi/ufs/ufshcd.c
 * Copyright (C) 2011-2013 Samsung India Software Operations
 * Copyright (c) 2013-2016, The Linux Foundation. All rights reserved.
 *
 * Authors:
 *	Santosh Yaraganavi <santosh.sy@samsung.com>
 *	Vinayak Holikatti <h.vinayak@samsung.com>
 *
 * This program is free software; you can redistribute it and/or
 * modify it under the terms of the GNU General Public License
 * as published by the Free Software Foundation; either version 2
 * of the License, or (at your option) any later version.
 * See the COPYING file in the top-level directory or visit
 * <http://www.gnu.org/licenses/gpl-2.0.html>
 *
 * This program is distributed in the hope that it will be useful,
 * but WITHOUT ANY WARRANTY; without even the implied warranty of
 * MERCHANTABILITY or FITNESS FOR A PARTICULAR PURPOSE.  See the
 * GNU General Public License for more details.
 *
 * This program is provided "AS IS" and "WITH ALL FAULTS" and
 * without warranty of any kind. You are solely responsible for
 * determining the appropriateness of using and distributing
 * the program and assume all risks associated with your exercise
 * of rights with respect to the program, including but not limited
 * to infringement of third party rights, the risks and costs of
 * program errors, damage to or loss of data, programs or equipment,
 * and unavailability or interruption of operations. Under no
 * circumstances will the contributor of this Program be liable for
 * any damages of any kind arising from your use or distribution of
 * this program.
 *
 * The Linux Foundation chooses to take subject only to the GPLv2
 * license terms, and distributes only under these terms.
 */

#include <linux/async.h>
#include <linux/devfreq.h>
#include <linux/nls.h>
#include <linux/of.h>
#include <linux/bitfield.h>
#include "ufshcd.h"
#include "ufs_quirks.h"
#include "unipro.h"
#include "ufs-sysfs.h"
#include "ufs_bsg.h"

#define CREATE_TRACE_POINTS
#include <trace/events/ufs.h>

#define UFSHCD_REQ_SENSE_SIZE	18

#define UFSHCD_ENABLE_INTRS	(UTP_TRANSFER_REQ_COMPL |\
				 UTP_TASK_REQ_COMPL |\
				 UFSHCD_ERROR_MASK)
/* UIC command timeout, unit: ms */
#define UIC_CMD_TIMEOUT	500

/* NOP OUT retries waiting for NOP IN response */
#define NOP_OUT_RETRIES    10
/* Timeout after 30 msecs if NOP OUT hangs without response */
#define NOP_OUT_TIMEOUT    30 /* msecs */

/* Query request retries */
#define QUERY_REQ_RETRIES 3
/* Query request timeout */
#define QUERY_REQ_TIMEOUT 1500 /* 1.5 seconds */

/* Task management command timeout */
#define TM_CMD_TIMEOUT	100 /* msecs */

/* maximum number of retries for a general UIC command  */
#define UFS_UIC_COMMAND_RETRIES 3

/* maximum number of link-startup retries */
#define DME_LINKSTARTUP_RETRIES 3

/* Maximum retries for Hibern8 enter */
#define UIC_HIBERN8_ENTER_RETRIES 3

/* maximum number of reset retries before giving up */
#define MAX_HOST_RESET_RETRIES 5

/* Expose the flag value from utp_upiu_query.value */
#define MASK_QUERY_UPIU_FLAG_LOC 0xFF

/* Interrupt aggregation default timeout, unit: 40us */
#define INT_AGGR_DEF_TO	0x02

#define ufshcd_toggle_vreg(_dev, _vreg, _on)				\
	({                                                              \
		int _ret;                                               \
		if (_on)                                                \
			_ret = ufshcd_enable_vreg(_dev, _vreg);         \
		else                                                    \
			_ret = ufshcd_disable_vreg(_dev, _vreg);        \
		_ret;                                                   \
	})

#define ufshcd_hex_dump(prefix_str, buf, len) do {                       \
	size_t __len = (len);                                            \
	print_hex_dump(KERN_ERR, prefix_str,                             \
		       __len > 4 ? DUMP_PREFIX_OFFSET : DUMP_PREFIX_NONE,\
		       16, 4, buf, __len, false);                        \
} while (0)

int ufshcd_dump_regs(struct ufs_hba *hba, size_t offset, size_t len,
		     const char *prefix)
{
	u8 *regs;

	regs = kzalloc(len, GFP_KERNEL);
	if (!regs)
		return -ENOMEM;

	memcpy_fromio(regs, hba->mmio_base + offset, len);
	ufshcd_hex_dump(prefix, regs, len);
	kfree(regs);

	return 0;
}
EXPORT_SYMBOL_GPL(ufshcd_dump_regs);

enum {
	UFSHCD_MAX_CHANNEL	= 0,
	UFSHCD_MAX_ID		= 1,
	UFSHCD_CMD_PER_LUN	= 32,
	UFSHCD_CAN_QUEUE	= 32,
};

/* UFSHCD states */
enum {
	UFSHCD_STATE_RESET,
	UFSHCD_STATE_ERROR,
	UFSHCD_STATE_OPERATIONAL,
	UFSHCD_STATE_EH_SCHEDULED,
};

/* UFSHCD error handling flags */
enum {
	UFSHCD_EH_IN_PROGRESS = (1 << 0),
};

/* UFSHCD UIC layer error flags */
enum {
	UFSHCD_UIC_DL_PA_INIT_ERROR = (1 << 0), /* Data link layer error */
	UFSHCD_UIC_DL_NAC_RECEIVED_ERROR = (1 << 1), /* Data link layer error */
	UFSHCD_UIC_DL_TCx_REPLAY_ERROR = (1 << 2), /* Data link layer error */
	UFSHCD_UIC_NL_ERROR = (1 << 3), /* Network layer error */
	UFSHCD_UIC_TL_ERROR = (1 << 4), /* Transport Layer error */
	UFSHCD_UIC_DME_ERROR = (1 << 5), /* DME error */
};

#define ufshcd_set_eh_in_progress(h) \
	((h)->eh_flags |= UFSHCD_EH_IN_PROGRESS)
#define ufshcd_eh_in_progress(h) \
	((h)->eh_flags & UFSHCD_EH_IN_PROGRESS)
#define ufshcd_clear_eh_in_progress(h) \
	((h)->eh_flags &= ~UFSHCD_EH_IN_PROGRESS)

#define ufshcd_set_ufs_dev_active(h) \
	((h)->curr_dev_pwr_mode = UFS_ACTIVE_PWR_MODE)
#define ufshcd_set_ufs_dev_sleep(h) \
	((h)->curr_dev_pwr_mode = UFS_SLEEP_PWR_MODE)
#define ufshcd_set_ufs_dev_poweroff(h) \
	((h)->curr_dev_pwr_mode = UFS_POWERDOWN_PWR_MODE)
#define ufshcd_is_ufs_dev_active(h) \
	((h)->curr_dev_pwr_mode == UFS_ACTIVE_PWR_MODE)
#define ufshcd_is_ufs_dev_sleep(h) \
	((h)->curr_dev_pwr_mode == UFS_SLEEP_PWR_MODE)
#define ufshcd_is_ufs_dev_poweroff(h) \
	((h)->curr_dev_pwr_mode == UFS_POWERDOWN_PWR_MODE)

struct ufs_pm_lvl_states ufs_pm_lvl_states[] = {
	{UFS_ACTIVE_PWR_MODE, UIC_LINK_ACTIVE_STATE},
	{UFS_ACTIVE_PWR_MODE, UIC_LINK_HIBERN8_STATE},
	{UFS_SLEEP_PWR_MODE, UIC_LINK_ACTIVE_STATE},
	{UFS_SLEEP_PWR_MODE, UIC_LINK_HIBERN8_STATE},
	{UFS_POWERDOWN_PWR_MODE, UIC_LINK_HIBERN8_STATE},
	{UFS_POWERDOWN_PWR_MODE, UIC_LINK_OFF_STATE},
};

static inline enum ufs_dev_pwr_mode
ufs_get_pm_lvl_to_dev_pwr_mode(enum ufs_pm_level lvl)
{
	return ufs_pm_lvl_states[lvl].dev_state;
}

static inline enum uic_link_state
ufs_get_pm_lvl_to_link_pwr_state(enum ufs_pm_level lvl)
{
	return ufs_pm_lvl_states[lvl].link_state;
}

static inline enum ufs_pm_level
ufs_get_desired_pm_lvl_for_dev_link_state(enum ufs_dev_pwr_mode dev_state,
					enum uic_link_state link_state)
{
	enum ufs_pm_level lvl;

	for (lvl = UFS_PM_LVL_0; lvl < UFS_PM_LVL_MAX; lvl++) {
		if ((ufs_pm_lvl_states[lvl].dev_state == dev_state) &&
			(ufs_pm_lvl_states[lvl].link_state == link_state))
			return lvl;
	}

	/* if no match found, return the level 0 */
	return UFS_PM_LVL_0;
}

static struct ufs_dev_fix ufs_fixups[] = {
	/* UFS cards deviations table */
	UFS_FIX(UFS_VENDOR_SAMSUNG, UFS_ANY_MODEL,
		UFS_DEVICE_QUIRK_DELAY_BEFORE_LPM),
	UFS_FIX(UFS_VENDOR_SAMSUNG, UFS_ANY_MODEL, UFS_DEVICE_NO_VCCQ),
	UFS_FIX(UFS_VENDOR_SAMSUNG, UFS_ANY_MODEL,
		UFS_DEVICE_QUIRK_RECOVERY_FROM_DL_NAC_ERRORS),
	UFS_FIX(UFS_VENDOR_SAMSUNG, UFS_ANY_MODEL,
		UFS_DEVICE_NO_FASTAUTO),
	UFS_FIX(UFS_VENDOR_SAMSUNG, UFS_ANY_MODEL,
		UFS_DEVICE_QUIRK_HOST_PA_TACTIVATE),
	UFS_FIX(UFS_VENDOR_TOSHIBA, UFS_ANY_MODEL,
		UFS_DEVICE_QUIRK_DELAY_BEFORE_LPM),
	UFS_FIX(UFS_VENDOR_TOSHIBA, "THGLF2G9C8KBADG",
		UFS_DEVICE_QUIRK_PA_TACTIVATE),
	UFS_FIX(UFS_VENDOR_TOSHIBA, "THGLF2G9D8KBADG",
		UFS_DEVICE_QUIRK_PA_TACTIVATE),
	UFS_FIX(UFS_VENDOR_SKHYNIX, UFS_ANY_MODEL, UFS_DEVICE_NO_VCCQ),
	UFS_FIX(UFS_VENDOR_SKHYNIX, UFS_ANY_MODEL,
		UFS_DEVICE_QUIRK_HOST_PA_SAVECONFIGTIME),

	END_FIX
};

static void ufshcd_tmc_handler(struct ufs_hba *hba);
static void ufshcd_async_scan(void *data, async_cookie_t cookie);
static int ufshcd_reset_and_restore(struct ufs_hba *hba);
static int ufshcd_eh_host_reset_handler(struct scsi_cmnd *cmd);
static int ufshcd_clear_tm_cmd(struct ufs_hba *hba, int tag);
static void ufshcd_hba_exit(struct ufs_hba *hba);
static int ufshcd_probe_hba(struct ufs_hba *hba);
static int __ufshcd_setup_clocks(struct ufs_hba *hba, bool on,
				 bool skip_ref_clk);
static int ufshcd_setup_clocks(struct ufs_hba *hba, bool on);
static int ufshcd_set_vccq_rail_unused(struct ufs_hba *hba, bool unused);
static int ufshcd_uic_hibern8_exit(struct ufs_hba *hba);
static int ufshcd_uic_hibern8_enter(struct ufs_hba *hba);
static inline void ufshcd_add_delay_before_dme_cmd(struct ufs_hba *hba);
static int ufshcd_host_reset_and_restore(struct ufs_hba *hba);
static void ufshcd_resume_clkscaling(struct ufs_hba *hba);
static void ufshcd_suspend_clkscaling(struct ufs_hba *hba);
static void __ufshcd_suspend_clkscaling(struct ufs_hba *hba);
static int ufshcd_scale_clks(struct ufs_hba *hba, bool scale_up);
static irqreturn_t ufshcd_intr(int irq, void *__hba);
static int ufshcd_change_power_mode(struct ufs_hba *hba,
			     struct ufs_pa_layer_attr *pwr_mode);
static inline bool ufshcd_valid_tag(struct ufs_hba *hba, int tag)
{
	return tag >= 0 && tag < hba->nutrs;
}

static inline int ufshcd_enable_irq(struct ufs_hba *hba)
{
	int ret = 0;

	if (!hba->is_irq_enabled) {
		ret = request_irq(hba->irq, ufshcd_intr, IRQF_SHARED, UFSHCD,
				hba);
		if (ret)
			dev_err(hba->dev, "%s: request_irq failed, ret=%d\n",
				__func__, ret);
		hba->is_irq_enabled = true;
	}

	return ret;
}

static inline void ufshcd_disable_irq(struct ufs_hba *hba)
{
	if (hba->is_irq_enabled) {
		free_irq(hba->irq, hba);
		hba->is_irq_enabled = false;
	}
}

static void ufshcd_scsi_unblock_requests(struct ufs_hba *hba)
{
	if (atomic_dec_and_test(&hba->scsi_block_reqs_cnt))
		scsi_unblock_requests(hba->host);
}

static void ufshcd_scsi_block_requests(struct ufs_hba *hba)
{
	if (atomic_inc_return(&hba->scsi_block_reqs_cnt) == 1)
		scsi_block_requests(hba->host);
}

/* replace non-printable or non-ASCII characters with spaces */
static inline void ufshcd_remove_non_printable(char *val)
{
	if (!val)
		return;

	if (*val < 0x20 || *val > 0x7e)
		*val = ' ';
}

static void ufshcd_add_cmd_upiu_trace(struct ufs_hba *hba, unsigned int tag,
		const char *str)
{
	struct utp_upiu_req *rq = hba->lrb[tag].ucd_req_ptr;

	trace_ufshcd_upiu(dev_name(hba->dev), str, &rq->header, &rq->sc.cdb);
}

static void ufshcd_add_query_upiu_trace(struct ufs_hba *hba, unsigned int tag,
		const char *str)
{
	struct utp_upiu_req *rq = hba->lrb[tag].ucd_req_ptr;

	trace_ufshcd_upiu(dev_name(hba->dev), str, &rq->header, &rq->qr);
}

static void ufshcd_add_tm_upiu_trace(struct ufs_hba *hba, unsigned int tag,
		const char *str)
{
	int off = (int)tag - hba->nutrs;
	struct utp_task_req_desc *descp = &hba->utmrdl_base_addr[off];

	trace_ufshcd_upiu(dev_name(hba->dev), str, &descp->req_header,
			&descp->input_param1);
}

static void ufshcd_add_command_trace(struct ufs_hba *hba,
		unsigned int tag, const char *str)
{
	sector_t lba = -1;
	u8 opcode = 0;
	u32 intr, doorbell;
	struct ufshcd_lrb *lrbp = &hba->lrb[tag];
	int transfer_len = -1;

	if (!trace_ufshcd_command_enabled()) {
		/* trace UPIU W/O tracing command */
		if (lrbp->cmd)
			ufshcd_add_cmd_upiu_trace(hba, tag, str);
		return;
	}

	if (lrbp->cmd) { /* data phase exists */
		/* trace UPIU also */
		ufshcd_add_cmd_upiu_trace(hba, tag, str);
		opcode = (u8)(*lrbp->cmd->cmnd);
		if ((opcode == READ_10) || (opcode == WRITE_10)) {
			/*
			 * Currently we only fully trace read(10) and write(10)
			 * commands
			 */
			if (lrbp->cmd->request && lrbp->cmd->request->bio)
				lba =
				  lrbp->cmd->request->bio->bi_iter.bi_sector;
			transfer_len = be32_to_cpu(
				lrbp->ucd_req_ptr->sc.exp_data_transfer_len);
		}
	}

	intr = ufshcd_readl(hba, REG_INTERRUPT_STATUS);
	doorbell = ufshcd_readl(hba, REG_UTP_TRANSFER_REQ_DOOR_BELL);
	trace_ufshcd_command(dev_name(hba->dev), str, tag,
				doorbell, transfer_len, intr, lba, opcode);
}

static void ufshcd_print_clk_freqs(struct ufs_hba *hba)
{
	struct ufs_clk_info *clki;
	struct list_head *head = &hba->clk_list_head;

	if (list_empty(head))
		return;

	list_for_each_entry(clki, head, list) {
		if (!IS_ERR_OR_NULL(clki->clk) && clki->min_freq &&
				clki->max_freq)
			dev_err(hba->dev, "clk: %s, rate: %u\n",
					clki->name, clki->curr_freq);
	}
}

static void ufshcd_print_uic_err_hist(struct ufs_hba *hba,
		struct ufs_uic_err_reg_hist *err_hist, char *err_name)
{
	int i;

	for (i = 0; i < UIC_ERR_REG_HIST_LENGTH; i++) {
		int p = (i + err_hist->pos - 1) % UIC_ERR_REG_HIST_LENGTH;

		if (err_hist->reg[p] == 0)
			continue;
		dev_err(hba->dev, "%s[%d] = 0x%x at %lld us\n", err_name, i,
			err_hist->reg[p], ktime_to_us(err_hist->tstamp[p]));
	}
}

static void ufshcd_print_host_regs(struct ufs_hba *hba)
{
	ufshcd_dump_regs(hba, 0, UFSHCI_REG_SPACE_SIZE, "host_regs: ");
	dev_err(hba->dev, "hba->ufs_version = 0x%x, hba->capabilities = 0x%x\n",
		hba->ufs_version, hba->capabilities);
	dev_err(hba->dev,
		"hba->outstanding_reqs = 0x%x, hba->outstanding_tasks = 0x%x\n",
		(u32)hba->outstanding_reqs, (u32)hba->outstanding_tasks);
	dev_err(hba->dev,
		"last_hibern8_exit_tstamp at %lld us, hibern8_exit_cnt = %d\n",
		ktime_to_us(hba->ufs_stats.last_hibern8_exit_tstamp),
		hba->ufs_stats.hibern8_exit_cnt);

	ufshcd_print_uic_err_hist(hba, &hba->ufs_stats.pa_err, "pa_err");
	ufshcd_print_uic_err_hist(hba, &hba->ufs_stats.dl_err, "dl_err");
	ufshcd_print_uic_err_hist(hba, &hba->ufs_stats.nl_err, "nl_err");
	ufshcd_print_uic_err_hist(hba, &hba->ufs_stats.tl_err, "tl_err");
	ufshcd_print_uic_err_hist(hba, &hba->ufs_stats.dme_err, "dme_err");

	ufshcd_print_clk_freqs(hba);

	if (hba->vops && hba->vops->dbg_register_dump)
		hba->vops->dbg_register_dump(hba);
}

static
void ufshcd_print_trs(struct ufs_hba *hba, unsigned long bitmap, bool pr_prdt)
{
	struct ufshcd_lrb *lrbp;
	int prdt_length;
	int tag;

	for_each_set_bit(tag, &bitmap, hba->nutrs) {
		lrbp = &hba->lrb[tag];

		dev_err(hba->dev, "UPIU[%d] - issue time %lld us\n",
				tag, ktime_to_us(lrbp->issue_time_stamp));
		dev_err(hba->dev, "UPIU[%d] - complete time %lld us\n",
				tag, ktime_to_us(lrbp->compl_time_stamp));
		dev_err(hba->dev,
			"UPIU[%d] - Transfer Request Descriptor phys@0x%llx\n",
			tag, (u64)lrbp->utrd_dma_addr);

		ufshcd_hex_dump("UPIU TRD: ", lrbp->utr_descriptor_ptr,
				sizeof(struct utp_transfer_req_desc));
		dev_err(hba->dev, "UPIU[%d] - Request UPIU phys@0x%llx\n", tag,
			(u64)lrbp->ucd_req_dma_addr);
		ufshcd_hex_dump("UPIU REQ: ", lrbp->ucd_req_ptr,
				sizeof(struct utp_upiu_req));
		dev_err(hba->dev, "UPIU[%d] - Response UPIU phys@0x%llx\n", tag,
			(u64)lrbp->ucd_rsp_dma_addr);
		ufshcd_hex_dump("UPIU RSP: ", lrbp->ucd_rsp_ptr,
				sizeof(struct utp_upiu_rsp));

		prdt_length = le16_to_cpu(
			lrbp->utr_descriptor_ptr->prd_table_length);
		dev_err(hba->dev,
			"UPIU[%d] - PRDT - %d entries  phys@0x%llx\n",
			tag, prdt_length,
			(u64)lrbp->ucd_prdt_dma_addr);

		if (pr_prdt)
			ufshcd_hex_dump("UPIU PRDT: ", lrbp->ucd_prdt_ptr,
				sizeof(struct ufshcd_sg_entry) * prdt_length);
	}
}

static void ufshcd_print_tmrs(struct ufs_hba *hba, unsigned long bitmap)
{
	int tag;

	for_each_set_bit(tag, &bitmap, hba->nutmrs) {
		struct utp_task_req_desc *tmrdp = &hba->utmrdl_base_addr[tag];

		dev_err(hba->dev, "TM[%d] - Task Management Header\n", tag);
		ufshcd_hex_dump("", tmrdp, sizeof(*tmrdp));
	}
}

static void ufshcd_print_host_state(struct ufs_hba *hba)
{
	dev_err(hba->dev, "UFS Host state=%d\n", hba->ufshcd_state);
	dev_err(hba->dev, "lrb in use=0x%lx, outstanding reqs=0x%lx tasks=0x%lx\n",
		hba->lrb_in_use, hba->outstanding_reqs, hba->outstanding_tasks);
	dev_err(hba->dev, "saved_err=0x%x, saved_uic_err=0x%x\n",
		hba->saved_err, hba->saved_uic_err);
	dev_err(hba->dev, "Device power mode=%d, UIC link state=%d\n",
		hba->curr_dev_pwr_mode, hba->uic_link_state);
	dev_err(hba->dev, "PM in progress=%d, sys. suspended=%d\n",
		hba->pm_op_in_progress, hba->is_sys_suspended);
	dev_err(hba->dev, "Auto BKOPS=%d, Host self-block=%d\n",
		hba->auto_bkops_enabled, hba->host->host_self_blocked);
	dev_err(hba->dev, "Clk gate=%d\n", hba->clk_gating.state);
	dev_err(hba->dev, "error handling flags=0x%x, req. abort count=%d\n",
		hba->eh_flags, hba->req_abort_count);
	dev_err(hba->dev, "Host capabilities=0x%x, caps=0x%x\n",
		hba->capabilities, hba->caps);
	dev_err(hba->dev, "quirks=0x%x, dev. quirks=0x%x\n", hba->quirks,
		hba->dev_quirks);
}

/**
 * ufshcd_print_pwr_info - print power params as saved in hba
 * power info
 * @hba: per-adapter instance
 */
static void ufshcd_print_pwr_info(struct ufs_hba *hba)
{
	static const char * const names[] = {
		"INVALID MODE",
		"FAST MODE",
		"SLOW_MODE",
		"INVALID MODE",
		"FASTAUTO_MODE",
		"SLOWAUTO_MODE",
		"INVALID MODE",
	};

	dev_err(hba->dev, "%s:[RX, TX]: gear=[%d, %d], lane[%d, %d], pwr[%s, %s], rate = %d\n",
		 __func__,
		 hba->pwr_info.gear_rx, hba->pwr_info.gear_tx,
		 hba->pwr_info.lane_rx, hba->pwr_info.lane_tx,
		 names[hba->pwr_info.pwr_rx],
		 names[hba->pwr_info.pwr_tx],
		 hba->pwr_info.hs_rate);
}

/*
 * ufshcd_wait_for_register - wait for register value to change
 * @hba - per-adapter interface
 * @reg - mmio register offset
 * @mask - mask to apply to read register value
 * @val - wait condition
 * @interval_us - polling interval in microsecs
 * @timeout_ms - timeout in millisecs
 * @can_sleep - perform sleep or just spin
 *
 * Returns -ETIMEDOUT on error, zero on success
 */
int ufshcd_wait_for_register(struct ufs_hba *hba, u32 reg, u32 mask,
				u32 val, unsigned long interval_us,
				unsigned long timeout_ms, bool can_sleep)
{
	int err = 0;
	unsigned long timeout = jiffies + msecs_to_jiffies(timeout_ms);

	/* ignore bits that we don't intend to wait on */
	val = val & mask;

	while ((ufshcd_readl(hba, reg) & mask) != val) {
		if (can_sleep)
			usleep_range(interval_us, interval_us + 50);
		else
			udelay(interval_us);
		if (time_after(jiffies, timeout)) {
			if ((ufshcd_readl(hba, reg) & mask) != val)
				err = -ETIMEDOUT;
			break;
		}
	}

	return err;
}

/**
 * ufshcd_get_intr_mask - Get the interrupt bit mask
 * @hba: Pointer to adapter instance
 *
 * Returns interrupt bit mask per version
 */
static inline u32 ufshcd_get_intr_mask(struct ufs_hba *hba)
{
	u32 intr_mask = 0;

	switch (hba->ufs_version) {
	case UFSHCI_VERSION_10:
		intr_mask = INTERRUPT_MASK_ALL_VER_10;
		break;
	case UFSHCI_VERSION_11:
	case UFSHCI_VERSION_20:
		intr_mask = INTERRUPT_MASK_ALL_VER_11;
		break;
	case UFSHCI_VERSION_21:
	default:
		intr_mask = INTERRUPT_MASK_ALL_VER_21;
		break;
	}

	return intr_mask;
}

/**
 * ufshcd_get_ufs_version - Get the UFS version supported by the HBA
 * @hba: Pointer to adapter instance
 *
 * Returns UFSHCI version supported by the controller
 */
static inline u32 ufshcd_get_ufs_version(struct ufs_hba *hba)
{
	if (hba->quirks & UFSHCD_QUIRK_BROKEN_UFS_HCI_VERSION)
		return ufshcd_vops_get_ufs_hci_version(hba);

	return ufshcd_readl(hba, REG_UFS_VERSION);
}

/**
 * ufshcd_is_device_present - Check if any device connected to
 *			      the host controller
 * @hba: pointer to adapter instance
 *
 * Returns true if device present, false if no device detected
 */
static inline bool ufshcd_is_device_present(struct ufs_hba *hba)
{
	return (ufshcd_readl(hba, REG_CONTROLLER_STATUS) &
						DEVICE_PRESENT) ? true : false;
}

/**
 * ufshcd_get_tr_ocs - Get the UTRD Overall Command Status
 * @lrbp: pointer to local command reference block
 *
 * This function is used to get the OCS field from UTRD
 * Returns the OCS field in the UTRD
 */
static inline int ufshcd_get_tr_ocs(struct ufshcd_lrb *lrbp)
{
	return le32_to_cpu(lrbp->utr_descriptor_ptr->header.dword_2) & MASK_OCS;
}

/**
 * ufshcd_get_tm_free_slot - get a free slot for task management request
 * @hba: per adapter instance
 * @free_slot: pointer to variable with available slot value
 *
 * Get a free tag and lock it until ufshcd_put_tm_slot() is called.
 * Returns 0 if free slot is not available, else return 1 with tag value
 * in @free_slot.
 */
static bool ufshcd_get_tm_free_slot(struct ufs_hba *hba, int *free_slot)
{
	int tag;
	bool ret = false;

	if (!free_slot)
		goto out;

	do {
		tag = find_first_zero_bit(&hba->tm_slots_in_use, hba->nutmrs);
		if (tag >= hba->nutmrs)
			goto out;
	} while (test_and_set_bit_lock(tag, &hba->tm_slots_in_use));

	*free_slot = tag;
	ret = true;
out:
	return ret;
}

static inline void ufshcd_put_tm_slot(struct ufs_hba *hba, int slot)
{
	clear_bit_unlock(slot, &hba->tm_slots_in_use);
}

/**
 * ufshcd_utrl_clear - Clear a bit in UTRLCLR register
 * @hba: per adapter instance
 * @pos: position of the bit to be cleared
 */
static inline void ufshcd_utrl_clear(struct ufs_hba *hba, u32 pos)
{
	if (hba->quirks & UFSHCI_QUIRK_BROKEN_REQ_LIST_CLR)
		ufshcd_writel(hba, (1 << pos), REG_UTP_TRANSFER_REQ_LIST_CLEAR);
	else
		ufshcd_writel(hba, ~(1 << pos),
				REG_UTP_TRANSFER_REQ_LIST_CLEAR);
}

/**
 * ufshcd_utmrl_clear - Clear a bit in UTRMLCLR register
 * @hba: per adapter instance
 * @pos: position of the bit to be cleared
 */
static inline void ufshcd_utmrl_clear(struct ufs_hba *hba, u32 pos)
{
	if (hba->quirks & UFSHCI_QUIRK_BROKEN_REQ_LIST_CLR)
		ufshcd_writel(hba, (1 << pos), REG_UTP_TASK_REQ_LIST_CLEAR);
	else
		ufshcd_writel(hba, ~(1 << pos), REG_UTP_TASK_REQ_LIST_CLEAR);
}

/**
 * ufshcd_outstanding_req_clear - Clear a bit in outstanding request field
 * @hba: per adapter instance
 * @tag: position of the bit to be cleared
 */
static inline void ufshcd_outstanding_req_clear(struct ufs_hba *hba, int tag)
{
	__clear_bit(tag, &hba->outstanding_reqs);
}

/**
 * ufshcd_get_lists_status - Check UCRDY, UTRLRDY and UTMRLRDY
 * @reg: Register value of host controller status
 *
 * Returns integer, 0 on Success and positive value if failed
 */
static inline int ufshcd_get_lists_status(u32 reg)
{
	return !((reg & UFSHCD_STATUS_READY) == UFSHCD_STATUS_READY);
}

/**
 * ufshcd_get_uic_cmd_result - Get the UIC command result
 * @hba: Pointer to adapter instance
 *
 * This function gets the result of UIC command completion
 * Returns 0 on success, non zero value on error
 */
static inline int ufshcd_get_uic_cmd_result(struct ufs_hba *hba)
{
	return ufshcd_readl(hba, REG_UIC_COMMAND_ARG_2) &
	       MASK_UIC_COMMAND_RESULT;
}

/**
 * ufshcd_get_dme_attr_val - Get the value of attribute returned by UIC command
 * @hba: Pointer to adapter instance
 *
 * This function gets UIC command argument3
 * Returns 0 on success, non zero value on error
 */
static inline u32 ufshcd_get_dme_attr_val(struct ufs_hba *hba)
{
	return ufshcd_readl(hba, REG_UIC_COMMAND_ARG_3);
}

/**
 * ufshcd_get_req_rsp - returns the TR response transaction type
 * @ucd_rsp_ptr: pointer to response UPIU
 */
static inline int
ufshcd_get_req_rsp(struct utp_upiu_rsp *ucd_rsp_ptr)
{
	return be32_to_cpu(ucd_rsp_ptr->header.dword_0) >> 24;
}

/**
 * ufshcd_get_rsp_upiu_result - Get the result from response UPIU
 * @ucd_rsp_ptr: pointer to response UPIU
 *
 * This function gets the response status and scsi_status from response UPIU
 * Returns the response result code.
 */
static inline int
ufshcd_get_rsp_upiu_result(struct utp_upiu_rsp *ucd_rsp_ptr)
{
	return be32_to_cpu(ucd_rsp_ptr->header.dword_1) & MASK_RSP_UPIU_RESULT;
}

/*
 * ufshcd_get_rsp_upiu_data_seg_len - Get the data segment length
 *				from response UPIU
 * @ucd_rsp_ptr: pointer to response UPIU
 *
 * Return the data segment length.
 */
static inline unsigned int
ufshcd_get_rsp_upiu_data_seg_len(struct utp_upiu_rsp *ucd_rsp_ptr)
{
	return be32_to_cpu(ucd_rsp_ptr->header.dword_2) &
		MASK_RSP_UPIU_DATA_SEG_LEN;
}

/**
 * ufshcd_is_exception_event - Check if the device raised an exception event
 * @ucd_rsp_ptr: pointer to response UPIU
 *
 * The function checks if the device raised an exception event indicated in
 * the Device Information field of response UPIU.
 *
 * Returns true if exception is raised, false otherwise.
 */
static inline bool ufshcd_is_exception_event(struct utp_upiu_rsp *ucd_rsp_ptr)
{
	return be32_to_cpu(ucd_rsp_ptr->header.dword_2) &
			MASK_RSP_EXCEPTION_EVENT ? true : false;
}

/**
 * ufshcd_reset_intr_aggr - Reset interrupt aggregation values.
 * @hba: per adapter instance
 */
static inline void
ufshcd_reset_intr_aggr(struct ufs_hba *hba)
{
	ufshcd_writel(hba, INT_AGGR_ENABLE |
		      INT_AGGR_COUNTER_AND_TIMER_RESET,
		      REG_UTP_TRANSFER_REQ_INT_AGG_CONTROL);
}

/**
 * ufshcd_config_intr_aggr - Configure interrupt aggregation values.
 * @hba: per adapter instance
 * @cnt: Interrupt aggregation counter threshold
 * @tmout: Interrupt aggregation timeout value
 */
static inline void
ufshcd_config_intr_aggr(struct ufs_hba *hba, u8 cnt, u8 tmout)
{
	ufshcd_writel(hba, INT_AGGR_ENABLE | INT_AGGR_PARAM_WRITE |
		      INT_AGGR_COUNTER_THLD_VAL(cnt) |
		      INT_AGGR_TIMEOUT_VAL(tmout),
		      REG_UTP_TRANSFER_REQ_INT_AGG_CONTROL);
}

/**
 * ufshcd_disable_intr_aggr - Disables interrupt aggregation.
 * @hba: per adapter instance
 */
static inline void ufshcd_disable_intr_aggr(struct ufs_hba *hba)
{
	ufshcd_writel(hba, 0, REG_UTP_TRANSFER_REQ_INT_AGG_CONTROL);
}

/**
 * ufshcd_enable_run_stop_reg - Enable run-stop registers,
 *			When run-stop registers are set to 1, it indicates the
 *			host controller that it can process the requests
 * @hba: per adapter instance
 */
static void ufshcd_enable_run_stop_reg(struct ufs_hba *hba)
{
	ufshcd_writel(hba, UTP_TASK_REQ_LIST_RUN_STOP_BIT,
		      REG_UTP_TASK_REQ_LIST_RUN_STOP);
	ufshcd_writel(hba, UTP_TRANSFER_REQ_LIST_RUN_STOP_BIT,
		      REG_UTP_TRANSFER_REQ_LIST_RUN_STOP);
}

/**
 * ufshcd_hba_start - Start controller initialization sequence
 * @hba: per adapter instance
 */
static inline void ufshcd_hba_start(struct ufs_hba *hba)
{
	ufshcd_writel(hba, CONTROLLER_ENABLE, REG_CONTROLLER_ENABLE);
}

/**
 * ufshcd_is_hba_active - Get controller state
 * @hba: per adapter instance
 *
 * Returns false if controller is active, true otherwise
 */
static inline bool ufshcd_is_hba_active(struct ufs_hba *hba)
{
	return (ufshcd_readl(hba, REG_CONTROLLER_ENABLE) & CONTROLLER_ENABLE)
		? false : true;
}

u32 ufshcd_get_local_unipro_ver(struct ufs_hba *hba)
{
	/* HCI version 1.0 and 1.1 supports UniPro 1.41 */
	if ((hba->ufs_version == UFSHCI_VERSION_10) ||
	    (hba->ufs_version == UFSHCI_VERSION_11))
		return UFS_UNIPRO_VER_1_41;
	else
		return UFS_UNIPRO_VER_1_6;
}
EXPORT_SYMBOL(ufshcd_get_local_unipro_ver);

static bool ufshcd_is_unipro_pa_params_tuning_req(struct ufs_hba *hba)
{
	/*
	 * If both host and device support UniPro ver1.6 or later, PA layer
	 * parameters tuning happens during link startup itself.
	 *
	 * We can manually tune PA layer parameters if either host or device
	 * doesn't support UniPro ver 1.6 or later. But to keep manual tuning
	 * logic simple, we will only do manual tuning if local unipro version
	 * doesn't support ver1.6 or later.
	 */
	if (ufshcd_get_local_unipro_ver(hba) < UFS_UNIPRO_VER_1_6)
		return true;
	else
		return false;
}

static int ufshcd_scale_clks(struct ufs_hba *hba, bool scale_up)
{
	int ret = 0;
	struct ufs_clk_info *clki;
	struct list_head *head = &hba->clk_list_head;
	ktime_t start = ktime_get();
	bool clk_state_changed = false;

	if (list_empty(head))
		goto out;

	ret = ufshcd_vops_clk_scale_notify(hba, scale_up, PRE_CHANGE);
	if (ret)
		return ret;

	list_for_each_entry(clki, head, list) {
		if (!IS_ERR_OR_NULL(clki->clk)) {
			if (scale_up && clki->max_freq) {
				if (clki->curr_freq == clki->max_freq)
					continue;

				clk_state_changed = true;
				ret = clk_set_rate(clki->clk, clki->max_freq);
				if (ret) {
					dev_err(hba->dev, "%s: %s clk set rate(%dHz) failed, %d\n",
						__func__, clki->name,
						clki->max_freq, ret);
					break;
				}
				trace_ufshcd_clk_scaling(dev_name(hba->dev),
						"scaled up", clki->name,
						clki->curr_freq,
						clki->max_freq);

				clki->curr_freq = clki->max_freq;

			} else if (!scale_up && clki->min_freq) {
				if (clki->curr_freq == clki->min_freq)
					continue;

				clk_state_changed = true;
				ret = clk_set_rate(clki->clk, clki->min_freq);
				if (ret) {
					dev_err(hba->dev, "%s: %s clk set rate(%dHz) failed, %d\n",
						__func__, clki->name,
						clki->min_freq, ret);
					break;
				}
				trace_ufshcd_clk_scaling(dev_name(hba->dev),
						"scaled down", clki->name,
						clki->curr_freq,
						clki->min_freq);
				clki->curr_freq = clki->min_freq;
			}
		}
		dev_dbg(hba->dev, "%s: clk: %s, rate: %lu\n", __func__,
				clki->name, clk_get_rate(clki->clk));
	}

	ret = ufshcd_vops_clk_scale_notify(hba, scale_up, POST_CHANGE);

out:
	if (clk_state_changed)
		trace_ufshcd_profile_clk_scaling(dev_name(hba->dev),
			(scale_up ? "up" : "down"),
			ktime_to_us(ktime_sub(ktime_get(), start)), ret);
	return ret;
}

/**
 * ufshcd_is_devfreq_scaling_required - check if scaling is required or not
 * @hba: per adapter instance
 * @scale_up: True if scaling up and false if scaling down
 *
 * Returns true if scaling is required, false otherwise.
 */
static bool ufshcd_is_devfreq_scaling_required(struct ufs_hba *hba,
					       bool scale_up)
{
	struct ufs_clk_info *clki;
	struct list_head *head = &hba->clk_list_head;

	if (list_empty(head))
		return false;

	list_for_each_entry(clki, head, list) {
		if (!IS_ERR_OR_NULL(clki->clk)) {
			if (scale_up && clki->max_freq) {
				if (clki->curr_freq == clki->max_freq)
					continue;
				return true;
			} else if (!scale_up && clki->min_freq) {
				if (clki->curr_freq == clki->min_freq)
					continue;
				return true;
			}
		}
	}

	return false;
}

static int ufshcd_wait_for_doorbell_clr(struct ufs_hba *hba,
					u64 wait_timeout_us)
{
	unsigned long flags;
	int ret = 0;
	u32 tm_doorbell;
	u32 tr_doorbell;
	bool timeout = false, do_last_check = false;
	ktime_t start;

	ufshcd_hold(hba, false);
	spin_lock_irqsave(hba->host->host_lock, flags);
	/*
	 * Wait for all the outstanding tasks/transfer requests.
	 * Verify by checking the doorbell registers are clear.
	 */
	start = ktime_get();
	do {
		if (hba->ufshcd_state != UFSHCD_STATE_OPERATIONAL) {
			ret = -EBUSY;
			goto out;
		}

		tm_doorbell = ufshcd_readl(hba, REG_UTP_TASK_REQ_DOOR_BELL);
		tr_doorbell = ufshcd_readl(hba, REG_UTP_TRANSFER_REQ_DOOR_BELL);
		if (!tm_doorbell && !tr_doorbell) {
			timeout = false;
			break;
		} else if (do_last_check) {
			break;
		}

		spin_unlock_irqrestore(hba->host->host_lock, flags);
		schedule();
		if (ktime_to_us(ktime_sub(ktime_get(), start)) >
		    wait_timeout_us) {
			timeout = true;
			/*
			 * We might have scheduled out for long time so make
			 * sure to check if doorbells are cleared by this time
			 * or not.
			 */
			do_last_check = true;
		}
		spin_lock_irqsave(hba->host->host_lock, flags);
	} while (tm_doorbell || tr_doorbell);

	if (timeout) {
		dev_err(hba->dev,
			"%s: timedout waiting for doorbell to clear (tm=0x%x, tr=0x%x)\n",
			__func__, tm_doorbell, tr_doorbell);
		ret = -EBUSY;
	}
out:
	spin_unlock_irqrestore(hba->host->host_lock, flags);
	ufshcd_release(hba);
	return ret;
}

/**
 * ufshcd_scale_gear - scale up/down UFS gear
 * @hba: per adapter instance
 * @scale_up: True for scaling up gear and false for scaling down
 *
 * Returns 0 for success,
 * Returns -EBUSY if scaling can't happen at this time
 * Returns non-zero for any other errors
 */
static int ufshcd_scale_gear(struct ufs_hba *hba, bool scale_up)
{
	#define UFS_MIN_GEAR_TO_SCALE_DOWN	UFS_HS_G1
	int ret = 0;
	struct ufs_pa_layer_attr new_pwr_info;

	if (scale_up) {
		memcpy(&new_pwr_info, &hba->clk_scaling.saved_pwr_info.info,
		       sizeof(struct ufs_pa_layer_attr));
	} else {
		memcpy(&new_pwr_info, &hba->pwr_info,
		       sizeof(struct ufs_pa_layer_attr));

		if (hba->pwr_info.gear_tx > UFS_MIN_GEAR_TO_SCALE_DOWN
		    || hba->pwr_info.gear_rx > UFS_MIN_GEAR_TO_SCALE_DOWN) {
			/* save the current power mode */
			memcpy(&hba->clk_scaling.saved_pwr_info.info,
				&hba->pwr_info,
				sizeof(struct ufs_pa_layer_attr));

			/* scale down gear */
			new_pwr_info.gear_tx = UFS_MIN_GEAR_TO_SCALE_DOWN;
			new_pwr_info.gear_rx = UFS_MIN_GEAR_TO_SCALE_DOWN;
		}
	}

	/* check if the power mode needs to be changed or not? */
	ret = ufshcd_change_power_mode(hba, &new_pwr_info);

	if (ret)
		dev_err(hba->dev, "%s: failed err %d, old gear: (tx %d rx %d), new gear: (tx %d rx %d)",
			__func__, ret,
			hba->pwr_info.gear_tx, hba->pwr_info.gear_rx,
			new_pwr_info.gear_tx, new_pwr_info.gear_rx);

	return ret;
}

static int ufshcd_clock_scaling_prepare(struct ufs_hba *hba)
{
	#define DOORBELL_CLR_TOUT_US		(1000 * 1000) /* 1 sec */
	int ret = 0;
	/*
	 * make sure that there are no outstanding requests when
	 * clock scaling is in progress
	 */
	ufshcd_scsi_block_requests(hba);
	down_write(&hba->clk_scaling_lock);
	if (ufshcd_wait_for_doorbell_clr(hba, DOORBELL_CLR_TOUT_US)) {
		ret = -EBUSY;
		up_write(&hba->clk_scaling_lock);
		ufshcd_scsi_unblock_requests(hba);
	}

	return ret;
}

static void ufshcd_clock_scaling_unprepare(struct ufs_hba *hba)
{
	up_write(&hba->clk_scaling_lock);
	ufshcd_scsi_unblock_requests(hba);
}

/**
 * ufshcd_devfreq_scale - scale up/down UFS clocks and gear
 * @hba: per adapter instance
 * @scale_up: True for scaling up and false for scalin down
 *
 * Returns 0 for success,
 * Returns -EBUSY if scaling can't happen at this time
 * Returns non-zero for any other errors
 */
static int ufshcd_devfreq_scale(struct ufs_hba *hba, bool scale_up)
{
	int ret = 0;

	/* let's not get into low power until clock scaling is completed */
	ufshcd_hold(hba, false);

	ret = ufshcd_clock_scaling_prepare(hba);
	if (ret)
		return ret;

	/* scale down the gear before scaling down clocks */
	if (!scale_up) {
		ret = ufshcd_scale_gear(hba, false);
		if (ret)
			goto out;
	}

	ret = ufshcd_scale_clks(hba, scale_up);
	if (ret) {
		if (!scale_up)
			ufshcd_scale_gear(hba, true);
		goto out;
	}

	/* scale up the gear after scaling up clocks */
	if (scale_up) {
		ret = ufshcd_scale_gear(hba, true);
		if (ret) {
			ufshcd_scale_clks(hba, false);
			goto out;
		}
	}

	ret = ufshcd_vops_clk_scale_notify(hba, scale_up, POST_CHANGE);

out:
	ufshcd_clock_scaling_unprepare(hba);
	ufshcd_release(hba);
	return ret;
}

static void ufshcd_clk_scaling_suspend_work(struct work_struct *work)
{
	struct ufs_hba *hba = container_of(work, struct ufs_hba,
					   clk_scaling.suspend_work);
	unsigned long irq_flags;

	spin_lock_irqsave(hba->host->host_lock, irq_flags);
	if (hba->clk_scaling.active_reqs || hba->clk_scaling.is_suspended) {
		spin_unlock_irqrestore(hba->host->host_lock, irq_flags);
		return;
	}
	hba->clk_scaling.is_suspended = true;
	spin_unlock_irqrestore(hba->host->host_lock, irq_flags);

	__ufshcd_suspend_clkscaling(hba);
}

static void ufshcd_clk_scaling_resume_work(struct work_struct *work)
{
	struct ufs_hba *hba = container_of(work, struct ufs_hba,
					   clk_scaling.resume_work);
	unsigned long irq_flags;

	spin_lock_irqsave(hba->host->host_lock, irq_flags);
	if (!hba->clk_scaling.is_suspended) {
		spin_unlock_irqrestore(hba->host->host_lock, irq_flags);
		return;
	}
	hba->clk_scaling.is_suspended = false;
	spin_unlock_irqrestore(hba->host->host_lock, irq_flags);

	devfreq_resume_device(hba->devfreq);
}

static int ufshcd_devfreq_target(struct device *dev,
				unsigned long *freq, u32 flags)
{
	int ret = 0;
	struct ufs_hba *hba = dev_get_drvdata(dev);
	ktime_t start;
	bool scale_up, sched_clk_scaling_suspend_work = false;
	struct list_head *clk_list = &hba->clk_list_head;
	struct ufs_clk_info *clki;
	unsigned long irq_flags;

	if (!ufshcd_is_clkscaling_supported(hba))
		return -EINVAL;

	spin_lock_irqsave(hba->host->host_lock, irq_flags);
	if (ufshcd_eh_in_progress(hba)) {
		spin_unlock_irqrestore(hba->host->host_lock, irq_flags);
		return 0;
	}

	if (!hba->clk_scaling.active_reqs)
		sched_clk_scaling_suspend_work = true;

	if (list_empty(clk_list)) {
		spin_unlock_irqrestore(hba->host->host_lock, irq_flags);
		goto out;
	}

	clki = list_first_entry(&hba->clk_list_head, struct ufs_clk_info, list);
	scale_up = (*freq == clki->max_freq) ? true : false;
	if (!ufshcd_is_devfreq_scaling_required(hba, scale_up)) {
		spin_unlock_irqrestore(hba->host->host_lock, irq_flags);
		ret = 0;
		goto out; /* no state change required */
	}
	spin_unlock_irqrestore(hba->host->host_lock, irq_flags);

	start = ktime_get();
	ret = ufshcd_devfreq_scale(hba, scale_up);

	trace_ufshcd_profile_clk_scaling(dev_name(hba->dev),
		(scale_up ? "up" : "down"),
		ktime_to_us(ktime_sub(ktime_get(), start)), ret);

out:
	if (sched_clk_scaling_suspend_work)
		queue_work(hba->clk_scaling.workq,
			   &hba->clk_scaling.suspend_work);

	return ret;
}


static int ufshcd_devfreq_get_dev_status(struct device *dev,
		struct devfreq_dev_status *stat)
{
	struct ufs_hba *hba = dev_get_drvdata(dev);
	struct ufs_clk_scaling *scaling = &hba->clk_scaling;
	unsigned long flags;

	if (!ufshcd_is_clkscaling_supported(hba))
		return -EINVAL;

	memset(stat, 0, sizeof(*stat));

	spin_lock_irqsave(hba->host->host_lock, flags);
	if (!scaling->window_start_t)
		goto start_window;

	if (scaling->is_busy_started)
		scaling->tot_busy_t += ktime_to_us(ktime_sub(ktime_get(),
					scaling->busy_start_t));

	stat->total_time = jiffies_to_usecs((long)jiffies -
				(long)scaling->window_start_t);
	stat->busy_time = scaling->tot_busy_t;
start_window:
	scaling->window_start_t = jiffies;
	scaling->tot_busy_t = 0;

	if (hba->outstanding_reqs) {
		scaling->busy_start_t = ktime_get();
		scaling->is_busy_started = true;
	} else {
		scaling->busy_start_t = 0;
		scaling->is_busy_started = false;
	}
	spin_unlock_irqrestore(hba->host->host_lock, flags);
	return 0;
}

static struct devfreq_dev_profile ufs_devfreq_profile = {
	.polling_ms	= 100,
	.target		= ufshcd_devfreq_target,
	.get_dev_status	= ufshcd_devfreq_get_dev_status,
};

static int ufshcd_devfreq_init(struct ufs_hba *hba)
{
	struct list_head *clk_list = &hba->clk_list_head;
	struct ufs_clk_info *clki;
	struct devfreq *devfreq;
	int ret;

	/* Skip devfreq if we don't have any clocks in the list */
	if (list_empty(clk_list))
		return 0;

	clki = list_first_entry(clk_list, struct ufs_clk_info, list);
	dev_pm_opp_add(hba->dev, clki->min_freq, 0);
	dev_pm_opp_add(hba->dev, clki->max_freq, 0);

	devfreq = devfreq_add_device(hba->dev,
			&ufs_devfreq_profile,
			DEVFREQ_GOV_SIMPLE_ONDEMAND,
			NULL);
	if (IS_ERR(devfreq)) {
		ret = PTR_ERR(devfreq);
		dev_err(hba->dev, "Unable to register with devfreq %d\n", ret);

		dev_pm_opp_remove(hba->dev, clki->min_freq);
		dev_pm_opp_remove(hba->dev, clki->max_freq);
		return ret;
	}

	hba->devfreq = devfreq;

	return 0;
}

static void ufshcd_devfreq_remove(struct ufs_hba *hba)
{
	struct list_head *clk_list = &hba->clk_list_head;
	struct ufs_clk_info *clki;

	if (!hba->devfreq)
		return;

	devfreq_remove_device(hba->devfreq);
	hba->devfreq = NULL;

	clki = list_first_entry(clk_list, struct ufs_clk_info, list);
	dev_pm_opp_remove(hba->dev, clki->min_freq);
	dev_pm_opp_remove(hba->dev, clki->max_freq);
}

static void __ufshcd_suspend_clkscaling(struct ufs_hba *hba)
{
	unsigned long flags;

	devfreq_suspend_device(hba->devfreq);
	spin_lock_irqsave(hba->host->host_lock, flags);
	hba->clk_scaling.window_start_t = 0;
	spin_unlock_irqrestore(hba->host->host_lock, flags);
}

static void ufshcd_suspend_clkscaling(struct ufs_hba *hba)
{
	unsigned long flags;
	bool suspend = false;

	if (!ufshcd_is_clkscaling_supported(hba))
		return;

	spin_lock_irqsave(hba->host->host_lock, flags);
	if (!hba->clk_scaling.is_suspended) {
		suspend = true;
		hba->clk_scaling.is_suspended = true;
	}
	spin_unlock_irqrestore(hba->host->host_lock, flags);

	if (suspend)
		__ufshcd_suspend_clkscaling(hba);
}

static void ufshcd_resume_clkscaling(struct ufs_hba *hba)
{
	unsigned long flags;
	bool resume = false;

	if (!ufshcd_is_clkscaling_supported(hba))
		return;

	spin_lock_irqsave(hba->host->host_lock, flags);
	if (hba->clk_scaling.is_suspended) {
		resume = true;
		hba->clk_scaling.is_suspended = false;
	}
	spin_unlock_irqrestore(hba->host->host_lock, flags);

	if (resume)
		devfreq_resume_device(hba->devfreq);
}

static ssize_t ufshcd_clkscale_enable_show(struct device *dev,
		struct device_attribute *attr, char *buf)
{
	struct ufs_hba *hba = dev_get_drvdata(dev);

	return snprintf(buf, PAGE_SIZE, "%d\n", hba->clk_scaling.is_allowed);
}

static ssize_t ufshcd_clkscale_enable_store(struct device *dev,
		struct device_attribute *attr, const char *buf, size_t count)
{
	struct ufs_hba *hba = dev_get_drvdata(dev);
	u32 value;
	int err;

	if (kstrtou32(buf, 0, &value))
		return -EINVAL;

	value = !!value;
	if (value == hba->clk_scaling.is_allowed)
		goto out;

	pm_runtime_get_sync(hba->dev);
	ufshcd_hold(hba, false);

	cancel_work_sync(&hba->clk_scaling.suspend_work);
	cancel_work_sync(&hba->clk_scaling.resume_work);

	hba->clk_scaling.is_allowed = value;

	if (value) {
		ufshcd_resume_clkscaling(hba);
	} else {
		ufshcd_suspend_clkscaling(hba);
		err = ufshcd_devfreq_scale(hba, true);
		if (err)
			dev_err(hba->dev, "%s: failed to scale clocks up %d\n",
					__func__, err);
	}

	ufshcd_release(hba);
	pm_runtime_put_sync(hba->dev);
out:
	return count;
}

static void ufshcd_clkscaling_init_sysfs(struct ufs_hba *hba)
{
	hba->clk_scaling.enable_attr.show = ufshcd_clkscale_enable_show;
	hba->clk_scaling.enable_attr.store = ufshcd_clkscale_enable_store;
	sysfs_attr_init(&hba->clk_scaling.enable_attr.attr);
	hba->clk_scaling.enable_attr.attr.name = "clkscale_enable";
	hba->clk_scaling.enable_attr.attr.mode = 0644;
	if (device_create_file(hba->dev, &hba->clk_scaling.enable_attr))
		dev_err(hba->dev, "Failed to create sysfs for clkscale_enable\n");
}

static void ufshcd_ungate_work(struct work_struct *work)
{
	int ret;
	unsigned long flags;
	struct ufs_hba *hba = container_of(work, struct ufs_hba,
			clk_gating.ungate_work);

	cancel_delayed_work_sync(&hba->clk_gating.gate_work);

	spin_lock_irqsave(hba->host->host_lock, flags);
	if (hba->clk_gating.state == CLKS_ON) {
		spin_unlock_irqrestore(hba->host->host_lock, flags);
		goto unblock_reqs;
	}

	spin_unlock_irqrestore(hba->host->host_lock, flags);
	ufshcd_setup_clocks(hba, true);

	/* Exit from hibern8 */
	if (ufshcd_can_hibern8_during_gating(hba)) {
		/* Prevent gating in this path */
		hba->clk_gating.is_suspended = true;
		if (ufshcd_is_link_hibern8(hba)) {
			ret = ufshcd_uic_hibern8_exit(hba);
			if (ret)
				dev_err(hba->dev, "%s: hibern8 exit failed %d\n",
					__func__, ret);
			else
				ufshcd_set_link_active(hba);
		}
		hba->clk_gating.is_suspended = false;
	}
unblock_reqs:
	ufshcd_scsi_unblock_requests(hba);
}

/**
 * ufshcd_hold - Enable clocks that were gated earlier due to ufshcd_release.
 * Also, exit from hibern8 mode and set the link as active.
 * @hba: per adapter instance
 * @async: This indicates whether caller should ungate clocks asynchronously.
 */
int ufshcd_hold(struct ufs_hba *hba, bool async)
{
	int rc = 0;
	unsigned long flags;

	if (!ufshcd_is_clkgating_allowed(hba))
		goto out;
	spin_lock_irqsave(hba->host->host_lock, flags);
	hba->clk_gating.active_reqs++;

	if (ufshcd_eh_in_progress(hba)) {
		spin_unlock_irqrestore(hba->host->host_lock, flags);
		return 0;
	}

start:
	switch (hba->clk_gating.state) {
	case CLKS_ON:
		/*
		 * Wait for the ungate work to complete if in progress.
		 * Though the clocks may be in ON state, the link could
		 * still be in hibner8 state if hibern8 is allowed
		 * during clock gating.
		 * Make sure we exit hibern8 state also in addition to
		 * clocks being ON.
		 */
		if (ufshcd_can_hibern8_during_gating(hba) &&
		    ufshcd_is_link_hibern8(hba)) {
			spin_unlock_irqrestore(hba->host->host_lock, flags);
			flush_work(&hba->clk_gating.ungate_work);
			spin_lock_irqsave(hba->host->host_lock, flags);
			goto start;
		}
		break;
	case REQ_CLKS_OFF:
		if (cancel_delayed_work(&hba->clk_gating.gate_work)) {
			hba->clk_gating.state = CLKS_ON;
			trace_ufshcd_clk_gating(dev_name(hba->dev),
						hba->clk_gating.state);
			break;
		}
		/*
		 * If we are here, it means gating work is either done or
		 * currently running. Hence, fall through to cancel gating
		 * work and to enable clocks.
		 */
	case CLKS_OFF:
		ufshcd_scsi_block_requests(hba);
		hba->clk_gating.state = REQ_CLKS_ON;
		trace_ufshcd_clk_gating(dev_name(hba->dev),
					hba->clk_gating.state);
		queue_work(hba->clk_gating.clk_gating_workq,
			   &hba->clk_gating.ungate_work);
		/*
		 * fall through to check if we should wait for this
		 * work to be done or not.
		 */
	case REQ_CLKS_ON:
		if (async) {
			rc = -EAGAIN;
			hba->clk_gating.active_reqs--;
			break;
		}

		spin_unlock_irqrestore(hba->host->host_lock, flags);
		flush_work(&hba->clk_gating.ungate_work);
		/* Make sure state is CLKS_ON before returning */
		spin_lock_irqsave(hba->host->host_lock, flags);
		goto start;
	default:
		dev_err(hba->dev, "%s: clk gating is in invalid state %d\n",
				__func__, hba->clk_gating.state);
		break;
	}
	spin_unlock_irqrestore(hba->host->host_lock, flags);
out:
	return rc;
}
EXPORT_SYMBOL_GPL(ufshcd_hold);

static void ufshcd_gate_work(struct work_struct *work)
{
	struct ufs_hba *hba = container_of(work, struct ufs_hba,
			clk_gating.gate_work.work);
	unsigned long flags;

	spin_lock_irqsave(hba->host->host_lock, flags);
	/*
	 * In case you are here to cancel this work the gating state
	 * would be marked as REQ_CLKS_ON. In this case save time by
	 * skipping the gating work and exit after changing the clock
	 * state to CLKS_ON.
	 */
	if (hba->clk_gating.is_suspended ||
		(hba->clk_gating.state == REQ_CLKS_ON)) {
		hba->clk_gating.state = CLKS_ON;
		trace_ufshcd_clk_gating(dev_name(hba->dev),
					hba->clk_gating.state);
		goto rel_lock;
	}

	if (hba->clk_gating.active_reqs
		|| hba->ufshcd_state != UFSHCD_STATE_OPERATIONAL
		|| hba->lrb_in_use || hba->outstanding_tasks
		|| hba->active_uic_cmd || hba->uic_async_done)
		goto rel_lock;

	spin_unlock_irqrestore(hba->host->host_lock, flags);

	/* put the link into hibern8 mode before turning off clocks */
	if (ufshcd_can_hibern8_during_gating(hba)) {
		if (ufshcd_uic_hibern8_enter(hba)) {
			hba->clk_gating.state = CLKS_ON;
			trace_ufshcd_clk_gating(dev_name(hba->dev),
						hba->clk_gating.state);
			goto out;
		}
		ufshcd_set_link_hibern8(hba);
	}

	if (!ufshcd_is_link_active(hba))
		ufshcd_setup_clocks(hba, false);
	else
		/* If link is active, device ref_clk can't be switched off */
		__ufshcd_setup_clocks(hba, false, true);

	/*
	 * In case you are here to cancel this work the gating state
	 * would be marked as REQ_CLKS_ON. In this case keep the state
	 * as REQ_CLKS_ON which would anyway imply that clocks are off
	 * and a request to turn them on is pending. By doing this way,
	 * we keep the state machine in tact and this would ultimately
	 * prevent from doing cancel work multiple times when there are
	 * new requests arriving before the current cancel work is done.
	 */
	spin_lock_irqsave(hba->host->host_lock, flags);
	if (hba->clk_gating.state == REQ_CLKS_OFF) {
		hba->clk_gating.state = CLKS_OFF;
		trace_ufshcd_clk_gating(dev_name(hba->dev),
					hba->clk_gating.state);
	}
rel_lock:
	spin_unlock_irqrestore(hba->host->host_lock, flags);
out:
	return;
}

/* host lock must be held before calling this variant */
static void __ufshcd_release(struct ufs_hba *hba)
{
	if (!ufshcd_is_clkgating_allowed(hba))
		return;

	hba->clk_gating.active_reqs--;

	if (hba->clk_gating.active_reqs || hba->clk_gating.is_suspended
		|| hba->ufshcd_state != UFSHCD_STATE_OPERATIONAL
		|| hba->lrb_in_use || hba->outstanding_tasks
		|| hba->active_uic_cmd || hba->uic_async_done
		|| ufshcd_eh_in_progress(hba))
		return;

	hba->clk_gating.state = REQ_CLKS_OFF;
	trace_ufshcd_clk_gating(dev_name(hba->dev), hba->clk_gating.state);
	queue_delayed_work(hba->clk_gating.clk_gating_workq,
			   &hba->clk_gating.gate_work,
			   msecs_to_jiffies(hba->clk_gating.delay_ms));
}

void ufshcd_release(struct ufs_hba *hba)
{
	unsigned long flags;

	spin_lock_irqsave(hba->host->host_lock, flags);
	__ufshcd_release(hba);
	spin_unlock_irqrestore(hba->host->host_lock, flags);
}
EXPORT_SYMBOL_GPL(ufshcd_release);

static ssize_t ufshcd_clkgate_delay_show(struct device *dev,
		struct device_attribute *attr, char *buf)
{
	struct ufs_hba *hba = dev_get_drvdata(dev);

	return snprintf(buf, PAGE_SIZE, "%lu\n", hba->clk_gating.delay_ms);
}

static ssize_t ufshcd_clkgate_delay_store(struct device *dev,
		struct device_attribute *attr, const char *buf, size_t count)
{
	struct ufs_hba *hba = dev_get_drvdata(dev);
	unsigned long flags, value;

	if (kstrtoul(buf, 0, &value))
		return -EINVAL;

	spin_lock_irqsave(hba->host->host_lock, flags);
	hba->clk_gating.delay_ms = value;
	spin_unlock_irqrestore(hba->host->host_lock, flags);
	return count;
}

static ssize_t ufshcd_clkgate_enable_show(struct device *dev,
		struct device_attribute *attr, char *buf)
{
	struct ufs_hba *hba = dev_get_drvdata(dev);

	return snprintf(buf, PAGE_SIZE, "%d\n", hba->clk_gating.is_enabled);
}

static ssize_t ufshcd_clkgate_enable_store(struct device *dev,
		struct device_attribute *attr, const char *buf, size_t count)
{
	struct ufs_hba *hba = dev_get_drvdata(dev);
	unsigned long flags;
	u32 value;

	if (kstrtou32(buf, 0, &value))
		return -EINVAL;

	value = !!value;
	if (value == hba->clk_gating.is_enabled)
		goto out;

	if (value) {
		ufshcd_release(hba);
	} else {
		spin_lock_irqsave(hba->host->host_lock, flags);
		hba->clk_gating.active_reqs++;
		spin_unlock_irqrestore(hba->host->host_lock, flags);
	}

	hba->clk_gating.is_enabled = value;
out:
	return count;
}

static void ufshcd_init_clk_scaling(struct ufs_hba *hba)
{
	char wq_name[sizeof("ufs_clkscaling_00")];

	if (!ufshcd_is_clkscaling_supported(hba))
		return;

	INIT_WORK(&hba->clk_scaling.suspend_work,
		  ufshcd_clk_scaling_suspend_work);
	INIT_WORK(&hba->clk_scaling.resume_work,
		  ufshcd_clk_scaling_resume_work);

	snprintf(wq_name, sizeof(wq_name), "ufs_clkscaling_%d",
		 hba->host->host_no);
	hba->clk_scaling.workq = create_singlethread_workqueue(wq_name);

	ufshcd_clkscaling_init_sysfs(hba);
}

static void ufshcd_exit_clk_scaling(struct ufs_hba *hba)
{
	if (!ufshcd_is_clkscaling_supported(hba))
		return;

	destroy_workqueue(hba->clk_scaling.workq);
	ufshcd_devfreq_remove(hba);
}

static void ufshcd_init_clk_gating(struct ufs_hba *hba)
{
	char wq_name[sizeof("ufs_clk_gating_00")];

	if (!ufshcd_is_clkgating_allowed(hba))
		return;

	hba->clk_gating.delay_ms = 150;
	INIT_DELAYED_WORK(&hba->clk_gating.gate_work, ufshcd_gate_work);
	INIT_WORK(&hba->clk_gating.ungate_work, ufshcd_ungate_work);

	snprintf(wq_name, ARRAY_SIZE(wq_name), "ufs_clk_gating_%d",
		 hba->host->host_no);
	hba->clk_gating.clk_gating_workq = alloc_ordered_workqueue(wq_name,
							   WQ_MEM_RECLAIM);

	hba->clk_gating.is_enabled = true;

	hba->clk_gating.delay_attr.show = ufshcd_clkgate_delay_show;
	hba->clk_gating.delay_attr.store = ufshcd_clkgate_delay_store;
	sysfs_attr_init(&hba->clk_gating.delay_attr.attr);
	hba->clk_gating.delay_attr.attr.name = "clkgate_delay_ms";
	hba->clk_gating.delay_attr.attr.mode = 0644;
	if (device_create_file(hba->dev, &hba->clk_gating.delay_attr))
		dev_err(hba->dev, "Failed to create sysfs for clkgate_delay\n");

	hba->clk_gating.enable_attr.show = ufshcd_clkgate_enable_show;
	hba->clk_gating.enable_attr.store = ufshcd_clkgate_enable_store;
	sysfs_attr_init(&hba->clk_gating.enable_attr.attr);
	hba->clk_gating.enable_attr.attr.name = "clkgate_enable";
	hba->clk_gating.enable_attr.attr.mode = 0644;
	if (device_create_file(hba->dev, &hba->clk_gating.enable_attr))
		dev_err(hba->dev, "Failed to create sysfs for clkgate_enable\n");
}

static void ufshcd_exit_clk_gating(struct ufs_hba *hba)
{
	if (!ufshcd_is_clkgating_allowed(hba))
		return;
	device_remove_file(hba->dev, &hba->clk_gating.delay_attr);
	device_remove_file(hba->dev, &hba->clk_gating.enable_attr);
	cancel_work_sync(&hba->clk_gating.ungate_work);
	cancel_delayed_work_sync(&hba->clk_gating.gate_work);
	destroy_workqueue(hba->clk_gating.clk_gating_workq);
}

/* Must be called with host lock acquired */
static void ufshcd_clk_scaling_start_busy(struct ufs_hba *hba)
{
	bool queue_resume_work = false;

	if (!ufshcd_is_clkscaling_supported(hba))
		return;

	if (!hba->clk_scaling.active_reqs++)
		queue_resume_work = true;

	if (!hba->clk_scaling.is_allowed || hba->pm_op_in_progress)
		return;

	if (queue_resume_work)
		queue_work(hba->clk_scaling.workq,
			   &hba->clk_scaling.resume_work);

	if (!hba->clk_scaling.window_start_t) {
		hba->clk_scaling.window_start_t = jiffies;
		hba->clk_scaling.tot_busy_t = 0;
		hba->clk_scaling.is_busy_started = false;
	}

	if (!hba->clk_scaling.is_busy_started) {
		hba->clk_scaling.busy_start_t = ktime_get();
		hba->clk_scaling.is_busy_started = true;
	}
}

static void ufshcd_clk_scaling_update_busy(struct ufs_hba *hba)
{
	struct ufs_clk_scaling *scaling = &hba->clk_scaling;

	if (!ufshcd_is_clkscaling_supported(hba))
		return;

	if (!hba->outstanding_reqs && scaling->is_busy_started) {
		scaling->tot_busy_t += ktime_to_us(ktime_sub(ktime_get(),
					scaling->busy_start_t));
		scaling->busy_start_t = 0;
		scaling->is_busy_started = false;
	}
}
/**
 * ufshcd_send_command - Send SCSI or device management commands
 * @hba: per adapter instance
 * @task_tag: Task tag of the command
 */
static inline
void ufshcd_send_command(struct ufs_hba *hba, unsigned int task_tag)
{
	hba->lrb[task_tag].issue_time_stamp = ktime_get();
	hba->lrb[task_tag].compl_time_stamp = ktime_set(0, 0);
	ufshcd_clk_scaling_start_busy(hba);
	__set_bit(task_tag, &hba->outstanding_reqs);
	ufshcd_writel(hba, 1 << task_tag, REG_UTP_TRANSFER_REQ_DOOR_BELL);
	/* Make sure that doorbell is committed immediately */
	wmb();
	ufshcd_add_command_trace(hba, task_tag, "send");
}

/**
 * ufshcd_copy_sense_data - Copy sense data in case of check condition
 * @lrbp: pointer to local reference block
 */
static inline void ufshcd_copy_sense_data(struct ufshcd_lrb *lrbp)
{
	int len;
	if (lrbp->sense_buffer &&
	    ufshcd_get_rsp_upiu_data_seg_len(lrbp->ucd_rsp_ptr)) {
		int len_to_copy;

		len = be16_to_cpu(lrbp->ucd_rsp_ptr->sr.sense_data_len);
		len_to_copy = min_t(int, RESPONSE_UPIU_SENSE_DATA_LENGTH, len);

		memcpy(lrbp->sense_buffer,
			lrbp->ucd_rsp_ptr->sr.sense_data,
			min_t(int, len_to_copy, UFSHCD_REQ_SENSE_SIZE));
	}
}

/**
 * ufshcd_copy_query_response() - Copy the Query Response and the data
 * descriptor
 * @hba: per adapter instance
 * @lrbp: pointer to local reference block
 */
static
int ufshcd_copy_query_response(struct ufs_hba *hba, struct ufshcd_lrb *lrbp)
{
	struct ufs_query_res *query_res = &hba->dev_cmd.query.response;

	memcpy(&query_res->upiu_res, &lrbp->ucd_rsp_ptr->qr, QUERY_OSF_SIZE);

	/* Get the descriptor */
	if (lrbp->ucd_rsp_ptr->qr.opcode == UPIU_QUERY_OPCODE_READ_DESC) {
		u8 *descp = (u8 *)lrbp->ucd_rsp_ptr +
				GENERAL_UPIU_REQUEST_SIZE;
		u16 resp_len;
		u16 buf_len;

		/* data segment length */
		resp_len = be32_to_cpu(lrbp->ucd_rsp_ptr->header.dword_2) &
						MASK_QUERY_DATA_SEG_LEN;
		buf_len = be16_to_cpu(
				hba->dev_cmd.query.request.upiu_req.length);
		if (likely(buf_len >= resp_len)) {
			memcpy(hba->dev_cmd.query.descriptor, descp, resp_len);
		} else {
			dev_warn(hba->dev,
				"%s: Response size is bigger than buffer",
				__func__);
			return -EINVAL;
		}
	}

	return 0;
}

/**
 * ufshcd_hba_capabilities - Read controller capabilities
 * @hba: per adapter instance
 */
static inline void ufshcd_hba_capabilities(struct ufs_hba *hba)
{
	hba->capabilities = ufshcd_readl(hba, REG_CONTROLLER_CAPABILITIES);

	/* nutrs and nutmrs are 0 based values */
	hba->nutrs = (hba->capabilities & MASK_TRANSFER_REQUESTS_SLOTS) + 1;
	hba->nutmrs =
	((hba->capabilities & MASK_TASK_MANAGEMENT_REQUEST_SLOTS) >> 16) + 1;
}

/**
 * ufshcd_ready_for_uic_cmd - Check if controller is ready
 *                            to accept UIC commands
 * @hba: per adapter instance
 * Return true on success, else false
 */
static inline bool ufshcd_ready_for_uic_cmd(struct ufs_hba *hba)
{
	if (ufshcd_readl(hba, REG_CONTROLLER_STATUS) & UIC_COMMAND_READY)
		return true;
	else
		return false;
}

/**
 * ufshcd_get_upmcrs - Get the power mode change request status
 * @hba: Pointer to adapter instance
 *
 * This function gets the UPMCRS field of HCS register
 * Returns value of UPMCRS field
 */
static inline u8 ufshcd_get_upmcrs(struct ufs_hba *hba)
{
	return (ufshcd_readl(hba, REG_CONTROLLER_STATUS) >> 8) & 0x7;
}

/**
 * ufshcd_dispatch_uic_cmd - Dispatch UIC commands to unipro layers
 * @hba: per adapter instance
 * @uic_cmd: UIC command
 *
 * Mutex must be held.
 */
static inline void
ufshcd_dispatch_uic_cmd(struct ufs_hba *hba, struct uic_command *uic_cmd)
{
	WARN_ON(hba->active_uic_cmd);

	hba->active_uic_cmd = uic_cmd;

	/* Write Args */
	ufshcd_writel(hba, uic_cmd->argument1, REG_UIC_COMMAND_ARG_1);
	ufshcd_writel(hba, uic_cmd->argument2, REG_UIC_COMMAND_ARG_2);
	ufshcd_writel(hba, uic_cmd->argument3, REG_UIC_COMMAND_ARG_3);

	/* Write UIC Cmd */
	ufshcd_writel(hba, uic_cmd->command & COMMAND_OPCODE_MASK,
		      REG_UIC_COMMAND);
}

/**
 * ufshcd_wait_for_uic_cmd - Wait complectioin of UIC command
 * @hba: per adapter instance
 * @uic_cmd: UIC command
 *
 * Must be called with mutex held.
 * Returns 0 only if success.
 */
static int
ufshcd_wait_for_uic_cmd(struct ufs_hba *hba, struct uic_command *uic_cmd)
{
	int ret;
	unsigned long flags;

	if (wait_for_completion_timeout(&uic_cmd->done,
					msecs_to_jiffies(UIC_CMD_TIMEOUT)))
		ret = uic_cmd->argument2 & MASK_UIC_COMMAND_RESULT;
	else
		ret = -ETIMEDOUT;

	spin_lock_irqsave(hba->host->host_lock, flags);
	hba->active_uic_cmd = NULL;
	spin_unlock_irqrestore(hba->host->host_lock, flags);

	return ret;
}

/**
 * __ufshcd_send_uic_cmd - Send UIC commands and retrieve the result
 * @hba: per adapter instance
 * @uic_cmd: UIC command
 * @completion: initialize the completion only if this is set to true
 *
 * Identical to ufshcd_send_uic_cmd() expect mutex. Must be called
 * with mutex held and host_lock locked.
 * Returns 0 only if success.
 */
static int
__ufshcd_send_uic_cmd(struct ufs_hba *hba, struct uic_command *uic_cmd,
		      bool completion)
{
	if (!ufshcd_ready_for_uic_cmd(hba)) {
		dev_err(hba->dev,
			"Controller not ready to accept UIC commands\n");
		return -EIO;
	}

	if (completion)
		init_completion(&uic_cmd->done);

	ufshcd_dispatch_uic_cmd(hba, uic_cmd);

	return 0;
}

/**
 * ufshcd_send_uic_cmd - Send UIC commands and retrieve the result
 * @hba: per adapter instance
 * @uic_cmd: UIC command
 *
 * Returns 0 only if success.
 */
int ufshcd_send_uic_cmd(struct ufs_hba *hba, struct uic_command *uic_cmd)
{
	int ret;
	unsigned long flags;

	ufshcd_hold(hba, false);
	mutex_lock(&hba->uic_cmd_mutex);
	ufshcd_add_delay_before_dme_cmd(hba);

	spin_lock_irqsave(hba->host->host_lock, flags);
	ret = __ufshcd_send_uic_cmd(hba, uic_cmd, true);
	spin_unlock_irqrestore(hba->host->host_lock, flags);
	if (!ret)
		ret = ufshcd_wait_for_uic_cmd(hba, uic_cmd);

	mutex_unlock(&hba->uic_cmd_mutex);

	ufshcd_release(hba);
	return ret;
}

/**
 * ufshcd_map_sg - Map scatter-gather list to prdt
 * @hba: per adapter instance
 * @lrbp: pointer to local reference block
 *
 * Returns 0 in case of success, non-zero value in case of failure
 */
static int ufshcd_map_sg(struct ufs_hba *hba, struct ufshcd_lrb *lrbp)
{
	struct ufshcd_sg_entry *prd_table;
	struct scatterlist *sg;
	struct scsi_cmnd *cmd;
	int sg_segments;
	int i;

	cmd = lrbp->cmd;
	sg_segments = scsi_dma_map(cmd);
	if (sg_segments < 0)
		return sg_segments;

	if (sg_segments) {
		if (hba->quirks & UFSHCD_QUIRK_PRDT_BYTE_GRAN)
			lrbp->utr_descriptor_ptr->prd_table_length =
				cpu_to_le16((u16)(sg_segments *
					sizeof(struct ufshcd_sg_entry)));
		else
			lrbp->utr_descriptor_ptr->prd_table_length =
				cpu_to_le16((u16) (sg_segments));

		prd_table = (struct ufshcd_sg_entry *)lrbp->ucd_prdt_ptr;

		scsi_for_each_sg(cmd, sg, sg_segments, i) {
			prd_table[i].size  =
				cpu_to_le32(((u32) sg_dma_len(sg))-1);
			prd_table[i].base_addr =
				cpu_to_le32(lower_32_bits(sg->dma_address));
			prd_table[i].upper_addr =
				cpu_to_le32(upper_32_bits(sg->dma_address));
			prd_table[i].reserved = 0;
		}
	} else {
		lrbp->utr_descriptor_ptr->prd_table_length = 0;
	}

	return 0;
}

/**
 * ufshcd_enable_intr - enable interrupts
 * @hba: per adapter instance
 * @intrs: interrupt bits
 */
static void ufshcd_enable_intr(struct ufs_hba *hba, u32 intrs)
{
	u32 set = ufshcd_readl(hba, REG_INTERRUPT_ENABLE);

	if (hba->ufs_version == UFSHCI_VERSION_10) {
		u32 rw;
		rw = set & INTERRUPT_MASK_RW_VER_10;
		set = rw | ((set ^ intrs) & intrs);
	} else {
		set |= intrs;
	}

	ufshcd_writel(hba, set, REG_INTERRUPT_ENABLE);
}

/**
 * ufshcd_disable_intr - disable interrupts
 * @hba: per adapter instance
 * @intrs: interrupt bits
 */
static void ufshcd_disable_intr(struct ufs_hba *hba, u32 intrs)
{
	u32 set = ufshcd_readl(hba, REG_INTERRUPT_ENABLE);

	if (hba->ufs_version == UFSHCI_VERSION_10) {
		u32 rw;
		rw = (set & INTERRUPT_MASK_RW_VER_10) &
			~(intrs & INTERRUPT_MASK_RW_VER_10);
		set = rw | ((set & intrs) & ~INTERRUPT_MASK_RW_VER_10);

	} else {
		set &= ~intrs;
	}

	ufshcd_writel(hba, set, REG_INTERRUPT_ENABLE);
}

/**
 * ufshcd_prepare_req_desc_hdr() - Fills the requests header
 * descriptor according to request
 * @lrbp: pointer to local reference block
 * @upiu_flags: flags required in the header
 * @cmd_dir: requests data direction
 */
static void ufshcd_prepare_req_desc_hdr(struct ufshcd_lrb *lrbp,
			u32 *upiu_flags, enum dma_data_direction cmd_dir)
{
	struct utp_transfer_req_desc *req_desc = lrbp->utr_descriptor_ptr;
	u32 data_direction;
	u32 dword_0;

	if (cmd_dir == DMA_FROM_DEVICE) {
		data_direction = UTP_DEVICE_TO_HOST;
		*upiu_flags = UPIU_CMD_FLAGS_READ;
	} else if (cmd_dir == DMA_TO_DEVICE) {
		data_direction = UTP_HOST_TO_DEVICE;
		*upiu_flags = UPIU_CMD_FLAGS_WRITE;
	} else {
		data_direction = UTP_NO_DATA_TRANSFER;
		*upiu_flags = UPIU_CMD_FLAGS_NONE;
	}

	dword_0 = data_direction | (lrbp->command_type
				<< UPIU_COMMAND_TYPE_OFFSET);
	if (lrbp->intr_cmd)
		dword_0 |= UTP_REQ_DESC_INT_CMD;

	/* Transfer request descriptor header fields */
	req_desc->header.dword_0 = cpu_to_le32(dword_0);
	/* dword_1 is reserved, hence it is set to 0 */
	req_desc->header.dword_1 = 0;
	/*
	 * assigning invalid value for command status. Controller
	 * updates OCS on command completion, with the command
	 * status
	 */
	req_desc->header.dword_2 =
		cpu_to_le32(OCS_INVALID_COMMAND_STATUS);
	/* dword_3 is reserved, hence it is set to 0 */
	req_desc->header.dword_3 = 0;

	req_desc->prd_table_length = 0;
}

/**
 * ufshcd_prepare_utp_scsi_cmd_upiu() - fills the utp_transfer_req_desc,
 * for scsi commands
 * @lrbp: local reference block pointer
 * @upiu_flags: flags
 */
static
void ufshcd_prepare_utp_scsi_cmd_upiu(struct ufshcd_lrb *lrbp, u32 upiu_flags)
{
	struct utp_upiu_req *ucd_req_ptr = lrbp->ucd_req_ptr;
	unsigned short cdb_len;

	/* command descriptor fields */
	ucd_req_ptr->header.dword_0 = UPIU_HEADER_DWORD(
				UPIU_TRANSACTION_COMMAND, upiu_flags,
				lrbp->lun, lrbp->task_tag);
	ucd_req_ptr->header.dword_1 = UPIU_HEADER_DWORD(
				UPIU_COMMAND_SET_TYPE_SCSI, 0, 0, 0);

	/* Total EHS length and Data segment length will be zero */
	ucd_req_ptr->header.dword_2 = 0;

	ucd_req_ptr->sc.exp_data_transfer_len =
		cpu_to_be32(lrbp->cmd->sdb.length);

	cdb_len = min_t(unsigned short, lrbp->cmd->cmd_len, UFS_CDB_SIZE);
	memset(ucd_req_ptr->sc.cdb, 0, UFS_CDB_SIZE);
	memcpy(ucd_req_ptr->sc.cdb, lrbp->cmd->cmnd, cdb_len);

	memset(lrbp->ucd_rsp_ptr, 0, sizeof(struct utp_upiu_rsp));
}

/**
 * ufshcd_prepare_utp_query_req_upiu() - fills the utp_transfer_req_desc,
 * for query requsts
 * @hba: UFS hba
 * @lrbp: local reference block pointer
 * @upiu_flags: flags
 */
static void ufshcd_prepare_utp_query_req_upiu(struct ufs_hba *hba,
				struct ufshcd_lrb *lrbp, u32 upiu_flags)
{
	struct utp_upiu_req *ucd_req_ptr = lrbp->ucd_req_ptr;
	struct ufs_query *query = &hba->dev_cmd.query;
	u16 len = be16_to_cpu(query->request.upiu_req.length);

	/* Query request header */
	ucd_req_ptr->header.dword_0 = UPIU_HEADER_DWORD(
			UPIU_TRANSACTION_QUERY_REQ, upiu_flags,
			lrbp->lun, lrbp->task_tag);
	ucd_req_ptr->header.dword_1 = UPIU_HEADER_DWORD(
			0, query->request.query_func, 0, 0);

	/* Data segment length only need for WRITE_DESC */
	if (query->request.upiu_req.opcode == UPIU_QUERY_OPCODE_WRITE_DESC)
		ucd_req_ptr->header.dword_2 =
			UPIU_HEADER_DWORD(0, 0, (len >> 8), (u8)len);
	else
		ucd_req_ptr->header.dword_2 = 0;

	/* Copy the Query Request buffer as is */
	memcpy(&ucd_req_ptr->qr, &query->request.upiu_req,
			QUERY_OSF_SIZE);

	/* Copy the Descriptor */
	if (query->request.upiu_req.opcode == UPIU_QUERY_OPCODE_WRITE_DESC)
		memcpy(ucd_req_ptr + 1, query->descriptor, len);

	memset(lrbp->ucd_rsp_ptr, 0, sizeof(struct utp_upiu_rsp));
}

static inline void ufshcd_prepare_utp_nop_upiu(struct ufshcd_lrb *lrbp)
{
	struct utp_upiu_req *ucd_req_ptr = lrbp->ucd_req_ptr;

	memset(ucd_req_ptr, 0, sizeof(struct utp_upiu_req));

	/* command descriptor fields */
	ucd_req_ptr->header.dword_0 =
		UPIU_HEADER_DWORD(
			UPIU_TRANSACTION_NOP_OUT, 0, 0, lrbp->task_tag);
	/* clear rest of the fields of basic header */
	ucd_req_ptr->header.dword_1 = 0;
	ucd_req_ptr->header.dword_2 = 0;

	memset(lrbp->ucd_rsp_ptr, 0, sizeof(struct utp_upiu_rsp));
}

/**
 * ufshcd_comp_devman_upiu - UFS Protocol Information Unit(UPIU)
 *			     for Device Management Purposes
 * @hba: per adapter instance
 * @lrbp: pointer to local reference block
 */
static int ufshcd_comp_devman_upiu(struct ufs_hba *hba, struct ufshcd_lrb *lrbp)
{
	u32 upiu_flags;
	int ret = 0;

	if ((hba->ufs_version == UFSHCI_VERSION_10) ||
	    (hba->ufs_version == UFSHCI_VERSION_11))
		lrbp->command_type = UTP_CMD_TYPE_DEV_MANAGE;
	else
		lrbp->command_type = UTP_CMD_TYPE_UFS_STORAGE;

	ufshcd_prepare_req_desc_hdr(lrbp, &upiu_flags, DMA_NONE);
	if (hba->dev_cmd.type == DEV_CMD_TYPE_QUERY)
		ufshcd_prepare_utp_query_req_upiu(hba, lrbp, upiu_flags);
	else if (hba->dev_cmd.type == DEV_CMD_TYPE_NOP)
		ufshcd_prepare_utp_nop_upiu(lrbp);
	else
		ret = -EINVAL;

	return ret;
}

/**
 * ufshcd_comp_scsi_upiu - UFS Protocol Information Unit(UPIU)
 *			   for SCSI Purposes
 * @hba: per adapter instance
 * @lrbp: pointer to local reference block
 */
static int ufshcd_comp_scsi_upiu(struct ufs_hba *hba, struct ufshcd_lrb *lrbp)
{
	u32 upiu_flags;
	int ret = 0;

	if ((hba->ufs_version == UFSHCI_VERSION_10) ||
	    (hba->ufs_version == UFSHCI_VERSION_11))
		lrbp->command_type = UTP_CMD_TYPE_SCSI;
	else
		lrbp->command_type = UTP_CMD_TYPE_UFS_STORAGE;

	if (likely(lrbp->cmd)) {
		ufshcd_prepare_req_desc_hdr(lrbp, &upiu_flags,
						lrbp->cmd->sc_data_direction);
		ufshcd_prepare_utp_scsi_cmd_upiu(lrbp, upiu_flags);
	} else {
		ret = -EINVAL;
	}

	return ret;
}

/**
 * ufshcd_upiu_wlun_to_scsi_wlun - maps UPIU W-LUN id to SCSI W-LUN ID
 * @upiu_wlun_id: UPIU W-LUN id
 *
 * Returns SCSI W-LUN id
 */
static inline u16 ufshcd_upiu_wlun_to_scsi_wlun(u8 upiu_wlun_id)
{
	return (upiu_wlun_id & ~UFS_UPIU_WLUN_ID) | SCSI_W_LUN_BASE;
}

/**
 * ufshcd_queuecommand - main entry point for SCSI requests
 * @host: SCSI host pointer
 * @cmd: command from SCSI Midlayer
 *
 * Returns 0 for success, non-zero in case of failure
 */
static int ufshcd_queuecommand(struct Scsi_Host *host, struct scsi_cmnd *cmd)
{
	struct ufshcd_lrb *lrbp;
	struct ufs_hba *hba;
	unsigned long flags;
	int tag;
	int err = 0;

	hba = shost_priv(host);

	tag = cmd->request->tag;
	if (!ufshcd_valid_tag(hba, tag)) {
		dev_err(hba->dev,
			"%s: invalid command tag %d: cmd=0x%p, cmd->request=0x%p",
			__func__, tag, cmd, cmd->request);
		BUG();
	}

	if (!down_read_trylock(&hba->clk_scaling_lock))
		return SCSI_MLQUEUE_HOST_BUSY;

	spin_lock_irqsave(hba->host->host_lock, flags);
	switch (hba->ufshcd_state) {
	case UFSHCD_STATE_OPERATIONAL:
		break;
	case UFSHCD_STATE_EH_SCHEDULED:
	case UFSHCD_STATE_RESET:
		err = SCSI_MLQUEUE_HOST_BUSY;
		goto out_unlock;
	case UFSHCD_STATE_ERROR:
		set_host_byte(cmd, DID_ERROR);
		cmd->scsi_done(cmd);
		goto out_unlock;
	default:
		dev_WARN_ONCE(hba->dev, 1, "%s: invalid state %d\n",
				__func__, hba->ufshcd_state);
		set_host_byte(cmd, DID_BAD_TARGET);
		cmd->scsi_done(cmd);
		goto out_unlock;
	}

	/* if error handling is in progress, don't issue commands */
	if (ufshcd_eh_in_progress(hba)) {
		set_host_byte(cmd, DID_ERROR);
		cmd->scsi_done(cmd);
		goto out_unlock;
	}
	spin_unlock_irqrestore(hba->host->host_lock, flags);

	hba->req_abort_count = 0;

	/* acquire the tag to make sure device cmds don't use it */
	if (test_and_set_bit_lock(tag, &hba->lrb_in_use)) {
		/*
		 * Dev manage command in progress, requeue the command.
		 * Requeuing the command helps in cases where the request *may*
		 * find different tag instead of waiting for dev manage command
		 * completion.
		 */
		err = SCSI_MLQUEUE_HOST_BUSY;
		goto out;
	}

	err = ufshcd_hold(hba, true);
	if (err) {
		err = SCSI_MLQUEUE_HOST_BUSY;
		clear_bit_unlock(tag, &hba->lrb_in_use);
		goto out;
	}
	WARN_ON(hba->clk_gating.state != CLKS_ON);

	lrbp = &hba->lrb[tag];

	WARN_ON(lrbp->cmd);
	lrbp->cmd = cmd;
	lrbp->sense_bufflen = UFSHCD_REQ_SENSE_SIZE;
	lrbp->sense_buffer = cmd->sense_buffer;
	lrbp->task_tag = tag;
	lrbp->lun = ufshcd_scsi_to_upiu_lun(cmd->device->lun);
	lrbp->intr_cmd = !ufshcd_is_intr_aggr_allowed(hba) ? true : false;
	lrbp->req_abort_skip = false;

	ufshcd_comp_scsi_upiu(hba, lrbp);

	err = ufshcd_map_sg(hba, lrbp);
	if (err) {
		lrbp->cmd = NULL;
		clear_bit_unlock(tag, &hba->lrb_in_use);
		goto out;
	}
	/* Make sure descriptors are ready before ringing the doorbell */
	wmb();

	/* issue command to the controller */
	spin_lock_irqsave(hba->host->host_lock, flags);
	ufshcd_vops_setup_xfer_req(hba, tag, (lrbp->cmd ? true : false));
	ufshcd_send_command(hba, tag);
out_unlock:
	spin_unlock_irqrestore(hba->host->host_lock, flags);
out:
	up_read(&hba->clk_scaling_lock);
	return err;
}

static int ufshcd_compose_dev_cmd(struct ufs_hba *hba,
		struct ufshcd_lrb *lrbp, enum dev_cmd_type cmd_type, int tag)
{
	lrbp->cmd = NULL;
	lrbp->sense_bufflen = 0;
	lrbp->sense_buffer = NULL;
	lrbp->task_tag = tag;
	lrbp->lun = 0; /* device management cmd is not specific to any LUN */
	lrbp->intr_cmd = true; /* No interrupt aggregation */
	hba->dev_cmd.type = cmd_type;

	return ufshcd_comp_devman_upiu(hba, lrbp);
}

static int
ufshcd_clear_cmd(struct ufs_hba *hba, int tag)
{
	int err = 0;
	unsigned long flags;
	u32 mask = 1 << tag;

	/* clear outstanding transaction before retry */
	spin_lock_irqsave(hba->host->host_lock, flags);
	ufshcd_utrl_clear(hba, tag);
	spin_unlock_irqrestore(hba->host->host_lock, flags);

	/*
	 * wait for for h/w to clear corresponding bit in door-bell.
	 * max. wait is 1 sec.
	 */
	err = ufshcd_wait_for_register(hba,
			REG_UTP_TRANSFER_REQ_DOOR_BELL,
			mask, ~mask, 1000, 1000, true);

	return err;
}

static int
ufshcd_check_query_response(struct ufs_hba *hba, struct ufshcd_lrb *lrbp)
{
	struct ufs_query_res *query_res = &hba->dev_cmd.query.response;

	/* Get the UPIU response */
	query_res->response = ufshcd_get_rsp_upiu_result(lrbp->ucd_rsp_ptr) >>
				UPIU_RSP_CODE_OFFSET;
	return query_res->response;
}

/**
 * ufshcd_dev_cmd_completion() - handles device management command responses
 * @hba: per adapter instance
 * @lrbp: pointer to local reference block
 */
static int
ufshcd_dev_cmd_completion(struct ufs_hba *hba, struct ufshcd_lrb *lrbp)
{
	int resp;
	int err = 0;

	hba->ufs_stats.last_hibern8_exit_tstamp = ktime_set(0, 0);
	resp = ufshcd_get_req_rsp(lrbp->ucd_rsp_ptr);

	switch (resp) {
	case UPIU_TRANSACTION_NOP_IN:
		if (hba->dev_cmd.type != DEV_CMD_TYPE_NOP) {
			err = -EINVAL;
			dev_err(hba->dev, "%s: unexpected response %x\n",
					__func__, resp);
		}
		break;
	case UPIU_TRANSACTION_QUERY_RSP:
		err = ufshcd_check_query_response(hba, lrbp);
		if (!err)
			err = ufshcd_copy_query_response(hba, lrbp);
		break;
	case UPIU_TRANSACTION_REJECT_UPIU:
		/* TODO: handle Reject UPIU Response */
		err = -EPERM;
		dev_err(hba->dev, "%s: Reject UPIU not fully implemented\n",
				__func__);
		break;
	default:
		err = -EINVAL;
		dev_err(hba->dev, "%s: Invalid device management cmd response: %x\n",
				__func__, resp);
		break;
	}

	return err;
}

static int ufshcd_wait_for_dev_cmd(struct ufs_hba *hba,
		struct ufshcd_lrb *lrbp, int max_timeout)
{
	int err = 0;
	unsigned long time_left;
	unsigned long flags;

	time_left = wait_for_completion_timeout(hba->dev_cmd.complete,
			msecs_to_jiffies(max_timeout));

	/* Make sure descriptors are ready before ringing the doorbell */
	wmb();
	spin_lock_irqsave(hba->host->host_lock, flags);
	hba->dev_cmd.complete = NULL;
	if (likely(time_left)) {
		err = ufshcd_get_tr_ocs(lrbp);
		if (!err)
			err = ufshcd_dev_cmd_completion(hba, lrbp);
	}
	spin_unlock_irqrestore(hba->host->host_lock, flags);

	if (!time_left) {
		err = -ETIMEDOUT;
		dev_dbg(hba->dev, "%s: dev_cmd request timedout, tag %d\n",
			__func__, lrbp->task_tag);
		if (!ufshcd_clear_cmd(hba, lrbp->task_tag))
			/* successfully cleared the command, retry if needed */
			err = -EAGAIN;
		/*
		 * in case of an error, after clearing the doorbell,
		 * we also need to clear the outstanding_request
		 * field in hba
		 */
		ufshcd_outstanding_req_clear(hba, lrbp->task_tag);
	}

	return err;
}

/**
 * ufshcd_get_dev_cmd_tag - Get device management command tag
 * @hba: per-adapter instance
 * @tag_out: pointer to variable with available slot value
 *
 * Get a free slot and lock it until device management command
 * completes.
 *
 * Returns false if free slot is unavailable for locking, else
 * return true with tag value in @tag.
 */
static bool ufshcd_get_dev_cmd_tag(struct ufs_hba *hba, int *tag_out)
{
	int tag;
	bool ret = false;
	unsigned long tmp;

	if (!tag_out)
		goto out;

	do {
		tmp = ~hba->lrb_in_use;
		tag = find_last_bit(&tmp, hba->nutrs);
		if (tag >= hba->nutrs)
			goto out;
	} while (test_and_set_bit_lock(tag, &hba->lrb_in_use));

	*tag_out = tag;
	ret = true;
out:
	return ret;
}

static inline void ufshcd_put_dev_cmd_tag(struct ufs_hba *hba, int tag)
{
	clear_bit_unlock(tag, &hba->lrb_in_use);
}

/**
 * ufshcd_exec_dev_cmd - API for sending device management requests
 * @hba: UFS hba
 * @cmd_type: specifies the type (NOP, Query...)
 * @timeout: time in seconds
 *
 * NOTE: Since there is only one available tag for device management commands,
 * it is expected you hold the hba->dev_cmd.lock mutex.
 */
static int ufshcd_exec_dev_cmd(struct ufs_hba *hba,
		enum dev_cmd_type cmd_type, int timeout)
{
	struct ufshcd_lrb *lrbp;
	int err;
	int tag;
	struct completion wait;
	unsigned long flags;

	down_read(&hba->clk_scaling_lock);

	/*
	 * Get free slot, sleep if slots are unavailable.
	 * Even though we use wait_event() which sleeps indefinitely,
	 * the maximum wait time is bounded by SCSI request timeout.
	 */
	wait_event(hba->dev_cmd.tag_wq, ufshcd_get_dev_cmd_tag(hba, &tag));

	init_completion(&wait);
	lrbp = &hba->lrb[tag];
	WARN_ON(lrbp->cmd);
	err = ufshcd_compose_dev_cmd(hba, lrbp, cmd_type, tag);
	if (unlikely(err))
		goto out_put_tag;

	hba->dev_cmd.complete = &wait;

	ufshcd_add_query_upiu_trace(hba, tag, "query_send");
	/* Make sure descriptors are ready before ringing the doorbell */
	wmb();
	spin_lock_irqsave(hba->host->host_lock, flags);
	ufshcd_vops_setup_xfer_req(hba, tag, (lrbp->cmd ? true : false));
	ufshcd_send_command(hba, tag);
	spin_unlock_irqrestore(hba->host->host_lock, flags);

	err = ufshcd_wait_for_dev_cmd(hba, lrbp, timeout);

	ufshcd_add_query_upiu_trace(hba, tag,
			err ? "query_complete_err" : "query_complete");

out_put_tag:
	ufshcd_put_dev_cmd_tag(hba, tag);
	wake_up(&hba->dev_cmd.tag_wq);
	up_read(&hba->clk_scaling_lock);
	return err;
}

/**
 * ufshcd_init_query() - init the query response and request parameters
 * @hba: per-adapter instance
 * @request: address of the request pointer to be initialized
 * @response: address of the response pointer to be initialized
 * @opcode: operation to perform
 * @idn: flag idn to access
 * @index: LU number to access
 * @selector: query/flag/descriptor further identification
 */
static inline void ufshcd_init_query(struct ufs_hba *hba,
		struct ufs_query_req **request, struct ufs_query_res **response,
		enum query_opcode opcode, u8 idn, u8 index, u8 selector)
{
	*request = &hba->dev_cmd.query.request;
	*response = &hba->dev_cmd.query.response;
	memset(*request, 0, sizeof(struct ufs_query_req));
	memset(*response, 0, sizeof(struct ufs_query_res));
	(*request)->upiu_req.opcode = opcode;
	(*request)->upiu_req.idn = idn;
	(*request)->upiu_req.index = index;
	(*request)->upiu_req.selector = selector;
}

static int ufshcd_query_flag_retry(struct ufs_hba *hba,
	enum query_opcode opcode, enum flag_idn idn, bool *flag_res)
{
	int ret;
	int retries;

	for (retries = 0; retries < QUERY_REQ_RETRIES; retries++) {
		ret = ufshcd_query_flag(hba, opcode, idn, flag_res);
		if (ret)
			dev_dbg(hba->dev,
				"%s: failed with error %d, retries %d\n",
				__func__, ret, retries);
		else
			break;
	}

	if (ret)
		dev_err(hba->dev,
			"%s: query attribute, opcode %d, idn %d, failed with error %d after %d retires\n",
			__func__, opcode, idn, ret, retries);
	return ret;
}

/**
 * ufshcd_query_flag() - API function for sending flag query requests
 * @hba: per-adapter instance
 * @opcode: flag query to perform
 * @idn: flag idn to access
 * @flag_res: the flag value after the query request completes
 *
 * Returns 0 for success, non-zero in case of failure
 */
int ufshcd_query_flag(struct ufs_hba *hba, enum query_opcode opcode,
			enum flag_idn idn, bool *flag_res)
{
	struct ufs_query_req *request = NULL;
	struct ufs_query_res *response = NULL;
	int err, index = 0, selector = 0;
	int timeout = QUERY_REQ_TIMEOUT;

	BUG_ON(!hba);

	ufshcd_hold(hba, false);
	mutex_lock(&hba->dev_cmd.lock);
	ufshcd_init_query(hba, &request, &response, opcode, idn, index,
			selector);

	switch (opcode) {
	case UPIU_QUERY_OPCODE_SET_FLAG:
	case UPIU_QUERY_OPCODE_CLEAR_FLAG:
	case UPIU_QUERY_OPCODE_TOGGLE_FLAG:
		request->query_func = UPIU_QUERY_FUNC_STANDARD_WRITE_REQUEST;
		break;
	case UPIU_QUERY_OPCODE_READ_FLAG:
		request->query_func = UPIU_QUERY_FUNC_STANDARD_READ_REQUEST;
		if (!flag_res) {
			/* No dummy reads */
			dev_err(hba->dev, "%s: Invalid argument for read request\n",
					__func__);
			err = -EINVAL;
			goto out_unlock;
		}
		break;
	default:
		dev_err(hba->dev,
			"%s: Expected query flag opcode but got = %d\n",
			__func__, opcode);
		err = -EINVAL;
		goto out_unlock;
	}

	err = ufshcd_exec_dev_cmd(hba, DEV_CMD_TYPE_QUERY, timeout);

	if (err) {
		dev_err(hba->dev,
			"%s: Sending flag query for idn %d failed, err = %d\n",
			__func__, idn, err);
		goto out_unlock;
	}

	if (flag_res)
		*flag_res = (be32_to_cpu(response->upiu_res.value) &
				MASK_QUERY_UPIU_FLAG_LOC) & 0x1;

out_unlock:
	mutex_unlock(&hba->dev_cmd.lock);
	ufshcd_release(hba);
	return err;
}

/**
 * ufshcd_query_attr - API function for sending attribute requests
 * @hba: per-adapter instance
 * @opcode: attribute opcode
 * @idn: attribute idn to access
 * @index: index field
 * @selector: selector field
 * @attr_val: the attribute value after the query request completes
 *
 * Returns 0 for success, non-zero in case of failure
*/
int ufshcd_query_attr(struct ufs_hba *hba, enum query_opcode opcode,
		      enum attr_idn idn, u8 index, u8 selector, u32 *attr_val)
{
	struct ufs_query_req *request = NULL;
	struct ufs_query_res *response = NULL;
	int err;

	BUG_ON(!hba);

	ufshcd_hold(hba, false);
	if (!attr_val) {
		dev_err(hba->dev, "%s: attribute value required for opcode 0x%x\n",
				__func__, opcode);
		err = -EINVAL;
		goto out;
	}

	mutex_lock(&hba->dev_cmd.lock);
	ufshcd_init_query(hba, &request, &response, opcode, idn, index,
			selector);

	switch (opcode) {
	case UPIU_QUERY_OPCODE_WRITE_ATTR:
		request->query_func = UPIU_QUERY_FUNC_STANDARD_WRITE_REQUEST;
		request->upiu_req.value = cpu_to_be32(*attr_val);
		break;
	case UPIU_QUERY_OPCODE_READ_ATTR:
		request->query_func = UPIU_QUERY_FUNC_STANDARD_READ_REQUEST;
		break;
	default:
		dev_err(hba->dev, "%s: Expected query attr opcode but got = 0x%.2x\n",
				__func__, opcode);
		err = -EINVAL;
		goto out_unlock;
	}

	err = ufshcd_exec_dev_cmd(hba, DEV_CMD_TYPE_QUERY, QUERY_REQ_TIMEOUT);

	if (err) {
		dev_err(hba->dev, "%s: opcode 0x%.2x for idn %d failed, index %d, err = %d\n",
				__func__, opcode, idn, index, err);
		goto out_unlock;
	}

	*attr_val = be32_to_cpu(response->upiu_res.value);

out_unlock:
	mutex_unlock(&hba->dev_cmd.lock);
out:
	ufshcd_release(hba);
	return err;
}

/**
 * ufshcd_query_attr_retry() - API function for sending query
 * attribute with retries
 * @hba: per-adapter instance
 * @opcode: attribute opcode
 * @idn: attribute idn to access
 * @index: index field
 * @selector: selector field
 * @attr_val: the attribute value after the query request
 * completes
 *
 * Returns 0 for success, non-zero in case of failure
*/
static int ufshcd_query_attr_retry(struct ufs_hba *hba,
	enum query_opcode opcode, enum attr_idn idn, u8 index, u8 selector,
	u32 *attr_val)
{
	int ret = 0;
	u32 retries;

	 for (retries = QUERY_REQ_RETRIES; retries > 0; retries--) {
		ret = ufshcd_query_attr(hba, opcode, idn, index,
						selector, attr_val);
		if (ret)
			dev_dbg(hba->dev, "%s: failed with error %d, retries %d\n",
				__func__, ret, retries);
		else
			break;
	}

	if (ret)
		dev_err(hba->dev,
			"%s: query attribute, idn %d, failed with error %d after %d retires\n",
			__func__, idn, ret, QUERY_REQ_RETRIES);
	return ret;
}

static int __ufshcd_query_descriptor(struct ufs_hba *hba,
			enum query_opcode opcode, enum desc_idn idn, u8 index,
			u8 selector, u8 *desc_buf, int *buf_len)
{
	struct ufs_query_req *request = NULL;
	struct ufs_query_res *response = NULL;
	int err;

	BUG_ON(!hba);

	ufshcd_hold(hba, false);
	if (!desc_buf) {
		dev_err(hba->dev, "%s: descriptor buffer required for opcode 0x%x\n",
				__func__, opcode);
		err = -EINVAL;
		goto out;
	}

	if (*buf_len < QUERY_DESC_MIN_SIZE || *buf_len > QUERY_DESC_MAX_SIZE) {
		dev_err(hba->dev, "%s: descriptor buffer size (%d) is out of range\n",
				__func__, *buf_len);
		err = -EINVAL;
		goto out;
	}

	mutex_lock(&hba->dev_cmd.lock);
	ufshcd_init_query(hba, &request, &response, opcode, idn, index,
			selector);
	hba->dev_cmd.query.descriptor = desc_buf;
	request->upiu_req.length = cpu_to_be16(*buf_len);

	switch (opcode) {
	case UPIU_QUERY_OPCODE_WRITE_DESC:
		request->query_func = UPIU_QUERY_FUNC_STANDARD_WRITE_REQUEST;
		break;
	case UPIU_QUERY_OPCODE_READ_DESC:
		request->query_func = UPIU_QUERY_FUNC_STANDARD_READ_REQUEST;
		break;
	default:
		dev_err(hba->dev,
				"%s: Expected query descriptor opcode but got = 0x%.2x\n",
				__func__, opcode);
		err = -EINVAL;
		goto out_unlock;
	}

	err = ufshcd_exec_dev_cmd(hba, DEV_CMD_TYPE_QUERY, QUERY_REQ_TIMEOUT);

	if (err) {
		dev_err(hba->dev, "%s: opcode 0x%.2x for idn %d failed, index %d, err = %d\n",
				__func__, opcode, idn, index, err);
		goto out_unlock;
	}

	hba->dev_cmd.query.descriptor = NULL;
	*buf_len = be16_to_cpu(response->upiu_res.length);

out_unlock:
	mutex_unlock(&hba->dev_cmd.lock);
out:
	ufshcd_release(hba);
	return err;
}

/**
 * ufshcd_query_descriptor_retry - API function for sending descriptor requests
 * @hba: per-adapter instance
 * @opcode: attribute opcode
 * @idn: attribute idn to access
 * @index: index field
 * @selector: selector field
 * @desc_buf: the buffer that contains the descriptor
 * @buf_len: length parameter passed to the device
 *
 * Returns 0 for success, non-zero in case of failure.
 * The buf_len parameter will contain, on return, the length parameter
 * received on the response.
 */
int ufshcd_query_descriptor_retry(struct ufs_hba *hba,
				  enum query_opcode opcode,
				  enum desc_idn idn, u8 index,
				  u8 selector,
				  u8 *desc_buf, int *buf_len)
{
	int err;
	int retries;

	for (retries = QUERY_REQ_RETRIES; retries > 0; retries--) {
		err = __ufshcd_query_descriptor(hba, opcode, idn, index,
						selector, desc_buf, buf_len);
		if (!err || err == -EINVAL)
			break;
	}

	return err;
}

/**
 * ufshcd_read_desc_length - read the specified descriptor length from header
 * @hba: Pointer to adapter instance
 * @desc_id: descriptor idn value
 * @desc_index: descriptor index
 * @desc_length: pointer to variable to read the length of descriptor
 *
 * Return 0 in case of success, non-zero otherwise
 */
static int ufshcd_read_desc_length(struct ufs_hba *hba,
	enum desc_idn desc_id,
	int desc_index,
	int *desc_length)
{
	int ret;
	u8 header[QUERY_DESC_HDR_SIZE];
	int header_len = QUERY_DESC_HDR_SIZE;

	if (desc_id >= QUERY_DESC_IDN_MAX)
		return -EINVAL;

	ret = ufshcd_query_descriptor_retry(hba, UPIU_QUERY_OPCODE_READ_DESC,
					desc_id, desc_index, 0, header,
					&header_len);

	if (ret) {
		dev_err(hba->dev, "%s: Failed to get descriptor header id %d",
			__func__, desc_id);
		return ret;
	} else if (desc_id != header[QUERY_DESC_DESC_TYPE_OFFSET]) {
		dev_warn(hba->dev, "%s: descriptor header id %d and desc_id %d mismatch",
			__func__, header[QUERY_DESC_DESC_TYPE_OFFSET],
			desc_id);
		ret = -EINVAL;
	}

	*desc_length = header[QUERY_DESC_LENGTH_OFFSET];
	return ret;

}

/**
 * ufshcd_map_desc_id_to_length - map descriptor IDN to its length
 * @hba: Pointer to adapter instance
 * @desc_id: descriptor idn value
 * @desc_len: mapped desc length (out)
 *
 * Return 0 in case of success, non-zero otherwise
 */
int ufshcd_map_desc_id_to_length(struct ufs_hba *hba,
	enum desc_idn desc_id, int *desc_len)
{
	switch (desc_id) {
	case QUERY_DESC_IDN_DEVICE:
		*desc_len = hba->desc_size.dev_desc;
		break;
	case QUERY_DESC_IDN_POWER:
		*desc_len = hba->desc_size.pwr_desc;
		break;
	case QUERY_DESC_IDN_GEOMETRY:
		*desc_len = hba->desc_size.geom_desc;
		break;
	case QUERY_DESC_IDN_CONFIGURATION:
		*desc_len = hba->desc_size.conf_desc;
		break;
	case QUERY_DESC_IDN_UNIT:
		*desc_len = hba->desc_size.unit_desc;
		break;
	case QUERY_DESC_IDN_INTERCONNECT:
		*desc_len = hba->desc_size.interc_desc;
		break;
	case QUERY_DESC_IDN_STRING:
		*desc_len = QUERY_DESC_MAX_SIZE;
		break;
	case QUERY_DESC_IDN_HEALTH:
		*desc_len = hba->desc_size.hlth_desc;
		break;
	case QUERY_DESC_IDN_RFU_0:
	case QUERY_DESC_IDN_RFU_1:
		*desc_len = 0;
		break;
	default:
		*desc_len = 0;
		return -EINVAL;
	}
	return 0;
}
EXPORT_SYMBOL(ufshcd_map_desc_id_to_length);

/**
 * ufshcd_read_desc_param - read the specified descriptor parameter
 * @hba: Pointer to adapter instance
 * @desc_id: descriptor idn value
 * @desc_index: descriptor index
 * @param_offset: offset of the parameter to read
 * @param_read_buf: pointer to buffer where parameter would be read
 * @param_size: sizeof(param_read_buf)
 *
 * Return 0 in case of success, non-zero otherwise
 */
int ufshcd_read_desc_param(struct ufs_hba *hba,
			   enum desc_idn desc_id,
			   int desc_index,
			   u8 param_offset,
			   u8 *param_read_buf,
			   u8 param_size)
{
	int ret;
	u8 *desc_buf;
	int buff_len;
	bool is_kmalloc = true;

	/* Safety check */
	if (desc_id >= QUERY_DESC_IDN_MAX || !param_size)
		return -EINVAL;

	/* Get the max length of descriptor from structure filled up at probe
	 * time.
	 */
	ret = ufshcd_map_desc_id_to_length(hba, desc_id, &buff_len);

	/* Sanity checks */
	if (ret || !buff_len) {
		dev_err(hba->dev, "%s: Failed to get full descriptor length",
			__func__);
		return ret;
	}

	/* Check whether we need temp memory */
	if (param_offset != 0 || param_size < buff_len) {
		desc_buf = kmalloc(buff_len, GFP_KERNEL);
		if (!desc_buf)
			return -ENOMEM;
	} else {
		desc_buf = param_read_buf;
		is_kmalloc = false;
	}

	/* Request for full descriptor */
	ret = ufshcd_query_descriptor_retry(hba, UPIU_QUERY_OPCODE_READ_DESC,
					desc_id, desc_index, 0,
					desc_buf, &buff_len);

	if (ret) {
		dev_err(hba->dev, "%s: Failed reading descriptor. desc_id %d, desc_index %d, param_offset %d, ret %d",
			__func__, desc_id, desc_index, param_offset, ret);
		goto out;
	}

	/* Sanity check */
	if (desc_buf[QUERY_DESC_DESC_TYPE_OFFSET] != desc_id) {
		dev_err(hba->dev, "%s: invalid desc_id %d in descriptor header",
			__func__, desc_buf[QUERY_DESC_DESC_TYPE_OFFSET]);
		ret = -EINVAL;
		goto out;
	}

	/* Check wherher we will not copy more data, than available */
	if (is_kmalloc && param_size > buff_len)
		param_size = buff_len;

	if (is_kmalloc)
		memcpy(param_read_buf, &desc_buf[param_offset], param_size);
out:
	if (is_kmalloc)
		kfree(desc_buf);
	return ret;
}

static inline int ufshcd_read_desc(struct ufs_hba *hba,
				   enum desc_idn desc_id,
				   int desc_index,
				   u8 *buf,
				   u32 size)
{
	return ufshcd_read_desc_param(hba, desc_id, desc_index, 0, buf, size);
}

static inline int ufshcd_read_power_desc(struct ufs_hba *hba,
					 u8 *buf,
					 u32 size)
{
	return ufshcd_read_desc(hba, QUERY_DESC_IDN_POWER, 0, buf, size);
}

static int ufshcd_read_device_desc(struct ufs_hba *hba, u8 *buf, u32 size)
{
	return ufshcd_read_desc(hba, QUERY_DESC_IDN_DEVICE, 0, buf, size);
}

/**
 * ufshcd_read_string_desc - read string descriptor
 * @hba: pointer to adapter instance
 * @desc_index: descriptor index
 * @buf: pointer to buffer where descriptor would be read
 * @size: size of buf
 * @ascii: if true convert from unicode to ascii characters
 *
 * Return 0 in case of success, non-zero otherwise
 */
int ufshcd_read_string_desc(struct ufs_hba *hba, int desc_index,
			    u8 *buf, u32 size, bool ascii)
{
	int err = 0;

	err = ufshcd_read_desc(hba,
				QUERY_DESC_IDN_STRING, desc_index, buf, size);

	if (err) {
		dev_err(hba->dev, "%s: reading String Desc failed after %d retries. err = %d\n",
			__func__, QUERY_REQ_RETRIES, err);
		goto out;
	}

	if (ascii) {
		int desc_len;
		int ascii_len;
		int i;
		char *buff_ascii;

		desc_len = buf[0];
		/* remove header and divide by 2 to move from UTF16 to UTF8 */
		ascii_len = (desc_len - QUERY_DESC_HDR_SIZE) / 2 + 1;
		if (size < ascii_len + QUERY_DESC_HDR_SIZE) {
			dev_err(hba->dev, "%s: buffer allocated size is too small\n",
					__func__);
			err = -ENOMEM;
			goto out;
		}

		buff_ascii = kmalloc(ascii_len, GFP_KERNEL);
		if (!buff_ascii) {
			err = -ENOMEM;
			goto out;
		}

		/*
		 * the descriptor contains string in UTF16 format
		 * we need to convert to utf-8 so it can be displayed
		 */
		utf16s_to_utf8s((wchar_t *)&buf[QUERY_DESC_HDR_SIZE],
				desc_len - QUERY_DESC_HDR_SIZE,
				UTF16_BIG_ENDIAN, buff_ascii, ascii_len);

		/* replace non-printable or non-ASCII characters with spaces */
		for (i = 0; i < ascii_len; i++)
			ufshcd_remove_non_printable(&buff_ascii[i]);

		memset(buf + QUERY_DESC_HDR_SIZE, 0,
				size - QUERY_DESC_HDR_SIZE);
		memcpy(buf + QUERY_DESC_HDR_SIZE, buff_ascii, ascii_len);
		buf[QUERY_DESC_LENGTH_OFFSET] = ascii_len + QUERY_DESC_HDR_SIZE;
		kfree(buff_ascii);
	}
out:
	return err;
}

/**
 * ufshcd_read_unit_desc_param - read the specified unit descriptor parameter
 * @hba: Pointer to adapter instance
 * @lun: lun id
 * @param_offset: offset of the parameter to read
 * @param_read_buf: pointer to buffer where parameter would be read
 * @param_size: sizeof(param_read_buf)
 *
 * Return 0 in case of success, non-zero otherwise
 */
static inline int ufshcd_read_unit_desc_param(struct ufs_hba *hba,
					      int lun,
					      enum unit_desc_param param_offset,
					      u8 *param_read_buf,
					      u32 param_size)
{
	/*
	 * Unit descriptors are only available for general purpose LUs (LUN id
	 * from 0 to 7) and RPMB Well known LU.
	 */
	if (!ufs_is_valid_unit_desc_lun(lun))
		return -EOPNOTSUPP;

	return ufshcd_read_desc_param(hba, QUERY_DESC_IDN_UNIT, lun,
				      param_offset, param_read_buf, param_size);
}

/**
 * ufshcd_memory_alloc - allocate memory for host memory space data structures
 * @hba: per adapter instance
 *
 * 1. Allocate DMA memory for Command Descriptor array
 *	Each command descriptor consist of Command UPIU, Response UPIU and PRDT
 * 2. Allocate DMA memory for UTP Transfer Request Descriptor List (UTRDL).
 * 3. Allocate DMA memory for UTP Task Management Request Descriptor List
 *	(UTMRDL)
 * 4. Allocate memory for local reference block(lrb).
 *
 * Returns 0 for success, non-zero in case of failure
 */
static int ufshcd_memory_alloc(struct ufs_hba *hba)
{
	size_t utmrdl_size, utrdl_size, ucdl_size;

	/* Allocate memory for UTP command descriptors */
	ucdl_size = (sizeof(struct utp_transfer_cmd_desc) * hba->nutrs);
	hba->ucdl_base_addr = dmam_alloc_coherent(hba->dev,
						  ucdl_size,
						  &hba->ucdl_dma_addr,
						  GFP_KERNEL);

	/*
	 * UFSHCI requires UTP command descriptor to be 128 byte aligned.
	 * make sure hba->ucdl_dma_addr is aligned to PAGE_SIZE
	 * if hba->ucdl_dma_addr is aligned to PAGE_SIZE, then it will
	 * be aligned to 128 bytes as well
	 */
	if (!hba->ucdl_base_addr ||
	    WARN_ON(hba->ucdl_dma_addr & (PAGE_SIZE - 1))) {
		dev_err(hba->dev,
			"Command Descriptor Memory allocation failed\n");
		goto out;
	}

	/*
	 * Allocate memory for UTP Transfer descriptors
	 * UFSHCI requires 1024 byte alignment of UTRD
	 */
	utrdl_size = (sizeof(struct utp_transfer_req_desc) * hba->nutrs);
	hba->utrdl_base_addr = dmam_alloc_coherent(hba->dev,
						   utrdl_size,
						   &hba->utrdl_dma_addr,
						   GFP_KERNEL);
	if (!hba->utrdl_base_addr ||
	    WARN_ON(hba->utrdl_dma_addr & (PAGE_SIZE - 1))) {
		dev_err(hba->dev,
			"Transfer Descriptor Memory allocation failed\n");
		goto out;
	}

	/*
	 * Allocate memory for UTP Task Management descriptors
	 * UFSHCI requires 1024 byte alignment of UTMRD
	 */
	utmrdl_size = sizeof(struct utp_task_req_desc) * hba->nutmrs;
	hba->utmrdl_base_addr = dmam_alloc_coherent(hba->dev,
						    utmrdl_size,
						    &hba->utmrdl_dma_addr,
						    GFP_KERNEL);
	if (!hba->utmrdl_base_addr ||
	    WARN_ON(hba->utmrdl_dma_addr & (PAGE_SIZE - 1))) {
		dev_err(hba->dev,
		"Task Management Descriptor Memory allocation failed\n");
		goto out;
	}

	/* Allocate memory for local reference block */
	hba->lrb = devm_kcalloc(hba->dev,
				hba->nutrs, sizeof(struct ufshcd_lrb),
				GFP_KERNEL);
	if (!hba->lrb) {
		dev_err(hba->dev, "LRB Memory allocation failed\n");
		goto out;
	}
	return 0;
out:
	return -ENOMEM;
}

/**
 * ufshcd_host_memory_configure - configure local reference block with
 *				memory offsets
 * @hba: per adapter instance
 *
 * Configure Host memory space
 * 1. Update Corresponding UTRD.UCDBA and UTRD.UCDBAU with UCD DMA
 * address.
 * 2. Update each UTRD with Response UPIU offset, Response UPIU length
 * and PRDT offset.
 * 3. Save the corresponding addresses of UTRD, UCD.CMD, UCD.RSP and UCD.PRDT
 * into local reference block.
 */
static void ufshcd_host_memory_configure(struct ufs_hba *hba)
{
	struct utp_transfer_cmd_desc *cmd_descp;
	struct utp_transfer_req_desc *utrdlp;
	dma_addr_t cmd_desc_dma_addr;
	dma_addr_t cmd_desc_element_addr;
	u16 response_offset;
	u16 prdt_offset;
	int cmd_desc_size;
	int i;

	utrdlp = hba->utrdl_base_addr;
	cmd_descp = hba->ucdl_base_addr;

	response_offset =
		offsetof(struct utp_transfer_cmd_desc, response_upiu);
	prdt_offset =
		offsetof(struct utp_transfer_cmd_desc, prd_table);

	cmd_desc_size = sizeof(struct utp_transfer_cmd_desc);
	cmd_desc_dma_addr = hba->ucdl_dma_addr;

	for (i = 0; i < hba->nutrs; i++) {
		/* Configure UTRD with command descriptor base address */
		cmd_desc_element_addr =
				(cmd_desc_dma_addr + (cmd_desc_size * i));
		utrdlp[i].command_desc_base_addr_lo =
				cpu_to_le32(lower_32_bits(cmd_desc_element_addr));
		utrdlp[i].command_desc_base_addr_hi =
				cpu_to_le32(upper_32_bits(cmd_desc_element_addr));

		/* Response upiu and prdt offset should be in double words */
		if (hba->quirks & UFSHCD_QUIRK_PRDT_BYTE_GRAN) {
			utrdlp[i].response_upiu_offset =
				cpu_to_le16(response_offset);
			utrdlp[i].prd_table_offset =
				cpu_to_le16(prdt_offset);
			utrdlp[i].response_upiu_length =
				cpu_to_le16(ALIGNED_UPIU_SIZE);
		} else {
			utrdlp[i].response_upiu_offset =
				cpu_to_le16((response_offset >> 2));
			utrdlp[i].prd_table_offset =
				cpu_to_le16((prdt_offset >> 2));
			utrdlp[i].response_upiu_length =
				cpu_to_le16(ALIGNED_UPIU_SIZE >> 2);
		}

		hba->lrb[i].utr_descriptor_ptr = (utrdlp + i);
		hba->lrb[i].utrd_dma_addr = hba->utrdl_dma_addr +
				(i * sizeof(struct utp_transfer_req_desc));
		hba->lrb[i].ucd_req_ptr =
			(struct utp_upiu_req *)(cmd_descp + i);
		hba->lrb[i].ucd_req_dma_addr = cmd_desc_element_addr;
		hba->lrb[i].ucd_rsp_ptr =
			(struct utp_upiu_rsp *)cmd_descp[i].response_upiu;
		hba->lrb[i].ucd_rsp_dma_addr = cmd_desc_element_addr +
				response_offset;
		hba->lrb[i].ucd_prdt_ptr =
			(struct ufshcd_sg_entry *)cmd_descp[i].prd_table;
		hba->lrb[i].ucd_prdt_dma_addr = cmd_desc_element_addr +
				prdt_offset;
	}
}

/**
 * ufshcd_dme_link_startup - Notify Unipro to perform link startup
 * @hba: per adapter instance
 *
 * UIC_CMD_DME_LINK_STARTUP command must be issued to Unipro layer,
 * in order to initialize the Unipro link startup procedure.
 * Once the Unipro links are up, the device connected to the controller
 * is detected.
 *
 * Returns 0 on success, non-zero value on failure
 */
static int ufshcd_dme_link_startup(struct ufs_hba *hba)
{
	struct uic_command uic_cmd = {0};
	int ret;

	uic_cmd.command = UIC_CMD_DME_LINK_STARTUP;

	ret = ufshcd_send_uic_cmd(hba, &uic_cmd);
	if (ret)
		dev_dbg(hba->dev,
			"dme-link-startup: error code %d\n", ret);
	return ret;
}
/**
 * ufshcd_dme_reset - UIC command for DME_RESET
 * @hba: per adapter instance
 *
 * DME_RESET command is issued in order to reset UniPro stack.
 * This function now deal with cold reset.
 *
 * Returns 0 on success, non-zero value on failure
 */
static int ufshcd_dme_reset(struct ufs_hba *hba)
{
	struct uic_command uic_cmd = {0};
	int ret;

	uic_cmd.command = UIC_CMD_DME_RESET;

	ret = ufshcd_send_uic_cmd(hba, &uic_cmd);
	if (ret)
		dev_err(hba->dev,
			"dme-reset: error code %d\n", ret);

	return ret;
}

/**
 * ufshcd_dme_enable - UIC command for DME_ENABLE
 * @hba: per adapter instance
 *
 * DME_ENABLE command is issued in order to enable UniPro stack.
 *
 * Returns 0 on success, non-zero value on failure
 */
static int ufshcd_dme_enable(struct ufs_hba *hba)
{
	struct uic_command uic_cmd = {0};
	int ret;

	uic_cmd.command = UIC_CMD_DME_ENABLE;

	ret = ufshcd_send_uic_cmd(hba, &uic_cmd);
	if (ret)
		dev_err(hba->dev,
			"dme-reset: error code %d\n", ret);

	return ret;
}

static inline void ufshcd_add_delay_before_dme_cmd(struct ufs_hba *hba)
{
	#define MIN_DELAY_BEFORE_DME_CMDS_US	1000
	unsigned long min_sleep_time_us;

	if (!(hba->quirks & UFSHCD_QUIRK_DELAY_BEFORE_DME_CMDS))
		return;

	/*
	 * last_dme_cmd_tstamp will be 0 only for 1st call to
	 * this function
	 */
	if (unlikely(!ktime_to_us(hba->last_dme_cmd_tstamp))) {
		min_sleep_time_us = MIN_DELAY_BEFORE_DME_CMDS_US;
	} else {
		unsigned long delta =
			(unsigned long) ktime_to_us(
				ktime_sub(ktime_get(),
				hba->last_dme_cmd_tstamp));

		if (delta < MIN_DELAY_BEFORE_DME_CMDS_US)
			min_sleep_time_us =
				MIN_DELAY_BEFORE_DME_CMDS_US - delta;
		else
			return; /* no more delay required */
	}

	/* allow sleep for extra 50us if needed */
	usleep_range(min_sleep_time_us, min_sleep_time_us + 50);
}

/**
 * ufshcd_dme_set_attr - UIC command for DME_SET, DME_PEER_SET
 * @hba: per adapter instance
 * @attr_sel: uic command argument1
 * @attr_set: attribute set type as uic command argument2
 * @mib_val: setting value as uic command argument3
 * @peer: indicate whether peer or local
 *
 * Returns 0 on success, non-zero value on failure
 */
int ufshcd_dme_set_attr(struct ufs_hba *hba, u32 attr_sel,
			u8 attr_set, u32 mib_val, u8 peer)
{
	struct uic_command uic_cmd = {0};
	static const char *const action[] = {
		"dme-set",
		"dme-peer-set"
	};
	const char *set = action[!!peer];
	int ret;
	int retries = UFS_UIC_COMMAND_RETRIES;

	uic_cmd.command = peer ?
		UIC_CMD_DME_PEER_SET : UIC_CMD_DME_SET;
	uic_cmd.argument1 = attr_sel;
	uic_cmd.argument2 = UIC_ARG_ATTR_TYPE(attr_set);
	uic_cmd.argument3 = mib_val;

	do {
		/* for peer attributes we retry upon failure */
		ret = ufshcd_send_uic_cmd(hba, &uic_cmd);
		if (ret)
			dev_dbg(hba->dev, "%s: attr-id 0x%x val 0x%x error code %d\n",
				set, UIC_GET_ATTR_ID(attr_sel), mib_val, ret);
	} while (ret && peer && --retries);

	if (ret)
		dev_err(hba->dev, "%s: attr-id 0x%x val 0x%x failed %d retries\n",
			set, UIC_GET_ATTR_ID(attr_sel), mib_val,
			UFS_UIC_COMMAND_RETRIES - retries);

	return ret;
}
EXPORT_SYMBOL_GPL(ufshcd_dme_set_attr);

/**
 * ufshcd_dme_get_attr - UIC command for DME_GET, DME_PEER_GET
 * @hba: per adapter instance
 * @attr_sel: uic command argument1
 * @mib_val: the value of the attribute as returned by the UIC command
 * @peer: indicate whether peer or local
 *
 * Returns 0 on success, non-zero value on failure
 */
int ufshcd_dme_get_attr(struct ufs_hba *hba, u32 attr_sel,
			u32 *mib_val, u8 peer)
{
	struct uic_command uic_cmd = {0};
	static const char *const action[] = {
		"dme-get",
		"dme-peer-get"
	};
	const char *get = action[!!peer];
	int ret;
	int retries = UFS_UIC_COMMAND_RETRIES;
	struct ufs_pa_layer_attr orig_pwr_info;
	struct ufs_pa_layer_attr temp_pwr_info;
	bool pwr_mode_change = false;

	if (peer && (hba->quirks & UFSHCD_QUIRK_DME_PEER_ACCESS_AUTO_MODE)) {
		orig_pwr_info = hba->pwr_info;
		temp_pwr_info = orig_pwr_info;

		if (orig_pwr_info.pwr_tx == FAST_MODE ||
		    orig_pwr_info.pwr_rx == FAST_MODE) {
			temp_pwr_info.pwr_tx = FASTAUTO_MODE;
			temp_pwr_info.pwr_rx = FASTAUTO_MODE;
			pwr_mode_change = true;
		} else if (orig_pwr_info.pwr_tx == SLOW_MODE ||
		    orig_pwr_info.pwr_rx == SLOW_MODE) {
			temp_pwr_info.pwr_tx = SLOWAUTO_MODE;
			temp_pwr_info.pwr_rx = SLOWAUTO_MODE;
			pwr_mode_change = true;
		}
		if (pwr_mode_change) {
			ret = ufshcd_change_power_mode(hba, &temp_pwr_info);
			if (ret)
				goto out;
		}
	}

	uic_cmd.command = peer ?
		UIC_CMD_DME_PEER_GET : UIC_CMD_DME_GET;
	uic_cmd.argument1 = attr_sel;

	do {
		/* for peer attributes we retry upon failure */
		ret = ufshcd_send_uic_cmd(hba, &uic_cmd);
		if (ret)
			dev_dbg(hba->dev, "%s: attr-id 0x%x error code %d\n",
				get, UIC_GET_ATTR_ID(attr_sel), ret);
	} while (ret && peer && --retries);

	if (ret)
		dev_err(hba->dev, "%s: attr-id 0x%x failed %d retries\n",
			get, UIC_GET_ATTR_ID(attr_sel),
			UFS_UIC_COMMAND_RETRIES - retries);

	if (mib_val && !ret)
		*mib_val = uic_cmd.argument3;

	if (peer && (hba->quirks & UFSHCD_QUIRK_DME_PEER_ACCESS_AUTO_MODE)
	    && pwr_mode_change)
		ufshcd_change_power_mode(hba, &orig_pwr_info);
out:
	return ret;
}
EXPORT_SYMBOL_GPL(ufshcd_dme_get_attr);

/**
 * ufshcd_uic_pwr_ctrl - executes UIC commands (which affects the link power
 * state) and waits for it to take effect.
 *
 * @hba: per adapter instance
 * @cmd: UIC command to execute
 *
 * DME operations like DME_SET(PA_PWRMODE), DME_HIBERNATE_ENTER &
 * DME_HIBERNATE_EXIT commands take some time to take its effect on both host
 * and device UniPro link and hence it's final completion would be indicated by
 * dedicated status bits in Interrupt Status register (UPMS, UHES, UHXS) in
 * addition to normal UIC command completion Status (UCCS). This function only
 * returns after the relevant status bits indicate the completion.
 *
 * Returns 0 on success, non-zero value on failure
 */
static int ufshcd_uic_pwr_ctrl(struct ufs_hba *hba, struct uic_command *cmd)
{
	struct completion uic_async_done;
	unsigned long flags;
	u8 status;
	int ret;
	bool reenable_intr = false;

	mutex_lock(&hba->uic_cmd_mutex);
	init_completion(&uic_async_done);
	ufshcd_add_delay_before_dme_cmd(hba);

	spin_lock_irqsave(hba->host->host_lock, flags);
	hba->uic_async_done = &uic_async_done;
	if (ufshcd_readl(hba, REG_INTERRUPT_ENABLE) & UIC_COMMAND_COMPL) {
		ufshcd_disable_intr(hba, UIC_COMMAND_COMPL);
		/*
		 * Make sure UIC command completion interrupt is disabled before
		 * issuing UIC command.
		 */
		wmb();
		reenable_intr = true;
	}
	ret = __ufshcd_send_uic_cmd(hba, cmd, false);
	spin_unlock_irqrestore(hba->host->host_lock, flags);
	if (ret) {
		dev_err(hba->dev,
			"pwr ctrl cmd 0x%x with mode 0x%x uic error %d\n",
			cmd->command, cmd->argument3, ret);
		goto out;
	}

	if (!wait_for_completion_timeout(hba->uic_async_done,
					 msecs_to_jiffies(UIC_CMD_TIMEOUT))) {
		dev_err(hba->dev,
			"pwr ctrl cmd 0x%x with mode 0x%x completion timeout\n",
			cmd->command, cmd->argument3);
		ret = -ETIMEDOUT;
		goto out;
	}

	status = ufshcd_get_upmcrs(hba);
	if (status != PWR_LOCAL) {
		dev_err(hba->dev,
			"pwr ctrl cmd 0x%x failed, host upmcrs:0x%x\n",
			cmd->command, status);
		ret = (status != PWR_OK) ? status : -1;
	}
out:
	if (ret) {
		ufshcd_print_host_state(hba);
		ufshcd_print_pwr_info(hba);
		ufshcd_print_host_regs(hba);
	}

	spin_lock_irqsave(hba->host->host_lock, flags);
	hba->active_uic_cmd = NULL;
	hba->uic_async_done = NULL;
	if (reenable_intr)
		ufshcd_enable_intr(hba, UIC_COMMAND_COMPL);
	spin_unlock_irqrestore(hba->host->host_lock, flags);
	mutex_unlock(&hba->uic_cmd_mutex);

	return ret;
}

/**
 * ufshcd_uic_change_pwr_mode - Perform the UIC power mode chage
 *				using DME_SET primitives.
 * @hba: per adapter instance
 * @mode: powr mode value
 *
 * Returns 0 on success, non-zero value on failure
 */
static int ufshcd_uic_change_pwr_mode(struct ufs_hba *hba, u8 mode)
{
	struct uic_command uic_cmd = {0};
	int ret;

	if (hba->quirks & UFSHCD_QUIRK_BROKEN_PA_RXHSUNTERMCAP) {
		ret = ufshcd_dme_set(hba,
				UIC_ARG_MIB_SEL(PA_RXHSUNTERMCAP, 0), 1);
		if (ret) {
			dev_err(hba->dev, "%s: failed to enable PA_RXHSUNTERMCAP ret %d\n",
						__func__, ret);
			goto out;
		}
	}

	uic_cmd.command = UIC_CMD_DME_SET;
	uic_cmd.argument1 = UIC_ARG_MIB(PA_PWRMODE);
	uic_cmd.argument3 = mode;
	ufshcd_hold(hba, false);
	ret = ufshcd_uic_pwr_ctrl(hba, &uic_cmd);
	ufshcd_release(hba);

out:
	return ret;
}

static int ufshcd_link_recovery(struct ufs_hba *hba)
{
	int ret;
	unsigned long flags;

	spin_lock_irqsave(hba->host->host_lock, flags);
	hba->ufshcd_state = UFSHCD_STATE_RESET;
	ufshcd_set_eh_in_progress(hba);
	spin_unlock_irqrestore(hba->host->host_lock, flags);

	ret = ufshcd_host_reset_and_restore(hba);

	spin_lock_irqsave(hba->host->host_lock, flags);
	if (ret)
		hba->ufshcd_state = UFSHCD_STATE_ERROR;
	ufshcd_clear_eh_in_progress(hba);
	spin_unlock_irqrestore(hba->host->host_lock, flags);

	if (ret)
		dev_err(hba->dev, "%s: link recovery failed, err %d",
			__func__, ret);

	return ret;
}

static int __ufshcd_uic_hibern8_enter(struct ufs_hba *hba)
{
	int ret;
	struct uic_command uic_cmd = {0};
	ktime_t start = ktime_get();

	ufshcd_vops_hibern8_notify(hba, UIC_CMD_DME_HIBER_ENTER, PRE_CHANGE);

	uic_cmd.command = UIC_CMD_DME_HIBER_ENTER;
	ret = ufshcd_uic_pwr_ctrl(hba, &uic_cmd);
	trace_ufshcd_profile_hibern8(dev_name(hba->dev), "enter",
			     ktime_to_us(ktime_sub(ktime_get(), start)), ret);

	if (ret) {
		dev_err(hba->dev, "%s: hibern8 enter failed. ret = %d\n",
			__func__, ret);

		/*
		 * If link recovery fails then return error so that caller
		 * don't retry the hibern8 enter again.
		 */
		if (ufshcd_link_recovery(hba))
			ret = -ENOLINK;
	} else
		ufshcd_vops_hibern8_notify(hba, UIC_CMD_DME_HIBER_ENTER,
								POST_CHANGE);

	return ret;
}

static int ufshcd_uic_hibern8_enter(struct ufs_hba *hba)
{
	int ret = 0, retries;

	for (retries = UIC_HIBERN8_ENTER_RETRIES; retries > 0; retries--) {
		ret = __ufshcd_uic_hibern8_enter(hba);
		if (!ret || ret == -ENOLINK)
			goto out;
	}
out:
	return ret;
}

static int ufshcd_uic_hibern8_exit(struct ufs_hba *hba)
{
	struct uic_command uic_cmd = {0};
	int ret;
	ktime_t start = ktime_get();

	ufshcd_vops_hibern8_notify(hba, UIC_CMD_DME_HIBER_EXIT, PRE_CHANGE);

	uic_cmd.command = UIC_CMD_DME_HIBER_EXIT;
	ret = ufshcd_uic_pwr_ctrl(hba, &uic_cmd);
	trace_ufshcd_profile_hibern8(dev_name(hba->dev), "exit",
			     ktime_to_us(ktime_sub(ktime_get(), start)), ret);

	if (ret) {
		dev_err(hba->dev, "%s: hibern8 exit failed. ret = %d\n",
			__func__, ret);
		ret = ufshcd_link_recovery(hba);
	} else {
		ufshcd_vops_hibern8_notify(hba, UIC_CMD_DME_HIBER_EXIT,
								POST_CHANGE);
		hba->ufs_stats.last_hibern8_exit_tstamp = ktime_get();
		hba->ufs_stats.hibern8_exit_cnt++;
	}

	return ret;
}

static void ufshcd_auto_hibern8_enable(struct ufs_hba *hba)
{
	unsigned long flags;

	if (!(hba->capabilities & MASK_AUTO_HIBERN8_SUPPORT) || !hba->ahit)
		return;

	spin_lock_irqsave(hba->host->host_lock, flags);
	ufshcd_writel(hba, hba->ahit, REG_AUTO_HIBERNATE_IDLE_TIMER);
	spin_unlock_irqrestore(hba->host->host_lock, flags);
}

 /**
 * ufshcd_init_pwr_info - setting the POR (power on reset)
 * values in hba power info
 * @hba: per-adapter instance
 */
static void ufshcd_init_pwr_info(struct ufs_hba *hba)
{
	hba->pwr_info.gear_rx = UFS_PWM_G1;
	hba->pwr_info.gear_tx = UFS_PWM_G1;
	hba->pwr_info.lane_rx = 1;
	hba->pwr_info.lane_tx = 1;
	hba->pwr_info.pwr_rx = SLOWAUTO_MODE;
	hba->pwr_info.pwr_tx = SLOWAUTO_MODE;
	hba->pwr_info.hs_rate = 0;
}

/**
 * ufshcd_get_max_pwr_mode - reads the max power mode negotiated with device
 * @hba: per-adapter instance
 */
static int ufshcd_get_max_pwr_mode(struct ufs_hba *hba)
{
	struct ufs_pa_layer_attr *pwr_info = &hba->max_pwr_info.info;

	if (hba->max_pwr_info.is_valid)
		return 0;

	pwr_info->pwr_tx = FAST_MODE;
	pwr_info->pwr_rx = FAST_MODE;
	pwr_info->hs_rate = PA_HS_MODE_B;

	/* Get the connected lane count */
	ufshcd_dme_get(hba, UIC_ARG_MIB(PA_CONNECTEDRXDATALANES),
			&pwr_info->lane_rx);
	ufshcd_dme_get(hba, UIC_ARG_MIB(PA_CONNECTEDTXDATALANES),
			&pwr_info->lane_tx);

	if (!pwr_info->lane_rx || !pwr_info->lane_tx) {
		dev_err(hba->dev, "%s: invalid connected lanes value. rx=%d, tx=%d\n",
				__func__,
				pwr_info->lane_rx,
				pwr_info->lane_tx);
		return -EINVAL;
	}

	/*
	 * First, get the maximum gears of HS speed.
	 * If a zero value, it means there is no HSGEAR capability.
	 * Then, get the maximum gears of PWM speed.
	 */
	ufshcd_dme_get(hba, UIC_ARG_MIB(PA_MAXRXHSGEAR), &pwr_info->gear_rx);
	if (!pwr_info->gear_rx) {
		ufshcd_dme_get(hba, UIC_ARG_MIB(PA_MAXRXPWMGEAR),
				&pwr_info->gear_rx);
		if (!pwr_info->gear_rx) {
			dev_err(hba->dev, "%s: invalid max pwm rx gear read = %d\n",
				__func__, pwr_info->gear_rx);
			return -EINVAL;
		}
		pwr_info->pwr_rx = SLOW_MODE;
	}

	ufshcd_dme_peer_get(hba, UIC_ARG_MIB(PA_MAXRXHSGEAR),
			&pwr_info->gear_tx);
	if (!pwr_info->gear_tx) {
		ufshcd_dme_peer_get(hba, UIC_ARG_MIB(PA_MAXRXPWMGEAR),
				&pwr_info->gear_tx);
		if (!pwr_info->gear_tx) {
			dev_err(hba->dev, "%s: invalid max pwm tx gear read = %d\n",
				__func__, pwr_info->gear_tx);
			return -EINVAL;
		}
		pwr_info->pwr_tx = SLOW_MODE;
	}

	hba->max_pwr_info.is_valid = true;
	return 0;
}

static int ufshcd_change_power_mode(struct ufs_hba *hba,
			     struct ufs_pa_layer_attr *pwr_mode)
{
	int ret;

	/* if already configured to the requested pwr_mode */
	if (pwr_mode->gear_rx == hba->pwr_info.gear_rx &&
	    pwr_mode->gear_tx == hba->pwr_info.gear_tx &&
	    pwr_mode->lane_rx == hba->pwr_info.lane_rx &&
	    pwr_mode->lane_tx == hba->pwr_info.lane_tx &&
	    pwr_mode->pwr_rx == hba->pwr_info.pwr_rx &&
	    pwr_mode->pwr_tx == hba->pwr_info.pwr_tx &&
	    pwr_mode->hs_rate == hba->pwr_info.hs_rate) {
		dev_dbg(hba->dev, "%s: power already configured\n", __func__);
		return 0;
	}

	/*
	 * Configure attributes for power mode change with below.
	 * - PA_RXGEAR, PA_ACTIVERXDATALANES, PA_RXTERMINATION,
	 * - PA_TXGEAR, PA_ACTIVETXDATALANES, PA_TXTERMINATION,
	 * - PA_HSSERIES
	 */
	ufshcd_dme_set(hba, UIC_ARG_MIB(PA_RXGEAR), pwr_mode->gear_rx);
	ufshcd_dme_set(hba, UIC_ARG_MIB(PA_ACTIVERXDATALANES),
			pwr_mode->lane_rx);
	if (pwr_mode->pwr_rx == FASTAUTO_MODE ||
			pwr_mode->pwr_rx == FAST_MODE)
		ufshcd_dme_set(hba, UIC_ARG_MIB(PA_RXTERMINATION), TRUE);
	else
		ufshcd_dme_set(hba, UIC_ARG_MIB(PA_RXTERMINATION), FALSE);

	ufshcd_dme_set(hba, UIC_ARG_MIB(PA_TXGEAR), pwr_mode->gear_tx);
	ufshcd_dme_set(hba, UIC_ARG_MIB(PA_ACTIVETXDATALANES),
			pwr_mode->lane_tx);
	if (pwr_mode->pwr_tx == FASTAUTO_MODE ||
			pwr_mode->pwr_tx == FAST_MODE)
		ufshcd_dme_set(hba, UIC_ARG_MIB(PA_TXTERMINATION), TRUE);
	else
		ufshcd_dme_set(hba, UIC_ARG_MIB(PA_TXTERMINATION), FALSE);

	if (pwr_mode->pwr_rx == FASTAUTO_MODE ||
	    pwr_mode->pwr_tx == FASTAUTO_MODE ||
	    pwr_mode->pwr_rx == FAST_MODE ||
	    pwr_mode->pwr_tx == FAST_MODE)
		ufshcd_dme_set(hba, UIC_ARG_MIB(PA_HSSERIES),
						pwr_mode->hs_rate);

	ret = ufshcd_uic_change_pwr_mode(hba, pwr_mode->pwr_rx << 4
			| pwr_mode->pwr_tx);

	if (ret) {
		dev_err(hba->dev,
			"%s: power mode change failed %d\n", __func__, ret);
	} else {
		ufshcd_vops_pwr_change_notify(hba, POST_CHANGE, NULL,
								pwr_mode);

		memcpy(&hba->pwr_info, pwr_mode,
			sizeof(struct ufs_pa_layer_attr));
	}

	return ret;
}

/**
 * ufshcd_config_pwr_mode - configure a new power mode
 * @hba: per-adapter instance
 * @desired_pwr_mode: desired power configuration
 */
int ufshcd_config_pwr_mode(struct ufs_hba *hba,
		struct ufs_pa_layer_attr *desired_pwr_mode)
{
	struct ufs_pa_layer_attr final_params = { 0 };
	int ret;

	ret = ufshcd_vops_pwr_change_notify(hba, PRE_CHANGE,
					desired_pwr_mode, &final_params);

	if (ret)
		memcpy(&final_params, desired_pwr_mode, sizeof(final_params));

	ret = ufshcd_change_power_mode(hba, &final_params);
	if (!ret)
		ufshcd_print_pwr_info(hba);

	return ret;
}
EXPORT_SYMBOL_GPL(ufshcd_config_pwr_mode);

/**
 * ufshcd_complete_dev_init() - checks device readiness
 * @hba: per-adapter instance
 *
 * Set fDeviceInit flag and poll until device toggles it.
 */
static int ufshcd_complete_dev_init(struct ufs_hba *hba)
{
	int i;
	int err;
	bool flag_res = 1;

	err = ufshcd_query_flag_retry(hba, UPIU_QUERY_OPCODE_SET_FLAG,
		QUERY_FLAG_IDN_FDEVICEINIT, NULL);
	if (err) {
		dev_err(hba->dev,
			"%s setting fDeviceInit flag failed with error %d\n",
			__func__, err);
		goto out;
	}

	/* poll for max. 1000 iterations for fDeviceInit flag to clear */
	for (i = 0; i < 1000 && !err && flag_res; i++)
		err = ufshcd_query_flag_retry(hba, UPIU_QUERY_OPCODE_READ_FLAG,
			QUERY_FLAG_IDN_FDEVICEINIT, &flag_res);

	if (err)
		dev_err(hba->dev,
			"%s reading fDeviceInit flag failed with error %d\n",
			__func__, err);
	else if (flag_res)
		dev_err(hba->dev,
			"%s fDeviceInit was not cleared by the device\n",
			__func__);

out:
	return err;
}

/**
 * ufshcd_make_hba_operational - Make UFS controller operational
 * @hba: per adapter instance
 *
 * To bring UFS host controller to operational state,
 * 1. Enable required interrupts
 * 2. Configure interrupt aggregation
 * 3. Program UTRL and UTMRL base address
 * 4. Configure run-stop-registers
 *
 * Returns 0 on success, non-zero value on failure
 */
static int ufshcd_make_hba_operational(struct ufs_hba *hba)
{
	int err = 0;
	u32 reg;

	/* Enable required interrupts */
	ufshcd_enable_intr(hba, UFSHCD_ENABLE_INTRS);

	/* Configure interrupt aggregation */
	if (ufshcd_is_intr_aggr_allowed(hba))
		ufshcd_config_intr_aggr(hba, hba->nutrs - 1, INT_AGGR_DEF_TO);
	else
		ufshcd_disable_intr_aggr(hba);

	/* Configure UTRL and UTMRL base address registers */
	ufshcd_writel(hba, lower_32_bits(hba->utrdl_dma_addr),
			REG_UTP_TRANSFER_REQ_LIST_BASE_L);
	ufshcd_writel(hba, upper_32_bits(hba->utrdl_dma_addr),
			REG_UTP_TRANSFER_REQ_LIST_BASE_H);
	ufshcd_writel(hba, lower_32_bits(hba->utmrdl_dma_addr),
			REG_UTP_TASK_REQ_LIST_BASE_L);
	ufshcd_writel(hba, upper_32_bits(hba->utmrdl_dma_addr),
			REG_UTP_TASK_REQ_LIST_BASE_H);

	/*
	 * Make sure base address and interrupt setup are updated before
	 * enabling the run/stop registers below.
	 */
	wmb();

	/*
	 * UCRDY, UTMRLDY and UTRLRDY bits must be 1
	 */
	reg = ufshcd_readl(hba, REG_CONTROLLER_STATUS);
	if (!(ufshcd_get_lists_status(reg))) {
		ufshcd_enable_run_stop_reg(hba);
	} else {
		dev_err(hba->dev,
			"Host controller not ready to process requests");
		err = -EIO;
		goto out;
	}

out:
	return err;
}

/**
 * ufshcd_hba_stop - Send controller to reset state
 * @hba: per adapter instance
 * @can_sleep: perform sleep or just spin
 */
static inline void ufshcd_hba_stop(struct ufs_hba *hba, bool can_sleep)
{
	int err;

	ufshcd_writel(hba, CONTROLLER_DISABLE,  REG_CONTROLLER_ENABLE);
	err = ufshcd_wait_for_register(hba, REG_CONTROLLER_ENABLE,
					CONTROLLER_ENABLE, CONTROLLER_DISABLE,
					10, 1, can_sleep);
	if (err)
		dev_err(hba->dev, "%s: Controller disable failed\n", __func__);
}

/**
 * ufshcd_hba_execute_hce - initialize the controller
 * @hba: per adapter instance
 *
 * The controller resets itself and controller firmware initialization
 * sequence kicks off. When controller is ready it will set
 * the Host Controller Enable bit to 1.
 *
 * Returns 0 on success, non-zero value on failure
 */
static int ufshcd_hba_execute_hce(struct ufs_hba *hba)
{
	int retry;

	/*
	 * msleep of 1 and 5 used in this function might result in msleep(20),
	 * but it was necessary to send the UFS FPGA to reset mode during
	 * development and testing of this driver. msleep can be changed to
	 * mdelay and retry count can be reduced based on the controller.
	 */
	if (!ufshcd_is_hba_active(hba))
		/* change controller state to "reset state" */
		ufshcd_hba_stop(hba, true);

	/* UniPro link is disabled at this point */
	ufshcd_set_link_off(hba);

	ufshcd_vops_hce_enable_notify(hba, PRE_CHANGE);

	/* start controller initialization sequence */
	ufshcd_hba_start(hba);

	/*
	 * To initialize a UFS host controller HCE bit must be set to 1.
	 * During initialization the HCE bit value changes from 1->0->1.
	 * When the host controller completes initialization sequence
	 * it sets the value of HCE bit to 1. The same HCE bit is read back
	 * to check if the controller has completed initialization sequence.
	 * So without this delay the value HCE = 1, set in the previous
	 * instruction might be read back.
	 * This delay can be changed based on the controller.
	 */
	msleep(1);

	/* wait for the host controller to complete initialization */
	retry = 10;
	while (ufshcd_is_hba_active(hba)) {
		if (retry) {
			retry--;
		} else {
			dev_err(hba->dev,
				"Controller enable failed\n");
			return -EIO;
		}
		msleep(5);
	}

	/* enable UIC related interrupts */
	ufshcd_enable_intr(hba, UFSHCD_UIC_MASK);

	ufshcd_vops_hce_enable_notify(hba, POST_CHANGE);

	return 0;
}

static int ufshcd_hba_enable(struct ufs_hba *hba)
{
	int ret;

	if (hba->quirks & UFSHCI_QUIRK_BROKEN_HCE) {
		ufshcd_set_link_off(hba);
		ufshcd_vops_hce_enable_notify(hba, PRE_CHANGE);

		/* enable UIC related interrupts */
		ufshcd_enable_intr(hba, UFSHCD_UIC_MASK);
		ret = ufshcd_dme_reset(hba);
		if (!ret) {
			ret = ufshcd_dme_enable(hba);
			if (!ret)
				ufshcd_vops_hce_enable_notify(hba, POST_CHANGE);
			if (ret)
				dev_err(hba->dev,
					"Host controller enable failed with non-hce\n");
		}
	} else {
		ret = ufshcd_hba_execute_hce(hba);
	}

	return ret;
}
static int ufshcd_disable_tx_lcc(struct ufs_hba *hba, bool peer)
{
	int tx_lanes, i, err = 0;

	if (!peer)
		ufshcd_dme_get(hba, UIC_ARG_MIB(PA_CONNECTEDTXDATALANES),
			       &tx_lanes);
	else
		ufshcd_dme_peer_get(hba, UIC_ARG_MIB(PA_CONNECTEDTXDATALANES),
				    &tx_lanes);
	for (i = 0; i < tx_lanes; i++) {
		if (!peer)
			err = ufshcd_dme_set(hba,
				UIC_ARG_MIB_SEL(TX_LCC_ENABLE,
					UIC_ARG_MPHY_TX_GEN_SEL_INDEX(i)),
					0);
		else
			err = ufshcd_dme_peer_set(hba,
				UIC_ARG_MIB_SEL(TX_LCC_ENABLE,
					UIC_ARG_MPHY_TX_GEN_SEL_INDEX(i)),
					0);
		if (err) {
			dev_err(hba->dev, "%s: TX LCC Disable failed, peer = %d, lane = %d, err = %d",
				__func__, peer, i, err);
			break;
		}
	}

	return err;
}

static inline int ufshcd_disable_device_tx_lcc(struct ufs_hba *hba)
{
	return ufshcd_disable_tx_lcc(hba, true);
}

/**
 * ufshcd_link_startup - Initialize unipro link startup
 * @hba: per adapter instance
 *
 * Returns 0 for success, non-zero in case of failure
 */
static int ufshcd_link_startup(struct ufs_hba *hba)
{
	int ret;
	int retries = DME_LINKSTARTUP_RETRIES;
	bool link_startup_again = false;

	/*
	 * If UFS device isn't active then we will have to issue link startup
	 * 2 times to make sure the device state move to active.
	 */
	if (!ufshcd_is_ufs_dev_active(hba))
		link_startup_again = true;

link_startup:
	do {
		ufshcd_vops_link_startup_notify(hba, PRE_CHANGE);

		ret = ufshcd_dme_link_startup(hba);

		/* check if device is detected by inter-connect layer */
		if (!ret && !ufshcd_is_device_present(hba)) {
			dev_err(hba->dev, "%s: Device not present\n", __func__);
			ret = -ENXIO;
			goto out;
		}

		/*
		 * DME link lost indication is only received when link is up,
		 * but we can't be sure if the link is up until link startup
		 * succeeds. So reset the local Uni-Pro and try again.
		 */
		if (ret && ufshcd_hba_enable(hba))
			goto out;
	} while (ret && retries--);

	if (ret)
		/* failed to get the link up... retire */
		goto out;

	if (link_startup_again) {
		link_startup_again = false;
		retries = DME_LINKSTARTUP_RETRIES;
		goto link_startup;
	}

	/* Mark that link is up in PWM-G1, 1-lane, SLOW-AUTO mode */
	ufshcd_init_pwr_info(hba);
	ufshcd_print_pwr_info(hba);

	if (hba->quirks & UFSHCD_QUIRK_BROKEN_LCC) {
		ret = ufshcd_disable_device_tx_lcc(hba);
		if (ret)
			goto out;
	}

	/* Include any host controller configuration via UIC commands */
	ret = ufshcd_vops_link_startup_notify(hba, POST_CHANGE);
	if (ret)
		goto out;

	ret = ufshcd_make_hba_operational(hba);
out:
	if (ret) {
		dev_err(hba->dev, "link startup failed %d\n", ret);
		ufshcd_print_host_state(hba);
		ufshcd_print_pwr_info(hba);
		ufshcd_print_host_regs(hba);
	}
	return ret;
}

/**
 * ufshcd_verify_dev_init() - Verify device initialization
 * @hba: per-adapter instance
 *
 * Send NOP OUT UPIU and wait for NOP IN response to check whether the
 * device Transport Protocol (UTP) layer is ready after a reset.
 * If the UTP layer at the device side is not initialized, it may
 * not respond with NOP IN UPIU within timeout of %NOP_OUT_TIMEOUT
 * and we retry sending NOP OUT for %NOP_OUT_RETRIES iterations.
 */
static int ufshcd_verify_dev_init(struct ufs_hba *hba)
{
	int err = 0;
	int retries;

	ufshcd_hold(hba, false);
	mutex_lock(&hba->dev_cmd.lock);
	for (retries = NOP_OUT_RETRIES; retries > 0; retries--) {
		err = ufshcd_exec_dev_cmd(hba, DEV_CMD_TYPE_NOP,
					       NOP_OUT_TIMEOUT);

		if (!err || err == -ETIMEDOUT)
			break;

		dev_dbg(hba->dev, "%s: error %d retrying\n", __func__, err);
	}
	mutex_unlock(&hba->dev_cmd.lock);
	ufshcd_release(hba);

	if (err)
		dev_err(hba->dev, "%s: NOP OUT failed %d\n", __func__, err);
	return err;
}

/**
 * ufshcd_set_queue_depth - set lun queue depth
 * @sdev: pointer to SCSI device
 *
 * Read bLUQueueDepth value and activate scsi tagged command
 * queueing. For WLUN, queue depth is set to 1. For best-effort
 * cases (bLUQueueDepth = 0) the queue depth is set to a maximum
 * value that host can queue.
 */
static void ufshcd_set_queue_depth(struct scsi_device *sdev)
{
	int ret = 0;
	u8 lun_qdepth;
	struct ufs_hba *hba;

	hba = shost_priv(sdev->host);

	lun_qdepth = hba->nutrs;
	ret = ufshcd_read_unit_desc_param(hba,
					  ufshcd_scsi_to_upiu_lun(sdev->lun),
					  UNIT_DESC_PARAM_LU_Q_DEPTH,
					  &lun_qdepth,
					  sizeof(lun_qdepth));

	/* Some WLUN doesn't support unit descriptor */
	if (ret == -EOPNOTSUPP)
		lun_qdepth = 1;
	else if (!lun_qdepth)
		/* eventually, we can figure out the real queue depth */
		lun_qdepth = hba->nutrs;
	else
		lun_qdepth = min_t(int, lun_qdepth, hba->nutrs);

	dev_dbg(hba->dev, "%s: activate tcq with queue depth %d\n",
			__func__, lun_qdepth);
	scsi_change_queue_depth(sdev, lun_qdepth);
}

/*
 * ufshcd_get_lu_wp - returns the "b_lu_write_protect" from UNIT DESCRIPTOR
 * @hba: per-adapter instance
 * @lun: UFS device lun id
 * @b_lu_write_protect: pointer to buffer to hold the LU's write protect info
 *
 * Returns 0 in case of success and b_lu_write_protect status would be returned
 * @b_lu_write_protect parameter.
 * Returns -ENOTSUPP if reading b_lu_write_protect is not supported.
 * Returns -EINVAL in case of invalid parameters passed to this function.
 */
static int ufshcd_get_lu_wp(struct ufs_hba *hba,
			    u8 lun,
			    u8 *b_lu_write_protect)
{
	int ret;

	if (!b_lu_write_protect)
		ret = -EINVAL;
	/*
	 * According to UFS device spec, RPMB LU can't be write
	 * protected so skip reading bLUWriteProtect parameter for
	 * it. For other W-LUs, UNIT DESCRIPTOR is not available.
	 */
	else if (lun >= UFS_UPIU_MAX_GENERAL_LUN)
		ret = -ENOTSUPP;
	else
		ret = ufshcd_read_unit_desc_param(hba,
					  lun,
					  UNIT_DESC_PARAM_LU_WR_PROTECT,
					  b_lu_write_protect,
					  sizeof(*b_lu_write_protect));
	return ret;
}

/**
 * ufshcd_get_lu_power_on_wp_status - get LU's power on write protect
 * status
 * @hba: per-adapter instance
 * @sdev: pointer to SCSI device
 *
 */
static inline void ufshcd_get_lu_power_on_wp_status(struct ufs_hba *hba,
						    struct scsi_device *sdev)
{
	if (hba->dev_info.f_power_on_wp_en &&
	    !hba->dev_info.is_lu_power_on_wp) {
		u8 b_lu_write_protect;

		if (!ufshcd_get_lu_wp(hba, ufshcd_scsi_to_upiu_lun(sdev->lun),
				      &b_lu_write_protect) &&
		    (b_lu_write_protect == UFS_LU_POWER_ON_WP))
			hba->dev_info.is_lu_power_on_wp = true;
	}
}

/**
 * ufshcd_slave_alloc - handle initial SCSI device configurations
 * @sdev: pointer to SCSI device
 *
 * Returns success
 */
static int ufshcd_slave_alloc(struct scsi_device *sdev)
{
	struct ufs_hba *hba;

	hba = shost_priv(sdev->host);

	/* Mode sense(6) is not supported by UFS, so use Mode sense(10) */
	sdev->use_10_for_ms = 1;

	/* allow SCSI layer to restart the device in case of errors */
	sdev->allow_restart = 1;

	/* REPORT SUPPORTED OPERATION CODES is not supported */
	sdev->no_report_opcodes = 1;

	/* WRITE_SAME command is not supported */
	sdev->no_write_same = 1;

	ufshcd_set_queue_depth(sdev);

	ufshcd_get_lu_power_on_wp_status(hba, sdev);

	return 0;
}

/**
 * ufshcd_change_queue_depth - change queue depth
 * @sdev: pointer to SCSI device
 * @depth: required depth to set
 *
 * Change queue depth and make sure the max. limits are not crossed.
 */
static int ufshcd_change_queue_depth(struct scsi_device *sdev, int depth)
{
	struct ufs_hba *hba = shost_priv(sdev->host);

	if (depth > hba->nutrs)
		depth = hba->nutrs;
	return scsi_change_queue_depth(sdev, depth);
}

/**
 * ufshcd_slave_configure - adjust SCSI device configurations
 * @sdev: pointer to SCSI device
 */
static int ufshcd_slave_configure(struct scsi_device *sdev)
{
	struct request_queue *q = sdev->request_queue;

	blk_queue_update_dma_pad(q, PRDT_DATA_BYTE_COUNT_PAD - 1);
	blk_queue_max_segment_size(q, PRDT_DATA_BYTE_COUNT_MAX);

	return 0;
}

/**
 * ufshcd_slave_destroy - remove SCSI device configurations
 * @sdev: pointer to SCSI device
 */
static void ufshcd_slave_destroy(struct scsi_device *sdev)
{
	struct ufs_hba *hba;

	hba = shost_priv(sdev->host);
	/* Drop the reference as it won't be needed anymore */
	if (ufshcd_scsi_to_upiu_lun(sdev->lun) == UFS_UPIU_UFS_DEVICE_WLUN) {
		unsigned long flags;

		spin_lock_irqsave(hba->host->host_lock, flags);
		hba->sdev_ufs_device = NULL;
		spin_unlock_irqrestore(hba->host->host_lock, flags);
	}
}

/**
 * ufshcd_scsi_cmd_status - Update SCSI command result based on SCSI status
 * @lrbp: pointer to local reference block of completed command
 * @scsi_status: SCSI command status
 *
 * Returns value base on SCSI command status
 */
static inline int
ufshcd_scsi_cmd_status(struct ufshcd_lrb *lrbp, int scsi_status)
{
	int result = 0;

	switch (scsi_status) {
	case SAM_STAT_CHECK_CONDITION:
		ufshcd_copy_sense_data(lrbp);
	case SAM_STAT_GOOD:
		result |= DID_OK << 16 |
			  COMMAND_COMPLETE << 8 |
			  scsi_status;
		break;
	case SAM_STAT_TASK_SET_FULL:
	case SAM_STAT_BUSY:
	case SAM_STAT_TASK_ABORTED:
		ufshcd_copy_sense_data(lrbp);
		result |= scsi_status;
		break;
	default:
		result |= DID_ERROR << 16;
		break;
	} /* end of switch */

	return result;
}

/**
 * ufshcd_transfer_rsp_status - Get overall status of the response
 * @hba: per adapter instance
 * @lrbp: pointer to local reference block of completed command
 *
 * Returns result of the command to notify SCSI midlayer
 */
static inline int
ufshcd_transfer_rsp_status(struct ufs_hba *hba, struct ufshcd_lrb *lrbp)
{
	int result = 0;
	int scsi_status;
	int ocs;

	/* overall command status of utrd */
	ocs = ufshcd_get_tr_ocs(lrbp);

	switch (ocs) {
	case OCS_SUCCESS:
		result = ufshcd_get_req_rsp(lrbp->ucd_rsp_ptr);
		hba->ufs_stats.last_hibern8_exit_tstamp = ktime_set(0, 0);
		switch (result) {
		case UPIU_TRANSACTION_RESPONSE:
			/*
			 * get the response UPIU result to extract
			 * the SCSI command status
			 */
			result = ufshcd_get_rsp_upiu_result(lrbp->ucd_rsp_ptr);

			/*
			 * get the result based on SCSI status response
			 * to notify the SCSI midlayer of the command status
			 */
			scsi_status = result & MASK_SCSI_STATUS;
			result = ufshcd_scsi_cmd_status(lrbp, scsi_status);

			/*
			 * Currently we are only supporting BKOPs exception
			 * events hence we can ignore BKOPs exception event
			 * during power management callbacks. BKOPs exception
			 * event is not expected to be raised in runtime suspend
			 * callback as it allows the urgent bkops.
			 * During system suspend, we are anyway forcefully
			 * disabling the bkops and if urgent bkops is needed
			 * it will be enabled on system resume. Long term
			 * solution could be to abort the system suspend if
			 * UFS device needs urgent BKOPs.
			 */
			if (!hba->pm_op_in_progress &&
			    ufshcd_is_exception_event(lrbp->ucd_rsp_ptr))
				schedule_work(&hba->eeh_work);
			break;
		case UPIU_TRANSACTION_REJECT_UPIU:
			/* TODO: handle Reject UPIU Response */
			result = DID_ERROR << 16;
			dev_err(hba->dev,
				"Reject UPIU not fully implemented\n");
			break;
		default:
			result = DID_ERROR << 16;
			dev_err(hba->dev,
				"Unexpected request response code = %x\n",
				result);
			break;
		}
		break;
	case OCS_ABORTED:
		result |= DID_ABORT << 16;
		break;
	case OCS_INVALID_COMMAND_STATUS:
		result |= DID_REQUEUE << 16;
		break;
	case OCS_INVALID_CMD_TABLE_ATTR:
	case OCS_INVALID_PRDT_ATTR:
	case OCS_MISMATCH_DATA_BUF_SIZE:
	case OCS_MISMATCH_RESP_UPIU_SIZE:
	case OCS_PEER_COMM_FAILURE:
	case OCS_FATAL_ERROR:
	default:
		result |= DID_ERROR << 16;
		dev_err(hba->dev,
				"OCS error from controller = %x for tag %d\n",
				ocs, lrbp->task_tag);
		ufshcd_print_host_regs(hba);
		ufshcd_print_host_state(hba);
		break;
	} /* end of switch */

	if (host_byte(result) != DID_OK)
		ufshcd_print_trs(hba, 1 << lrbp->task_tag, true);
	return result;
}

/**
 * ufshcd_uic_cmd_compl - handle completion of uic command
 * @hba: per adapter instance
 * @intr_status: interrupt status generated by the controller
 */
static void ufshcd_uic_cmd_compl(struct ufs_hba *hba, u32 intr_status)
{
	if ((intr_status & UIC_COMMAND_COMPL) && hba->active_uic_cmd) {
		hba->active_uic_cmd->argument2 |=
			ufshcd_get_uic_cmd_result(hba);
		hba->active_uic_cmd->argument3 =
			ufshcd_get_dme_attr_val(hba);
		complete(&hba->active_uic_cmd->done);
	}

	if ((intr_status & UFSHCD_UIC_PWR_MASK) && hba->uic_async_done)
		complete(hba->uic_async_done);
}

/**
 * __ufshcd_transfer_req_compl - handle SCSI and query command completion
 * @hba: per adapter instance
 * @completed_reqs: requests to complete
 */
static void __ufshcd_transfer_req_compl(struct ufs_hba *hba,
					unsigned long completed_reqs)
{
	struct ufshcd_lrb *lrbp;
	struct scsi_cmnd *cmd;
	int result;
	int index;

	for_each_set_bit(index, &completed_reqs, hba->nutrs) {
		lrbp = &hba->lrb[index];
		cmd = lrbp->cmd;
		if (cmd) {
			ufshcd_add_command_trace(hba, index, "complete");
			result = ufshcd_transfer_rsp_status(hba, lrbp);
			scsi_dma_unmap(cmd);
			cmd->result = result;
			/* Mark completed command as NULL in LRB */
			lrbp->cmd = NULL;
			clear_bit_unlock(index, &hba->lrb_in_use);
			/* Do not touch lrbp after scsi done */
			cmd->scsi_done(cmd);
			__ufshcd_release(hba);
		} else if (lrbp->command_type == UTP_CMD_TYPE_DEV_MANAGE ||
			lrbp->command_type == UTP_CMD_TYPE_UFS_STORAGE) {
			if (hba->dev_cmd.complete) {
				ufshcd_add_command_trace(hba, index,
						"dev_complete");
				complete(hba->dev_cmd.complete);
			}
		}
		if (ufshcd_is_clkscaling_supported(hba))
			hba->clk_scaling.active_reqs--;

		lrbp->compl_time_stamp = ktime_get();
	}

	/* clear corresponding bits of completed commands */
	hba->outstanding_reqs ^= completed_reqs;

	ufshcd_clk_scaling_update_busy(hba);

	/* we might have free'd some tags above */
	wake_up(&hba->dev_cmd.tag_wq);
}

/**
 * ufshcd_transfer_req_compl - handle SCSI and query command completion
 * @hba: per adapter instance
 */
static void ufshcd_transfer_req_compl(struct ufs_hba *hba)
{
	unsigned long completed_reqs;
	u32 tr_doorbell;

	/* Resetting interrupt aggregation counters first and reading the
	 * DOOR_BELL afterward allows us to handle all the completed requests.
	 * In order to prevent other interrupts starvation the DB is read once
	 * after reset. The down side of this solution is the possibility of
	 * false interrupt if device completes another request after resetting
	 * aggregation and before reading the DB.
	 */
	if (ufshcd_is_intr_aggr_allowed(hba) &&
	    !(hba->quirks & UFSHCI_QUIRK_SKIP_RESET_INTR_AGGR))
		ufshcd_reset_intr_aggr(hba);

	tr_doorbell = ufshcd_readl(hba, REG_UTP_TRANSFER_REQ_DOOR_BELL);
	completed_reqs = tr_doorbell ^ hba->outstanding_reqs;

	__ufshcd_transfer_req_compl(hba, completed_reqs);
}

/**
 * ufshcd_disable_ee - disable exception event
 * @hba: per-adapter instance
 * @mask: exception event to disable
 *
 * Disables exception event in the device so that the EVENT_ALERT
 * bit is not set.
 *
 * Returns zero on success, non-zero error value on failure.
 */
static int ufshcd_disable_ee(struct ufs_hba *hba, u16 mask)
{
	int err = 0;
	u32 val;

	if (!(hba->ee_ctrl_mask & mask))
		goto out;

	val = hba->ee_ctrl_mask & ~mask;
	val &= MASK_EE_STATUS;
	err = ufshcd_query_attr_retry(hba, UPIU_QUERY_OPCODE_WRITE_ATTR,
			QUERY_ATTR_IDN_EE_CONTROL, 0, 0, &val);
	if (!err)
		hba->ee_ctrl_mask &= ~mask;
out:
	return err;
}

/**
 * ufshcd_enable_ee - enable exception event
 * @hba: per-adapter instance
 * @mask: exception event to enable
 *
 * Enable corresponding exception event in the device to allow
 * device to alert host in critical scenarios.
 *
 * Returns zero on success, non-zero error value on failure.
 */
static int ufshcd_enable_ee(struct ufs_hba *hba, u16 mask)
{
	int err = 0;
	u32 val;

	if (hba->ee_ctrl_mask & mask)
		goto out;

	val = hba->ee_ctrl_mask | mask;
	val &= MASK_EE_STATUS;
	err = ufshcd_query_attr_retry(hba, UPIU_QUERY_OPCODE_WRITE_ATTR,
			QUERY_ATTR_IDN_EE_CONTROL, 0, 0, &val);
	if (!err)
		hba->ee_ctrl_mask |= mask;
out:
	return err;
}

/**
 * ufshcd_enable_auto_bkops - Allow device managed BKOPS
 * @hba: per-adapter instance
 *
 * Allow device to manage background operations on its own. Enabling
 * this might lead to inconsistent latencies during normal data transfers
 * as the device is allowed to manage its own way of handling background
 * operations.
 *
 * Returns zero on success, non-zero on failure.
 */
static int ufshcd_enable_auto_bkops(struct ufs_hba *hba)
{
	int err = 0;

	if (hba->auto_bkops_enabled)
		goto out;

	err = ufshcd_query_flag_retry(hba, UPIU_QUERY_OPCODE_SET_FLAG,
			QUERY_FLAG_IDN_BKOPS_EN, NULL);
	if (err) {
		dev_err(hba->dev, "%s: failed to enable bkops %d\n",
				__func__, err);
		goto out;
	}

	hba->auto_bkops_enabled = true;
	trace_ufshcd_auto_bkops_state(dev_name(hba->dev), "Enabled");

	/* No need of URGENT_BKOPS exception from the device */
	err = ufshcd_disable_ee(hba, MASK_EE_URGENT_BKOPS);
	if (err)
		dev_err(hba->dev, "%s: failed to disable exception event %d\n",
				__func__, err);
out:
	return err;
}

/**
 * ufshcd_disable_auto_bkops - block device in doing background operations
 * @hba: per-adapter instance
 *
 * Disabling background operations improves command response latency but
 * has drawback of device moving into critical state where the device is
 * not-operable. Make sure to call ufshcd_enable_auto_bkops() whenever the
 * host is idle so that BKOPS are managed effectively without any negative
 * impacts.
 *
 * Returns zero on success, non-zero on failure.
 */
static int ufshcd_disable_auto_bkops(struct ufs_hba *hba)
{
	int err = 0;

	if (!hba->auto_bkops_enabled)
		goto out;

	/*
	 * If host assisted BKOPs is to be enabled, make sure
	 * urgent bkops exception is allowed.
	 */
	err = ufshcd_enable_ee(hba, MASK_EE_URGENT_BKOPS);
	if (err) {
		dev_err(hba->dev, "%s: failed to enable exception event %d\n",
				__func__, err);
		goto out;
	}

	err = ufshcd_query_flag_retry(hba, UPIU_QUERY_OPCODE_CLEAR_FLAG,
			QUERY_FLAG_IDN_BKOPS_EN, NULL);
	if (err) {
		dev_err(hba->dev, "%s: failed to disable bkops %d\n",
				__func__, err);
		ufshcd_disable_ee(hba, MASK_EE_URGENT_BKOPS);
		goto out;
	}

	hba->auto_bkops_enabled = false;
	trace_ufshcd_auto_bkops_state(dev_name(hba->dev), "Disabled");
out:
	return err;
}

/**
 * ufshcd_force_reset_auto_bkops - force reset auto bkops state
 * @hba: per adapter instance
 *
 * After a device reset the device may toggle the BKOPS_EN flag
 * to default value. The s/w tracking variables should be updated
 * as well. This function would change the auto-bkops state based on
 * UFSHCD_CAP_KEEP_AUTO_BKOPS_ENABLED_EXCEPT_SUSPEND.
 */
static void ufshcd_force_reset_auto_bkops(struct ufs_hba *hba)
{
	if (ufshcd_keep_autobkops_enabled_except_suspend(hba)) {
		hba->auto_bkops_enabled = false;
		hba->ee_ctrl_mask |= MASK_EE_URGENT_BKOPS;
		ufshcd_enable_auto_bkops(hba);
	} else {
		hba->auto_bkops_enabled = true;
		hba->ee_ctrl_mask &= ~MASK_EE_URGENT_BKOPS;
		ufshcd_disable_auto_bkops(hba);
	}
}

static inline int ufshcd_get_bkops_status(struct ufs_hba *hba, u32 *status)
{
	return ufshcd_query_attr_retry(hba, UPIU_QUERY_OPCODE_READ_ATTR,
			QUERY_ATTR_IDN_BKOPS_STATUS, 0, 0, status);
}

/**
 * ufshcd_bkops_ctrl - control the auto bkops based on current bkops status
 * @hba: per-adapter instance
 * @status: bkops_status value
 *
 * Read the bkops_status from the UFS device and Enable fBackgroundOpsEn
 * flag in the device to permit background operations if the device
 * bkops_status is greater than or equal to "status" argument passed to
 * this function, disable otherwise.
 *
 * Returns 0 for success, non-zero in case of failure.
 *
 * NOTE: Caller of this function can check the "hba->auto_bkops_enabled" flag
 * to know whether auto bkops is enabled or disabled after this function
 * returns control to it.
 */
static int ufshcd_bkops_ctrl(struct ufs_hba *hba,
			     enum bkops_status status)
{
	int err;
	u32 curr_status = 0;

	err = ufshcd_get_bkops_status(hba, &curr_status);
	if (err) {
		dev_err(hba->dev, "%s: failed to get BKOPS status %d\n",
				__func__, err);
		goto out;
	} else if (curr_status > BKOPS_STATUS_MAX) {
		dev_err(hba->dev, "%s: invalid BKOPS status %d\n",
				__func__, curr_status);
		err = -EINVAL;
		goto out;
	}

	if (curr_status >= status)
		err = ufshcd_enable_auto_bkops(hba);
	else
		err = ufshcd_disable_auto_bkops(hba);
out:
	return err;
}

/**
 * ufshcd_urgent_bkops - handle urgent bkops exception event
 * @hba: per-adapter instance
 *
 * Enable fBackgroundOpsEn flag in the device to permit background
 * operations.
 *
 * If BKOPs is enabled, this function returns 0, 1 if the bkops in not enabled
 * and negative error value for any other failure.
 */
static int ufshcd_urgent_bkops(struct ufs_hba *hba)
{
	return ufshcd_bkops_ctrl(hba, hba->urgent_bkops_lvl);
}

static inline int ufshcd_get_ee_status(struct ufs_hba *hba, u32 *status)
{
	return ufshcd_query_attr_retry(hba, UPIU_QUERY_OPCODE_READ_ATTR,
			QUERY_ATTR_IDN_EE_STATUS, 0, 0, status);
}

static void ufshcd_bkops_exception_event_handler(struct ufs_hba *hba)
{
	int err;
	u32 curr_status = 0;

	if (hba->is_urgent_bkops_lvl_checked)
		goto enable_auto_bkops;

	err = ufshcd_get_bkops_status(hba, &curr_status);
	if (err) {
		dev_err(hba->dev, "%s: failed to get BKOPS status %d\n",
				__func__, err);
		goto out;
	}

	/*
	 * We are seeing that some devices are raising the urgent bkops
	 * exception events even when BKOPS status doesn't indicate performace
	 * impacted or critical. Handle these device by determining their urgent
	 * bkops status at runtime.
	 */
	if (curr_status < BKOPS_STATUS_PERF_IMPACT) {
		dev_err(hba->dev, "%s: device raised urgent BKOPS exception for bkops status %d\n",
				__func__, curr_status);
		/* update the current status as the urgent bkops level */
		hba->urgent_bkops_lvl = curr_status;
		hba->is_urgent_bkops_lvl_checked = true;
	}

enable_auto_bkops:
	err = ufshcd_enable_auto_bkops(hba);
out:
	if (err < 0)
		dev_err(hba->dev, "%s: failed to handle urgent bkops %d\n",
				__func__, err);
}

/**
 * ufshcd_exception_event_handler - handle exceptions raised by device
 * @work: pointer to work data
 *
 * Read bExceptionEventStatus attribute from the device and handle the
 * exception event accordingly.
 */
static void ufshcd_exception_event_handler(struct work_struct *work)
{
	struct ufs_hba *hba;
	int err;
	u32 status = 0;
	hba = container_of(work, struct ufs_hba, eeh_work);

	pm_runtime_get_sync(hba->dev);
	scsi_block_requests(hba->host);
	err = ufshcd_get_ee_status(hba, &status);
	if (err) {
		dev_err(hba->dev, "%s: failed to get exception status %d\n",
				__func__, err);
		goto out;
	}

	status &= hba->ee_ctrl_mask;

	if (status & MASK_EE_URGENT_BKOPS)
		ufshcd_bkops_exception_event_handler(hba);

out:
	scsi_unblock_requests(hba->host);
	pm_runtime_put_sync(hba->dev);
	return;
}

/* Complete requests that have door-bell cleared */
static void ufshcd_complete_requests(struct ufs_hba *hba)
{
	ufshcd_transfer_req_compl(hba);
	ufshcd_tmc_handler(hba);
}

/**
 * ufshcd_quirk_dl_nac_errors - This function checks if error handling is
 *				to recover from the DL NAC errors or not.
 * @hba: per-adapter instance
 *
 * Returns true if error handling is required, false otherwise
 */
static bool ufshcd_quirk_dl_nac_errors(struct ufs_hba *hba)
{
	unsigned long flags;
	bool err_handling = true;

	spin_lock_irqsave(hba->host->host_lock, flags);
	/*
	 * UFS_DEVICE_QUIRK_RECOVERY_FROM_DL_NAC_ERRORS only workaround the
	 * device fatal error and/or DL NAC & REPLAY timeout errors.
	 */
	if (hba->saved_err & (CONTROLLER_FATAL_ERROR | SYSTEM_BUS_FATAL_ERROR))
		goto out;

	if ((hba->saved_err & DEVICE_FATAL_ERROR) ||
	    ((hba->saved_err & UIC_ERROR) &&
	     (hba->saved_uic_err & UFSHCD_UIC_DL_TCx_REPLAY_ERROR)))
		goto out;

	if ((hba->saved_err & UIC_ERROR) &&
	    (hba->saved_uic_err & UFSHCD_UIC_DL_NAC_RECEIVED_ERROR)) {
		int err;
		/*
		 * wait for 50ms to see if we can get any other errors or not.
		 */
		spin_unlock_irqrestore(hba->host->host_lock, flags);
		msleep(50);
		spin_lock_irqsave(hba->host->host_lock, flags);

		/*
		 * now check if we have got any other severe errors other than
		 * DL NAC error?
		 */
		if ((hba->saved_err & INT_FATAL_ERRORS) ||
		    ((hba->saved_err & UIC_ERROR) &&
		    (hba->saved_uic_err & ~UFSHCD_UIC_DL_NAC_RECEIVED_ERROR)))
			goto out;

		/*
		 * As DL NAC is the only error received so far, send out NOP
		 * command to confirm if link is still active or not.
		 *   - If we don't get any response then do error recovery.
		 *   - If we get response then clear the DL NAC error bit.
		 */

		spin_unlock_irqrestore(hba->host->host_lock, flags);
		err = ufshcd_verify_dev_init(hba);
		spin_lock_irqsave(hba->host->host_lock, flags);

		if (err)
			goto out;

		/* Link seems to be alive hence ignore the DL NAC errors */
		if (hba->saved_uic_err == UFSHCD_UIC_DL_NAC_RECEIVED_ERROR)
			hba->saved_err &= ~UIC_ERROR;
		/* clear NAC error */
		hba->saved_uic_err &= ~UFSHCD_UIC_DL_NAC_RECEIVED_ERROR;
		if (!hba->saved_uic_err) {
			err_handling = false;
			goto out;
		}
	}
out:
	spin_unlock_irqrestore(hba->host->host_lock, flags);
	return err_handling;
}

/**
 * ufshcd_err_handler - handle UFS errors that require s/w attention
 * @work: pointer to work structure
 */
static void ufshcd_err_handler(struct work_struct *work)
{
	struct ufs_hba *hba;
	unsigned long flags;
	u32 err_xfer = 0;
	u32 err_tm = 0;
	int err = 0;
	int tag;
	bool needs_reset = false;

	hba = container_of(work, struct ufs_hba, eh_work);

	pm_runtime_get_sync(hba->dev);
	ufshcd_hold(hba, false);

	spin_lock_irqsave(hba->host->host_lock, flags);
	if (hba->ufshcd_state == UFSHCD_STATE_RESET)
		goto out;

	hba->ufshcd_state = UFSHCD_STATE_RESET;
	ufshcd_set_eh_in_progress(hba);

	/* Complete requests that have door-bell cleared by h/w */
	ufshcd_complete_requests(hba);

	if (hba->dev_quirks & UFS_DEVICE_QUIRK_RECOVERY_FROM_DL_NAC_ERRORS) {
		bool ret;

		spin_unlock_irqrestore(hba->host->host_lock, flags);
		/* release the lock as ufshcd_quirk_dl_nac_errors() may sleep */
		ret = ufshcd_quirk_dl_nac_errors(hba);
		spin_lock_irqsave(hba->host->host_lock, flags);
		if (!ret)
			goto skip_err_handling;
	}
	if ((hba->saved_err & INT_FATAL_ERRORS) ||
	    ((hba->saved_err & UIC_ERROR) &&
	    (hba->saved_uic_err & (UFSHCD_UIC_DL_PA_INIT_ERROR |
				   UFSHCD_UIC_DL_NAC_RECEIVED_ERROR |
				   UFSHCD_UIC_DL_TCx_REPLAY_ERROR))))
		needs_reset = true;

	/*
	 * if host reset is required then skip clearing the pending
	 * transfers forcefully because they will automatically get
	 * cleared after link startup.
	 */
	if (needs_reset)
		goto skip_pending_xfer_clear;

	/* release lock as clear command might sleep */
	spin_unlock_irqrestore(hba->host->host_lock, flags);
	/* Clear pending transfer requests */
	for_each_set_bit(tag, &hba->outstanding_reqs, hba->nutrs) {
		if (ufshcd_clear_cmd(hba, tag)) {
			err_xfer = true;
			goto lock_skip_pending_xfer_clear;
		}
	}

	/* Clear pending task management requests */
	for_each_set_bit(tag, &hba->outstanding_tasks, hba->nutmrs) {
		if (ufshcd_clear_tm_cmd(hba, tag)) {
			err_tm = true;
			goto lock_skip_pending_xfer_clear;
		}
	}

lock_skip_pending_xfer_clear:
	spin_lock_irqsave(hba->host->host_lock, flags);

	/* Complete the requests that are cleared by s/w */
	ufshcd_complete_requests(hba);

	if (err_xfer || err_tm)
		needs_reset = true;

skip_pending_xfer_clear:
	/* Fatal errors need reset */
	if (needs_reset) {
		unsigned long max_doorbells = (1UL << hba->nutrs) - 1;

		/*
		 * ufshcd_reset_and_restore() does the link reinitialization
		 * which will need atleast one empty doorbell slot to send the
		 * device management commands (NOP and query commands).
		 * If there is no slot empty at this moment then free up last
		 * slot forcefully.
		 */
		if (hba->outstanding_reqs == max_doorbells)
			__ufshcd_transfer_req_compl(hba,
						    (1UL << (hba->nutrs - 1)));

		spin_unlock_irqrestore(hba->host->host_lock, flags);
		err = ufshcd_reset_and_restore(hba);
		spin_lock_irqsave(hba->host->host_lock, flags);
		if (err) {
			dev_err(hba->dev, "%s: reset and restore failed\n",
					__func__);
			hba->ufshcd_state = UFSHCD_STATE_ERROR;
		}
		/*
		 * Inform scsi mid-layer that we did reset and allow to handle
		 * Unit Attention properly.
		 */
		scsi_report_bus_reset(hba->host, 0);
		hba->saved_err = 0;
		hba->saved_uic_err = 0;
	}

skip_err_handling:
	if (!needs_reset) {
		hba->ufshcd_state = UFSHCD_STATE_OPERATIONAL;
		if (hba->saved_err || hba->saved_uic_err)
			dev_err_ratelimited(hba->dev, "%s: exit: saved_err 0x%x saved_uic_err 0x%x",
			    __func__, hba->saved_err, hba->saved_uic_err);
	}

	ufshcd_clear_eh_in_progress(hba);

out:
	spin_unlock_irqrestore(hba->host->host_lock, flags);
	ufshcd_scsi_unblock_requests(hba);
	ufshcd_release(hba);
	pm_runtime_put_sync(hba->dev);
}

static void ufshcd_update_uic_reg_hist(struct ufs_uic_err_reg_hist *reg_hist,
		u32 reg)
{
	reg_hist->reg[reg_hist->pos] = reg;
	reg_hist->tstamp[reg_hist->pos] = ktime_get();
	reg_hist->pos = (reg_hist->pos + 1) % UIC_ERR_REG_HIST_LENGTH;
}

/**
 * ufshcd_update_uic_error - check and set fatal UIC error flags.
 * @hba: per-adapter instance
 */
static void ufshcd_update_uic_error(struct ufs_hba *hba)
{
	u32 reg;

	/* PHY layer lane error */
	reg = ufshcd_readl(hba, REG_UIC_ERROR_CODE_PHY_ADAPTER_LAYER);
	/* Ignore LINERESET indication, as this is not an error */
	if ((reg & UIC_PHY_ADAPTER_LAYER_ERROR) &&
			(reg & UIC_PHY_ADAPTER_LAYER_LANE_ERR_MASK)) {
		/*
		 * To know whether this error is fatal or not, DB timeout
		 * must be checked but this error is handled separately.
		 */
		dev_dbg(hba->dev, "%s: UIC Lane error reported\n", __func__);
		ufshcd_update_uic_reg_hist(&hba->ufs_stats.pa_err, reg);
	}

	/* PA_INIT_ERROR is fatal and needs UIC reset */
	reg = ufshcd_readl(hba, REG_UIC_ERROR_CODE_DATA_LINK_LAYER);
	if (reg)
		ufshcd_update_uic_reg_hist(&hba->ufs_stats.dl_err, reg);

	if (reg & UIC_DATA_LINK_LAYER_ERROR_PA_INIT)
		hba->uic_error |= UFSHCD_UIC_DL_PA_INIT_ERROR;
	else if (hba->dev_quirks &
		   UFS_DEVICE_QUIRK_RECOVERY_FROM_DL_NAC_ERRORS) {
		if (reg & UIC_DATA_LINK_LAYER_ERROR_NAC_RECEIVED)
			hba->uic_error |=
				UFSHCD_UIC_DL_NAC_RECEIVED_ERROR;
		else if (reg & UIC_DATA_LINK_LAYER_ERROR_TCx_REPLAY_TIMEOUT)
			hba->uic_error |= UFSHCD_UIC_DL_TCx_REPLAY_ERROR;
	}

	/* UIC NL/TL/DME errors needs software retry */
	reg = ufshcd_readl(hba, REG_UIC_ERROR_CODE_NETWORK_LAYER);
	if (reg) {
		ufshcd_update_uic_reg_hist(&hba->ufs_stats.nl_err, reg);
		hba->uic_error |= UFSHCD_UIC_NL_ERROR;
	}

	reg = ufshcd_readl(hba, REG_UIC_ERROR_CODE_TRANSPORT_LAYER);
	if (reg) {
		ufshcd_update_uic_reg_hist(&hba->ufs_stats.tl_err, reg);
		hba->uic_error |= UFSHCD_UIC_TL_ERROR;
	}

	reg = ufshcd_readl(hba, REG_UIC_ERROR_CODE_DME);
	if (reg) {
		ufshcd_update_uic_reg_hist(&hba->ufs_stats.dme_err, reg);
		hba->uic_error |= UFSHCD_UIC_DME_ERROR;
	}

	dev_dbg(hba->dev, "%s: UIC error flags = 0x%08x\n",
			__func__, hba->uic_error);
}

/**
 * ufshcd_check_errors - Check for errors that need s/w attention
 * @hba: per-adapter instance
 */
static void ufshcd_check_errors(struct ufs_hba *hba)
{
	bool queue_eh_work = false;

	if (hba->errors & INT_FATAL_ERRORS)
		queue_eh_work = true;

	if (hba->errors & UIC_ERROR) {
		hba->uic_error = 0;
		ufshcd_update_uic_error(hba);
		if (hba->uic_error)
			queue_eh_work = true;
	}

	if (queue_eh_work) {
		/*
		 * update the transfer error masks to sticky bits, let's do this
		 * irrespective of current ufshcd_state.
		 */
		hba->saved_err |= hba->errors;
		hba->saved_uic_err |= hba->uic_error;

		/* handle fatal errors only when link is functional */
		if (hba->ufshcd_state == UFSHCD_STATE_OPERATIONAL) {
			/* block commands from scsi mid-layer */
			ufshcd_scsi_block_requests(hba);

			hba->ufshcd_state = UFSHCD_STATE_EH_SCHEDULED;

			/* dump controller state before resetting */
			if (hba->saved_err & (INT_FATAL_ERRORS | UIC_ERROR)) {
				bool pr_prdt = !!(hba->saved_err &
						SYSTEM_BUS_FATAL_ERROR);

				dev_err(hba->dev, "%s: saved_err 0x%x saved_uic_err 0x%x\n",
					__func__, hba->saved_err,
					hba->saved_uic_err);

				ufshcd_print_host_regs(hba);
				ufshcd_print_pwr_info(hba);
				ufshcd_print_tmrs(hba, hba->outstanding_tasks);
				ufshcd_print_trs(hba, hba->outstanding_reqs,
							pr_prdt);
			}
			schedule_work(&hba->eh_work);
		}
	}
	/*
	 * if (!queue_eh_work) -
	 * Other errors are either non-fatal where host recovers
	 * itself without s/w intervention or errors that will be
	 * handled by the SCSI core layer.
	 */
}

/**
 * ufshcd_tmc_handler - handle task management function completion
 * @hba: per adapter instance
 */
static void ufshcd_tmc_handler(struct ufs_hba *hba)
{
	u32 tm_doorbell;

	tm_doorbell = ufshcd_readl(hba, REG_UTP_TASK_REQ_DOOR_BELL);
	hba->tm_condition = tm_doorbell ^ hba->outstanding_tasks;
	wake_up(&hba->tm_wq);
}

/**
 * ufshcd_sl_intr - Interrupt service routine
 * @hba: per adapter instance
 * @intr_status: contains interrupts generated by the controller
 */
static void ufshcd_sl_intr(struct ufs_hba *hba, u32 intr_status)
{
	hba->errors = UFSHCD_ERROR_MASK & intr_status;
	if (hba->errors)
		ufshcd_check_errors(hba);

	if (intr_status & UFSHCD_UIC_MASK)
		ufshcd_uic_cmd_compl(hba, intr_status);

	if (intr_status & UTP_TASK_REQ_COMPL)
		ufshcd_tmc_handler(hba);

	if (intr_status & UTP_TRANSFER_REQ_COMPL)
		ufshcd_transfer_req_compl(hba);
}

/**
 * ufshcd_intr - Main interrupt service routine
 * @irq: irq number
 * @__hba: pointer to adapter instance
 *
 * Returns IRQ_HANDLED - If interrupt is valid
 *		IRQ_NONE - If invalid interrupt
 */
static irqreturn_t ufshcd_intr(int irq, void *__hba)
{
	u32 intr_status, enabled_intr_status;
	irqreturn_t retval = IRQ_NONE;
	struct ufs_hba *hba = __hba;
	int retries = hba->nutrs;

	spin_lock(hba->host->host_lock);
	intr_status = ufshcd_readl(hba, REG_INTERRUPT_STATUS);

	/*
	 * There could be max of hba->nutrs reqs in flight and in worst case
	 * if the reqs get finished 1 by 1 after the interrupt status is
	 * read, make sure we handle them by checking the interrupt status
	 * again in a loop until we process all of the reqs before returning.
	 */
	do {
		enabled_intr_status =
			intr_status & ufshcd_readl(hba, REG_INTERRUPT_ENABLE);
		if (intr_status)
			ufshcd_writel(hba, intr_status, REG_INTERRUPT_STATUS);
		if (enabled_intr_status) {
			ufshcd_sl_intr(hba, enabled_intr_status);
			retval = IRQ_HANDLED;
		}

		intr_status = ufshcd_readl(hba, REG_INTERRUPT_STATUS);
	} while (intr_status && --retries);

	spin_unlock(hba->host->host_lock);
	return retval;
}

static int ufshcd_clear_tm_cmd(struct ufs_hba *hba, int tag)
{
	int err = 0;
	u32 mask = 1 << tag;
	unsigned long flags;

	if (!test_bit(tag, &hba->outstanding_tasks))
		goto out;

	spin_lock_irqsave(hba->host->host_lock, flags);
	ufshcd_utmrl_clear(hba, tag);
	spin_unlock_irqrestore(hba->host->host_lock, flags);

	/* poll for max. 1 sec to clear door bell register by h/w */
	err = ufshcd_wait_for_register(hba,
			REG_UTP_TASK_REQ_DOOR_BELL,
			mask, 0, 1000, 1000, true);
out:
	return err;
}

static int __ufshcd_issue_tm_cmd(struct ufs_hba *hba,
		struct utp_task_req_desc *treq, u8 tm_function)
{
	struct Scsi_Host *host = hba->host;
	unsigned long flags;
	int free_slot, task_tag, err;

	/*
	 * Get free slot, sleep if slots are unavailable.
	 * Even though we use wait_event() which sleeps indefinitely,
	 * the maximum wait time is bounded by %TM_CMD_TIMEOUT.
	 */
	wait_event(hba->tm_tag_wq, ufshcd_get_tm_free_slot(hba, &free_slot));
	ufshcd_hold(hba, false);

	spin_lock_irqsave(host->host_lock, flags);
	task_tag = hba->nutrs + free_slot;

	treq->req_header.dword_0 |= cpu_to_be32(task_tag);

	memcpy(hba->utmrdl_base_addr + free_slot, treq, sizeof(*treq));
	ufshcd_vops_setup_task_mgmt(hba, free_slot, tm_function);

	/* send command to the controller */
	__set_bit(free_slot, &hba->outstanding_tasks);

	/* Make sure descriptors are ready before ringing the task doorbell */
	wmb();

	ufshcd_writel(hba, 1 << free_slot, REG_UTP_TASK_REQ_DOOR_BELL);
	/* Make sure that doorbell is committed immediately */
	wmb();

	spin_unlock_irqrestore(host->host_lock, flags);

	ufshcd_add_tm_upiu_trace(hba, task_tag, "tm_send");

	/* wait until the task management command is completed */
	err = wait_event_timeout(hba->tm_wq,
			test_bit(free_slot, &hba->tm_condition),
			msecs_to_jiffies(TM_CMD_TIMEOUT));
	if (!err) {
		ufshcd_add_tm_upiu_trace(hba, task_tag, "tm_complete_err");
		dev_err(hba->dev, "%s: task management cmd 0x%.2x timed-out\n",
				__func__, tm_function);
		if (ufshcd_clear_tm_cmd(hba, free_slot))
			dev_WARN(hba->dev, "%s: unable clear tm cmd (slot %d) after timeout\n",
					__func__, free_slot);
		err = -ETIMEDOUT;
	} else {
		err = 0;
		memcpy(treq, hba->utmrdl_base_addr + free_slot, sizeof(*treq));

		ufshcd_add_tm_upiu_trace(hba, task_tag, "tm_complete");

		spin_lock_irqsave(hba->host->host_lock, flags);
		__clear_bit(free_slot, &hba->outstanding_tasks);
		spin_unlock_irqrestore(hba->host->host_lock, flags);

	}

	clear_bit(free_slot, &hba->tm_condition);
	ufshcd_put_tm_slot(hba, free_slot);
	wake_up(&hba->tm_tag_wq);

	ufshcd_release(hba);
	return err;
}

/**
 * ufshcd_issue_tm_cmd - issues task management commands to controller
 * @hba: per adapter instance
 * @lun_id: LUN ID to which TM command is sent
 * @task_id: task ID to which the TM command is applicable
 * @tm_function: task management function opcode
 * @tm_response: task management service response return value
 *
 * Returns non-zero value on error, zero on success.
 */
static int ufshcd_issue_tm_cmd(struct ufs_hba *hba, int lun_id, int task_id,
		u8 tm_function, u8 *tm_response)
{
	struct utp_task_req_desc treq = { { 0 }, };
	int ocs_value, err;

	/* Configure task request descriptor */
	treq.header.dword_0 = cpu_to_le32(UTP_REQ_DESC_INT_CMD);
	treq.header.dword_2 = cpu_to_le32(OCS_INVALID_COMMAND_STATUS);

	/* Configure task request UPIU */
	treq.req_header.dword_0 = cpu_to_be32(lun_id << 8) |
				  cpu_to_be32(UPIU_TRANSACTION_TASK_REQ << 24);
	treq.req_header.dword_1 = cpu_to_be32(tm_function << 16);

	/*
	 * The host shall provide the same value for LUN field in the basic
	 * header and for Input Parameter.
	 */
	treq.input_param1 = cpu_to_be32(lun_id);
	treq.input_param2 = cpu_to_be32(task_id);

	err = __ufshcd_issue_tm_cmd(hba, &treq, tm_function);
	if (err == -ETIMEDOUT)
		return err;

	ocs_value = le32_to_cpu(treq.header.dword_2) & MASK_OCS;
	if (ocs_value != OCS_SUCCESS)
		dev_err(hba->dev, "%s: failed, ocs = 0x%x\n",
				__func__, ocs_value);
	else if (tm_response)
		*tm_response = be32_to_cpu(treq.output_param1) &
				MASK_TM_SERVICE_RESP;
	return err;
}

/**
 * ufshcd_issue_devman_upiu_cmd - API for sending "utrd" type requests
 * @hba:	per-adapter instance
 * @req_upiu:	upiu request
 * @rsp_upiu:	upiu reply
 * @msgcode:	message code, one of UPIU Transaction Codes Initiator to Target
 * @desc_buff:	pointer to descriptor buffer, NULL if NA
 * @buff_len:	descriptor size, 0 if NA
 * @desc_op:	descriptor operation
 *
 * Those type of requests uses UTP Transfer Request Descriptor - utrd.
 * Therefore, it "rides" the device management infrastructure: uses its tag and
 * tasks work queues.
 *
 * Since there is only one available tag for device management commands,
 * the caller is expected to hold the hba->dev_cmd.lock mutex.
 */
static int ufshcd_issue_devman_upiu_cmd(struct ufs_hba *hba,
					struct utp_upiu_req *req_upiu,
					struct utp_upiu_req *rsp_upiu,
					u8 *desc_buff, int *buff_len,
					int cmd_type,
					enum query_opcode desc_op)
{
	struct ufshcd_lrb *lrbp;
	int err = 0;
	int tag;
	struct completion wait;
	unsigned long flags;
	u32 upiu_flags;

	down_read(&hba->clk_scaling_lock);

	wait_event(hba->dev_cmd.tag_wq, ufshcd_get_dev_cmd_tag(hba, &tag));

	init_completion(&wait);
	lrbp = &hba->lrb[tag];
	WARN_ON(lrbp->cmd);

	lrbp->cmd = NULL;
	lrbp->sense_bufflen = 0;
	lrbp->sense_buffer = NULL;
	lrbp->task_tag = tag;
	lrbp->lun = 0;
	lrbp->intr_cmd = true;
	hba->dev_cmd.type = cmd_type;

	switch (hba->ufs_version) {
	case UFSHCI_VERSION_10:
	case UFSHCI_VERSION_11:
		lrbp->command_type = UTP_CMD_TYPE_DEV_MANAGE;
		break;
	default:
		lrbp->command_type = UTP_CMD_TYPE_UFS_STORAGE;
		break;
	}

	/* update the task tag in the request upiu */
	req_upiu->header.dword_0 |= cpu_to_be32(tag);

	ufshcd_prepare_req_desc_hdr(lrbp, &upiu_flags, DMA_NONE);

	/* just copy the upiu request as it is */
	memcpy(lrbp->ucd_req_ptr, req_upiu, sizeof(*lrbp->ucd_req_ptr));
	if (desc_buff && desc_op == UPIU_QUERY_OPCODE_WRITE_DESC) {
		/* The Data Segment Area is optional depending upon the query
		 * function value. for WRITE DESCRIPTOR, the data segment
		 * follows right after the tsf.
		 */
		memcpy(lrbp->ucd_req_ptr + 1, desc_buff, *buff_len);
		*buff_len = 0;
	}

	memset(lrbp->ucd_rsp_ptr, 0, sizeof(struct utp_upiu_rsp));

	hba->dev_cmd.complete = &wait;

	/* Make sure descriptors are ready before ringing the doorbell */
	wmb();
	spin_lock_irqsave(hba->host->host_lock, flags);
	ufshcd_send_command(hba, tag);
	spin_unlock_irqrestore(hba->host->host_lock, flags);

	/*
	 * ignore the returning value here - ufshcd_check_query_response is
	 * bound to fail since dev_cmd.query and dev_cmd.type were left empty.
	 * read the response directly ignoring all errors.
	 */
	ufshcd_wait_for_dev_cmd(hba, lrbp, QUERY_REQ_TIMEOUT);

	/* just copy the upiu response as it is */
	memcpy(rsp_upiu, lrbp->ucd_rsp_ptr, sizeof(*rsp_upiu));

	ufshcd_put_dev_cmd_tag(hba, tag);
	wake_up(&hba->dev_cmd.tag_wq);
	up_read(&hba->clk_scaling_lock);
	return err;
}

/**
 * ufshcd_exec_raw_upiu_cmd - API function for sending raw upiu commands
 * @hba:	per-adapter instance
 * @req_upiu:	upiu request
 * @rsp_upiu:	upiu reply - only 8 DW as we do not support scsi commands
 * @msgcode:	message code, one of UPIU Transaction Codes Initiator to Target
 * @desc_buff:	pointer to descriptor buffer, NULL if NA
 * @buff_len:	descriptor size, 0 if NA
 * @desc_op:	descriptor operation
 *
 * Supports UTP Transfer requests (nop and query), and UTP Task
 * Management requests.
 * It is up to the caller to fill the upiu conent properly, as it will
 * be copied without any further input validations.
 */
int ufshcd_exec_raw_upiu_cmd(struct ufs_hba *hba,
			     struct utp_upiu_req *req_upiu,
			     struct utp_upiu_req *rsp_upiu,
			     int msgcode,
			     u8 *desc_buff, int *buff_len,
			     enum query_opcode desc_op)
{
	int err;
	int cmd_type = DEV_CMD_TYPE_QUERY;
	struct utp_task_req_desc treq = { { 0 }, };
	int ocs_value;
	u8 tm_f = be32_to_cpu(req_upiu->header.dword_1) >> 16 & MASK_TM_FUNC;

	if (desc_buff && desc_op != UPIU_QUERY_OPCODE_WRITE_DESC) {
		err = -ENOTSUPP;
		goto out;
	}

	switch (msgcode) {
	case UPIU_TRANSACTION_NOP_OUT:
		cmd_type = DEV_CMD_TYPE_NOP;
		/* fall through */
	case UPIU_TRANSACTION_QUERY_REQ:
		ufshcd_hold(hba, false);
		mutex_lock(&hba->dev_cmd.lock);
		err = ufshcd_issue_devman_upiu_cmd(hba, req_upiu, rsp_upiu,
						   desc_buff, buff_len,
						   cmd_type, desc_op);
		mutex_unlock(&hba->dev_cmd.lock);
		ufshcd_release(hba);

		break;
	case UPIU_TRANSACTION_TASK_REQ:
		treq.header.dword_0 = cpu_to_le32(UTP_REQ_DESC_INT_CMD);
		treq.header.dword_2 = cpu_to_le32(OCS_INVALID_COMMAND_STATUS);

		memcpy(&treq.req_header, req_upiu, sizeof(*req_upiu));

		err = __ufshcd_issue_tm_cmd(hba, &treq, tm_f);
		if (err == -ETIMEDOUT)
			break;

		ocs_value = le32_to_cpu(treq.header.dword_2) & MASK_OCS;
		if (ocs_value != OCS_SUCCESS) {
			dev_err(hba->dev, "%s: failed, ocs = 0x%x\n", __func__,
				ocs_value);
			break;
		}

		memcpy(rsp_upiu, &treq.rsp_header, sizeof(*rsp_upiu));

		break;
	default:
		err = -EINVAL;

		break;
	}

out:
	return err;
}

/**
 * ufshcd_eh_device_reset_handler - device reset handler registered to
 *                                    scsi layer.
 * @cmd: SCSI command pointer
 *
 * Returns SUCCESS/FAILED
 */
static int ufshcd_eh_device_reset_handler(struct scsi_cmnd *cmd)
{
	struct Scsi_Host *host;
	struct ufs_hba *hba;
	unsigned int tag;
	u32 pos;
	int err;
	u8 resp = 0xF;
	struct ufshcd_lrb *lrbp;
	unsigned long flags;

	host = cmd->device->host;
	hba = shost_priv(host);
	tag = cmd->request->tag;

	lrbp = &hba->lrb[tag];
	err = ufshcd_issue_tm_cmd(hba, lrbp->lun, 0, UFS_LOGICAL_RESET, &resp);
	if (err || resp != UPIU_TASK_MANAGEMENT_FUNC_COMPL) {
		if (!err)
			err = resp;
		goto out;
	}

	/* clear the commands that were pending for corresponding LUN */
	for_each_set_bit(pos, &hba->outstanding_reqs, hba->nutrs) {
		if (hba->lrb[pos].lun == lrbp->lun) {
			err = ufshcd_clear_cmd(hba, pos);
			if (err)
				break;
		}
	}
	spin_lock_irqsave(host->host_lock, flags);
	ufshcd_transfer_req_compl(hba);
	spin_unlock_irqrestore(host->host_lock, flags);

out:
	hba->req_abort_count = 0;
	if (!err) {
		err = SUCCESS;
	} else {
		dev_err(hba->dev, "%s: failed with err %d\n", __func__, err);
		err = FAILED;
	}
	return err;
}

static void ufshcd_set_req_abort_skip(struct ufs_hba *hba, unsigned long bitmap)
{
	struct ufshcd_lrb *lrbp;
	int tag;

	for_each_set_bit(tag, &bitmap, hba->nutrs) {
		lrbp = &hba->lrb[tag];
		lrbp->req_abort_skip = true;
	}
}

/**
 * ufshcd_abort - abort a specific command
 * @cmd: SCSI command pointer
 *
 * Abort the pending command in device by sending UFS_ABORT_TASK task management
 * command, and in host controller by clearing the door-bell register. There can
 * be race between controller sending the command to the device while abort is
 * issued. To avoid that, first issue UFS_QUERY_TASK to check if the command is
 * really issued and then try to abort it.
 *
 * Returns SUCCESS/FAILED
 */
static int ufshcd_abort(struct scsi_cmnd *cmd)
{
	struct Scsi_Host *host;
	struct ufs_hba *hba;
	unsigned long flags;
	unsigned int tag;
	int err = 0;
	int poll_cnt;
	u8 resp = 0xF;
	struct ufshcd_lrb *lrbp;
	u32 reg;

	host = cmd->device->host;
	hba = shost_priv(host);
	tag = cmd->request->tag;
	lrbp = &hba->lrb[tag];
	if (!ufshcd_valid_tag(hba, tag)) {
		dev_err(hba->dev,
			"%s: invalid command tag %d: cmd=0x%p, cmd->request=0x%p",
			__func__, tag, cmd, cmd->request);
		BUG();
	}

	/*
	 * Task abort to the device W-LUN is illegal. When this command
	 * will fail, due to spec violation, scsi err handling next step
	 * will be to send LU reset which, again, is a spec violation.
	 * To avoid these unnecessary/illegal step we skip to the last error
	 * handling stage: reset and restore.
	 */
	if (lrbp->lun == UFS_UPIU_UFS_DEVICE_WLUN)
		return ufshcd_eh_host_reset_handler(cmd);

	ufshcd_hold(hba, false);
	reg = ufshcd_readl(hba, REG_UTP_TRANSFER_REQ_DOOR_BELL);
	/* If command is already aborted/completed, return SUCCESS */
	if (!(test_bit(tag, &hba->outstanding_reqs))) {
		dev_err(hba->dev,
			"%s: cmd at tag %d already completed, outstanding=0x%lx, doorbell=0x%x\n",
			__func__, tag, hba->outstanding_reqs, reg);
		goto out;
	}

	if (!(reg & (1 << tag))) {
		dev_err(hba->dev,
		"%s: cmd was completed, but without a notifying intr, tag = %d",
		__func__, tag);
	}

	/* Print Transfer Request of aborted task */
	dev_err(hba->dev, "%s: Device abort task at tag %d\n", __func__, tag);

	/*
	 * Print detailed info about aborted request.
	 * As more than one request might get aborted at the same time,
	 * print full information only for the first aborted request in order
	 * to reduce repeated printouts. For other aborted requests only print
	 * basic details.
	 */
	scsi_print_command(hba->lrb[tag].cmd);
	if (!hba->req_abort_count) {
		ufshcd_print_host_regs(hba);
		ufshcd_print_host_state(hba);
		ufshcd_print_pwr_info(hba);
		ufshcd_print_trs(hba, 1 << tag, true);
	} else {
		ufshcd_print_trs(hba, 1 << tag, false);
	}
	hba->req_abort_count++;

	/* Skip task abort in case previous aborts failed and report failure */
	if (lrbp->req_abort_skip) {
		err = -EIO;
		goto out;
	}

	for (poll_cnt = 100; poll_cnt; poll_cnt--) {
		err = ufshcd_issue_tm_cmd(hba, lrbp->lun, lrbp->task_tag,
				UFS_QUERY_TASK, &resp);
		if (!err && resp == UPIU_TASK_MANAGEMENT_FUNC_SUCCEEDED) {
			/* cmd pending in the device */
			dev_err(hba->dev, "%s: cmd pending in the device. tag = %d\n",
				__func__, tag);
			break;
		} else if (!err && resp == UPIU_TASK_MANAGEMENT_FUNC_COMPL) {
			/*
			 * cmd not pending in the device, check if it is
			 * in transition.
			 */
			dev_err(hba->dev, "%s: cmd at tag %d not pending in the device.\n",
				__func__, tag);
			reg = ufshcd_readl(hba, REG_UTP_TRANSFER_REQ_DOOR_BELL);
			if (reg & (1 << tag)) {
				/* sleep for max. 200us to stabilize */
				usleep_range(100, 200);
				continue;
			}
			/* command completed already */
			dev_err(hba->dev, "%s: cmd at tag %d successfully cleared from DB.\n",
				__func__, tag);
			goto out;
		} else {
			dev_err(hba->dev,
				"%s: no response from device. tag = %d, err %d\n",
				__func__, tag, err);
			if (!err)
				err = resp; /* service response error */
			goto out;
		}
	}

	if (!poll_cnt) {
		err = -EBUSY;
		goto out;
	}

	err = ufshcd_issue_tm_cmd(hba, lrbp->lun, lrbp->task_tag,
			UFS_ABORT_TASK, &resp);
	if (err || resp != UPIU_TASK_MANAGEMENT_FUNC_COMPL) {
		if (!err) {
			err = resp; /* service response error */
			dev_err(hba->dev, "%s: issued. tag = %d, err %d\n",
				__func__, tag, err);
		}
		goto out;
	}

	err = ufshcd_clear_cmd(hba, tag);
	if (err) {
		dev_err(hba->dev, "%s: Failed clearing cmd at tag %d, err %d\n",
			__func__, tag, err);
		goto out;
	}

	scsi_dma_unmap(cmd);

	spin_lock_irqsave(host->host_lock, flags);
	ufshcd_outstanding_req_clear(hba, tag);
	hba->lrb[tag].cmd = NULL;
	spin_unlock_irqrestore(host->host_lock, flags);

	clear_bit_unlock(tag, &hba->lrb_in_use);
	wake_up(&hba->dev_cmd.tag_wq);

out:
	if (!err) {
		err = SUCCESS;
	} else {
		dev_err(hba->dev, "%s: failed with err %d\n", __func__, err);
		ufshcd_set_req_abort_skip(hba, hba->outstanding_reqs);
		err = FAILED;
	}

	/*
	 * This ufshcd_release() corresponds to the original scsi cmd that got
	 * aborted here (as we won't get any IRQ for it).
	 */
	ufshcd_release(hba);
	return err;
}

/**
 * ufshcd_host_reset_and_restore - reset and restore host controller
 * @hba: per-adapter instance
 *
 * Note that host controller reset may issue DME_RESET to
 * local and remote (device) Uni-Pro stack and the attributes
 * are reset to default state.
 *
 * Returns zero on success, non-zero on failure
 */
static int ufshcd_host_reset_and_restore(struct ufs_hba *hba)
{
	int err;
	unsigned long flags;

	/* Reset the host controller */
	spin_lock_irqsave(hba->host->host_lock, flags);
	ufshcd_hba_stop(hba, false);
	spin_unlock_irqrestore(hba->host->host_lock, flags);

	/* scale up clocks to max frequency before full reinitialization */
	ufshcd_scale_clks(hba, true);

	err = ufshcd_hba_enable(hba);
	if (err)
		goto out;

	/* Establish the link again and restore the device */
	err = ufshcd_probe_hba(hba);

	if (!err && (hba->ufshcd_state != UFSHCD_STATE_OPERATIONAL))
		err = -EIO;
out:
	if (err)
		dev_err(hba->dev, "%s: Host init failed %d\n", __func__, err);

	return err;
}

/**
 * ufshcd_reset_and_restore - reset and re-initialize host/device
 * @hba: per-adapter instance
 *
 * Reset and recover device, host and re-establish link. This
 * is helpful to recover the communication in fatal error conditions.
 *
 * Returns zero on success, non-zero on failure
 */
static int ufshcd_reset_and_restore(struct ufs_hba *hba)
{
	int err = 0;
	unsigned long flags;
	int retries = MAX_HOST_RESET_RETRIES;

	do {
		err = ufshcd_host_reset_and_restore(hba);
	} while (err && --retries);

	/*
	 * After reset the door-bell might be cleared, complete
	 * outstanding requests in s/w here.
	 */
	spin_lock_irqsave(hba->host->host_lock, flags);
	ufshcd_transfer_req_compl(hba);
	ufshcd_tmc_handler(hba);
	spin_unlock_irqrestore(hba->host->host_lock, flags);

	return err;
}

/**
 * ufshcd_eh_host_reset_handler - host reset handler registered to scsi layer
 * @cmd: SCSI command pointer
 *
 * Returns SUCCESS/FAILED
 */
static int ufshcd_eh_host_reset_handler(struct scsi_cmnd *cmd)
{
	int err;
	unsigned long flags;
	struct ufs_hba *hba;

	hba = shost_priv(cmd->device->host);

	ufshcd_hold(hba, false);
	/*
	 * Check if there is any race with fatal error handling.
	 * If so, wait for it to complete. Even though fatal error
	 * handling does reset and restore in some cases, don't assume
	 * anything out of it. We are just avoiding race here.
	 */
	do {
		spin_lock_irqsave(hba->host->host_lock, flags);
		if (!(work_pending(&hba->eh_work) ||
			    hba->ufshcd_state == UFSHCD_STATE_RESET ||
			    hba->ufshcd_state == UFSHCD_STATE_EH_SCHEDULED))
			break;
		spin_unlock_irqrestore(hba->host->host_lock, flags);
		dev_dbg(hba->dev, "%s: reset in progress\n", __func__);
		flush_work(&hba->eh_work);
	} while (1);

	hba->ufshcd_state = UFSHCD_STATE_RESET;
	ufshcd_set_eh_in_progress(hba);
	spin_unlock_irqrestore(hba->host->host_lock, flags);

	err = ufshcd_reset_and_restore(hba);

	spin_lock_irqsave(hba->host->host_lock, flags);
	if (!err) {
		err = SUCCESS;
		hba->ufshcd_state = UFSHCD_STATE_OPERATIONAL;
	} else {
		err = FAILED;
		hba->ufshcd_state = UFSHCD_STATE_ERROR;
	}
	ufshcd_clear_eh_in_progress(hba);
	spin_unlock_irqrestore(hba->host->host_lock, flags);

	ufshcd_release(hba);
	return err;
}

/**
 * ufshcd_get_max_icc_level - calculate the ICC level
 * @sup_curr_uA: max. current supported by the regulator
 * @start_scan: row at the desc table to start scan from
 * @buff: power descriptor buffer
 *
 * Returns calculated max ICC level for specific regulator
 */
static u32 ufshcd_get_max_icc_level(int sup_curr_uA, u32 start_scan, char *buff)
{
	int i;
	int curr_uA;
	u16 data;
	u16 unit;

	for (i = start_scan; i >= 0; i--) {
		data = be16_to_cpup((__be16 *)&buff[2 * i]);
		unit = (data & ATTR_ICC_LVL_UNIT_MASK) >>
						ATTR_ICC_LVL_UNIT_OFFSET;
		curr_uA = data & ATTR_ICC_LVL_VALUE_MASK;
		switch (unit) {
		case UFSHCD_NANO_AMP:
			curr_uA = curr_uA / 1000;
			break;
		case UFSHCD_MILI_AMP:
			curr_uA = curr_uA * 1000;
			break;
		case UFSHCD_AMP:
			curr_uA = curr_uA * 1000 * 1000;
			break;
		case UFSHCD_MICRO_AMP:
		default:
			break;
		}
		if (sup_curr_uA >= curr_uA)
			break;
	}
	if (i < 0) {
		i = 0;
		pr_err("%s: Couldn't find valid icc_level = %d", __func__, i);
	}

	return (u32)i;
}

/**
 * ufshcd_calc_icc_level - calculate the max ICC level
 * In case regulators are not initialized we'll return 0
 * @hba: per-adapter instance
 * @desc_buf: power descriptor buffer to extract ICC levels from.
 * @len: length of desc_buff
 *
 * Returns calculated ICC level
 */
static u32 ufshcd_find_max_sup_active_icc_level(struct ufs_hba *hba,
							u8 *desc_buf, int len)
{
	u32 icc_level = 0;

	if (!hba->vreg_info.vcc || !hba->vreg_info.vccq ||
						!hba->vreg_info.vccq2) {
		dev_err(hba->dev,
			"%s: Regulator capability was not set, actvIccLevel=%d",
							__func__, icc_level);
		goto out;
	}

	if (hba->vreg_info.vcc)
		icc_level = ufshcd_get_max_icc_level(
				hba->vreg_info.vcc->max_uA,
				POWER_DESC_MAX_ACTV_ICC_LVLS - 1,
				&desc_buf[PWR_DESC_ACTIVE_LVLS_VCC_0]);

	if (hba->vreg_info.vccq)
		icc_level = ufshcd_get_max_icc_level(
				hba->vreg_info.vccq->max_uA,
				icc_level,
				&desc_buf[PWR_DESC_ACTIVE_LVLS_VCCQ_0]);

	if (hba->vreg_info.vccq2)
		icc_level = ufshcd_get_max_icc_level(
				hba->vreg_info.vccq2->max_uA,
				icc_level,
				&desc_buf[PWR_DESC_ACTIVE_LVLS_VCCQ2_0]);
out:
	return icc_level;
}

static void ufshcd_init_icc_levels(struct ufs_hba *hba)
{
	int ret;
	int buff_len = hba->desc_size.pwr_desc;
	u8 *desc_buf;

	desc_buf = kmalloc(buff_len, GFP_KERNEL);
	if (!desc_buf)
		return;

	ret = ufshcd_read_power_desc(hba, desc_buf, buff_len);
	if (ret) {
		dev_err(hba->dev,
			"%s: Failed reading power descriptor.len = %d ret = %d",
			__func__, buff_len, ret);
		goto out;
	}

	hba->init_prefetch_data.icc_level =
			ufshcd_find_max_sup_active_icc_level(hba,
			desc_buf, buff_len);
	dev_dbg(hba->dev, "%s: setting icc_level 0x%x",
			__func__, hba->init_prefetch_data.icc_level);

	ret = ufshcd_query_attr_retry(hba, UPIU_QUERY_OPCODE_WRITE_ATTR,
		QUERY_ATTR_IDN_ACTIVE_ICC_LVL, 0, 0,
		&hba->init_prefetch_data.icc_level);

	if (ret)
		dev_err(hba->dev,
			"%s: Failed configuring bActiveICCLevel = %d ret = %d",
			__func__, hba->init_prefetch_data.icc_level , ret);

out:
	kfree(desc_buf);
}

/**
 * ufshcd_scsi_add_wlus - Adds required W-LUs
 * @hba: per-adapter instance
 *
 * UFS device specification requires the UFS devices to support 4 well known
 * logical units:
 *	"REPORT_LUNS" (address: 01h)
 *	"UFS Device" (address: 50h)
 *	"RPMB" (address: 44h)
 *	"BOOT" (address: 30h)
 * UFS device's power management needs to be controlled by "POWER CONDITION"
 * field of SSU (START STOP UNIT) command. But this "power condition" field
 * will take effect only when its sent to "UFS device" well known logical unit
 * hence we require the scsi_device instance to represent this logical unit in
 * order for the UFS host driver to send the SSU command for power management.
 *
 * We also require the scsi_device instance for "RPMB" (Replay Protected Memory
 * Block) LU so user space process can control this LU. User space may also
 * want to have access to BOOT LU.
 *
 * This function adds scsi device instances for each of all well known LUs
 * (except "REPORT LUNS" LU).
 *
 * Returns zero on success (all required W-LUs are added successfully),
 * non-zero error value on failure (if failed to add any of the required W-LU).
 */
static int ufshcd_scsi_add_wlus(struct ufs_hba *hba)
{
	int ret = 0;
	struct scsi_device *sdev_rpmb;
	struct scsi_device *sdev_boot;

	hba->sdev_ufs_device = __scsi_add_device(hba->host, 0, 0,
		ufshcd_upiu_wlun_to_scsi_wlun(UFS_UPIU_UFS_DEVICE_WLUN), NULL);
	if (IS_ERR(hba->sdev_ufs_device)) {
		ret = PTR_ERR(hba->sdev_ufs_device);
		hba->sdev_ufs_device = NULL;
		goto out;
	}
	scsi_device_put(hba->sdev_ufs_device);

	sdev_rpmb = __scsi_add_device(hba->host, 0, 0,
		ufshcd_upiu_wlun_to_scsi_wlun(UFS_UPIU_RPMB_WLUN), NULL);
	if (IS_ERR(sdev_rpmb)) {
		ret = PTR_ERR(sdev_rpmb);
		goto remove_sdev_ufs_device;
	}
	scsi_device_put(sdev_rpmb);

	sdev_boot = __scsi_add_device(hba->host, 0, 0,
		ufshcd_upiu_wlun_to_scsi_wlun(UFS_UPIU_BOOT_WLUN), NULL);
	if (IS_ERR(sdev_boot))
		dev_err(hba->dev, "%s: BOOT WLUN not found\n", __func__);
	else
		scsi_device_put(sdev_boot);
	goto out;

remove_sdev_ufs_device:
	scsi_remove_device(hba->sdev_ufs_device);
out:
	return ret;
}

static int ufs_get_device_desc(struct ufs_hba *hba,
			       struct ufs_dev_desc *dev_desc)
{
	int err;
	size_t buff_len;
	u8 model_index;
	u8 *desc_buf;

	buff_len = max_t(size_t, hba->desc_size.dev_desc,
			 QUERY_DESC_MAX_SIZE + 1);
	desc_buf = kmalloc(buff_len, GFP_KERNEL);
	if (!desc_buf) {
		err = -ENOMEM;
		goto out;
	}

	err = ufshcd_read_device_desc(hba, desc_buf, hba->desc_size.dev_desc);
	if (err) {
		dev_err(hba->dev, "%s: Failed reading Device Desc. err = %d\n",
			__func__, err);
		goto out;
	}

	/*
	 * getting vendor (manufacturerID) and Bank Index in big endian
	 * format
	 */
	dev_desc->wmanufacturerid = desc_buf[DEVICE_DESC_PARAM_MANF_ID] << 8 |
				     desc_buf[DEVICE_DESC_PARAM_MANF_ID + 1];

	model_index = desc_buf[DEVICE_DESC_PARAM_PRDCT_NAME];

	/* Zero-pad entire buffer for string termination. */
	memset(desc_buf, 0, buff_len);

	err = ufshcd_read_string_desc(hba, model_index, desc_buf,
				      QUERY_DESC_MAX_SIZE, true/*ASCII*/);
	if (err) {
		dev_err(hba->dev, "%s: Failed reading Product Name. err = %d\n",
			__func__, err);
		goto out;
	}

	desc_buf[QUERY_DESC_MAX_SIZE] = '\0';
	strlcpy(dev_desc->model, (desc_buf + QUERY_DESC_HDR_SIZE),
		min_t(u8, desc_buf[QUERY_DESC_LENGTH_OFFSET],
		      MAX_MODEL_LEN));

	/* Null terminate the model string */
	dev_desc->model[MAX_MODEL_LEN] = '\0';

out:
	kfree(desc_buf);
	return err;
}

static void ufs_fixup_device_setup(struct ufs_hba *hba,
				   struct ufs_dev_desc *dev_desc)
{
	struct ufs_dev_fix *f;

	for (f = ufs_fixups; f->quirk; f++) {
		if ((f->card.wmanufacturerid == dev_desc->wmanufacturerid ||
		     f->card.wmanufacturerid == UFS_ANY_VENDOR) &&
		    (STR_PRFX_EQUAL(f->card.model, dev_desc->model) ||
		     !strcmp(f->card.model, UFS_ANY_MODEL)))
			hba->dev_quirks |= f->quirk;
	}
}

/**
 * ufshcd_tune_pa_tactivate - Tunes PA_TActivate of local UniPro
 * @hba: per-adapter instance
 *
 * PA_TActivate parameter can be tuned manually if UniPro version is less than
 * 1.61. PA_TActivate needs to be greater than or equal to peerM-PHY's
 * RX_MIN_ACTIVATETIME_CAPABILITY attribute. This optimal value can help reduce
 * the hibern8 exit latency.
 *
 * Returns zero on success, non-zero error value on failure.
 */
static int ufshcd_tune_pa_tactivate(struct ufs_hba *hba)
{
	int ret = 0;
	u32 peer_rx_min_activatetime = 0, tuned_pa_tactivate;

	ret = ufshcd_dme_peer_get(hba,
				  UIC_ARG_MIB_SEL(
					RX_MIN_ACTIVATETIME_CAPABILITY,
					UIC_ARG_MPHY_RX_GEN_SEL_INDEX(0)),
				  &peer_rx_min_activatetime);
	if (ret)
		goto out;

	/* make sure proper unit conversion is applied */
	tuned_pa_tactivate =
		((peer_rx_min_activatetime * RX_MIN_ACTIVATETIME_UNIT_US)
		 / PA_TACTIVATE_TIME_UNIT_US);
	ret = ufshcd_dme_set(hba, UIC_ARG_MIB(PA_TACTIVATE),
			     tuned_pa_tactivate);

out:
	return ret;
}

/**
 * ufshcd_tune_pa_hibern8time - Tunes PA_Hibern8Time of local UniPro
 * @hba: per-adapter instance
 *
 * PA_Hibern8Time parameter can be tuned manually if UniPro version is less than
 * 1.61. PA_Hibern8Time needs to be maximum of local M-PHY's
 * TX_HIBERN8TIME_CAPABILITY & peer M-PHY's RX_HIBERN8TIME_CAPABILITY.
 * This optimal value can help reduce the hibern8 exit latency.
 *
 * Returns zero on success, non-zero error value on failure.
 */
static int ufshcd_tune_pa_hibern8time(struct ufs_hba *hba)
{
	int ret = 0;
	u32 local_tx_hibern8_time_cap = 0, peer_rx_hibern8_time_cap = 0;
	u32 max_hibern8_time, tuned_pa_hibern8time;

	ret = ufshcd_dme_get(hba,
			     UIC_ARG_MIB_SEL(TX_HIBERN8TIME_CAPABILITY,
					UIC_ARG_MPHY_TX_GEN_SEL_INDEX(0)),
				  &local_tx_hibern8_time_cap);
	if (ret)
		goto out;

	ret = ufshcd_dme_peer_get(hba,
				  UIC_ARG_MIB_SEL(RX_HIBERN8TIME_CAPABILITY,
					UIC_ARG_MPHY_RX_GEN_SEL_INDEX(0)),
				  &peer_rx_hibern8_time_cap);
	if (ret)
		goto out;

	max_hibern8_time = max(local_tx_hibern8_time_cap,
			       peer_rx_hibern8_time_cap);
	/* make sure proper unit conversion is applied */
	tuned_pa_hibern8time = ((max_hibern8_time * HIBERN8TIME_UNIT_US)
				/ PA_HIBERN8_TIME_UNIT_US);
	ret = ufshcd_dme_set(hba, UIC_ARG_MIB(PA_HIBERN8TIME),
			     tuned_pa_hibern8time);
out:
	return ret;
}

/**
 * ufshcd_quirk_tune_host_pa_tactivate - Ensures that host PA_TACTIVATE is
 * less than device PA_TACTIVATE time.
 * @hba: per-adapter instance
 *
 * Some UFS devices require host PA_TACTIVATE to be lower than device
 * PA_TACTIVATE, we need to enable UFS_DEVICE_QUIRK_HOST_PA_TACTIVATE quirk
 * for such devices.
 *
 * Returns zero on success, non-zero error value on failure.
 */
static int ufshcd_quirk_tune_host_pa_tactivate(struct ufs_hba *hba)
{
	int ret = 0;
	u32 granularity, peer_granularity;
	u32 pa_tactivate, peer_pa_tactivate;
	u32 pa_tactivate_us, peer_pa_tactivate_us;
	u8 gran_to_us_table[] = {1, 4, 8, 16, 32, 100};

	ret = ufshcd_dme_get(hba, UIC_ARG_MIB(PA_GRANULARITY),
				  &granularity);
	if (ret)
		goto out;

	ret = ufshcd_dme_peer_get(hba, UIC_ARG_MIB(PA_GRANULARITY),
				  &peer_granularity);
	if (ret)
		goto out;

	if ((granularity < PA_GRANULARITY_MIN_VAL) ||
	    (granularity > PA_GRANULARITY_MAX_VAL)) {
		dev_err(hba->dev, "%s: invalid host PA_GRANULARITY %d",
			__func__, granularity);
		return -EINVAL;
	}

	if ((peer_granularity < PA_GRANULARITY_MIN_VAL) ||
	    (peer_granularity > PA_GRANULARITY_MAX_VAL)) {
		dev_err(hba->dev, "%s: invalid device PA_GRANULARITY %d",
			__func__, peer_granularity);
		return -EINVAL;
	}

	ret = ufshcd_dme_get(hba, UIC_ARG_MIB(PA_TACTIVATE), &pa_tactivate);
	if (ret)
		goto out;

	ret = ufshcd_dme_peer_get(hba, UIC_ARG_MIB(PA_TACTIVATE),
				  &peer_pa_tactivate);
	if (ret)
		goto out;

	pa_tactivate_us = pa_tactivate * gran_to_us_table[granularity - 1];
	peer_pa_tactivate_us = peer_pa_tactivate *
			     gran_to_us_table[peer_granularity - 1];

	if (pa_tactivate_us > peer_pa_tactivate_us) {
		u32 new_peer_pa_tactivate;

		new_peer_pa_tactivate = pa_tactivate_us /
				      gran_to_us_table[peer_granularity - 1];
		new_peer_pa_tactivate++;
		ret = ufshcd_dme_peer_set(hba, UIC_ARG_MIB(PA_TACTIVATE),
					  new_peer_pa_tactivate);
	}

out:
	return ret;
}

static void ufshcd_tune_unipro_params(struct ufs_hba *hba)
{
	if (ufshcd_is_unipro_pa_params_tuning_req(hba)) {
		ufshcd_tune_pa_tactivate(hba);
		ufshcd_tune_pa_hibern8time(hba);
	}

	if (hba->dev_quirks & UFS_DEVICE_QUIRK_PA_TACTIVATE)
		/* set 1ms timeout for PA_TACTIVATE */
		ufshcd_dme_set(hba, UIC_ARG_MIB(PA_TACTIVATE), 10);

	if (hba->dev_quirks & UFS_DEVICE_QUIRK_HOST_PA_TACTIVATE)
		ufshcd_quirk_tune_host_pa_tactivate(hba);

	ufshcd_vops_apply_dev_quirks(hba);
}

static void ufshcd_clear_dbg_ufs_stats(struct ufs_hba *hba)
{
	int err_reg_hist_size = sizeof(struct ufs_uic_err_reg_hist);

	hba->ufs_stats.hibern8_exit_cnt = 0;
	hba->ufs_stats.last_hibern8_exit_tstamp = ktime_set(0, 0);

	memset(&hba->ufs_stats.pa_err, 0, err_reg_hist_size);
	memset(&hba->ufs_stats.dl_err, 0, err_reg_hist_size);
	memset(&hba->ufs_stats.nl_err, 0, err_reg_hist_size);
	memset(&hba->ufs_stats.tl_err, 0, err_reg_hist_size);
	memset(&hba->ufs_stats.dme_err, 0, err_reg_hist_size);

	hba->req_abort_count = 0;
}

static void ufshcd_init_desc_sizes(struct ufs_hba *hba)
{
	int err;

	err = ufshcd_read_desc_length(hba, QUERY_DESC_IDN_DEVICE, 0,
		&hba->desc_size.dev_desc);
	if (err)
		hba->desc_size.dev_desc = QUERY_DESC_DEVICE_DEF_SIZE;

	err = ufshcd_read_desc_length(hba, QUERY_DESC_IDN_POWER, 0,
		&hba->desc_size.pwr_desc);
	if (err)
		hba->desc_size.pwr_desc = QUERY_DESC_POWER_DEF_SIZE;

	err = ufshcd_read_desc_length(hba, QUERY_DESC_IDN_INTERCONNECT, 0,
		&hba->desc_size.interc_desc);
	if (err)
		hba->desc_size.interc_desc = QUERY_DESC_INTERCONNECT_DEF_SIZE;

	err = ufshcd_read_desc_length(hba, QUERY_DESC_IDN_CONFIGURATION, 0,
		&hba->desc_size.conf_desc);
	if (err)
		hba->desc_size.conf_desc = QUERY_DESC_CONFIGURATION_DEF_SIZE;

	err = ufshcd_read_desc_length(hba, QUERY_DESC_IDN_UNIT, 0,
		&hba->desc_size.unit_desc);
	if (err)
		hba->desc_size.unit_desc = QUERY_DESC_UNIT_DEF_SIZE;

	err = ufshcd_read_desc_length(hba, QUERY_DESC_IDN_GEOMETRY, 0,
		&hba->desc_size.geom_desc);
	if (err)
		hba->desc_size.geom_desc = QUERY_DESC_GEOMETRY_DEF_SIZE;
	err = ufshcd_read_desc_length(hba, QUERY_DESC_IDN_HEALTH, 0,
		&hba->desc_size.hlth_desc);
	if (err)
		hba->desc_size.hlth_desc = QUERY_DESC_HEALTH_DEF_SIZE;
}

static void ufshcd_def_desc_sizes(struct ufs_hba *hba)
{
	hba->desc_size.dev_desc = QUERY_DESC_DEVICE_DEF_SIZE;
	hba->desc_size.pwr_desc = QUERY_DESC_POWER_DEF_SIZE;
	hba->desc_size.interc_desc = QUERY_DESC_INTERCONNECT_DEF_SIZE;
	hba->desc_size.conf_desc = QUERY_DESC_CONFIGURATION_DEF_SIZE;
	hba->desc_size.unit_desc = QUERY_DESC_UNIT_DEF_SIZE;
	hba->desc_size.geom_desc = QUERY_DESC_GEOMETRY_DEF_SIZE;
	hba->desc_size.hlth_desc = QUERY_DESC_HEALTH_DEF_SIZE;
}

/**
 * ufshcd_probe_hba - probe hba to detect device and initialize
 * @hba: per-adapter instance
 *
 * Execute link-startup and verify device initialization
 */
static int ufshcd_probe_hba(struct ufs_hba *hba)
{
	struct ufs_dev_desc card = {0};
	int ret;
	ktime_t start = ktime_get();

	ret = ufshcd_link_startup(hba);
	if (ret)
		goto out;

	/* set the default level for urgent bkops */
	hba->urgent_bkops_lvl = BKOPS_STATUS_PERF_IMPACT;
	hba->is_urgent_bkops_lvl_checked = false;

	/* Debug counters initialization */
	ufshcd_clear_dbg_ufs_stats(hba);

	/* UniPro link is active now */
	ufshcd_set_link_active(hba);

	/* Enable Auto-Hibernate if configured */
	ufshcd_auto_hibern8_enable(hba);

	ret = ufshcd_verify_dev_init(hba);
	if (ret)
		goto out;

	ret = ufshcd_complete_dev_init(hba);
	if (ret)
		goto out;

	/* Init check for device descriptor sizes */
	ufshcd_init_desc_sizes(hba);

	ret = ufs_get_device_desc(hba, &card);
	if (ret) {
		dev_err(hba->dev, "%s: Failed getting device info. err = %d\n",
			__func__, ret);
		goto out;
	}

	ufs_fixup_device_setup(hba, &card);
	ufshcd_tune_unipro_params(hba);

	ret = ufshcd_set_vccq_rail_unused(hba,
		(hba->dev_quirks & UFS_DEVICE_NO_VCCQ) ? true : false);
	if (ret)
		goto out;

	/* UFS device is also active now */
	ufshcd_set_ufs_dev_active(hba);
	ufshcd_force_reset_auto_bkops(hba);
	hba->wlun_dev_clr_ua = true;

	if (ufshcd_get_max_pwr_mode(hba)) {
		dev_err(hba->dev,
			"%s: Failed getting max supported power mode\n",
			__func__);
	} else {
		ret = ufshcd_config_pwr_mode(hba, &hba->max_pwr_info.info);
		if (ret) {
			dev_err(hba->dev, "%s: Failed setting power mode, err = %d\n",
					__func__, ret);
			goto out;
		}
	}

	/* set the state as operational after switching to desired gear */
	hba->ufshcd_state = UFSHCD_STATE_OPERATIONAL;

	/*
	 * If we are in error handling context or in power management callbacks
	 * context, no need to scan the host
	 */
	if (!ufshcd_eh_in_progress(hba) && !hba->pm_op_in_progress) {
		bool flag;

		/* clear any previous UFS device information */
		memset(&hba->dev_info, 0, sizeof(hba->dev_info));
		if (!ufshcd_query_flag_retry(hba, UPIU_QUERY_OPCODE_READ_FLAG,
				QUERY_FLAG_IDN_PWR_ON_WPE, &flag))
			hba->dev_info.f_power_on_wp_en = flag;

		if (!hba->is_init_prefetch)
			ufshcd_init_icc_levels(hba);

		/* Add required well known logical units to scsi mid layer */
		if (ufshcd_scsi_add_wlus(hba))
			goto out;

		/* Initialize devfreq after UFS device is detected */
		if (ufshcd_is_clkscaling_supported(hba)) {
			memcpy(&hba->clk_scaling.saved_pwr_info.info,
				&hba->pwr_info,
				sizeof(struct ufs_pa_layer_attr));
			hba->clk_scaling.saved_pwr_info.is_valid = true;
			if (!hba->devfreq) {
				ret = ufshcd_devfreq_init(hba);
				if (ret)
					goto out;
			}
			hba->clk_scaling.is_allowed = true;
		}

		ufs_bsg_probe(hba);

		scsi_scan_host(hba->host);
		pm_runtime_put_sync(hba->dev);
	}

	if (!hba->is_init_prefetch)
		hba->is_init_prefetch = true;

out:
	/*
	 * If we failed to initialize the device or the device is not
	 * present, turn off the power/clocks etc.
	 */
	if (ret && !ufshcd_eh_in_progress(hba) && !hba->pm_op_in_progress) {
		pm_runtime_put_sync(hba->dev);
		ufshcd_exit_clk_scaling(hba);
		ufshcd_hba_exit(hba);
	}

	trace_ufshcd_init(dev_name(hba->dev), ret,
		ktime_to_us(ktime_sub(ktime_get(), start)),
		hba->curr_dev_pwr_mode, hba->uic_link_state);
	return ret;
}

/**
 * ufshcd_async_scan - asynchronous execution for probing hba
 * @data: data pointer to pass to this function
 * @cookie: cookie data
 */
static void ufshcd_async_scan(void *data, async_cookie_t cookie)
{
	struct ufs_hba *hba = (struct ufs_hba *)data;

	ufshcd_probe_hba(hba);
}

static enum blk_eh_timer_return ufshcd_eh_timed_out(struct scsi_cmnd *scmd)
{
	unsigned long flags;
	struct Scsi_Host *host;
	struct ufs_hba *hba;
	int index;
	bool found = false;

	if (!scmd || !scmd->device || !scmd->device->host)
		return BLK_EH_DONE;

	host = scmd->device->host;
	hba = shost_priv(host);
	if (!hba)
		return BLK_EH_DONE;

	spin_lock_irqsave(host->host_lock, flags);

	for_each_set_bit(index, &hba->outstanding_reqs, hba->nutrs) {
		if (hba->lrb[index].cmd == scmd) {
			found = true;
			break;
		}
	}

	spin_unlock_irqrestore(host->host_lock, flags);

	/*
	 * Bypass SCSI error handling and reset the block layer timer if this
	 * SCSI command was not actually dispatched to UFS driver, otherwise
	 * let SCSI layer handle the error as usual.
	 */
	return found ? BLK_EH_DONE : BLK_EH_RESET_TIMER;
}

static const struct attribute_group *ufshcd_driver_groups[] = {
	&ufs_sysfs_unit_descriptor_group,
	&ufs_sysfs_lun_attributes_group,
	NULL,
};

static struct scsi_host_template ufshcd_driver_template = {
	.module			= THIS_MODULE,
	.name			= UFSHCD,
	.proc_name		= UFSHCD,
	.queuecommand		= ufshcd_queuecommand,
	.slave_alloc		= ufshcd_slave_alloc,
	.slave_configure	= ufshcd_slave_configure,
	.slave_destroy		= ufshcd_slave_destroy,
	.change_queue_depth	= ufshcd_change_queue_depth,
	.eh_abort_handler	= ufshcd_abort,
	.eh_device_reset_handler = ufshcd_eh_device_reset_handler,
	.eh_host_reset_handler   = ufshcd_eh_host_reset_handler,
	.eh_timed_out		= ufshcd_eh_timed_out,
	.this_id		= -1,
	.sg_tablesize		= SG_ALL,
	.cmd_per_lun		= UFSHCD_CMD_PER_LUN,
	.can_queue		= UFSHCD_CAN_QUEUE,
	.max_host_blocked	= 1,
	.track_queue_depth	= 1,
	.sdev_groups		= ufshcd_driver_groups,
};

static int ufshcd_config_vreg_load(struct device *dev, struct ufs_vreg *vreg,
				   int ua)
{
	int ret;

	if (!vreg)
		return 0;

	ret = regulator_set_load(vreg->reg, ua);
	if (ret < 0) {
		dev_err(dev, "%s: %s set load (ua=%d) failed, err=%d\n",
				__func__, vreg->name, ua, ret);
	}

	return ret;
}

static inline int ufshcd_config_vreg_lpm(struct ufs_hba *hba,
					 struct ufs_vreg *vreg)
{
	if (!vreg)
		return 0;
	else if (vreg->unused)
		return 0;
	else
		return ufshcd_config_vreg_load(hba->dev, vreg,
					       UFS_VREG_LPM_LOAD_UA);
}

static inline int ufshcd_config_vreg_hpm(struct ufs_hba *hba,
					 struct ufs_vreg *vreg)
{
	if (!vreg)
		return 0;
	else if (vreg->unused)
		return 0;
	else
		return ufshcd_config_vreg_load(hba->dev, vreg, vreg->max_uA);
}

static int ufshcd_config_vreg(struct device *dev,
		struct ufs_vreg *vreg, bool on)
{
	int ret = 0;
	struct regulator *reg;
	const char *name;
	int min_uV, uA_load;

	BUG_ON(!vreg);

	reg = vreg->reg;
	name = vreg->name;

	if (regulator_count_voltages(reg) > 0) {
		min_uV = on ? vreg->min_uV : 0;
		ret = regulator_set_voltage(reg, min_uV, vreg->max_uV);
		if (ret) {
			dev_err(dev, "%s: %s set voltage failed, err=%d\n",
					__func__, name, ret);
			goto out;
		}

		uA_load = on ? vreg->max_uA : 0;
		ret = ufshcd_config_vreg_load(dev, vreg, uA_load);
		if (ret)
			goto out;
	}
out:
	return ret;
}

static int ufshcd_enable_vreg(struct device *dev, struct ufs_vreg *vreg)
{
	int ret = 0;

	if (!vreg)
		goto out;
	else if (vreg->enabled || vreg->unused)
		goto out;

	ret = ufshcd_config_vreg(dev, vreg, true);
	if (!ret)
		ret = regulator_enable(vreg->reg);

	if (!ret)
		vreg->enabled = true;
	else
		dev_err(dev, "%s: %s enable failed, err=%d\n",
				__func__, vreg->name, ret);
out:
	return ret;
}

static int ufshcd_disable_vreg(struct device *dev, struct ufs_vreg *vreg)
{
	int ret = 0;

	if (!vreg)
		goto out;
	else if (!vreg->enabled || vreg->unused)
		goto out;

	ret = regulator_disable(vreg->reg);

	if (!ret) {
		/* ignore errors on applying disable config */
		ufshcd_config_vreg(dev, vreg, false);
		vreg->enabled = false;
	} else {
		dev_err(dev, "%s: %s disable failed, err=%d\n",
				__func__, vreg->name, ret);
	}
out:
	return ret;
}

static int ufshcd_setup_vreg(struct ufs_hba *hba, bool on)
{
	int ret = 0;
	struct device *dev = hba->dev;
	struct ufs_vreg_info *info = &hba->vreg_info;

	if (!info)
		goto out;

	ret = ufshcd_toggle_vreg(dev, info->vcc, on);
	if (ret)
		goto out;

	ret = ufshcd_toggle_vreg(dev, info->vccq, on);
	if (ret)
		goto out;

	ret = ufshcd_toggle_vreg(dev, info->vccq2, on);
	if (ret)
		goto out;

out:
	if (ret) {
		ufshcd_toggle_vreg(dev, info->vccq2, false);
		ufshcd_toggle_vreg(dev, info->vccq, false);
		ufshcd_toggle_vreg(dev, info->vcc, false);
	}
	return ret;
}

static int ufshcd_setup_hba_vreg(struct ufs_hba *hba, bool on)
{
	struct ufs_vreg_info *info = &hba->vreg_info;

	if (info)
		return ufshcd_toggle_vreg(hba->dev, info->vdd_hba, on);

	return 0;
}

static int ufshcd_get_vreg(struct device *dev, struct ufs_vreg *vreg)
{
	int ret = 0;

	if (!vreg)
		goto out;

	vreg->reg = devm_regulator_get(dev, vreg->name);
	if (IS_ERR(vreg->reg)) {
		ret = PTR_ERR(vreg->reg);
		dev_err(dev, "%s: %s get failed, err=%d\n",
				__func__, vreg->name, ret);
	}
out:
	return ret;
}

static int ufshcd_init_vreg(struct ufs_hba *hba)
{
	int ret = 0;
	struct device *dev = hba->dev;
	struct ufs_vreg_info *info = &hba->vreg_info;

	if (!info)
		goto out;

	ret = ufshcd_get_vreg(dev, info->vcc);
	if (ret)
		goto out;

	ret = ufshcd_get_vreg(dev, info->vccq);
	if (ret)
		goto out;

	ret = ufshcd_get_vreg(dev, info->vccq2);
out:
	return ret;
}

static int ufshcd_init_hba_vreg(struct ufs_hba *hba)
{
	struct ufs_vreg_info *info = &hba->vreg_info;

	if (info)
		return ufshcd_get_vreg(hba->dev, info->vdd_hba);

	return 0;
}

static int ufshcd_set_vccq_rail_unused(struct ufs_hba *hba, bool unused)
{
	int ret = 0;
	struct ufs_vreg_info *info = &hba->vreg_info;

	if (!info)
		goto out;
	else if (!info->vccq)
		goto out;

	if (unused) {
		/* shut off the rail here */
		ret = ufshcd_toggle_vreg(hba->dev, info->vccq, false);
		/*
		 * Mark this rail as no longer used, so it doesn't get enabled
		 * later by mistake
		 */
		if (!ret)
			info->vccq->unused = true;
	} else {
		/*
		 * rail should have been already enabled hence just make sure
		 * that unused flag is cleared.
		 */
		info->vccq->unused = false;
	}
out:
	return ret;
}

static int __ufshcd_setup_clocks(struct ufs_hba *hba, bool on,
					bool skip_ref_clk)
{
	int ret = 0;
	struct ufs_clk_info *clki;
	struct list_head *head = &hba->clk_list_head;
	unsigned long flags;
	ktime_t start = ktime_get();
	bool clk_state_changed = false;

	if (list_empty(head))
		goto out;

	/*
	 * vendor specific setup_clocks ops may depend on clocks managed by
	 * this standard driver hence call the vendor specific setup_clocks
	 * before disabling the clocks managed here.
	 */
	if (!on) {
		ret = ufshcd_vops_setup_clocks(hba, on, PRE_CHANGE);
		if (ret)
			return ret;
	}

	list_for_each_entry(clki, head, list) {
		if (!IS_ERR_OR_NULL(clki->clk)) {
			if (skip_ref_clk && !strcmp(clki->name, "ref_clk"))
				continue;

			clk_state_changed = on ^ clki->enabled;
			if (on && !clki->enabled) {
				ret = clk_prepare_enable(clki->clk);
				if (ret) {
					dev_err(hba->dev, "%s: %s prepare enable failed, %d\n",
						__func__, clki->name, ret);
					goto out;
				}
			} else if (!on && clki->enabled) {
				clk_disable_unprepare(clki->clk);
			}
			clki->enabled = on;
			dev_dbg(hba->dev, "%s: clk: %s %sabled\n", __func__,
					clki->name, on ? "en" : "dis");
		}
	}

	/*
	 * vendor specific setup_clocks ops may depend on clocks managed by
	 * this standard driver hence call the vendor specific setup_clocks
	 * after enabling the clocks managed here.
	 */
	if (on) {
		ret = ufshcd_vops_setup_clocks(hba, on, POST_CHANGE);
		if (ret)
			return ret;
	}

out:
	if (ret) {
		list_for_each_entry(clki, head, list) {
			if (!IS_ERR_OR_NULL(clki->clk) && clki->enabled)
				clk_disable_unprepare(clki->clk);
		}
	} else if (!ret && on) {
		spin_lock_irqsave(hba->host->host_lock, flags);
		hba->clk_gating.state = CLKS_ON;
		trace_ufshcd_clk_gating(dev_name(hba->dev),
					hba->clk_gating.state);
		spin_unlock_irqrestore(hba->host->host_lock, flags);
	}

	if (clk_state_changed)
		trace_ufshcd_profile_clk_gating(dev_name(hba->dev),
			(on ? "on" : "off"),
			ktime_to_us(ktime_sub(ktime_get(), start)), ret);
	return ret;
}

static int ufshcd_setup_clocks(struct ufs_hba *hba, bool on)
{
	return  __ufshcd_setup_clocks(hba, on, false);
}

static int ufshcd_init_clocks(struct ufs_hba *hba)
{
	int ret = 0;
	struct ufs_clk_info *clki;
	struct device *dev = hba->dev;
	struct list_head *head = &hba->clk_list_head;

	if (list_empty(head))
		goto out;

	list_for_each_entry(clki, head, list) {
		if (!clki->name)
			continue;

		clki->clk = devm_clk_get(dev, clki->name);
		if (IS_ERR(clki->clk)) {
			ret = PTR_ERR(clki->clk);
			dev_err(dev, "%s: %s clk get failed, %d\n",
					__func__, clki->name, ret);
			goto out;
		}

		if (clki->max_freq) {
			ret = clk_set_rate(clki->clk, clki->max_freq);
			if (ret) {
				dev_err(hba->dev, "%s: %s clk set rate(%dHz) failed, %d\n",
					__func__, clki->name,
					clki->max_freq, ret);
				goto out;
			}
			clki->curr_freq = clki->max_freq;
		}
		dev_dbg(dev, "%s: clk: %s, rate: %lu\n", __func__,
				clki->name, clk_get_rate(clki->clk));
	}
out:
	return ret;
}

static int ufshcd_variant_hba_init(struct ufs_hba *hba)
{
	int err = 0;

	if (!hba->vops)
		goto out;

	err = ufshcd_vops_init(hba);
	if (err)
		goto out;

	err = ufshcd_vops_setup_regulators(hba, true);
	if (err)
		goto out_exit;

	goto out;

out_exit:
	ufshcd_vops_exit(hba);
out:
	if (err)
		dev_err(hba->dev, "%s: variant %s init failed err %d\n",
			__func__, ufshcd_get_var_name(hba), err);
	return err;
}

static void ufshcd_variant_hba_exit(struct ufs_hba *hba)
{
	if (!hba->vops)
		return;

	ufshcd_vops_setup_regulators(hba, false);

	ufshcd_vops_exit(hba);
}

static int ufshcd_hba_init(struct ufs_hba *hba)
{
	int err;

	/*
	 * Handle host controller power separately from the UFS device power
	 * rails as it will help controlling the UFS host controller power
	 * collapse easily which is different than UFS device power collapse.
	 * Also, enable the host controller power before we go ahead with rest
	 * of the initialization here.
	 */
	err = ufshcd_init_hba_vreg(hba);
	if (err)
		goto out;

	err = ufshcd_setup_hba_vreg(hba, true);
	if (err)
		goto out;

	err = ufshcd_init_clocks(hba);
	if (err)
		goto out_disable_hba_vreg;

	err = ufshcd_setup_clocks(hba, true);
	if (err)
		goto out_disable_hba_vreg;

	err = ufshcd_init_vreg(hba);
	if (err)
		goto out_disable_clks;

	err = ufshcd_setup_vreg(hba, true);
	if (err)
		goto out_disable_clks;

	err = ufshcd_variant_hba_init(hba);
	if (err)
		goto out_disable_vreg;

	hba->is_powered = true;
	goto out;

out_disable_vreg:
	ufshcd_setup_vreg(hba, false);
out_disable_clks:
	ufshcd_setup_clocks(hba, false);
out_disable_hba_vreg:
	ufshcd_setup_hba_vreg(hba, false);
out:
	return err;
}

static void ufshcd_hba_exit(struct ufs_hba *hba)
{
	if (hba->is_powered) {
		ufshcd_variant_hba_exit(hba);
		ufshcd_setup_vreg(hba, false);
		ufshcd_suspend_clkscaling(hba);
		if (ufshcd_is_clkscaling_supported(hba))
			if (hba->devfreq)
				ufshcd_suspend_clkscaling(hba);
		ufshcd_setup_clocks(hba, false);
		ufshcd_setup_hba_vreg(hba, false);
		hba->is_powered = false;
	}
}

static int
ufshcd_send_request_sense(struct ufs_hba *hba, struct scsi_device *sdp)
{
	unsigned char cmd[6] = {REQUEST_SENSE,
				0,
				0,
				0,
				UFSHCD_REQ_SENSE_SIZE,
				0};
	char *buffer;
	int ret;

	buffer = kzalloc(UFSHCD_REQ_SENSE_SIZE, GFP_KERNEL);
	if (!buffer) {
		ret = -ENOMEM;
		goto out;
	}

	ret = scsi_execute(sdp, cmd, DMA_FROM_DEVICE, buffer,
			UFSHCD_REQ_SENSE_SIZE, NULL, NULL,
			msecs_to_jiffies(1000), 3, 0, RQF_PM, NULL);
	if (ret)
		pr_err("%s: failed with err %d\n", __func__, ret);

	kfree(buffer);
out:
	return ret;
}

/**
 * ufshcd_set_dev_pwr_mode - sends START STOP UNIT command to set device
 *			     power mode
 * @hba: per adapter instance
 * @pwr_mode: device power mode to set
 *
 * Returns 0 if requested power mode is set successfully
 * Returns non-zero if failed to set the requested power mode
 */
static int ufshcd_set_dev_pwr_mode(struct ufs_hba *hba,
				     enum ufs_dev_pwr_mode pwr_mode)
{
	unsigned char cmd[6] = { START_STOP };
	struct scsi_sense_hdr sshdr;
	struct scsi_device *sdp;
	unsigned long flags;
	int ret;

	spin_lock_irqsave(hba->host->host_lock, flags);
	sdp = hba->sdev_ufs_device;
	if (sdp) {
		ret = scsi_device_get(sdp);
		if (!ret && !scsi_device_online(sdp)) {
			ret = -ENODEV;
			scsi_device_put(sdp);
		}
	} else {
		ret = -ENODEV;
	}
	spin_unlock_irqrestore(hba->host->host_lock, flags);

	if (ret)
		return ret;

	/*
	 * If scsi commands fail, the scsi mid-layer schedules scsi error-
	 * handling, which would wait for host to be resumed. Since we know
	 * we are functional while we are here, skip host resume in error
	 * handling context.
	 */
	hba->host->eh_noresume = 1;
	if (hba->wlun_dev_clr_ua) {
		ret = ufshcd_send_request_sense(hba, sdp);
		if (ret)
			goto out;
		/* Unit attention condition is cleared now */
		hba->wlun_dev_clr_ua = false;
	}

	cmd[4] = pwr_mode << 4;

	/*
	 * Current function would be generally called from the power management
	 * callbacks hence set the RQF_PM flag so that it doesn't resume the
	 * already suspended childs.
	 */
	ret = scsi_execute(sdp, cmd, DMA_NONE, NULL, 0, NULL, &sshdr,
			START_STOP_TIMEOUT, 0, 0, RQF_PM, NULL);
	if (ret) {
		sdev_printk(KERN_WARNING, sdp,
			    "START_STOP failed for power mode: %d, result %x\n",
			    pwr_mode, ret);
		if (driver_byte(ret) == DRIVER_SENSE)
			scsi_print_sense_hdr(sdp, NULL, &sshdr);
	}

	if (!ret)
		hba->curr_dev_pwr_mode = pwr_mode;
out:
	scsi_device_put(sdp);
	hba->host->eh_noresume = 0;
	return ret;
}

static int ufshcd_link_state_transition(struct ufs_hba *hba,
					enum uic_link_state req_link_state,
					int check_for_bkops)
{
	int ret = 0;

	if (req_link_state == hba->uic_link_state)
		return 0;

	if (req_link_state == UIC_LINK_HIBERN8_STATE) {
		ret = ufshcd_uic_hibern8_enter(hba);
		if (!ret)
			ufshcd_set_link_hibern8(hba);
		else
			goto out;
	}
	/*
	 * If autobkops is enabled, link can't be turned off because
	 * turning off the link would also turn off the device.
	 */
	else if ((req_link_state == UIC_LINK_OFF_STATE) &&
		   (!check_for_bkops || (check_for_bkops &&
		    !hba->auto_bkops_enabled))) {
		/*
		 * Let's make sure that link is in low power mode, we are doing
		 * this currently by putting the link in Hibern8. Otherway to
		 * put the link in low power mode is to send the DME end point
		 * to device and then send the DME reset command to local
		 * unipro. But putting the link in hibern8 is much faster.
		 */
		ret = ufshcd_uic_hibern8_enter(hba);
		if (ret)
			goto out;
		/*
		 * Change controller state to "reset state" which
		 * should also put the link in off/reset state
		 */
		ufshcd_hba_stop(hba, true);
		/*
		 * TODO: Check if we need any delay to make sure that
		 * controller is reset
		 */
		ufshcd_set_link_off(hba);
	}

out:
	return ret;
}

static void ufshcd_vreg_set_lpm(struct ufs_hba *hba)
{
	/*
	 * It seems some UFS devices may keep drawing more than sleep current
	 * (atleast for 500us) from UFS rails (especially from VCCQ rail).
	 * To avoid this situation, add 2ms delay before putting these UFS
	 * rails in LPM mode.
	 */
	if (!ufshcd_is_link_active(hba) &&
	    hba->dev_quirks & UFS_DEVICE_QUIRK_DELAY_BEFORE_LPM)
		usleep_range(2000, 2100);

	/*
	 * If UFS device is either in UFS_Sleep turn off VCC rail to save some
	 * power.
	 *
	 * If UFS device and link is in OFF state, all power supplies (VCC,
	 * VCCQ, VCCQ2) can be turned off if power on write protect is not
	 * required. If UFS link is inactive (Hibern8 or OFF state) and device
	 * is in sleep state, put VCCQ & VCCQ2 rails in LPM mode.
	 *
	 * Ignore the error returned by ufshcd_toggle_vreg() as device is anyway
	 * in low power state which would save some power.
	 */
	if (ufshcd_is_ufs_dev_poweroff(hba) && ufshcd_is_link_off(hba) &&
	    !hba->dev_info.is_lu_power_on_wp) {
		ufshcd_setup_vreg(hba, false);
	} else if (!ufshcd_is_ufs_dev_active(hba)) {
		ufshcd_toggle_vreg(hba->dev, hba->vreg_info.vcc, false);
		if (!ufshcd_is_link_active(hba)) {
			ufshcd_config_vreg_lpm(hba, hba->vreg_info.vccq);
			ufshcd_config_vreg_lpm(hba, hba->vreg_info.vccq2);
		}
	}
}

static int ufshcd_vreg_set_hpm(struct ufs_hba *hba)
{
	int ret = 0;

	if (ufshcd_is_ufs_dev_poweroff(hba) && ufshcd_is_link_off(hba) &&
	    !hba->dev_info.is_lu_power_on_wp) {
		ret = ufshcd_setup_vreg(hba, true);
	} else if (!ufshcd_is_ufs_dev_active(hba)) {
		if (!ret && !ufshcd_is_link_active(hba)) {
			ret = ufshcd_config_vreg_hpm(hba, hba->vreg_info.vccq);
			if (ret)
				goto vcc_disable;
			ret = ufshcd_config_vreg_hpm(hba, hba->vreg_info.vccq2);
			if (ret)
				goto vccq_lpm;
		}
		ret = ufshcd_toggle_vreg(hba->dev, hba->vreg_info.vcc, true);
	}
	goto out;

vccq_lpm:
	ufshcd_config_vreg_lpm(hba, hba->vreg_info.vccq);
vcc_disable:
	ufshcd_toggle_vreg(hba->dev, hba->vreg_info.vcc, false);
out:
	return ret;
}

static void ufshcd_hba_vreg_set_lpm(struct ufs_hba *hba)
{
	if (ufshcd_is_link_off(hba))
		ufshcd_setup_hba_vreg(hba, false);
}

static void ufshcd_hba_vreg_set_hpm(struct ufs_hba *hba)
{
	if (ufshcd_is_link_off(hba))
		ufshcd_setup_hba_vreg(hba, true);
}

/**
 * ufshcd_suspend - helper function for suspend operations
 * @hba: per adapter instance
 * @pm_op: desired low power operation type
 *
 * This function will try to put the UFS device and link into low power
 * mode based on the "rpm_lvl" (Runtime PM level) or "spm_lvl"
 * (System PM level).
 *
 * If this function is called during shutdown, it will make sure that
 * both UFS device and UFS link is powered off.
 *
 * NOTE: UFS device & link must be active before we enter in this function.
 *
 * Returns 0 for success and non-zero for failure
 */
static int ufshcd_suspend(struct ufs_hba *hba, enum ufs_pm_op pm_op)
{
	int ret = 0;
	enum ufs_pm_level pm_lvl;
	enum ufs_dev_pwr_mode req_dev_pwr_mode;
	enum uic_link_state req_link_state;

	hba->pm_op_in_progress = 1;
	if (!ufshcd_is_shutdown_pm(pm_op)) {
		pm_lvl = ufshcd_is_runtime_pm(pm_op) ?
			 hba->rpm_lvl : hba->spm_lvl;
		req_dev_pwr_mode = ufs_get_pm_lvl_to_dev_pwr_mode(pm_lvl);
		req_link_state = ufs_get_pm_lvl_to_link_pwr_state(pm_lvl);
	} else {
		req_dev_pwr_mode = UFS_POWERDOWN_PWR_MODE;
		req_link_state = UIC_LINK_OFF_STATE;
	}

	/*
	 * If we can't transition into any of the low power modes
	 * just gate the clocks.
	 */
	ufshcd_hold(hba, false);
	hba->clk_gating.is_suspended = true;

	if (hba->clk_scaling.is_allowed) {
		cancel_work_sync(&hba->clk_scaling.suspend_work);
		cancel_work_sync(&hba->clk_scaling.resume_work);
		ufshcd_suspend_clkscaling(hba);
	}

	if (req_dev_pwr_mode == UFS_ACTIVE_PWR_MODE &&
			req_link_state == UIC_LINK_ACTIVE_STATE) {
		goto disable_clks;
	}

	if ((req_dev_pwr_mode == hba->curr_dev_pwr_mode) &&
	    (req_link_state == hba->uic_link_state))
		goto enable_gating;

	/* UFS device & link must be active before we enter in this function */
	if (!ufshcd_is_ufs_dev_active(hba) || !ufshcd_is_link_active(hba)) {
		ret = -EINVAL;
		goto enable_gating;
	}

	if (ufshcd_is_runtime_pm(pm_op)) {
		if (ufshcd_can_autobkops_during_suspend(hba)) {
			/*
			 * The device is idle with no requests in the queue,
			 * allow background operations if bkops status shows
			 * that performance might be impacted.
			 */
			ret = ufshcd_urgent_bkops(hba);
			if (ret)
				goto enable_gating;
		} else {
			/* make sure that auto bkops is disabled */
			ufshcd_disable_auto_bkops(hba);
		}
	}

	if ((req_dev_pwr_mode != hba->curr_dev_pwr_mode) &&
	     ((ufshcd_is_runtime_pm(pm_op) && !hba->auto_bkops_enabled) ||
	       !ufshcd_is_runtime_pm(pm_op))) {
		/* ensure that bkops is disabled */
		ufshcd_disable_auto_bkops(hba);
		ret = ufshcd_set_dev_pwr_mode(hba, req_dev_pwr_mode);
		if (ret)
			goto enable_gating;
	}

	ret = ufshcd_link_state_transition(hba, req_link_state, 1);
	if (ret)
		goto set_dev_active;

	ufshcd_vreg_set_lpm(hba);

disable_clks:
	/*
	 * Call vendor specific suspend callback. As these callbacks may access
	 * vendor specific host controller register space call them before the
	 * host clocks are ON.
	 */
	ret = ufshcd_vops_suspend(hba, pm_op);
	if (ret)
		goto set_link_active;

	if (!ufshcd_is_link_active(hba))
		ufshcd_setup_clocks(hba, false);
	else
		/* If link is active, device ref_clk can't be switched off */
		__ufshcd_setup_clocks(hba, false, true);

	hba->clk_gating.state = CLKS_OFF;
	trace_ufshcd_clk_gating(dev_name(hba->dev), hba->clk_gating.state);
	/*
	 * Disable the host irq as host controller as there won't be any
	 * host controller transaction expected till resume.
	 */
	ufshcd_disable_irq(hba);
	/* Put the host controller in low power mode if possible */
	ufshcd_hba_vreg_set_lpm(hba);
	goto out;

set_link_active:
	if (hba->clk_scaling.is_allowed)
		ufshcd_resume_clkscaling(hba);
	ufshcd_vreg_set_hpm(hba);
	if (ufshcd_is_link_hibern8(hba) && !ufshcd_uic_hibern8_exit(hba))
		ufshcd_set_link_active(hba);
	else if (ufshcd_is_link_off(hba))
		ufshcd_host_reset_and_restore(hba);
set_dev_active:
	if (!ufshcd_set_dev_pwr_mode(hba, UFS_ACTIVE_PWR_MODE))
		ufshcd_disable_auto_bkops(hba);
enable_gating:
	if (hba->clk_scaling.is_allowed)
		ufshcd_resume_clkscaling(hba);
	hba->clk_gating.is_suspended = false;
	ufshcd_release(hba);
out:
	hba->pm_op_in_progress = 0;
	return ret;
}

/**
 * ufshcd_resume - helper function for resume operations
 * @hba: per adapter instance
 * @pm_op: runtime PM or system PM
 *
 * This function basically brings the UFS device, UniPro link and controller
 * to active state.
 *
 * Returns 0 for success and non-zero for failure
 */
static int ufshcd_resume(struct ufs_hba *hba, enum ufs_pm_op pm_op)
{
	int ret;
	enum uic_link_state old_link_state;

	hba->pm_op_in_progress = 1;
	old_link_state = hba->uic_link_state;

	ufshcd_hba_vreg_set_hpm(hba);
	/* Make sure clocks are enabled before accessing controller */
	ret = ufshcd_setup_clocks(hba, true);
	if (ret)
		goto out;

	/* enable the host irq as host controller would be active soon */
	ret = ufshcd_enable_irq(hba);
	if (ret)
		goto disable_irq_and_vops_clks;

	ret = ufshcd_vreg_set_hpm(hba);
	if (ret)
		goto disable_irq_and_vops_clks;

	/*
	 * Call vendor specific resume callback. As these callbacks may access
	 * vendor specific host controller register space call them when the
	 * host clocks are ON.
	 */
	ret = ufshcd_vops_resume(hba, pm_op);
	if (ret)
		goto disable_vreg;

	if (ufshcd_is_link_hibern8(hba)) {
		ret = ufshcd_uic_hibern8_exit(hba);
		if (!ret)
			ufshcd_set_link_active(hba);
		else
			goto vendor_suspend;
	} else if (ufshcd_is_link_off(hba)) {
		ret = ufshcd_host_reset_and_restore(hba);
		/*
		 * ufshcd_host_reset_and_restore() should have already
		 * set the link state as active
		 */
		if (ret || !ufshcd_is_link_active(hba))
			goto vendor_suspend;
	}

	if (!ufshcd_is_ufs_dev_active(hba)) {
		ret = ufshcd_set_dev_pwr_mode(hba, UFS_ACTIVE_PWR_MODE);
		if (ret)
			goto set_old_link_state;
	}

	if (ufshcd_keep_autobkops_enabled_except_suspend(hba))
		ufshcd_enable_auto_bkops(hba);
	else
		/*
		 * If BKOPs operations are urgently needed at this moment then
		 * keep auto-bkops enabled or else disable it.
		 */
		ufshcd_urgent_bkops(hba);

	hba->clk_gating.is_suspended = false;

	if (hba->clk_scaling.is_allowed)
		ufshcd_resume_clkscaling(hba);

	/* Schedule clock gating in case of no access to UFS device yet */
	ufshcd_release(hba);

	/* Enable Auto-Hibernate if configured */
	ufshcd_auto_hibern8_enable(hba);

	goto out;

set_old_link_state:
	ufshcd_link_state_transition(hba, old_link_state, 0);
vendor_suspend:
	ufshcd_vops_suspend(hba, pm_op);
disable_vreg:
	ufshcd_vreg_set_lpm(hba);
disable_irq_and_vops_clks:
	ufshcd_disable_irq(hba);
	if (hba->clk_scaling.is_allowed)
		ufshcd_suspend_clkscaling(hba);
	ufshcd_setup_clocks(hba, false);
out:
	hba->pm_op_in_progress = 0;
	return ret;
}

/**
 * ufshcd_system_suspend - system suspend routine
 * @hba: per adapter instance
 *
 * Check the description of ufshcd_suspend() function for more details.
 *
 * Returns 0 for success and non-zero for failure
 */
int ufshcd_system_suspend(struct ufs_hba *hba)
{
	int ret = 0;
	ktime_t start = ktime_get();

	if (!hba || !hba->is_powered)
		return 0;

	if ((ufs_get_pm_lvl_to_dev_pwr_mode(hba->spm_lvl) ==
	     hba->curr_dev_pwr_mode) &&
	    (ufs_get_pm_lvl_to_link_pwr_state(hba->spm_lvl) ==
	     hba->uic_link_state))
		goto out;

	if (pm_runtime_suspended(hba->dev)) {
		/*
		 * UFS device and/or UFS link low power states during runtime
		 * suspend seems to be different than what is expected during
		 * system suspend. Hence runtime resume the devic & link and
		 * let the system suspend low power states to take effect.
		 * TODO: If resume takes longer time, we might have optimize
		 * it in future by not resuming everything if possible.
		 */
		ret = ufshcd_runtime_resume(hba);
		if (ret)
			goto out;
	}

	ret = ufshcd_suspend(hba, UFS_SYSTEM_PM);
out:
	trace_ufshcd_system_suspend(dev_name(hba->dev), ret,
		ktime_to_us(ktime_sub(ktime_get(), start)),
		hba->curr_dev_pwr_mode, hba->uic_link_state);
	if (!ret)
		hba->is_sys_suspended = true;
	return ret;
}
EXPORT_SYMBOL(ufshcd_system_suspend);

/**
 * ufshcd_system_resume - system resume routine
 * @hba: per adapter instance
 *
 * Returns 0 for success and non-zero for failure
 */

int ufshcd_system_resume(struct ufs_hba *hba)
{
	int ret = 0;
	ktime_t start = ktime_get();

	if (!hba)
		return -EINVAL;

	if (!hba->is_powered || pm_runtime_suspended(hba->dev))
		/*
		 * Let the runtime resume take care of resuming
		 * if runtime suspended.
		 */
		goto out;
	else
		ret = ufshcd_resume(hba, UFS_SYSTEM_PM);
out:
	trace_ufshcd_system_resume(dev_name(hba->dev), ret,
		ktime_to_us(ktime_sub(ktime_get(), start)),
		hba->curr_dev_pwr_mode, hba->uic_link_state);
	return ret;
}
EXPORT_SYMBOL(ufshcd_system_resume);

/**
 * ufshcd_runtime_suspend - runtime suspend routine
 * @hba: per adapter instance
 *
 * Check the description of ufshcd_suspend() function for more details.
 *
 * Returns 0 for success and non-zero for failure
 */
int ufshcd_runtime_suspend(struct ufs_hba *hba)
{
	int ret = 0;
	ktime_t start = ktime_get();

	if (!hba)
		return -EINVAL;

	if (!hba->is_powered)
		goto out;
	else
		ret = ufshcd_suspend(hba, UFS_RUNTIME_PM);
out:
	trace_ufshcd_runtime_suspend(dev_name(hba->dev), ret,
		ktime_to_us(ktime_sub(ktime_get(), start)),
		hba->curr_dev_pwr_mode, hba->uic_link_state);
	return ret;
}
EXPORT_SYMBOL(ufshcd_runtime_suspend);

/**
 * ufshcd_runtime_resume - runtime resume routine
 * @hba: per adapter instance
 *
 * This function basically brings the UFS device, UniPro link and controller
 * to active state. Following operations are done in this function:
 *
 * 1. Turn on all the controller related clocks
 * 2. Bring the UniPro link out of Hibernate state
 * 3. If UFS device is in sleep state, turn ON VCC rail and bring the UFS device
 *    to active state.
 * 4. If auto-bkops is enabled on the device, disable it.
 *
 * So following would be the possible power state after this function return
 * successfully:
 *	S1: UFS device in Active state with VCC rail ON
 *	    UniPro link in Active state
 *	    All the UFS/UniPro controller clocks are ON
 *
 * Returns 0 for success and non-zero for failure
 */
int ufshcd_runtime_resume(struct ufs_hba *hba)
{
	int ret = 0;
	ktime_t start = ktime_get();

	if (!hba)
		return -EINVAL;

	if (!hba->is_powered)
		goto out;
	else
		ret = ufshcd_resume(hba, UFS_RUNTIME_PM);
out:
	trace_ufshcd_runtime_resume(dev_name(hba->dev), ret,
		ktime_to_us(ktime_sub(ktime_get(), start)),
		hba->curr_dev_pwr_mode, hba->uic_link_state);
	return ret;
}
EXPORT_SYMBOL(ufshcd_runtime_resume);

int ufshcd_runtime_idle(struct ufs_hba *hba)
{
	return 0;
}
EXPORT_SYMBOL(ufshcd_runtime_idle);

/**
 * ufshcd_shutdown - shutdown routine
 * @hba: per adapter instance
 *
 * This function would power off both UFS device and UFS link.
 *
 * Returns 0 always to allow force shutdown even in case of errors.
 */
int ufshcd_shutdown(struct ufs_hba *hba)
{
	int ret = 0;

	if (ufshcd_is_ufs_dev_poweroff(hba) && ufshcd_is_link_off(hba))
		goto out;

	if (pm_runtime_suspended(hba->dev)) {
		ret = ufshcd_runtime_resume(hba);
		if (ret)
			goto out;
	}

	ret = ufshcd_suspend(hba, UFS_SHUTDOWN_PM);
out:
	if (ret)
		dev_err(hba->dev, "%s failed, err %d\n", __func__, ret);
	/* allow force shutdown even in case of errors */
	return 0;
}
EXPORT_SYMBOL(ufshcd_shutdown);

/**
 * ufshcd_remove - de-allocate SCSI host and host memory space
 *		data structure memory
 * @hba: per adapter instance
 */
void ufshcd_remove(struct ufs_hba *hba)
{
	ufs_bsg_remove(hba);
	ufs_sysfs_remove_nodes(hba->dev);
	scsi_remove_host(hba->host);
	/* disable interrupts */
	ufshcd_disable_intr(hba, hba->intr_mask);
	ufshcd_hba_stop(hba, true);

	ufshcd_exit_clk_scaling(hba);
	ufshcd_exit_clk_gating(hba);
	if (ufshcd_is_clkscaling_supported(hba))
		device_remove_file(hba->dev, &hba->clk_scaling.enable_attr);
	ufshcd_hba_exit(hba);
}
EXPORT_SYMBOL_GPL(ufshcd_remove);

/**
 * ufshcd_dealloc_host - deallocate Host Bus Adapter (HBA)
 * @hba: pointer to Host Bus Adapter (HBA)
 */
void ufshcd_dealloc_host(struct ufs_hba *hba)
{
	scsi_host_put(hba->host);
}
EXPORT_SYMBOL_GPL(ufshcd_dealloc_host);

/**
 * ufshcd_set_dma_mask - Set dma mask based on the controller
 *			 addressing capability
 * @hba: per adapter instance
 *
 * Returns 0 for success, non-zero for failure
 */
static int ufshcd_set_dma_mask(struct ufs_hba *hba)
{
	if (hba->capabilities & MASK_64_ADDRESSING_SUPPORT) {
		if (!dma_set_mask_and_coherent(hba->dev, DMA_BIT_MASK(64)))
			return 0;
	}
	return dma_set_mask_and_coherent(hba->dev, DMA_BIT_MASK(32));
}

/**
 * ufshcd_alloc_host - allocate Host Bus Adapter (HBA)
 * @dev: pointer to device handle
 * @hba_handle: driver private handle
 * Returns 0 on success, non-zero value on failure
 */
int ufshcd_alloc_host(struct device *dev, struct ufs_hba **hba_handle)
{
	struct Scsi_Host *host;
	struct ufs_hba *hba;
	int err = 0;

	if (!dev) {
		dev_err(dev,
		"Invalid memory reference for dev is NULL\n");
		err = -ENODEV;
		goto out_error;
	}

	host = scsi_host_alloc(&ufshcd_driver_template,
				sizeof(struct ufs_hba));
	if (!host) {
		dev_err(dev, "scsi_host_alloc failed\n");
		err = -ENOMEM;
		goto out_error;
	}
<<<<<<< HEAD
=======

>>>>>>> ab11fe5a
	hba = shost_priv(host);
	hba->host = host;
	hba->dev = dev;
	*hba_handle = hba;

	INIT_LIST_HEAD(&hba->clk_list_head);

out_error:
	return err;
}
EXPORT_SYMBOL(ufshcd_alloc_host);

/**
 * ufshcd_init - Driver initialization routine
 * @hba: per-adapter instance
 * @mmio_base: base register address
 * @irq: Interrupt line of device
 * Returns 0 on success, non-zero value on failure
 */
int ufshcd_init(struct ufs_hba *hba, void __iomem *mmio_base, unsigned int irq)
{
	int err;
	struct Scsi_Host *host = hba->host;
	struct device *dev = hba->dev;

	if (!mmio_base) {
		dev_err(hba->dev,
		"Invalid memory reference for mmio_base is NULL\n");
		err = -ENODEV;
		goto out_error;
	}

	hba->mmio_base = mmio_base;
	hba->irq = irq;

	/* Set descriptor lengths to specification defaults */
	ufshcd_def_desc_sizes(hba);

	err = ufshcd_hba_init(hba);
	if (err)
		goto out_error;

	/* Read capabilities registers */
	ufshcd_hba_capabilities(hba);

	/* Get UFS version supported by the controller */
	hba->ufs_version = ufshcd_get_ufs_version(hba);

	if ((hba->ufs_version != UFSHCI_VERSION_10) &&
	    (hba->ufs_version != UFSHCI_VERSION_11) &&
	    (hba->ufs_version != UFSHCI_VERSION_20) &&
	    (hba->ufs_version != UFSHCI_VERSION_21))
		dev_err(hba->dev, "invalid UFS version 0x%x\n",
			hba->ufs_version);

	/* Get Interrupt bit mask per version */
	hba->intr_mask = ufshcd_get_intr_mask(hba);

	err = ufshcd_set_dma_mask(hba);
	if (err) {
		dev_err(hba->dev, "set dma mask failed\n");
		goto out_disable;
	}

	/* Allocate memory for host memory space */
	err = ufshcd_memory_alloc(hba);
	if (err) {
		dev_err(hba->dev, "Memory allocation failed\n");
		goto out_disable;
	}

	/* Configure LRB */
	ufshcd_host_memory_configure(hba);

	host->can_queue = hba->nutrs;
	host->cmd_per_lun = hba->nutrs;
	host->max_id = UFSHCD_MAX_ID;
	host->max_lun = UFS_MAX_LUNS;
	host->max_channel = UFSHCD_MAX_CHANNEL;
	host->unique_id = host->host_no;
	host->max_cmd_len = UFS_CDB_SIZE;

	hba->max_pwr_info.is_valid = false;

	/* Initailize wait queue for task management */
	init_waitqueue_head(&hba->tm_wq);
	init_waitqueue_head(&hba->tm_tag_wq);

	/* Initialize work queues */
	INIT_WORK(&hba->eh_work, ufshcd_err_handler);
	INIT_WORK(&hba->eeh_work, ufshcd_exception_event_handler);

	/* Initialize UIC command mutex */
	mutex_init(&hba->uic_cmd_mutex);

	/* Initialize mutex for device management commands */
	mutex_init(&hba->dev_cmd.lock);

	init_rwsem(&hba->clk_scaling_lock);

	/* Initialize device management tag acquire wait queue */
	init_waitqueue_head(&hba->dev_cmd.tag_wq);

	ufshcd_init_clk_gating(hba);

	ufshcd_init_clk_scaling(hba);

	/*
	 * In order to avoid any spurious interrupt immediately after
	 * registering UFS controller interrupt handler, clear any pending UFS
	 * interrupt status and disable all the UFS interrupts.
	 */
	ufshcd_writel(hba, ufshcd_readl(hba, REG_INTERRUPT_STATUS),
		      REG_INTERRUPT_STATUS);
	ufshcd_writel(hba, 0, REG_INTERRUPT_ENABLE);
	/*
	 * Make sure that UFS interrupts are disabled and any pending interrupt
	 * status is cleared before registering UFS interrupt handler.
	 */
	mb();

	/* IRQ registration */
	err = devm_request_irq(dev, irq, ufshcd_intr, IRQF_SHARED, UFSHCD, hba);
	if (err) {
		dev_err(hba->dev, "request irq failed\n");
		goto exit_gating;
	} else {
		hba->is_irq_enabled = true;
	}

	err = scsi_add_host(host, hba->dev);
	if (err) {
		dev_err(hba->dev, "scsi_add_host failed\n");
		goto exit_gating;
	}

	/* Host controller enable */
	err = ufshcd_hba_enable(hba);
	if (err) {
		dev_err(hba->dev, "Host controller enable failed\n");
		ufshcd_print_host_regs(hba);
		ufshcd_print_host_state(hba);
		goto out_remove_scsi_host;
	}

	/*
	 * Set the default power management level for runtime and system PM.
	 * Default power saving mode is to keep UFS link in Hibern8 state
	 * and UFS device in sleep state.
	 */
	hba->rpm_lvl = ufs_get_desired_pm_lvl_for_dev_link_state(
						UFS_SLEEP_PWR_MODE,
						UIC_LINK_HIBERN8_STATE);
	hba->spm_lvl = ufs_get_desired_pm_lvl_for_dev_link_state(
						UFS_SLEEP_PWR_MODE,
						UIC_LINK_HIBERN8_STATE);

	/* Set the default auto-hiberate idle timer value to 150 ms */
	if (hba->capabilities & MASK_AUTO_HIBERN8_SUPPORT) {
		hba->ahit = FIELD_PREP(UFSHCI_AHIBERN8_TIMER_MASK, 150) |
			    FIELD_PREP(UFSHCI_AHIBERN8_SCALE_MASK, 3);
	}

	/* Hold auto suspend until async scan completes */
	pm_runtime_get_sync(dev);
	atomic_set(&hba->scsi_block_reqs_cnt, 0);
	/*
	 * We are assuming that device wasn't put in sleep/power-down
	 * state exclusively during the boot stage before kernel.
	 * This assumption helps avoid doing link startup twice during
	 * ufshcd_probe_hba().
	 */
	ufshcd_set_ufs_dev_active(hba);

	async_schedule(ufshcd_async_scan, hba);
	ufs_sysfs_add_nodes(hba->dev);

	return 0;

out_remove_scsi_host:
	scsi_remove_host(hba->host);
exit_gating:
	ufshcd_exit_clk_scaling(hba);
	ufshcd_exit_clk_gating(hba);
out_disable:
	hba->is_irq_enabled = false;
	ufshcd_hba_exit(hba);
out_error:
	return err;
}
EXPORT_SYMBOL_GPL(ufshcd_init);

MODULE_AUTHOR("Santosh Yaragnavi <santosh.sy@samsung.com>");
MODULE_AUTHOR("Vinayak Holikatti <h.vinayak@samsung.com>");
MODULE_DESCRIPTION("Generic UFS host controller driver Core");
MODULE_LICENSE("GPL");
MODULE_VERSION(UFSHCD_DRIVER_VERSION);<|MERGE_RESOLUTION|>--- conflicted
+++ resolved
@@ -8099,10 +8099,7 @@
 		err = -ENOMEM;
 		goto out_error;
 	}
-<<<<<<< HEAD
-=======
-
->>>>>>> ab11fe5a
+
 	hba = shost_priv(host);
 	hba->host = host;
 	hba->dev = dev;
