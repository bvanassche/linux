/*
 *  PowerPC version
 *    Copyright (C) 1995-1996 Gary Thomas (gdt@linuxppc.org)
 *
 *  Modifications by Paul Mackerras (PowerMac) (paulus@cs.anu.edu.au)
 *  and Cort Dougan (PReP) (cort@cs.nmt.edu)
 *    Copyright (C) 1996 Paul Mackerras
 *  PPC44x/36-bit changes by Matt Porter (mporter@mvista.com)
 *
 *  Derived from "arch/i386/mm/init.c"
 *    Copyright (C) 1991, 1992, 1993, 1994  Linus Torvalds
 *
 *  This program is free software; you can redistribute it and/or
 *  modify it under the terms of the GNU General Public License
 *  as published by the Free Software Foundation; either version
 *  2 of the License, or (at your option) any later version.
 *
 */

#include <linux/export.h>
#include <linux/sched.h>
#include <linux/kernel.h>
#include <linux/errno.h>
#include <linux/string.h>
#include <linux/gfp.h>
#include <linux/types.h>
#include <linux/mm.h>
#include <linux/stddef.h>
#include <linux/init.h>
#include <linux/memblock.h>
#include <linux/highmem.h>
#include <linux/initrd.h>
#include <linux/pagemap.h>
#include <linux/suspend.h>
#include <linux/hugetlb.h>
#include <linux/slab.h>
#include <linux/vmalloc.h>
#include <linux/memremap.h>

#include <asm/pgalloc.h>
#include <asm/prom.h>
#include <asm/io.h>
#include <asm/mmu_context.h>
#include <asm/pgtable.h>
#include <asm/mmu.h>
#include <asm/smp.h>
#include <asm/machdep.h>
#include <asm/btext.h>
#include <asm/tlb.h>
#include <asm/sections.h>
#include <asm/sparsemem.h>
#include <asm/vdso.h>
#include <asm/fixmap.h>
#include <asm/swiotlb.h>
#include <asm/rtas.h>

#include "mmu_decl.h"

#ifndef CPU_FTR_COHERENT_ICACHE
#define CPU_FTR_COHERENT_ICACHE	0	/* XXX for now */
#define CPU_FTR_NOEXECUTE	0
#endif

unsigned long long memory_limit;
bool init_mem_is_free;

#ifdef CONFIG_HIGHMEM
pte_t *kmap_pte;
EXPORT_SYMBOL(kmap_pte);
pgprot_t kmap_prot;
EXPORT_SYMBOL(kmap_prot);

static inline pte_t *virt_to_kpte(unsigned long vaddr)
{
	return pte_offset_kernel(pmd_offset(pud_offset(pgd_offset_k(vaddr),
			vaddr), vaddr), vaddr);
}
#endif

pgprot_t phys_mem_access_prot(struct file *file, unsigned long pfn,
			      unsigned long size, pgprot_t vma_prot)
{
	if (ppc_md.phys_mem_access_prot)
		return ppc_md.phys_mem_access_prot(file, pfn, size, vma_prot);

	if (!page_is_ram(pfn))
		vma_prot = pgprot_noncached(vma_prot);

	return vma_prot;
}
EXPORT_SYMBOL(phys_mem_access_prot);

#ifdef CONFIG_MEMORY_HOTPLUG

#ifdef CONFIG_NUMA
int memory_add_physaddr_to_nid(u64 start)
{
	return hot_add_scn_to_nid(start);
}
#endif

int __weak create_section_mapping(unsigned long start, unsigned long end, int nid)
{
	return -ENODEV;
}

int __weak remove_section_mapping(unsigned long start, unsigned long end)
{
	return -ENODEV;
}

<<<<<<< HEAD
int __ref arch_add_memory(int nid, u64 start, u64 size, struct vmem_altmap *altmap,
			  bool want_memblock)
=======
int __meminit arch_add_memory(int nid, u64 start, u64 size,
			struct mhp_restrictions *restrictions)
>>>>>>> 222cf5b4
{
	unsigned long start_pfn = start >> PAGE_SHIFT;
	unsigned long nr_pages = size >> PAGE_SHIFT;
	int rc;

	resize_hpt_for_hotplug(memblock_phys_mem_size());

	start = (unsigned long)__va(start);
	rc = create_section_mapping(start, start + size, nid);
	if (rc) {
		pr_warn("Unable to create mapping for hot added memory 0x%llx..0x%llx: %d\n",
			start, start + size, rc);
		return -EFAULT;
	}
	flush_inval_dcache_range(start, start + size);

	return __add_pages(nid, start_pfn, nr_pages, restrictions);
}

#ifdef CONFIG_MEMORY_HOTREMOVE
<<<<<<< HEAD
int __ref arch_remove_memory(int nid, u64 start, u64 size,
			     struct vmem_altmap *altmap)
=======
void __meminit arch_remove_memory(int nid, u64 start, u64 size,
				  struct vmem_altmap *altmap)
>>>>>>> 222cf5b4
{
	unsigned long start_pfn = start >> PAGE_SHIFT;
	unsigned long nr_pages = size >> PAGE_SHIFT;
	struct page *page;
	int ret;

	/*
	 * If we have an altmap then we need to skip over any reserved PFNs
	 * when querying the zone.
	 */
	page = pfn_to_page(start_pfn);
	if (altmap)
		page += vmem_altmap_offset(altmap);

	__remove_pages(page_zone(page), start_pfn, nr_pages, altmap);

	/* Remove htab bolted mappings for this section of memory */
	start = (unsigned long)__va(start);
	flush_inval_dcache_range(start, start + size);
	ret = remove_section_mapping(start, start + size);
	WARN_ON_ONCE(ret);

	/* Ensure all vmalloc mappings are flushed in case they also
	 * hit that section of memory
	 */
	vm_unmap_aliases();

<<<<<<< HEAD
	if (resize_hpt_for_hotplug(memblock_phys_mem_size()) == -ENOSPC)
		pr_warn("Hash collision while resizing HPT\n");

	return ret;
=======
	resize_hpt_for_hotplug(memblock_phys_mem_size());
>>>>>>> 222cf5b4
}
#endif
#endif /* CONFIG_MEMORY_HOTPLUG */

#ifndef CONFIG_NEED_MULTIPLE_NODES
void __init mem_topology_setup(void)
{
	max_low_pfn = max_pfn = memblock_end_of_DRAM() >> PAGE_SHIFT;
	min_low_pfn = MEMORY_START >> PAGE_SHIFT;
#ifdef CONFIG_HIGHMEM
	max_low_pfn = lowmem_end_addr >> PAGE_SHIFT;
#endif

	/* Place all memblock_regions in the same node and merge contiguous
	 * memblock_regions
	 */
	memblock_set_node(0, PHYS_ADDR_MAX, &memblock.memory, 0);
}

void __init initmem_init(void)
{
	/* XXX need to clip this if using highmem? */
	sparse_memory_present_with_active_regions(0);
	sparse_init();
}

/* mark pages that don't exist as nosave */
static int __init mark_nonram_nosave(void)
{
	struct memblock_region *reg, *prev = NULL;

	for_each_memblock(memory, reg) {
		if (prev &&
		    memblock_region_memory_end_pfn(prev) < memblock_region_memory_base_pfn(reg))
			register_nosave_region(memblock_region_memory_end_pfn(prev),
					       memblock_region_memory_base_pfn(reg));
		prev = reg;
	}
	return 0;
}
#else /* CONFIG_NEED_MULTIPLE_NODES */
static int __init mark_nonram_nosave(void)
{
	return 0;
}
#endif

/*
 * Zones usage:
 *
 * We setup ZONE_DMA to be 31-bits on all platforms and ZONE_NORMAL to be
 * everything else. GFP_DMA32 page allocations automatically fall back to
 * ZONE_DMA.
 *
 * By using 31-bit unconditionally, we can exploit ARCH_ZONE_DMA_BITS to
 * inform the generic DMA mapping code.  32-bit only devices (if not handled
 * by an IOMMU anyway) will take a first dip into ZONE_NORMAL and get
 * otherwise served by ZONE_DMA.
 */
static unsigned long max_zone_pfns[MAX_NR_ZONES];

/*
 * paging_init() sets up the page tables - in fact we've already done this.
 */
void __init paging_init(void)
{
	unsigned long long total_ram = memblock_phys_mem_size();
	phys_addr_t top_of_ram = memblock_end_of_DRAM();

#ifdef CONFIG_PPC32
	unsigned long v = __fix_to_virt(__end_of_fixed_addresses - 1);
	unsigned long end = __fix_to_virt(FIX_HOLE);

	for (; v < end; v += PAGE_SIZE)
		map_kernel_page(v, 0, __pgprot(0)); /* XXX gross */
#endif

#ifdef CONFIG_HIGHMEM
	map_kernel_page(PKMAP_BASE, 0, __pgprot(0));	/* XXX gross */
	pkmap_page_table = virt_to_kpte(PKMAP_BASE);

	kmap_pte = virt_to_kpte(__fix_to_virt(FIX_KMAP_BEGIN));
	kmap_prot = PAGE_KERNEL;
#endif /* CONFIG_HIGHMEM */

	printk(KERN_DEBUG "Top of RAM: 0x%llx, Total RAM: 0x%llx\n",
	       (unsigned long long)top_of_ram, total_ram);
	printk(KERN_DEBUG "Memory hole size: %ldMB\n",
	       (long int)((top_of_ram - total_ram) >> 20));

#ifdef CONFIG_ZONE_DMA
	max_zone_pfns[ZONE_DMA]	= min(max_low_pfn, 0x7fffffffUL >> PAGE_SHIFT);
#endif
	max_zone_pfns[ZONE_NORMAL] = max_low_pfn;
#ifdef CONFIG_HIGHMEM
	max_zone_pfns[ZONE_HIGHMEM] = max_pfn;
#endif

	free_area_init_nodes(max_zone_pfns);

	mark_nonram_nosave();
}

void __init mem_init(void)
{
	/*
	 * book3s is limited to 16 page sizes due to encoding this in
	 * a 4-bit field for slices.
	 */
	BUILD_BUG_ON(MMU_PAGE_COUNT > 16);

#ifdef CONFIG_SWIOTLB
	swiotlb_init(0);
#endif

	high_memory = (void *) __va(max_low_pfn * PAGE_SIZE);
	set_max_mapnr(max_pfn);
	memblock_free_all();

#ifdef CONFIG_HIGHMEM
	{
		unsigned long pfn, highmem_mapnr;

		highmem_mapnr = lowmem_end_addr >> PAGE_SHIFT;
		for (pfn = highmem_mapnr; pfn < max_mapnr; ++pfn) {
			phys_addr_t paddr = (phys_addr_t)pfn << PAGE_SHIFT;
			struct page *page = pfn_to_page(pfn);
			if (!memblock_is_reserved(paddr))
				free_highmem_page(page);
		}
	}
#endif /* CONFIG_HIGHMEM */

#if defined(CONFIG_PPC_FSL_BOOK3E) && !defined(CONFIG_SMP)
	/*
	 * If smp is enabled, next_tlbcam_idx is initialized in the cpu up
	 * functions.... do it here for the non-smp case.
	 */
	per_cpu(next_tlbcam_idx, smp_processor_id()) =
		(mfspr(SPRN_TLB1CFG) & TLBnCFG_N_ENTRY) - 1;
#endif

	mem_init_print_info(NULL);
#ifdef CONFIG_PPC32
	pr_info("Kernel virtual memory layout:\n");
	pr_info("  * 0x%08lx..0x%08lx  : fixmap\n", FIXADDR_START, FIXADDR_TOP);
#ifdef CONFIG_HIGHMEM
	pr_info("  * 0x%08lx..0x%08lx  : highmem PTEs\n",
		PKMAP_BASE, PKMAP_ADDR(LAST_PKMAP));
#endif /* CONFIG_HIGHMEM */
#ifdef CONFIG_NOT_COHERENT_CACHE
	pr_info("  * 0x%08lx..0x%08lx  : consistent mem\n",
		IOREMAP_TOP, IOREMAP_TOP + CONFIG_CONSISTENT_SIZE);
#endif /* CONFIG_NOT_COHERENT_CACHE */
	pr_info("  * 0x%08lx..0x%08lx  : early ioremap\n",
		ioremap_bot, IOREMAP_TOP);
	pr_info("  * 0x%08lx..0x%08lx  : vmalloc & ioremap\n",
		VMALLOC_START, VMALLOC_END);
#endif /* CONFIG_PPC32 */
}

void free_initmem(void)
{
	ppc_md.progress = ppc_printk_progress;
	mark_initmem_nx();
	init_mem_is_free = true;
	free_initmem_default(POISON_FREE_INITMEM);
}

/*
 * This is called when a page has been modified by the kernel.
 * It just marks the page as not i-cache clean.  We do the i-cache
 * flush later when the page is given to a user process, if necessary.
 */
void flush_dcache_page(struct page *page)
{
	if (cpu_has_feature(CPU_FTR_COHERENT_ICACHE))
		return;
	/* avoid an atomic op if possible */
	if (test_bit(PG_arch_1, &page->flags))
		clear_bit(PG_arch_1, &page->flags);
}
EXPORT_SYMBOL(flush_dcache_page);

void flush_dcache_icache_page(struct page *page)
{
#ifdef CONFIG_HUGETLB_PAGE
	if (PageCompound(page)) {
		flush_dcache_icache_hugepage(page);
		return;
	}
#endif
#if defined(CONFIG_PPC_8xx) || defined(CONFIG_PPC64)
	/* On 8xx there is no need to kmap since highmem is not supported */
	__flush_dcache_icache(page_address(page));
#else
	if (IS_ENABLED(CONFIG_BOOKE) || sizeof(phys_addr_t) > sizeof(void *)) {
		void *start = kmap_atomic(page);
		__flush_dcache_icache(start);
		kunmap_atomic(start);
	} else {
		__flush_dcache_icache_phys(page_to_pfn(page) << PAGE_SHIFT);
	}
#endif
}
EXPORT_SYMBOL(flush_dcache_icache_page);

void clear_user_page(void *page, unsigned long vaddr, struct page *pg)
{
	clear_page(page);

	/*
	 * We shouldn't have to do this, but some versions of glibc
	 * require it (ld.so assumes zero filled pages are icache clean)
	 * - Anton
	 */
	flush_dcache_page(pg);
}
EXPORT_SYMBOL(clear_user_page);

void copy_user_page(void *vto, void *vfrom, unsigned long vaddr,
		    struct page *pg)
{
	copy_page(vto, vfrom);

	/*
	 * We should be able to use the following optimisation, however
	 * there are two problems.
	 * Firstly a bug in some versions of binutils meant PLT sections
	 * were not marked executable.
	 * Secondly the first word in the GOT section is blrl, used
	 * to establish the GOT address. Until recently the GOT was
	 * not marked executable.
	 * - Anton
	 */
#if 0
	if (!vma->vm_file && ((vma->vm_flags & VM_EXEC) == 0))
		return;
#endif

	flush_dcache_page(pg);
}

void flush_icache_user_range(struct vm_area_struct *vma, struct page *page,
			     unsigned long addr, int len)
{
	unsigned long maddr;

	maddr = (unsigned long) kmap(page) + (addr & ~PAGE_MASK);
	flush_icache_range(maddr, maddr + len);
	kunmap(page);
}
EXPORT_SYMBOL(flush_icache_user_range);

/*
 * This is called at the end of handling a user page fault, when the
 * fault has been handled by updating a PTE in the linux page tables.
 * We use it to preload an HPTE into the hash table corresponding to
 * the updated linux PTE.
 * 
 * This must always be called with the pte lock held.
 */
void update_mmu_cache(struct vm_area_struct *vma, unsigned long address,
		      pte_t *ptep)
{
#ifdef CONFIG_PPC_BOOK3S
	/*
	 * We don't need to worry about _PAGE_PRESENT here because we are
	 * called with either mm->page_table_lock held or ptl lock held
	 */
	unsigned long trap;
	bool is_exec;

	if (radix_enabled()) {
		prefetch((void *)address);
		return;
	}

	/* We only want HPTEs for linux PTEs that have _PAGE_ACCESSED set */
	if (!pte_young(*ptep) || address >= TASK_SIZE)
		return;

	/* We try to figure out if we are coming from an instruction
	 * access fault and pass that down to __hash_page so we avoid
	 * double-faulting on execution of fresh text. We have to test
	 * for regs NULL since init will get here first thing at boot
	 *
	 * We also avoid filling the hash if not coming from a fault
	 */

	trap = current->thread.regs ? TRAP(current->thread.regs) : 0UL;
	switch (trap) {
	case 0x300:
		is_exec = false;
		break;
	case 0x400:
		is_exec = true;
		break;
	default:
		return;
	}

	hash_preload(vma->vm_mm, address, is_exec, trap);
#endif /* CONFIG_PPC_BOOK3S */
#if (defined(CONFIG_PPC_BOOK3E_64) || defined(CONFIG_PPC_FSL_BOOK3E)) \
	&& defined(CONFIG_HUGETLB_PAGE)
	if (is_vm_hugetlb_page(vma))
		book3e_hugetlb_preload(vma, address, *ptep);
#endif
}

/*
 * System memory should not be in /proc/iomem but various tools expect it
 * (eg kdump).
 */
static int __init add_system_ram_resources(void)
{
	struct memblock_region *reg;

	for_each_memblock(memory, reg) {
		struct resource *res;
		unsigned long base = reg->base;
		unsigned long size = reg->size;

		res = kzalloc(sizeof(struct resource), GFP_KERNEL);
		WARN_ON(!res);

		if (res) {
			res->name = "System RAM";
			res->start = base;
			res->end = base + size - 1;
			res->flags = IORESOURCE_SYSTEM_RAM | IORESOURCE_BUSY;
			WARN_ON(request_resource(&iomem_resource, res) < 0);
		}
	}

	return 0;
}
subsys_initcall(add_system_ram_resources);

#ifdef CONFIG_STRICT_DEVMEM
/*
 * devmem_is_allowed(): check to see if /dev/mem access to a certain address
 * is valid. The argument is a physical page number.
 *
 * Access has to be given to non-kernel-ram areas as well, these contain the
 * PCI mmio resources as well as potential bios/acpi data regions.
 */
int devmem_is_allowed(unsigned long pfn)
{
	if (page_is_rtas_user_buf(pfn))
		return 1;
	if (iomem_is_exclusive(PFN_PHYS(pfn)))
		return 0;
	if (!page_is_ram(pfn))
		return 1;
	return 0;
}
#endif /* CONFIG_STRICT_DEVMEM */

/*
 * This is defined in kernel/resource.c but only powerpc needs to export it, for
 * the EHEA driver. Drop this when drivers/net/ethernet/ibm/ehea is removed.
 */
EXPORT_SYMBOL_GPL(walk_system_ram_range);<|MERGE_RESOLUTION|>--- conflicted
+++ resolved
@@ -109,13 +109,8 @@
 	return -ENODEV;
 }
 
-<<<<<<< HEAD
-int __ref arch_add_memory(int nid, u64 start, u64 size, struct vmem_altmap *altmap,
-			  bool want_memblock)
-=======
-int __meminit arch_add_memory(int nid, u64 start, u64 size,
-			struct mhp_restrictions *restrictions)
->>>>>>> 222cf5b4
+int __ref arch_add_memory(int nid, u64 start, u64 size,
+			  struct mhp_restrictions *restrictions)
 {
 	unsigned long start_pfn = start >> PAGE_SHIFT;
 	unsigned long nr_pages = size >> PAGE_SHIFT;
@@ -136,13 +131,8 @@
 }
 
 #ifdef CONFIG_MEMORY_HOTREMOVE
-<<<<<<< HEAD
-int __ref arch_remove_memory(int nid, u64 start, u64 size,
-			     struct vmem_altmap *altmap)
-=======
-void __meminit arch_remove_memory(int nid, u64 start, u64 size,
-				  struct vmem_altmap *altmap)
->>>>>>> 222cf5b4
+void __ref arch_remove_memory(int nid, u64 start, u64 size,
+			      struct vmem_altmap *altmap)
 {
 	unsigned long start_pfn = start >> PAGE_SHIFT;
 	unsigned long nr_pages = size >> PAGE_SHIFT;
@@ -170,14 +160,8 @@
 	 */
 	vm_unmap_aliases();
 
-<<<<<<< HEAD
 	if (resize_hpt_for_hotplug(memblock_phys_mem_size()) == -ENOSPC)
 		pr_warn("Hash collision while resizing HPT\n");
-
-	return ret;
-=======
-	resize_hpt_for_hotplug(memblock_phys_mem_size());
->>>>>>> 222cf5b4
 }
 #endif
 #endif /* CONFIG_MEMORY_HOTPLUG */
