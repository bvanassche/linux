--- conflicted
+++ resolved
@@ -514,16 +514,6 @@
 export RETPOLINE_CFLAGS
 export RETPOLINE_VDSO_CFLAGS
 
-<<<<<<< HEAD
-=======
-# check for 'asm goto'
-ifeq ($(shell $(CONFIG_SHELL) $(srctree)/scripts/gcc-goto.sh $(CC) $(KBUILD_CFLAGS)), y)
-  CC_HAVE_ASM_GOTO := 1
-  KBUILD_CFLAGS += -DCC_HAVE_ASM_GOTO
-  KBUILD_AFLAGS += -DCC_HAVE_ASM_GOTO
-endif
-
->>>>>>> 5953a687
 # The expansion should be delayed until arch/$(SRCARCH)/Makefile is included.
 # Some architectures define CROSS_COMPILE in arch/$(SRCARCH)/Makefile.
 # CC_VERSION_TEXT is referenced from Kconfig (so it needs export),
@@ -1106,13 +1096,7 @@
 prepare1: prepare2 $(version_h) $(autoksyms_h) include/generated/utsrelease.h
 	$(cmd_crmodverdir)
 
-<<<<<<< HEAD
 archprepare: archheaders archscripts prepare1 scripts
-=======
-macroprepare: prepare1 archmacros
-
-archprepare: archheaders archscripts macroprepare scripts
->>>>>>> 5953a687
 
 prepare0: archprepare
 	$(Q)$(MAKE) $(build)=scripts/mod
