// SPDX-License-Identifier: GPL-2.0-only
/*
 * Copyright (c) 2019, The Linux Foundation. All rights reserved.
 */

#include <linux/adreno-smmu-priv.h>
#include <linux/bitfield.h>
#include <linux/of_device.h>
#include <linux/qcom_scm.h>

#include "arm-smmu.h"

struct qcom_smmu {
	struct arm_smmu_device smmu;
	bool bypass_quirk;
	u8 bypass_cbndx;
};

<<<<<<< HEAD
static int qcom_sdm845_smmu500_cfg_probe(struct arm_smmu_device *smmu)
{
	u32 s2cr;
	u32 smr;
	int i;

	for (i = 0; i < smmu->num_mapping_groups; i++) {
		smr = arm_smmu_gr0_read(smmu, ARM_SMMU_GR0_SMR(i));
		s2cr = arm_smmu_gr0_read(smmu, ARM_SMMU_GR0_S2CR(i));

		smmu->smrs[i].mask = FIELD_GET(ARM_SMMU_SMR_MASK, smr);
		smmu->smrs[i].id = FIELD_GET(ARM_SMMU_SMR_ID, smr);
		if (smmu->features & ARM_SMMU_FEAT_EXIDS)
			smmu->smrs[i].valid = FIELD_GET(
						ARM_SMMU_S2CR_EXIDVALID,
						s2cr);
		else
			smmu->smrs[i].valid = FIELD_GET(
						ARM_SMMU_SMR_VALID,
						smr);

		smmu->s2crs[i].group = NULL;
		smmu->s2crs[i].count = 0;
		smmu->s2crs[i].type = FIELD_GET(ARM_SMMU_S2CR_TYPE, s2cr);
		smmu->s2crs[i].privcfg = FIELD_GET(ARM_SMMU_S2CR_PRIVCFG, s2cr);
		smmu->s2crs[i].cbndx = FIELD_GET(ARM_SMMU_S2CR_CBNDX, s2cr);

		if (!smmu->smrs[i].valid)
			continue;

		smmu->s2crs[i].pinned = true;
		bitmap_set(smmu->context_map, smmu->s2crs[i].cbndx, 1);
	}

	return 0;
}

#define QCOM_ADRENO_SMMU_GPU_SID 0

static bool qcom_adreno_smmu_is_gpu_device(struct device *dev)
{
	struct iommu_fwspec *fwspec = dev_iommu_fwspec_get(dev);
	int i;

	/*
	 * The GPU will always use SID 0 so that is a handy way to uniquely
	 * identify it and configure it for per-instance pagetables
	 */
	for (i = 0; i < fwspec->num_ids; i++) {
		u16 sid = FIELD_GET(ARM_SMMU_SMR_ID, fwspec->ids[i]);

		if (sid == QCOM_ADRENO_SMMU_GPU_SID)
			return true;
	}

	return false;
}

static const struct io_pgtable_cfg *qcom_adreno_smmu_get_ttbr1_cfg(
		const void *cookie)
{
	struct arm_smmu_domain *smmu_domain = (void *)cookie;
	struct io_pgtable *pgtable =
		io_pgtable_ops_to_pgtable(smmu_domain->pgtbl_ops);
	return &pgtable->cfg;
}

/*
 * Local implementation to configure TTBR0 with the specified pagetable config.
 * The GPU driver will call this to enable TTBR0 when per-instance pagetables
 * are active
 */

static int qcom_adreno_smmu_set_ttbr0_cfg(const void *cookie,
		const struct io_pgtable_cfg *pgtbl_cfg)
{
	struct arm_smmu_domain *smmu_domain = (void *)cookie;
	struct io_pgtable *pgtable = io_pgtable_ops_to_pgtable(smmu_domain->pgtbl_ops);
	struct arm_smmu_cfg *cfg = &smmu_domain->cfg;
	struct arm_smmu_cb *cb = &smmu_domain->smmu->cbs[cfg->cbndx];

	/* The domain must have split pagetables already enabled */
	if (cb->tcr[0] & ARM_SMMU_TCR_EPD1)
		return -EINVAL;

	/* If the pagetable config is NULL, disable TTBR0 */
	if (!pgtbl_cfg) {
		/* Do nothing if it is already disabled */
		if ((cb->tcr[0] & ARM_SMMU_TCR_EPD0))
			return -EINVAL;

		/* Set TCR to the original configuration */
		cb->tcr[0] = arm_smmu_lpae_tcr(&pgtable->cfg);
		cb->ttbr[0] = FIELD_PREP(ARM_SMMU_TTBRn_ASID, cb->cfg->asid);
	} else {
		u32 tcr = cb->tcr[0];

		/* Don't call this again if TTBR0 is already enabled */
		if (!(cb->tcr[0] & ARM_SMMU_TCR_EPD0))
			return -EINVAL;

		tcr |= arm_smmu_lpae_tcr(pgtbl_cfg);
		tcr &= ~(ARM_SMMU_TCR_EPD0 | ARM_SMMU_TCR_EPD1);

		cb->tcr[0] = tcr;
		cb->ttbr[0] = pgtbl_cfg->arm_lpae_s1_cfg.ttbr;
		cb->ttbr[0] |= FIELD_PREP(ARM_SMMU_TTBRn_ASID, cb->cfg->asid);
	}

	arm_smmu_write_context_bank(smmu_domain->smmu, cb->cfg->cbndx);

	return 0;
}

static int qcom_adreno_smmu_alloc_context_bank(struct arm_smmu_domain *smmu_domain,
					       struct arm_smmu_device *smmu,
					       struct device *dev, int start)
{
	int count;

	/*
	 * Assign context bank 0 to the GPU device so the GPU hardware can
	 * switch pagetables
	 */
	if (qcom_adreno_smmu_is_gpu_device(dev)) {
		start = 0;
		count = 1;
	} else {
		start = 1;
		count = smmu->num_context_banks;
	}

	return __arm_smmu_alloc_bitmap(smmu->context_map, start, count);
}

static int qcom_adreno_smmu_init_context(struct arm_smmu_domain *smmu_domain,
		struct io_pgtable_cfg *pgtbl_cfg, struct device *dev)
{
	struct adreno_smmu_priv *priv;

	/* Only enable split pagetables for the GPU device (SID 0) */
	if (!qcom_adreno_smmu_is_gpu_device(dev))
		return 0;

	/*
	 * All targets that use the qcom,adreno-smmu compatible string *should*
	 * be AARCH64 stage 1 but double check because the arm-smmu code assumes
	 * that is the case when the TTBR1 quirk is enabled
	 */
	if ((smmu_domain->stage == ARM_SMMU_DOMAIN_S1) &&
	    (smmu_domain->cfg.fmt == ARM_SMMU_CTX_FMT_AARCH64))
		pgtbl_cfg->quirks |= IO_PGTABLE_QUIRK_ARM_TTBR1;

	/*
	 * Initialize private interface with GPU:
	 */

	priv = dev_get_drvdata(dev);
	priv->cookie = smmu_domain;
	priv->get_ttbr1_cfg = qcom_adreno_smmu_get_ttbr1_cfg;
	priv->set_ttbr0_cfg = qcom_adreno_smmu_set_ttbr0_cfg;

	return 0;
=======
static struct qcom_smmu *to_qcom_smmu(struct arm_smmu_device *smmu)
{
	return container_of(smmu, struct qcom_smmu, smmu);
>>>>>>> b1313fe5
}

static const struct of_device_id qcom_smmu_client_of_match[] __maybe_unused = {
	{ .compatible = "qcom,adreno" },
	{ .compatible = "qcom,mdp4" },
	{ .compatible = "qcom,mdss" },
	{ .compatible = "qcom,sc7180-mdss" },
	{ .compatible = "qcom,sc7180-mss-pil" },
	{ .compatible = "qcom,sdm845-mdss" },
	{ .compatible = "qcom,sdm845-mss-pil" },
	{ }
};

static int qcom_smmu_cfg_probe(struct arm_smmu_device *smmu)
{
	unsigned int last_s2cr = ARM_SMMU_GR0_S2CR(smmu->num_mapping_groups - 1);
	struct qcom_smmu *qsmmu = to_qcom_smmu(smmu);
	u32 reg;
	u32 smr;
	int i;

	/*
	 * With some firmware versions writes to S2CR of type FAULT are
	 * ignored, and writing BYPASS will end up written as FAULT in the
	 * register. Perform a write to S2CR to detect if this is the case and
	 * if so reserve a context bank to emulate bypass streams.
	 */
	reg = FIELD_PREP(ARM_SMMU_S2CR_TYPE, S2CR_TYPE_BYPASS) |
	      FIELD_PREP(ARM_SMMU_S2CR_CBNDX, 0xff) |
	      FIELD_PREP(ARM_SMMU_S2CR_PRIVCFG, S2CR_PRIVCFG_DEFAULT);
	arm_smmu_gr0_write(smmu, last_s2cr, reg);
	reg = arm_smmu_gr0_read(smmu, last_s2cr);
	if (FIELD_GET(ARM_SMMU_S2CR_TYPE, reg) != S2CR_TYPE_BYPASS) {
		qsmmu->bypass_quirk = true;
		qsmmu->bypass_cbndx = smmu->num_context_banks - 1;

		set_bit(qsmmu->bypass_cbndx, smmu->context_map);

		reg = FIELD_PREP(ARM_SMMU_CBAR_TYPE, CBAR_TYPE_S1_TRANS_S2_BYPASS);
		arm_smmu_gr1_write(smmu, ARM_SMMU_GR1_CBAR(qsmmu->bypass_cbndx), reg);
	}

	for (i = 0; i < smmu->num_mapping_groups; i++) {
		smr = arm_smmu_gr0_read(smmu, ARM_SMMU_GR0_SMR(i));

		if (FIELD_GET(ARM_SMMU_SMR_VALID, smr)) {
			smmu->smrs[i].id = FIELD_GET(ARM_SMMU_SMR_ID, smr);
			smmu->smrs[i].mask = FIELD_GET(ARM_SMMU_SMR_MASK, smr);
			smmu->smrs[i].valid = true;

			smmu->s2crs[i].type = S2CR_TYPE_BYPASS;
			smmu->s2crs[i].privcfg = S2CR_PRIVCFG_DEFAULT;
			smmu->s2crs[i].cbndx = 0xff;
		}
	}

	return 0;
}

static void qcom_smmu_write_s2cr(struct arm_smmu_device *smmu, int idx)
{
	struct arm_smmu_s2cr *s2cr = smmu->s2crs + idx;
	struct qcom_smmu *qsmmu = to_qcom_smmu(smmu);
	u32 cbndx = s2cr->cbndx;
	u32 type = s2cr->type;
	u32 reg;

	if (qsmmu->bypass_quirk) {
		if (type == S2CR_TYPE_BYPASS) {
			/*
			 * Firmware with quirky S2CR handling will substitute
			 * BYPASS writes with FAULT, so point the stream to the
			 * reserved context bank and ask for translation on the
			 * stream
			 */
			type = S2CR_TYPE_TRANS;
			cbndx = qsmmu->bypass_cbndx;
		} else if (type == S2CR_TYPE_FAULT) {
			/*
			 * Firmware with quirky S2CR handling will ignore FAULT
			 * writes, so trick it to write FAULT by asking for a
			 * BYPASS.
			 */
			type = S2CR_TYPE_BYPASS;
			cbndx = 0xff;
		}
	}

	reg = FIELD_PREP(ARM_SMMU_S2CR_TYPE, type) |
	      FIELD_PREP(ARM_SMMU_S2CR_CBNDX, cbndx) |
	      FIELD_PREP(ARM_SMMU_S2CR_PRIVCFG, s2cr->privcfg);
	arm_smmu_gr0_write(smmu, ARM_SMMU_GR0_S2CR(idx), reg);
}

static int qcom_smmu_def_domain_type(struct device *dev)
{
	const struct of_device_id *match =
		of_match_device(qcom_smmu_client_of_match, dev);

	return match ? IOMMU_DOMAIN_IDENTITY : 0;
}

static int qcom_sdm845_smmu500_reset(struct arm_smmu_device *smmu)
{
	int ret;

	/*
	 * To address performance degradation in non-real time clients,
	 * such as USB and UFS, turn off wait-for-safe on sdm845 based boards,
	 * such as MTP and db845, whose firmwares implement secure monitor
	 * call handlers to turn on/off the wait-for-safe logic.
	 */
	ret = qcom_scm_qsmmu500_wait_safe_toggle(0);
	if (ret)
		dev_warn(smmu->dev, "Failed to turn off SAFE logic\n");

	return ret;
}

static int qcom_smmu500_reset(struct arm_smmu_device *smmu)
{
	const struct device_node *np = smmu->dev->of_node;

	arm_mmu500_reset(smmu);

	if (of_device_is_compatible(np, "qcom,sdm845-smmu-500"))
		return qcom_sdm845_smmu500_reset(smmu);

	return 0;
}

static const struct arm_smmu_impl qcom_smmu_impl = {
	.cfg_probe = qcom_smmu_cfg_probe,
	.def_domain_type = qcom_smmu_def_domain_type,
	.cfg_probe = qcom_sdm845_smmu500_cfg_probe,
	.reset = qcom_smmu500_reset,
	.write_s2cr = qcom_smmu_write_s2cr,
};

static const struct arm_smmu_impl qcom_adreno_smmu_impl = {
	.init_context = qcom_adreno_smmu_init_context,
	.def_domain_type = qcom_smmu_def_domain_type,
	.reset = qcom_smmu500_reset,
	.alloc_context_bank = qcom_adreno_smmu_alloc_context_bank,
};

static struct arm_smmu_device *qcom_smmu_create(struct arm_smmu_device *smmu,
		const struct arm_smmu_impl *impl)
{
	struct qcom_smmu *qsmmu;

	/* Check to make sure qcom_scm has finished probing */
	if (!qcom_scm_is_available())
		return ERR_PTR(-EPROBE_DEFER);

	qsmmu = devm_kzalloc(smmu->dev, sizeof(*qsmmu), GFP_KERNEL);
	if (!qsmmu)
		return ERR_PTR(-ENOMEM);

	qsmmu->smmu = *smmu;

	qsmmu->smmu.impl = impl;
	devm_kfree(smmu->dev, smmu);

	return &qsmmu->smmu;
}

struct arm_smmu_device *qcom_smmu_impl_init(struct arm_smmu_device *smmu)
{
	return qcom_smmu_create(smmu, &qcom_smmu_impl);
}

struct arm_smmu_device *qcom_adreno_smmu_impl_init(struct arm_smmu_device *smmu)
{
	return qcom_smmu_create(smmu, &qcom_adreno_smmu_impl);
}<|MERGE_RESOLUTION|>--- conflicted
+++ resolved
@@ -16,7 +16,6 @@
 	u8 bypass_cbndx;
 };
 
-<<<<<<< HEAD
 static int qcom_sdm845_smmu500_cfg_probe(struct arm_smmu_device *smmu)
 {
 	u32 s2cr;
@@ -180,11 +179,11 @@
 	priv->set_ttbr0_cfg = qcom_adreno_smmu_set_ttbr0_cfg;
 
 	return 0;
-=======
+}
+
 static struct qcom_smmu *to_qcom_smmu(struct arm_smmu_device *smmu)
 {
 	return container_of(smmu, struct qcom_smmu, smmu);
->>>>>>> b1313fe5
 }
 
 static const struct of_device_id qcom_smmu_client_of_match[] __maybe_unused = {
