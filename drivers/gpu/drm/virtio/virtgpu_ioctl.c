--- conflicted
+++ resolved
@@ -351,11 +351,7 @@
 		virtio_gpu_cmd_resource_create_3d(vgdev, qobj, &rc_3d);
 		ret = virtio_gpu_object_attach(vgdev, qobj, fence);
 		if (ret) {
-<<<<<<< HEAD
-			virtio_gpu_fence_cleanup(fence);
-=======
 			dma_fence_put(&fence->f);
->>>>>>> 00eb5b0d
 			goto fail_backoff;
 		}
 		ttm_eu_fence_buffer_objects(&ticket, &validate_list, &fence->f);
