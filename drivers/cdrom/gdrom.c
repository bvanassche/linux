--- conflicted
+++ resolved
@@ -519,11 +519,7 @@
 	.check_events		= gdrom_bdops_check_events,
 	.ioctl			= gdrom_bdops_ioctl,
 #ifdef CONFIG_COMPAT
-<<<<<<< HEAD
-	.ioctl			= blkdev_compat_ptr_ioctl,
-=======
 	.compat_ioctl		= blkdev_compat_ptr_ioctl,
->>>>>>> 77a36a3a
 #endif
 };
 
