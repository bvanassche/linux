--- conflicted
+++ resolved
@@ -832,15 +832,12 @@
 	return cpu_map__get_core(map, cpu, NULL);
 }
 
-<<<<<<< HEAD
-=======
 static int perf_stat__get_node(struct perf_stat_config *config __maybe_unused,
 			       struct perf_cpu_map *map, int cpu)
 {
 	return cpu_map__get_node(map, cpu, NULL);
 }
 
->>>>>>> 348b80b2
 static int perf_stat__get_aggr(struct perf_stat_config *config,
 			       aggr_get_id_t get_id, struct perf_cpu_map *map, int idx)
 {
