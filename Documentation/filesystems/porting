--- conflicted
+++ resolved
@@ -234,20 +234,27 @@
 ---
 [mandatory]
 
-<<<<<<< HEAD
-	is_read_only() is gone; use bdev_read_only() instead.
-=======
 ->permission() is called without BKL now. Grab it on entry, drop upon
 return - that will guarantee the same locking you used to have.  If
 your method or its parts do not need BKL - better yet, now you can
 shift lock_kernel() and unlock_kernel() so that they would protect
 exactly what needs to be protected.
->>>>>>> 0aa838c6
-
----
-[mandatory]
-
-<<<<<<< HEAD
+
+---
+[mandatory]
+
+->statfs() is now called without BKL held.  BKL should have been
+shifted into individual fs sb_op functions where it's not clear that
+it's safe to remove it.  If you don't need it, remove it.
+
+---
+[mandatory]
+
+	is_read_only() is gone; use bdev_read_only() instead.
+
+---
+[mandatory]
+
 	destroy_buffers() is gone; use invalidate_bdev().
 
 ---
@@ -256,9 +263,4 @@
 	fsync_dev() is gone; use fsync_bdev().  NOTE: lvm breakage is
 deliberate; as soon as struct block_device * is propagated in a reasonable
 way by that code fixing will become trivial; until then nothing can be
-done.
-=======
-->statfs() is now called without BKL held.  BKL should have been
-shifted into individual fs sb_op functions where it's not clear that
-it's safe to remove it.  If you don't need it, remove it.
->>>>>>> 0aa838c6
+done.