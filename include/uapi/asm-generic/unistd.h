/* SPDX-License-Identifier: GPL-2.0 WITH Linux-syscall-note */
#include <asm/bitsperlong.h>

/*
 * This file contains the system call numbers, based on the
 * layout of the x86-64 architecture, which embeds the
 * pointer to the syscall in the table.
 *
 * As a basic principle, no duplication of functionality
 * should be added, e.g. we don't use lseek when llseek
 * is present. New architectures should use this file
 * and implement the less feature-full calls in user space.
 */

#ifndef __SYSCALL
#define __SYSCALL(x, y)
#endif

#if __BITS_PER_LONG == 32 || defined(__SYSCALL_COMPAT)
#define __SC_3264(_nr, _32, _64) __SYSCALL(_nr, _32)
#else
#define __SC_3264(_nr, _32, _64) __SYSCALL(_nr, _64)
#endif

#ifdef __SYSCALL_COMPAT
#define __SC_COMP(_nr, _sys, _comp) __SYSCALL(_nr, _comp)
#define __SC_COMP_3264(_nr, _32, _64, _comp) __SYSCALL(_nr, _comp)
#else
#define __SC_COMP(_nr, _sys, _comp) __SYSCALL(_nr, _sys)
#define __SC_COMP_3264(_nr, _32, _64, _comp) __SC_3264(_nr, _32, _64)
#endif

#define __NR_io_setup 0
__SC_COMP(__NR_io_setup, sys_io_setup, compat_sys_io_setup)
#define __NR_io_destroy 1
__SYSCALL(__NR_io_destroy, sys_io_destroy)
#define __NR_io_submit 2
__SC_COMP(__NR_io_submit, sys_io_submit, compat_sys_io_submit)
#define __NR_io_cancel 3
__SYSCALL(__NR_io_cancel, sys_io_cancel)
#define __NR_io_getevents 4
__SC_3264(__NR_io_getevents, sys_io_getevents_time32, sys_io_getevents)

/* fs/xattr.c */
#define __NR_setxattr 5
__SYSCALL(__NR_setxattr, sys_setxattr)
#define __NR_lsetxattr 6
__SYSCALL(__NR_lsetxattr, sys_lsetxattr)
#define __NR_fsetxattr 7
__SYSCALL(__NR_fsetxattr, sys_fsetxattr)
#define __NR_getxattr 8
__SYSCALL(__NR_getxattr, sys_getxattr)
#define __NR_lgetxattr 9
__SYSCALL(__NR_lgetxattr, sys_lgetxattr)
#define __NR_fgetxattr 10
__SYSCALL(__NR_fgetxattr, sys_fgetxattr)
#define __NR_listxattr 11
__SYSCALL(__NR_listxattr, sys_listxattr)
#define __NR_llistxattr 12
__SYSCALL(__NR_llistxattr, sys_llistxattr)
#define __NR_flistxattr 13
__SYSCALL(__NR_flistxattr, sys_flistxattr)
#define __NR_removexattr 14
__SYSCALL(__NR_removexattr, sys_removexattr)
#define __NR_lremovexattr 15
__SYSCALL(__NR_lremovexattr, sys_lremovexattr)
#define __NR_fremovexattr 16
__SYSCALL(__NR_fremovexattr, sys_fremovexattr)

/* fs/dcache.c */
#define __NR_getcwd 17
__SYSCALL(__NR_getcwd, sys_getcwd)

/* fs/cookies.c */
#define __NR_lookup_dcookie 18
__SC_COMP(__NR_lookup_dcookie, sys_lookup_dcookie, compat_sys_lookup_dcookie)

/* fs/eventfd.c */
#define __NR_eventfd2 19
__SYSCALL(__NR_eventfd2, sys_eventfd2)

/* fs/eventpoll.c */
#define __NR_epoll_create1 20
__SYSCALL(__NR_epoll_create1, sys_epoll_create1)
#define __NR_epoll_ctl 21
__SYSCALL(__NR_epoll_ctl, sys_epoll_ctl)
#define __NR_epoll_pwait 22
__SC_COMP(__NR_epoll_pwait, sys_epoll_pwait, compat_sys_epoll_pwait)

/* fs/fcntl.c */
#define __NR_dup 23
__SYSCALL(__NR_dup, sys_dup)
#define __NR_dup3 24
__SYSCALL(__NR_dup3, sys_dup3)
#define __NR3264_fcntl 25
__SC_COMP_3264(__NR3264_fcntl, sys_fcntl64, sys_fcntl, compat_sys_fcntl64)

/* fs/inotify_user.c */
#define __NR_inotify_init1 26
__SYSCALL(__NR_inotify_init1, sys_inotify_init1)
#define __NR_inotify_add_watch 27
__SYSCALL(__NR_inotify_add_watch, sys_inotify_add_watch)
#define __NR_inotify_rm_watch 28
__SYSCALL(__NR_inotify_rm_watch, sys_inotify_rm_watch)

/* fs/ioctl.c */
#define __NR_ioctl 29
__SC_COMP(__NR_ioctl, sys_ioctl, compat_sys_ioctl)

/* fs/ioprio.c */
#define __NR_ioprio_set 30
__SYSCALL(__NR_ioprio_set, sys_ioprio_set)
#define __NR_ioprio_get 31
__SYSCALL(__NR_ioprio_get, sys_ioprio_get)

/* fs/locks.c */
#define __NR_flock 32
__SYSCALL(__NR_flock, sys_flock)

/* fs/namei.c */
#define __NR_mknodat 33
__SYSCALL(__NR_mknodat, sys_mknodat)
#define __NR_mkdirat 34
__SYSCALL(__NR_mkdirat, sys_mkdirat)
#define __NR_unlinkat 35
__SYSCALL(__NR_unlinkat, sys_unlinkat)
#define __NR_symlinkat 36
__SYSCALL(__NR_symlinkat, sys_symlinkat)
#define __NR_linkat 37
__SYSCALL(__NR_linkat, sys_linkat)
#ifdef __ARCH_WANT_RENAMEAT
/* renameat is superseded with flags by renameat2 */
#define __NR_renameat 38
__SYSCALL(__NR_renameat, sys_renameat)
#endif /* __ARCH_WANT_RENAMEAT */

/* fs/namespace.c */
#define __NR_umount2 39
__SYSCALL(__NR_umount2, sys_umount)
#define __NR_mount 40
__SC_COMP(__NR_mount, sys_mount, compat_sys_mount)
#define __NR_pivot_root 41
__SYSCALL(__NR_pivot_root, sys_pivot_root)

/* fs/nfsctl.c */
#define __NR_nfsservctl 42
__SYSCALL(__NR_nfsservctl, sys_ni_syscall)

/* fs/open.c */
#define __NR3264_statfs 43
__SC_COMP_3264(__NR3264_statfs, sys_statfs64, sys_statfs, \
	       compat_sys_statfs64)
#define __NR3264_fstatfs 44
__SC_COMP_3264(__NR3264_fstatfs, sys_fstatfs64, sys_fstatfs, \
	       compat_sys_fstatfs64)
#define __NR3264_truncate 45
__SC_COMP_3264(__NR3264_truncate, sys_truncate64, sys_truncate, \
	       compat_sys_truncate64)
#define __NR3264_ftruncate 46
__SC_COMP_3264(__NR3264_ftruncate, sys_ftruncate64, sys_ftruncate, \
	       compat_sys_ftruncate64)

#define __NR_fallocate 47
__SC_COMP(__NR_fallocate, sys_fallocate, compat_sys_fallocate)
#define __NR_faccessat 48
__SYSCALL(__NR_faccessat, sys_faccessat)
#define __NR_chdir 49
__SYSCALL(__NR_chdir, sys_chdir)
#define __NR_fchdir 50
__SYSCALL(__NR_fchdir, sys_fchdir)
#define __NR_chroot 51
__SYSCALL(__NR_chroot, sys_chroot)
#define __NR_fchmod 52
__SYSCALL(__NR_fchmod, sys_fchmod)
#define __NR_fchmodat 53
__SYSCALL(__NR_fchmodat, sys_fchmodat)
#define __NR_fchownat 54
__SYSCALL(__NR_fchownat, sys_fchownat)
#define __NR_fchown 55
__SYSCALL(__NR_fchown, sys_fchown)
#define __NR_openat 56
__SC_COMP(__NR_openat, sys_openat, compat_sys_openat)
#define __NR_close 57
__SYSCALL(__NR_close, sys_close)
#define __NR_vhangup 58
__SYSCALL(__NR_vhangup, sys_vhangup)

/* fs/pipe.c */
#define __NR_pipe2 59
__SYSCALL(__NR_pipe2, sys_pipe2)

/* fs/quota.c */
#define __NR_quotactl 60
__SYSCALL(__NR_quotactl, sys_quotactl)

/* fs/readdir.c */
#define __NR_getdents64 61
__SYSCALL(__NR_getdents64, sys_getdents64)

/* fs/read_write.c */
#define __NR3264_lseek 62
__SC_3264(__NR3264_lseek, sys_llseek, sys_lseek)
#define __NR_read 63
__SYSCALL(__NR_read, sys_read)
#define __NR_write 64
__SYSCALL(__NR_write, sys_write)
#define __NR_readv 65
__SC_COMP(__NR_readv, sys_readv, compat_sys_readv)
#define __NR_writev 66
__SC_COMP(__NR_writev, sys_writev, compat_sys_writev)
#define __NR_pread64 67
__SC_COMP(__NR_pread64, sys_pread64, compat_sys_pread64)
#define __NR_pwrite64 68
__SC_COMP(__NR_pwrite64, sys_pwrite64, compat_sys_pwrite64)
#define __NR_preadv 69
__SC_COMP(__NR_preadv, sys_preadv, compat_sys_preadv)
#define __NR_pwritev 70
__SC_COMP(__NR_pwritev, sys_pwritev, compat_sys_pwritev)

/* fs/sendfile.c */
#define __NR3264_sendfile 71
__SYSCALL(__NR3264_sendfile, sys_sendfile64)

/* fs/select.c */
#define __NR_pselect6 72
__SC_COMP_3264(__NR_pselect6, sys_pselect6_time32, sys_pselect6, compat_sys_pselect6_time32)
#define __NR_ppoll 73
__SC_COMP_3264(__NR_ppoll, sys_ppoll_time32, sys_ppoll, compat_sys_ppoll_time32)

/* fs/signalfd.c */
#define __NR_signalfd4 74
__SC_COMP(__NR_signalfd4, sys_signalfd4, compat_sys_signalfd4)

/* fs/splice.c */
#define __NR_vmsplice 75
__SC_COMP(__NR_vmsplice, sys_vmsplice, compat_sys_vmsplice)
#define __NR_splice 76
__SYSCALL(__NR_splice, sys_splice)
#define __NR_tee 77
__SYSCALL(__NR_tee, sys_tee)

/* fs/stat.c */
#define __NR_readlinkat 78
__SYSCALL(__NR_readlinkat, sys_readlinkat)
#if defined(__ARCH_WANT_NEW_STAT) || defined(__ARCH_WANT_STAT64)
#define __NR3264_fstatat 79
__SC_3264(__NR3264_fstatat, sys_fstatat64, sys_newfstatat)
#define __NR3264_fstat 80
__SC_3264(__NR3264_fstat, sys_fstat64, sys_newfstat)
#endif

/* fs/sync.c */
#define __NR_sync 81
__SYSCALL(__NR_sync, sys_sync)
#define __NR_fsync 82
__SYSCALL(__NR_fsync, sys_fsync)
#define __NR_fdatasync 83
__SYSCALL(__NR_fdatasync, sys_fdatasync)
#ifdef __ARCH_WANT_SYNC_FILE_RANGE2
#define __NR_sync_file_range2 84
__SC_COMP(__NR_sync_file_range2, sys_sync_file_range2, \
	  compat_sys_sync_file_range2)
#else
#define __NR_sync_file_range 84
__SC_COMP(__NR_sync_file_range, sys_sync_file_range, \
	  compat_sys_sync_file_range)
#endif

/* fs/timerfd.c */
#define __NR_timerfd_create 85
__SYSCALL(__NR_timerfd_create, sys_timerfd_create)
#define __NR_timerfd_settime 86
__SC_3264(__NR_timerfd_settime, sys_timerfd_settime32, \
	  sys_timerfd_settime)
#define __NR_timerfd_gettime 87
__SC_3264(__NR_timerfd_gettime, sys_timerfd_gettime32, \
	  sys_timerfd_gettime)

/* fs/utimes.c */
#define __NR_utimensat 88
__SC_3264(__NR_utimensat, sys_utimensat_time32, sys_utimensat)

/* kernel/acct.c */
#define __NR_acct 89
__SYSCALL(__NR_acct, sys_acct)

/* kernel/capability.c */
#define __NR_capget 90
__SYSCALL(__NR_capget, sys_capget)
#define __NR_capset 91
__SYSCALL(__NR_capset, sys_capset)

/* kernel/exec_domain.c */
#define __NR_personality 92
__SYSCALL(__NR_personality, sys_personality)

/* kernel/exit.c */
#define __NR_exit 93
__SYSCALL(__NR_exit, sys_exit)
#define __NR_exit_group 94
__SYSCALL(__NR_exit_group, sys_exit_group)
#define __NR_waitid 95
__SC_COMP(__NR_waitid, sys_waitid, compat_sys_waitid)

/* kernel/fork.c */
#define __NR_set_tid_address 96
__SYSCALL(__NR_set_tid_address, sys_set_tid_address)
#define __NR_unshare 97
__SYSCALL(__NR_unshare, sys_unshare)

/* kernel/futex.c */
#define __NR_futex 98
__SC_3264(__NR_futex, sys_futex_time32, sys_futex)
#define __NR_set_robust_list 99
__SC_COMP(__NR_set_robust_list, sys_set_robust_list, \
	  compat_sys_set_robust_list)
#define __NR_get_robust_list 100
__SC_COMP(__NR_get_robust_list, sys_get_robust_list, \
	  compat_sys_get_robust_list)

/* kernel/hrtimer.c */
#define __NR_nanosleep 101
__SC_3264(__NR_nanosleep, sys_nanosleep_time32, sys_nanosleep)

/* kernel/itimer.c */
#define __NR_getitimer 102
__SC_COMP(__NR_getitimer, sys_getitimer, compat_sys_getitimer)
#define __NR_setitimer 103
__SC_COMP(__NR_setitimer, sys_setitimer, compat_sys_setitimer)

/* kernel/kexec.c */
#define __NR_kexec_load 104
__SC_COMP(__NR_kexec_load, sys_kexec_load, compat_sys_kexec_load)

/* kernel/module.c */
#define __NR_init_module 105
__SYSCALL(__NR_init_module, sys_init_module)
#define __NR_delete_module 106
__SYSCALL(__NR_delete_module, sys_delete_module)

/* kernel/posix-timers.c */
#define __NR_timer_create 107
__SC_COMP(__NR_timer_create, sys_timer_create, compat_sys_timer_create)
#define __NR_timer_gettime 108
__SC_3264(__NR_timer_gettime, sys_timer_gettime32, sys_timer_gettime)
#define __NR_timer_getoverrun 109
__SYSCALL(__NR_timer_getoverrun, sys_timer_getoverrun)
#define __NR_timer_settime 110
__SC_3264(__NR_timer_settime, sys_timer_settime32, sys_timer_settime)
#define __NR_timer_delete 111
__SYSCALL(__NR_timer_delete, sys_timer_delete)
#define __NR_clock_settime 112
__SC_3264(__NR_clock_settime, sys_clock_settime32, sys_clock_settime)
#define __NR_clock_gettime 113
__SC_3264(__NR_clock_gettime, sys_clock_gettime32, sys_clock_gettime)
#define __NR_clock_getres 114
__SC_3264(__NR_clock_getres, sys_clock_getres_time32, sys_clock_getres)
#define __NR_clock_nanosleep 115
__SC_3264(__NR_clock_nanosleep, sys_clock_nanosleep_time32, \
	  sys_clock_nanosleep)

/* kernel/printk.c */
#define __NR_syslog 116
__SYSCALL(__NR_syslog, sys_syslog)

/* kernel/ptrace.c */
#define __NR_ptrace 117
__SYSCALL(__NR_ptrace, sys_ptrace)

/* kernel/sched/core.c */
#define __NR_sched_setparam 118
__SYSCALL(__NR_sched_setparam, sys_sched_setparam)
#define __NR_sched_setscheduler 119
__SYSCALL(__NR_sched_setscheduler, sys_sched_setscheduler)
#define __NR_sched_getscheduler 120
__SYSCALL(__NR_sched_getscheduler, sys_sched_getscheduler)
#define __NR_sched_getparam 121
__SYSCALL(__NR_sched_getparam, sys_sched_getparam)
#define __NR_sched_setaffinity 122
__SC_COMP(__NR_sched_setaffinity, sys_sched_setaffinity, \
	  compat_sys_sched_setaffinity)
#define __NR_sched_getaffinity 123
__SC_COMP(__NR_sched_getaffinity, sys_sched_getaffinity, \
	  compat_sys_sched_getaffinity)
#define __NR_sched_yield 124
__SYSCALL(__NR_sched_yield, sys_sched_yield)
#define __NR_sched_get_priority_max 125
__SYSCALL(__NR_sched_get_priority_max, sys_sched_get_priority_max)
#define __NR_sched_get_priority_min 126
__SYSCALL(__NR_sched_get_priority_min, sys_sched_get_priority_min)
#define __NR_sched_rr_get_interval 127
__SC_3264(__NR_sched_rr_get_interval, sys_sched_rr_get_interval_time32, \
	  sys_sched_rr_get_interval)

/* kernel/signal.c */
#define __NR_restart_syscall 128
__SYSCALL(__NR_restart_syscall, sys_restart_syscall)
#define __NR_kill 129
__SYSCALL(__NR_kill, sys_kill)
#define __NR_tkill 130
__SYSCALL(__NR_tkill, sys_tkill)
#define __NR_tgkill 131
__SYSCALL(__NR_tgkill, sys_tgkill)
#define __NR_sigaltstack 132
__SC_COMP(__NR_sigaltstack, sys_sigaltstack, compat_sys_sigaltstack)
#define __NR_rt_sigsuspend 133
__SC_COMP(__NR_rt_sigsuspend, sys_rt_sigsuspend, compat_sys_rt_sigsuspend)
#define __NR_rt_sigaction 134
__SC_COMP(__NR_rt_sigaction, sys_rt_sigaction, compat_sys_rt_sigaction)
#define __NR_rt_sigprocmask 135
__SC_COMP(__NR_rt_sigprocmask, sys_rt_sigprocmask, compat_sys_rt_sigprocmask)
#define __NR_rt_sigpending 136
__SC_COMP(__NR_rt_sigpending, sys_rt_sigpending, compat_sys_rt_sigpending)
#define __NR_rt_sigtimedwait 137
__SC_COMP_3264(__NR_rt_sigtimedwait, sys_rt_sigtimedwait_time32, \
	  sys_rt_sigtimedwait, compat_sys_rt_sigtimedwait_time32)
#define __NR_rt_sigqueueinfo 138
__SC_COMP(__NR_rt_sigqueueinfo, sys_rt_sigqueueinfo, \
	  compat_sys_rt_sigqueueinfo)
#define __NR_rt_sigreturn 139
__SC_COMP(__NR_rt_sigreturn, sys_rt_sigreturn, compat_sys_rt_sigreturn)

/* kernel/sys.c */
#define __NR_setpriority 140
__SYSCALL(__NR_setpriority, sys_setpriority)
#define __NR_getpriority 141
__SYSCALL(__NR_getpriority, sys_getpriority)
#define __NR_reboot 142
__SYSCALL(__NR_reboot, sys_reboot)
#define __NR_setregid 143
__SYSCALL(__NR_setregid, sys_setregid)
#define __NR_setgid 144
__SYSCALL(__NR_setgid, sys_setgid)
#define __NR_setreuid 145
__SYSCALL(__NR_setreuid, sys_setreuid)
#define __NR_setuid 146
__SYSCALL(__NR_setuid, sys_setuid)
#define __NR_setresuid 147
__SYSCALL(__NR_setresuid, sys_setresuid)
#define __NR_getresuid 148
__SYSCALL(__NR_getresuid, sys_getresuid)
#define __NR_setresgid 149
__SYSCALL(__NR_setresgid, sys_setresgid)
#define __NR_getresgid 150
__SYSCALL(__NR_getresgid, sys_getresgid)
#define __NR_setfsuid 151
__SYSCALL(__NR_setfsuid, sys_setfsuid)
#define __NR_setfsgid 152
__SYSCALL(__NR_setfsgid, sys_setfsgid)
#define __NR_times 153
__SC_COMP(__NR_times, sys_times, compat_sys_times)
#define __NR_setpgid 154
__SYSCALL(__NR_setpgid, sys_setpgid)
#define __NR_getpgid 155
__SYSCALL(__NR_getpgid, sys_getpgid)
#define __NR_getsid 156
__SYSCALL(__NR_getsid, sys_getsid)
#define __NR_setsid 157
__SYSCALL(__NR_setsid, sys_setsid)
#define __NR_getgroups 158
__SYSCALL(__NR_getgroups, sys_getgroups)
#define __NR_setgroups 159
__SYSCALL(__NR_setgroups, sys_setgroups)
#define __NR_uname 160
__SYSCALL(__NR_uname, sys_newuname)
#define __NR_sethostname 161
__SYSCALL(__NR_sethostname, sys_sethostname)
#define __NR_setdomainname 162
__SYSCALL(__NR_setdomainname, sys_setdomainname)
#define __NR_getrlimit 163
__SC_COMP(__NR_getrlimit, sys_getrlimit, compat_sys_getrlimit)
#define __NR_setrlimit 164
__SC_COMP(__NR_setrlimit, sys_setrlimit, compat_sys_setrlimit)
#define __NR_getrusage 165
__SC_COMP(__NR_getrusage, sys_getrusage, compat_sys_getrusage)
#define __NR_umask 166
__SYSCALL(__NR_umask, sys_umask)
#define __NR_prctl 167
__SYSCALL(__NR_prctl, sys_prctl)
#define __NR_getcpu 168
__SYSCALL(__NR_getcpu, sys_getcpu)

/* kernel/time.c */
#define __NR_gettimeofday 169
__SC_COMP(__NR_gettimeofday, sys_gettimeofday, compat_sys_gettimeofday)
#define __NR_settimeofday 170
__SC_COMP(__NR_settimeofday, sys_settimeofday, compat_sys_settimeofday)
#define __NR_adjtimex 171
__SC_3264(__NR_adjtimex, sys_adjtimex_time32, sys_adjtimex)

/* kernel/timer.c */
#define __NR_getpid 172
__SYSCALL(__NR_getpid, sys_getpid)
#define __NR_getppid 173
__SYSCALL(__NR_getppid, sys_getppid)
#define __NR_getuid 174
__SYSCALL(__NR_getuid, sys_getuid)
#define __NR_geteuid 175
__SYSCALL(__NR_geteuid, sys_geteuid)
#define __NR_getgid 176
__SYSCALL(__NR_getgid, sys_getgid)
#define __NR_getegid 177
__SYSCALL(__NR_getegid, sys_getegid)
#define __NR_gettid 178
__SYSCALL(__NR_gettid, sys_gettid)
#define __NR_sysinfo 179
__SC_COMP(__NR_sysinfo, sys_sysinfo, compat_sys_sysinfo)

/* ipc/mqueue.c */
#define __NR_mq_open 180
__SC_COMP(__NR_mq_open, sys_mq_open, compat_sys_mq_open)
#define __NR_mq_unlink 181
__SYSCALL(__NR_mq_unlink, sys_mq_unlink)
#define __NR_mq_timedsend 182
__SC_3264(__NR_mq_timedsend, sys_mq_timedsend_time32, sys_mq_timedsend)
#define __NR_mq_timedreceive 183
__SC_3264(__NR_mq_timedreceive, sys_mq_timedreceive_time32, \
	  sys_mq_timedreceive)
#define __NR_mq_notify 184
__SC_COMP(__NR_mq_notify, sys_mq_notify, compat_sys_mq_notify)
#define __NR_mq_getsetattr 185
__SC_COMP(__NR_mq_getsetattr, sys_mq_getsetattr, compat_sys_mq_getsetattr)

/* ipc/msg.c */
#define __NR_msgget 186
__SYSCALL(__NR_msgget, sys_msgget)
#define __NR_msgctl 187
__SC_COMP(__NR_msgctl, sys_msgctl, compat_sys_msgctl)
#define __NR_msgrcv 188
__SC_COMP(__NR_msgrcv, sys_msgrcv, compat_sys_msgrcv)
#define __NR_msgsnd 189
__SC_COMP(__NR_msgsnd, sys_msgsnd, compat_sys_msgsnd)

/* ipc/sem.c */
#define __NR_semget 190
__SYSCALL(__NR_semget, sys_semget)
#define __NR_semctl 191
__SC_COMP(__NR_semctl, sys_semctl, compat_sys_semctl)
#define __NR_semtimedop 192
__SC_COMP(__NR_semtimedop, sys_semtimedop, sys_semtimedop_time32)
#define __NR_semop 193
__SYSCALL(__NR_semop, sys_semop)

/* ipc/shm.c */
#define __NR_shmget 194
__SYSCALL(__NR_shmget, sys_shmget)
#define __NR_shmctl 195
__SC_COMP(__NR_shmctl, sys_shmctl, compat_sys_shmctl)
#define __NR_shmat 196
__SC_COMP(__NR_shmat, sys_shmat, compat_sys_shmat)
#define __NR_shmdt 197
__SYSCALL(__NR_shmdt, sys_shmdt)

/* net/socket.c */
#define __NR_socket 198
__SYSCALL(__NR_socket, sys_socket)
#define __NR_socketpair 199
__SYSCALL(__NR_socketpair, sys_socketpair)
#define __NR_bind 200
__SYSCALL(__NR_bind, sys_bind)
#define __NR_listen 201
__SYSCALL(__NR_listen, sys_listen)
#define __NR_accept 202
__SYSCALL(__NR_accept, sys_accept)
#define __NR_connect 203
__SYSCALL(__NR_connect, sys_connect)
#define __NR_getsockname 204
__SYSCALL(__NR_getsockname, sys_getsockname)
#define __NR_getpeername 205
__SYSCALL(__NR_getpeername, sys_getpeername)
#define __NR_sendto 206
__SYSCALL(__NR_sendto, sys_sendto)
#define __NR_recvfrom 207
__SC_COMP(__NR_recvfrom, sys_recvfrom, compat_sys_recvfrom)
#define __NR_setsockopt 208
__SC_COMP(__NR_setsockopt, sys_setsockopt, compat_sys_setsockopt)
#define __NR_getsockopt 209
__SC_COMP(__NR_getsockopt, sys_getsockopt, compat_sys_getsockopt)
#define __NR_shutdown 210
__SYSCALL(__NR_shutdown, sys_shutdown)
#define __NR_sendmsg 211
__SC_COMP(__NR_sendmsg, sys_sendmsg, compat_sys_sendmsg)
#define __NR_recvmsg 212
__SC_COMP(__NR_recvmsg, sys_recvmsg, compat_sys_recvmsg)

/* mm/filemap.c */
#define __NR_readahead 213
__SC_COMP(__NR_readahead, sys_readahead, compat_sys_readahead)

/* mm/nommu.c, also with MMU */
#define __NR_brk 214
__SYSCALL(__NR_brk, sys_brk)
#define __NR_munmap 215
__SYSCALL(__NR_munmap, sys_munmap)
#define __NR_mremap 216
__SYSCALL(__NR_mremap, sys_mremap)

/* security/keys/keyctl.c */
#define __NR_add_key 217
__SYSCALL(__NR_add_key, sys_add_key)
#define __NR_request_key 218
__SYSCALL(__NR_request_key, sys_request_key)
#define __NR_keyctl 219
__SC_COMP(__NR_keyctl, sys_keyctl, compat_sys_keyctl)

/* arch/example/kernel/sys_example.c */
#define __NR_clone 220
__SYSCALL(__NR_clone, sys_clone)
#define __NR_execve 221
__SC_COMP(__NR_execve, sys_execve, compat_sys_execve)

#define __NR3264_mmap 222
__SC_3264(__NR3264_mmap, sys_mmap2, sys_mmap)
/* mm/fadvise.c */
#define __NR3264_fadvise64 223
__SC_COMP(__NR3264_fadvise64, sys_fadvise64_64, compat_sys_fadvise64_64)

/* mm/, CONFIG_MMU only */
#ifndef __ARCH_NOMMU
#define __NR_swapon 224
__SYSCALL(__NR_swapon, sys_swapon)
#define __NR_swapoff 225
__SYSCALL(__NR_swapoff, sys_swapoff)
#define __NR_mprotect 226
__SYSCALL(__NR_mprotect, sys_mprotect)
#define __NR_msync 227
__SYSCALL(__NR_msync, sys_msync)
#define __NR_mlock 228
__SYSCALL(__NR_mlock, sys_mlock)
#define __NR_munlock 229
__SYSCALL(__NR_munlock, sys_munlock)
#define __NR_mlockall 230
__SYSCALL(__NR_mlockall, sys_mlockall)
#define __NR_munlockall 231
__SYSCALL(__NR_munlockall, sys_munlockall)
#define __NR_mincore 232
__SYSCALL(__NR_mincore, sys_mincore)
#define __NR_madvise 233
__SYSCALL(__NR_madvise, sys_madvise)
#define __NR_remap_file_pages 234
__SYSCALL(__NR_remap_file_pages, sys_remap_file_pages)
#define __NR_mbind 235
__SC_COMP(__NR_mbind, sys_mbind, compat_sys_mbind)
#define __NR_get_mempolicy 236
__SC_COMP(__NR_get_mempolicy, sys_get_mempolicy, compat_sys_get_mempolicy)
#define __NR_set_mempolicy 237
__SC_COMP(__NR_set_mempolicy, sys_set_mempolicy, compat_sys_set_mempolicy)
#define __NR_migrate_pages 238
__SC_COMP(__NR_migrate_pages, sys_migrate_pages, compat_sys_migrate_pages)
#define __NR_move_pages 239
__SC_COMP(__NR_move_pages, sys_move_pages, compat_sys_move_pages)
#endif

#define __NR_rt_tgsigqueueinfo 240
__SC_COMP(__NR_rt_tgsigqueueinfo, sys_rt_tgsigqueueinfo, \
	  compat_sys_rt_tgsigqueueinfo)
#define __NR_perf_event_open 241
__SYSCALL(__NR_perf_event_open, sys_perf_event_open)
#define __NR_accept4 242
__SYSCALL(__NR_accept4, sys_accept4)
#define __NR_recvmmsg 243
__SC_COMP_3264(__NR_recvmmsg, sys_recvmmsg_time32, sys_recvmmsg, compat_sys_recvmmsg_time32)

/*
 * Architectures may provide up to 16 syscalls of their own
 * starting with this value.
 */
#define __NR_arch_specific_syscall 244

#define __NR_wait4 260
__SC_COMP(__NR_wait4, sys_wait4, compat_sys_wait4)
#define __NR_prlimit64 261
__SYSCALL(__NR_prlimit64, sys_prlimit64)
#define __NR_fanotify_init 262
__SYSCALL(__NR_fanotify_init, sys_fanotify_init)
#define __NR_fanotify_mark 263
__SYSCALL(__NR_fanotify_mark, sys_fanotify_mark)
#define __NR_name_to_handle_at         264
__SYSCALL(__NR_name_to_handle_at, sys_name_to_handle_at)
#define __NR_open_by_handle_at         265
__SC_COMP(__NR_open_by_handle_at, sys_open_by_handle_at, \
	  compat_sys_open_by_handle_at)
#define __NR_clock_adjtime 266
__SC_3264(__NR_clock_adjtime, sys_clock_adjtime32, sys_clock_adjtime)
#define __NR_syncfs 267
__SYSCALL(__NR_syncfs, sys_syncfs)
#define __NR_setns 268
__SYSCALL(__NR_setns, sys_setns)
#define __NR_sendmmsg 269
__SC_COMP(__NR_sendmmsg, sys_sendmmsg, compat_sys_sendmmsg)
#define __NR_process_vm_readv 270
__SC_COMP(__NR_process_vm_readv, sys_process_vm_readv, \
          compat_sys_process_vm_readv)
#define __NR_process_vm_writev 271
__SC_COMP(__NR_process_vm_writev, sys_process_vm_writev, \
          compat_sys_process_vm_writev)
#define __NR_kcmp 272
__SYSCALL(__NR_kcmp, sys_kcmp)
#define __NR_finit_module 273
__SYSCALL(__NR_finit_module, sys_finit_module)
#define __NR_sched_setattr 274
__SYSCALL(__NR_sched_setattr, sys_sched_setattr)
#define __NR_sched_getattr 275
__SYSCALL(__NR_sched_getattr, sys_sched_getattr)
#define __NR_renameat2 276
__SYSCALL(__NR_renameat2, sys_renameat2)
#define __NR_seccomp 277
__SYSCALL(__NR_seccomp, sys_seccomp)
#define __NR_getrandom 278
__SYSCALL(__NR_getrandom, sys_getrandom)
#define __NR_memfd_create 279
__SYSCALL(__NR_memfd_create, sys_memfd_create)
#define __NR_bpf 280
__SYSCALL(__NR_bpf, sys_bpf)
#define __NR_execveat 281
__SC_COMP(__NR_execveat, sys_execveat, compat_sys_execveat)
#define __NR_userfaultfd 282
__SYSCALL(__NR_userfaultfd, sys_userfaultfd)
#define __NR_membarrier 283
__SYSCALL(__NR_membarrier, sys_membarrier)
#define __NR_mlock2 284
__SYSCALL(__NR_mlock2, sys_mlock2)
#define __NR_copy_file_range 285
__SYSCALL(__NR_copy_file_range, sys_copy_file_range)
#define __NR_preadv2 286
__SC_COMP(__NR_preadv2, sys_preadv2, compat_sys_preadv2)
#define __NR_pwritev2 287
__SC_COMP(__NR_pwritev2, sys_pwritev2, compat_sys_pwritev2)
#define __NR_pkey_mprotect 288
__SYSCALL(__NR_pkey_mprotect, sys_pkey_mprotect)
#define __NR_pkey_alloc 289
__SYSCALL(__NR_pkey_alloc,    sys_pkey_alloc)
#define __NR_pkey_free 290
__SYSCALL(__NR_pkey_free,     sys_pkey_free)
#define __NR_statx 291
__SYSCALL(__NR_statx,     sys_statx)
#define __NR_io_pgetevents 292
__SC_COMP_3264(__NR_io_pgetevents, sys_io_pgetevents_time32, sys_io_pgetevents, compat_sys_io_pgetevents)
#define __NR_rseq 293
__SYSCALL(__NR_rseq, sys_rseq)
#define __NR_kexec_file_load 294
__SYSCALL(__NR_kexec_file_load,     sys_kexec_file_load)
<<<<<<< HEAD
/* 295 through 402 are unassigned to sync up with generic numbers */
#if __BITS_PER_LONG == 32
#define __NR_clock_gettime64 403
__SYSCALL(__NR_clock_gettime64, sys_clock_gettime)
#define __NR_clock_settime64 404
__SYSCALL(__NR_clock_settime64, sys_clock_settime)
#define __NR_clock_adjtime64 405
__SYSCALL(__NR_clock_adjtime64, sys_clock_adjtime)
#define __NR_clock_getres_time64 406
__SYSCALL(__NR_clock_getres_time64, sys_clock_getres)
#define __NR_clock_nanosleep_time64 407
__SYSCALL(__NR_clock_nanosleep_time64, sys_clock_nanosleep)
#define __NR_timer_gettime64 408
__SYSCALL(__NR_timer_gettime64, sys_timer_gettime)
#define __NR_timer_settime64 409
__SYSCALL(__NR_timer_settime64, sys_timer_settime)
#define __NR_timerfd_gettime64 410
__SYSCALL(__NR_timerfd_gettime64, sys_timerfd_gettime)
#define __NR_timerfd_settime64 411
__SYSCALL(__NR_timerfd_settime64, sys_timerfd_settime)
#define __NR_utimensat_time64 412
__SYSCALL(__NR_utimensat_time64, sys_utimensat)
#define __NR_pselect6_time64 413
__SC_COMP(__NR_pselect6_time64, sys_pselect6, compat_sys_pselect6_time64)
#define __NR_ppoll_time64 414
__SC_COMP(__NR_ppoll_time64, sys_ppoll, compat_sys_ppoll_time64)
#define __NR_io_pgetevents_time64 416
__SYSCALL(__NR_io_pgetevents_time64, sys_io_pgetevents)
#define __NR_recvmmsg_time64 417
__SC_COMP(__NR_recvmmsg_time64, sys_recvmmsg, compat_sys_recvmmsg_time64)
#define __NR_mq_timedsend_time64 418
__SYSCALL(__NR_mq_timedsend_time64, sys_mq_timedsend)
#define __NR_mq_timedreceiv_time64 419
__SYSCALL(__NR_mq_timedreceiv_time64, sys_mq_timedreceive)
#define __NR_semtimedop_time64 420
__SYSCALL(__NR_semtimedop_time64, sys_semtimedop)
#define __NR_rt_sigtimedwait_time64 421
__SC_COMP(__NR_rt_sigtimedwait_time64, sys_rt_sigtimedwait, compat_sys_rt_sigtimedwait_time64)
#define __NR_futex_time64 422
__SYSCALL(__NR_futex_time64, sys_futex)
#define __NR_sched_rr_get_interval_time64 423
__SYSCALL(__NR_sched_rr_get_interval_time64, sys_sched_rr_get_interval)
#endif

#undef __NR_syscalls
#define __NR_syscalls 424
=======
#define __NR_pidfd_send_signal 295
__SYSCALL(__NR_pidfd_send_signal, sys_pidfd_send_signal)

#undef __NR_syscalls
#define __NR_syscalls 296
>>>>>>> 4607de57

/*
 * 32 bit systems traditionally used different
 * syscalls for off_t and loff_t arguments, while
 * 64 bit systems only need the off_t version.
 * For new 32 bit platforms, there is no need to
 * implement the old 32 bit off_t syscalls, so
 * they take different names.
 * Here we map the numbers so that both versions
 * use the same syscall table layout.
 */
#if __BITS_PER_LONG == 64 && !defined(__SYSCALL_COMPAT)
#define __NR_fcntl __NR3264_fcntl
#define __NR_statfs __NR3264_statfs
#define __NR_fstatfs __NR3264_fstatfs
#define __NR_truncate __NR3264_truncate
#define __NR_ftruncate __NR3264_ftruncate
#define __NR_lseek __NR3264_lseek
#define __NR_sendfile __NR3264_sendfile
#if defined(__ARCH_WANT_NEW_STAT) || defined(__ARCH_WANT_STAT64)
#define __NR_newfstatat __NR3264_fstatat
#define __NR_fstat __NR3264_fstat
#endif
#define __NR_mmap __NR3264_mmap
#define __NR_fadvise64 __NR3264_fadvise64
#ifdef __NR3264_stat
#define __NR_stat __NR3264_stat
#define __NR_lstat __NR3264_lstat
#endif
#else
#define __NR_fcntl64 __NR3264_fcntl
#define __NR_statfs64 __NR3264_statfs
#define __NR_fstatfs64 __NR3264_fstatfs
#define __NR_truncate64 __NR3264_truncate
#define __NR_ftruncate64 __NR3264_ftruncate
#define __NR_llseek __NR3264_lseek
#define __NR_sendfile64 __NR3264_sendfile
#if defined(__ARCH_WANT_NEW_STAT) || defined(__ARCH_WANT_STAT64)
#define __NR_fstatat64 __NR3264_fstatat
#define __NR_fstat64 __NR3264_fstat
#endif
#define __NR_mmap2 __NR3264_mmap
#define __NR_fadvise64_64 __NR3264_fadvise64
#ifdef __NR3264_stat
#define __NR_stat64 __NR3264_stat
#define __NR_lstat64 __NR3264_lstat
#endif
#endif<|MERGE_RESOLUTION|>--- conflicted
+++ resolved
@@ -740,8 +740,9 @@
 __SYSCALL(__NR_rseq, sys_rseq)
 #define __NR_kexec_file_load 294
 __SYSCALL(__NR_kexec_file_load,     sys_kexec_file_load)
-<<<<<<< HEAD
-/* 295 through 402 are unassigned to sync up with generic numbers */
+#define __NR_pidfd_send_signal 295
+__SYSCALL(__NR_pidfd_send_signal, sys_pidfd_send_signal)
+/* 296 through 402 are unassigned to sync up with generic numbers */
 #if __BITS_PER_LONG == 32
 #define __NR_clock_gettime64 403
 __SYSCALL(__NR_clock_gettime64, sys_clock_gettime)
@@ -787,13 +788,6 @@
 
 #undef __NR_syscalls
 #define __NR_syscalls 424
-=======
-#define __NR_pidfd_send_signal 295
-__SYSCALL(__NR_pidfd_send_signal, sys_pidfd_send_signal)
-
-#undef __NR_syscalls
-#define __NR_syscalls 296
->>>>>>> 4607de57
 
 /*
  * 32 bit systems traditionally used different
