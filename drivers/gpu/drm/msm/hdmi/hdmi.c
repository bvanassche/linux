/*
 * Copyright (c) 2014 The Linux Foundation. All rights reserved.
 * Copyright (C) 2013 Red Hat
 * Author: Rob Clark <robdclark@gmail.com>
 *
 * This program is free software; you can redistribute it and/or modify it
 * under the terms of the GNU General Public License version 2 as published by
 * the Free Software Foundation.
 *
 * This program is distributed in the hope that it will be useful, but WITHOUT
 * ANY WARRANTY; without even the implied warranty of MERCHANTABILITY or
 * FITNESS FOR A PARTICULAR PURPOSE.  See the GNU General Public License for
 * more details.
 *
 * You should have received a copy of the GNU General Public License along with
 * this program.  If not, see <http://www.gnu.org/licenses/>.
 */

#include <linux/of_irq.h>
#include <linux/of_gpio.h>

#include <sound/hdmi-codec.h>
#include "hdmi.h"

void msm_hdmi_set_mode(struct hdmi *hdmi, bool power_on)
{
	uint32_t ctrl = 0;
	unsigned long flags;

	spin_lock_irqsave(&hdmi->reg_lock, flags);
	if (power_on) {
		ctrl |= HDMI_CTRL_ENABLE;
		if (!hdmi->hdmi_mode) {
			ctrl |= HDMI_CTRL_HDMI;
			hdmi_write(hdmi, REG_HDMI_CTRL, ctrl);
			ctrl &= ~HDMI_CTRL_HDMI;
		} else {
			ctrl |= HDMI_CTRL_HDMI;
		}
	} else {
		ctrl = HDMI_CTRL_HDMI;
	}

	hdmi_write(hdmi, REG_HDMI_CTRL, ctrl);
	spin_unlock_irqrestore(&hdmi->reg_lock, flags);
	DBG("HDMI Core: %s, HDMI_CTRL=0x%08x",
			power_on ? "Enable" : "Disable", ctrl);
}

static irqreturn_t msm_hdmi_irq(int irq, void *dev_id)
{
	struct hdmi *hdmi = dev_id;

	/* Process HPD: */
	msm_hdmi_connector_irq(hdmi->connector);

	/* Process DDC: */
	msm_hdmi_i2c_irq(hdmi->i2c);

	/* Process HDCP: */
	if (hdmi->hdcp_ctrl)
		msm_hdmi_hdcp_irq(hdmi->hdcp_ctrl);

	/* TODO audio.. */

	return IRQ_HANDLED;
}

static void msm_hdmi_destroy(struct hdmi *hdmi)
{
	/*
	 * at this point, hpd has been disabled,
	 * after flush workq, it's safe to deinit hdcp
	 */
	if (hdmi->workq) {
		flush_workqueue(hdmi->workq);
		destroy_workqueue(hdmi->workq);
	}
	msm_hdmi_hdcp_destroy(hdmi);

	if (hdmi->phy_dev) {
		put_device(hdmi->phy_dev);
		hdmi->phy = NULL;
		hdmi->phy_dev = NULL;
	}

	if (hdmi->i2c)
		msm_hdmi_i2c_destroy(hdmi->i2c);

	platform_set_drvdata(hdmi->pdev, NULL);
}

static int msm_hdmi_get_phy(struct hdmi *hdmi)
{
	struct platform_device *pdev = hdmi->pdev;
	struct platform_device *phy_pdev;
	struct device_node *phy_node;

	phy_node = of_parse_phandle(pdev->dev.of_node, "phys", 0);
	if (!phy_node) {
		DRM_DEV_ERROR(&pdev->dev, "cannot find phy device\n");
		return -ENXIO;
	}

	phy_pdev = of_find_device_by_node(phy_node);
	if (phy_pdev)
		hdmi->phy = platform_get_drvdata(phy_pdev);

	of_node_put(phy_node);

	if (!phy_pdev || !hdmi->phy) {
		DRM_DEV_ERROR(&pdev->dev, "phy driver is not ready\n");
		return -EPROBE_DEFER;
	}

	hdmi->phy_dev = get_device(&phy_pdev->dev);

	return 0;
}

/* construct hdmi at bind/probe time, grab all the resources.  If
 * we are to EPROBE_DEFER we want to do it here, rather than later
 * at modeset_init() time
 */
static struct hdmi *msm_hdmi_init(struct platform_device *pdev)
{
	struct hdmi_platform_config *config = pdev->dev.platform_data;
	struct hdmi *hdmi = NULL;
	struct resource *res;
	int i, ret;

	hdmi = devm_kzalloc(&pdev->dev, sizeof(*hdmi), GFP_KERNEL);
	if (!hdmi) {
		ret = -ENOMEM;
		goto fail;
	}

	hdmi->pdev = pdev;
	hdmi->config = config;
	spin_lock_init(&hdmi->reg_lock);

	hdmi->mmio = msm_ioremap(pdev, config->mmio_name, "HDMI");
	if (IS_ERR(hdmi->mmio)) {
		ret = PTR_ERR(hdmi->mmio);
		goto fail;
	}

	/* HDCP needs physical address of hdmi register */
	res = platform_get_resource_byname(pdev, IORESOURCE_MEM,
		config->mmio_name);
	hdmi->mmio_phy_addr = res->start;

	hdmi->qfprom_mmio = msm_ioremap(pdev,
		config->qfprom_mmio_name, "HDMI_QFPROM");
	if (IS_ERR(hdmi->qfprom_mmio)) {
		DRM_DEV_INFO(&pdev->dev, "can't find qfprom resource\n");
		hdmi->qfprom_mmio = NULL;
	}

	hdmi->hpd_regs = devm_kcalloc(&pdev->dev,
				      config->hpd_reg_cnt,
				      sizeof(hdmi->hpd_regs[0]),
				      GFP_KERNEL);
	if (!hdmi->hpd_regs) {
		ret = -ENOMEM;
		goto fail;
	}
	for (i = 0; i < config->hpd_reg_cnt; i++) {
		struct regulator *reg;

		reg = devm_regulator_get(&pdev->dev,
				config->hpd_reg_names[i]);
		if (IS_ERR(reg)) {
			ret = PTR_ERR(reg);
			DRM_DEV_ERROR(&pdev->dev, "failed to get hpd regulator: %s (%d)\n",
					config->hpd_reg_names[i], ret);
			goto fail;
		}

		hdmi->hpd_regs[i] = reg;
	}

	hdmi->pwr_regs = devm_kcalloc(&pdev->dev,
				      config->pwr_reg_cnt,
				      sizeof(hdmi->pwr_regs[0]),
				      GFP_KERNEL);
	if (!hdmi->pwr_regs) {
		ret = -ENOMEM;
		goto fail;
	}
	for (i = 0; i < config->pwr_reg_cnt; i++) {
		struct regulator *reg;

		reg = devm_regulator_get(&pdev->dev,
				config->pwr_reg_names[i]);
		if (IS_ERR(reg)) {
			ret = PTR_ERR(reg);
			DRM_DEV_ERROR(&pdev->dev, "failed to get pwr regulator: %s (%d)\n",
					config->pwr_reg_names[i], ret);
			goto fail;
		}

		hdmi->pwr_regs[i] = reg;
	}

	hdmi->hpd_clks = devm_kcalloc(&pdev->dev,
				      config->hpd_clk_cnt,
				      sizeof(hdmi->hpd_clks[0]),
				      GFP_KERNEL);
	if (!hdmi->hpd_clks) {
		ret = -ENOMEM;
		goto fail;
	}
	for (i = 0; i < config->hpd_clk_cnt; i++) {
		struct clk *clk;

		clk = msm_clk_get(pdev, config->hpd_clk_names[i]);
		if (IS_ERR(clk)) {
			ret = PTR_ERR(clk);
			DRM_DEV_ERROR(&pdev->dev, "failed to get hpd clk: %s (%d)\n",
					config->hpd_clk_names[i], ret);
			goto fail;
		}

		hdmi->hpd_clks[i] = clk;
	}

	hdmi->pwr_clks = devm_kcalloc(&pdev->dev,
				      config->pwr_clk_cnt,
				      sizeof(hdmi->pwr_clks[0]),
				      GFP_KERNEL);
	if (!hdmi->pwr_clks) {
		ret = -ENOMEM;
		goto fail;
	}
	for (i = 0; i < config->pwr_clk_cnt; i++) {
		struct clk *clk;

		clk = msm_clk_get(pdev, config->pwr_clk_names[i]);
		if (IS_ERR(clk)) {
			ret = PTR_ERR(clk);
			DRM_DEV_ERROR(&pdev->dev, "failed to get pwr clk: %s (%d)\n",
					config->pwr_clk_names[i], ret);
			goto fail;
		}

		hdmi->pwr_clks[i] = clk;
	}

	pm_runtime_enable(&pdev->dev);

	hdmi->workq = alloc_ordered_workqueue("msm_hdmi", 0);

	hdmi->i2c = msm_hdmi_i2c_init(hdmi);
	if (IS_ERR(hdmi->i2c)) {
		ret = PTR_ERR(hdmi->i2c);
		DRM_DEV_ERROR(&pdev->dev, "failed to get i2c: %d\n", ret);
		hdmi->i2c = NULL;
		goto fail;
	}

	ret = msm_hdmi_get_phy(hdmi);
	if (ret) {
		DRM_DEV_ERROR(&pdev->dev, "failed to get phy\n");
		goto fail;
	}

	hdmi->hdcp_ctrl = msm_hdmi_hdcp_init(hdmi);
	if (IS_ERR(hdmi->hdcp_ctrl)) {
		dev_warn(&pdev->dev, "failed to init hdcp: disabled\n");
		hdmi->hdcp_ctrl = NULL;
	}

	return hdmi;

fail:
	if (hdmi)
		msm_hdmi_destroy(hdmi);

	return ERR_PTR(ret);
}

/* Second part of initialization, the drm/kms level modeset_init,
 * constructs/initializes mode objects, etc, is called from master
 * driver (not hdmi sub-device's probe/bind!)
 *
 * Any resource (regulator/clk/etc) which could be missing at boot
 * should be handled in msm_hdmi_init() so that failure happens from
 * hdmi sub-device's probe.
 */
int msm_hdmi_modeset_init(struct hdmi *hdmi,
		struct drm_device *dev, struct drm_encoder *encoder)
{
	struct msm_drm_private *priv = dev->dev_private;
	struct platform_device *pdev = hdmi->pdev;
	int ret;

	hdmi->dev = dev;
	hdmi->encoder = encoder;

	hdmi_audio_infoframe_init(&hdmi->audio.infoframe);

	hdmi->bridge = msm_hdmi_bridge_init(hdmi);
	if (IS_ERR(hdmi->bridge)) {
		ret = PTR_ERR(hdmi->bridge);
		DRM_DEV_ERROR(dev->dev, "failed to create HDMI bridge: %d\n", ret);
		hdmi->bridge = NULL;
		goto fail;
	}

	hdmi->connector = msm_hdmi_connector_init(hdmi);
	if (IS_ERR(hdmi->connector)) {
		ret = PTR_ERR(hdmi->connector);
		DRM_DEV_ERROR(dev->dev, "failed to create HDMI connector: %d\n", ret);
		hdmi->connector = NULL;
		goto fail;
	}

	hdmi->irq = irq_of_parse_and_map(pdev->dev.of_node, 0);
	if (hdmi->irq < 0) {
		ret = hdmi->irq;
		DRM_DEV_ERROR(dev->dev, "failed to get irq: %d\n", ret);
		goto fail;
	}

	ret = devm_request_irq(&pdev->dev, hdmi->irq,
			msm_hdmi_irq, IRQF_TRIGGER_HIGH | IRQF_ONESHOT,
			"hdmi_isr", hdmi);
	if (ret < 0) {
		DRM_DEV_ERROR(dev->dev, "failed to request IRQ%u: %d\n",
				hdmi->irq, ret);
		goto fail;
	}

	ret = msm_hdmi_hpd_enable(hdmi->connector);
	if (ret < 0) {
		DRM_DEV_ERROR(&hdmi->pdev->dev, "failed to enable HPD: %d\n", ret);
		goto fail;
	}

	encoder->bridge = hdmi->bridge;

	priv->bridges[priv->num_bridges++]       = hdmi->bridge;
	priv->connectors[priv->num_connectors++] = hdmi->connector;

	platform_set_drvdata(pdev, hdmi);

	return 0;

fail:
	/* bridge is normally destroyed by drm: */
	if (hdmi->bridge) {
		msm_hdmi_bridge_destroy(hdmi->bridge);
		hdmi->bridge = NULL;
	}
	if (hdmi->connector) {
		hdmi->connector->funcs->destroy(hdmi->connector);
		hdmi->connector = NULL;
	}

	return ret;
}

/*
 * The hdmi device:
 */

#define HDMI_CFG(item, entry) \
	.item ## _names = item ##_names_ ## entry, \
	.item ## _cnt   = ARRAY_SIZE(item ## _names_ ## entry)

static const char *pwr_reg_names_none[] = {};
static const char *hpd_reg_names_none[] = {};

static struct hdmi_platform_config hdmi_tx_8660_config;

static const char *hpd_reg_names_8960[] = {"core-vdda", "hdmi-mux"};
static const char *hpd_clk_names_8960[] = {"core", "master_iface", "slave_iface"};

static struct hdmi_platform_config hdmi_tx_8960_config = {
		HDMI_CFG(hpd_reg, 8960),
		HDMI_CFG(hpd_clk, 8960),
};

static const char *pwr_reg_names_8x74[] = {"core-vdda", "core-vcc"};
static const char *hpd_reg_names_8x74[] = {"hpd-gdsc", "hpd-5v"};
static const char *pwr_clk_names_8x74[] = {"extp", "alt_iface"};
static const char *hpd_clk_names_8x74[] = {"iface", "core", "mdp_core"};
static unsigned long hpd_clk_freq_8x74[] = {0, 19200000, 0};

static struct hdmi_platform_config hdmi_tx_8974_config = {
		HDMI_CFG(pwr_reg, 8x74),
		HDMI_CFG(hpd_reg, 8x74),
		HDMI_CFG(pwr_clk, 8x74),
		HDMI_CFG(hpd_clk, 8x74),
		.hpd_freq      = hpd_clk_freq_8x74,
};

static const char *hpd_reg_names_8084[] = {"hpd-gdsc", "hpd-5v", "hpd-5v-en"};

static struct hdmi_platform_config hdmi_tx_8084_config = {
		HDMI_CFG(pwr_reg, 8x74),
		HDMI_CFG(hpd_reg, 8084),
		HDMI_CFG(pwr_clk, 8x74),
		HDMI_CFG(hpd_clk, 8x74),
		.hpd_freq      = hpd_clk_freq_8x74,
};

static struct hdmi_platform_config hdmi_tx_8994_config = {
		HDMI_CFG(pwr_reg, 8x74),
		HDMI_CFG(hpd_reg, none),
		HDMI_CFG(pwr_clk, 8x74),
		HDMI_CFG(hpd_clk, 8x74),
		.hpd_freq      = hpd_clk_freq_8x74,
};

static struct hdmi_platform_config hdmi_tx_8996_config = {
		HDMI_CFG(pwr_reg, none),
		HDMI_CFG(hpd_reg, none),
		HDMI_CFG(pwr_clk, 8x74),
		HDMI_CFG(hpd_clk, 8x74),
		.hpd_freq      = hpd_clk_freq_8x74,
};

static const struct {
	const char *name;
	const bool output;
	const int value;
	const char *label;
} msm_hdmi_gpio_pdata[] = {
	{ "qcom,hdmi-tx-ddc-clk", true, 1, "HDMI_DDC_CLK" },
	{ "qcom,hdmi-tx-ddc-data", true, 1, "HDMI_DDC_DATA" },
	{ "qcom,hdmi-tx-hpd", false, 1, "HDMI_HPD" },
	{ "qcom,hdmi-tx-mux-en", true, 1, "HDMI_MUX_EN" },
	{ "qcom,hdmi-tx-mux-sel", true, 0, "HDMI_MUX_SEL" },
	{ "qcom,hdmi-tx-mux-lpm", true, 1, "HDMI_MUX_LPM" },
};

static int msm_hdmi_get_gpio(struct device_node *of_node, const char *name)
{
	int gpio;

	/* try with the gpio names as in the table (downstream bindings) */
	gpio = of_get_named_gpio(of_node, name, 0);
	if (gpio < 0) {
		char name2[32];

		/* try with the gpio names as in the upstream bindings */
		snprintf(name2, sizeof(name2), "%s-gpios", name);
		gpio = of_get_named_gpio(of_node, name2, 0);
		if (gpio < 0) {
			char name3[32];

			/*
			 * try again after stripping out the "qcom,hdmi-tx"
			 * prefix. This is mainly to match "hpd-gpios" used
			 * in the upstream bindings
			 */
			if (sscanf(name2, "qcom,hdmi-tx-%s", name3))
				gpio = of_get_named_gpio(of_node, name3, 0);
		}

		if (gpio < 0) {
			DBG("failed to get gpio: %s (%d)", name, gpio);
			gpio = -1;
		}
	}
	return gpio;
}

/*
 * HDMI audio codec callbacks
 */
static int msm_hdmi_audio_hw_params(struct device *dev, void *data,
				    struct hdmi_codec_daifmt *daifmt,
				    struct hdmi_codec_params *params)
{
	struct hdmi *hdmi = dev_get_drvdata(dev);
	unsigned int chan;
	unsigned int channel_allocation = 0;
	unsigned int rate;
	unsigned int level_shift  = 0; /* 0dB */
	bool down_mix = false;

	DRM_DEV_DEBUG(dev, "%u Hz, %d bit, %d channels\n", params->sample_rate,
		 params->sample_width, params->cea.channels);

	switch (params->cea.channels) {
	case 2:
		/* FR and FL speakers */
		channel_allocation  = 0;
		chan = MSM_HDMI_AUDIO_CHANNEL_2;
		break;
	case 4:
		/* FC, LFE, FR and FL speakers */
		channel_allocation  = 0x3;
		chan = MSM_HDMI_AUDIO_CHANNEL_4;
		break;
	case 6:
		/* RR, RL, FC, LFE, FR and FL speakers */
		channel_allocation  = 0x0B;
		chan = MSM_HDMI_AUDIO_CHANNEL_6;
		break;
	case 8:
		/* FRC, FLC, RR, RL, FC, LFE, FR and FL speakers */
		channel_allocation  = 0x1F;
		chan = MSM_HDMI_AUDIO_CHANNEL_8;
		break;
	default:
		return -EINVAL;
	}

	switch (params->sample_rate) {
	case 32000:
		rate = HDMI_SAMPLE_RATE_32KHZ;
		break;
	case 44100:
		rate = HDMI_SAMPLE_RATE_44_1KHZ;
		break;
	case 48000:
		rate = HDMI_SAMPLE_RATE_48KHZ;
		break;
	case 88200:
		rate = HDMI_SAMPLE_RATE_88_2KHZ;
		break;
	case 96000:
		rate = HDMI_SAMPLE_RATE_96KHZ;
		break;
	case 176400:
		rate = HDMI_SAMPLE_RATE_176_4KHZ;
		break;
	case 192000:
		rate = HDMI_SAMPLE_RATE_192KHZ;
		break;
	default:
		DRM_DEV_ERROR(dev, "rate[%d] not supported!\n",
			params->sample_rate);
		return -EINVAL;
	}

	msm_hdmi_audio_set_sample_rate(hdmi, rate);
	msm_hdmi_audio_info_setup(hdmi, 1, chan, channel_allocation,
			      level_shift, down_mix);

	return 0;
}

static void msm_hdmi_audio_shutdown(struct device *dev, void *data)
{
	struct hdmi *hdmi = dev_get_drvdata(dev);

	msm_hdmi_audio_info_setup(hdmi, 0, 0, 0, 0, 0);
}

static const struct hdmi_codec_ops msm_hdmi_audio_codec_ops = {
	.hw_params = msm_hdmi_audio_hw_params,
	.audio_shutdown = msm_hdmi_audio_shutdown,
};

static struct hdmi_codec_pdata codec_data = {
	.ops = &msm_hdmi_audio_codec_ops,
	.max_i2s_channels = 8,
	.i2s = 1,
};

static int msm_hdmi_register_audio_driver(struct hdmi *hdmi, struct device *dev)
{
	hdmi->audio_pdev = platform_device_register_data(dev,
							 HDMI_CODEC_DRV_NAME,
							 PLATFORM_DEVID_AUTO,
							 &codec_data,
							 sizeof(codec_data));
	return PTR_ERR_OR_ZERO(hdmi->audio_pdev);
}

static int msm_hdmi_bind(struct device *dev, struct device *master, void *data)
{
	struct drm_device *drm = dev_get_drvdata(master);
	struct msm_drm_private *priv = drm->dev_private;
	static struct hdmi_platform_config *hdmi_cfg;
	struct hdmi *hdmi;
	struct device_node *of_node = dev->of_node;
	int i, err;

	hdmi_cfg = (struct hdmi_platform_config *)
			of_device_get_match_data(dev);
	if (!hdmi_cfg) {
<<<<<<< HEAD
		dev_err(dev, "unknown hdmi_cfg: %pOFn\n", of_node);
=======
		DRM_DEV_ERROR(dev, "unknown hdmi_cfg: %s\n", of_node->name);
>>>>>>> fa81b1ad
		return -ENXIO;
	}

	hdmi_cfg->mmio_name     = "core_physical";
	hdmi_cfg->qfprom_mmio_name = "qfprom_physical";

	for (i = 0; i < HDMI_MAX_NUM_GPIO; i++) {
		hdmi_cfg->gpios[i].num = msm_hdmi_get_gpio(of_node,
						msm_hdmi_gpio_pdata[i].name);
		hdmi_cfg->gpios[i].output = msm_hdmi_gpio_pdata[i].output;
		hdmi_cfg->gpios[i].value = msm_hdmi_gpio_pdata[i].value;
		hdmi_cfg->gpios[i].label = msm_hdmi_gpio_pdata[i].label;
	}

	dev->platform_data = hdmi_cfg;

	hdmi = msm_hdmi_init(to_platform_device(dev));
	if (IS_ERR(hdmi))
		return PTR_ERR(hdmi);
	priv->hdmi = hdmi;

	err = msm_hdmi_register_audio_driver(hdmi, dev);
	if (err) {
		DRM_ERROR("Failed to attach an audio codec %d\n", err);
		hdmi->audio_pdev = NULL;
	}

	return 0;
}

static void msm_hdmi_unbind(struct device *dev, struct device *master,
		void *data)
{
	struct drm_device *drm = dev_get_drvdata(master);
	struct msm_drm_private *priv = drm->dev_private;
	if (priv->hdmi) {
		if (priv->hdmi->audio_pdev)
			platform_device_unregister(priv->hdmi->audio_pdev);

		msm_hdmi_destroy(priv->hdmi);
		priv->hdmi = NULL;
	}
}

static const struct component_ops msm_hdmi_ops = {
		.bind   = msm_hdmi_bind,
		.unbind = msm_hdmi_unbind,
};

static int msm_hdmi_dev_probe(struct platform_device *pdev)
{
	return component_add(&pdev->dev, &msm_hdmi_ops);
}

static int msm_hdmi_dev_remove(struct platform_device *pdev)
{
	component_del(&pdev->dev, &msm_hdmi_ops);
	return 0;
}

static const struct of_device_id msm_hdmi_dt_match[] = {
	{ .compatible = "qcom,hdmi-tx-8996", .data = &hdmi_tx_8996_config },
	{ .compatible = "qcom,hdmi-tx-8994", .data = &hdmi_tx_8994_config },
	{ .compatible = "qcom,hdmi-tx-8084", .data = &hdmi_tx_8084_config },
	{ .compatible = "qcom,hdmi-tx-8974", .data = &hdmi_tx_8974_config },
	{ .compatible = "qcom,hdmi-tx-8960", .data = &hdmi_tx_8960_config },
	{ .compatible = "qcom,hdmi-tx-8660", .data = &hdmi_tx_8660_config },
	{}
};

static struct platform_driver msm_hdmi_driver = {
	.probe = msm_hdmi_dev_probe,
	.remove = msm_hdmi_dev_remove,
	.driver = {
		.name = "hdmi_msm",
		.of_match_table = msm_hdmi_dt_match,
	},
};

void __init msm_hdmi_register(void)
{
	msm_hdmi_phy_driver_register();
	platform_driver_register(&msm_hdmi_driver);
}

void __exit msm_hdmi_unregister(void)
{
	platform_driver_unregister(&msm_hdmi_driver);
	msm_hdmi_phy_driver_unregister();
}<|MERGE_RESOLUTION|>--- conflicted
+++ resolved
@@ -585,11 +585,7 @@
 	hdmi_cfg = (struct hdmi_platform_config *)
 			of_device_get_match_data(dev);
 	if (!hdmi_cfg) {
-<<<<<<< HEAD
-		dev_err(dev, "unknown hdmi_cfg: %pOFn\n", of_node);
-=======
-		DRM_DEV_ERROR(dev, "unknown hdmi_cfg: %s\n", of_node->name);
->>>>>>> fa81b1ad
+		DRM_DEV_ERROR(dev, "unknown hdmi_cfg: %pOFn\n", of_node);
 		return -ENXIO;
 	}
 
