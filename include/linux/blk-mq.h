/* SPDX-License-Identifier: GPL-2.0 */
#ifndef BLK_MQ_H
#define BLK_MQ_H

#include <linux/blkdev.h>
#include <linux/sbitmap.h>
#include <linux/srcu.h>

struct blk_mq_tags;
struct blk_flush_queue;

/**
 * struct blk_mq_hw_ctx - State for a hardware queue facing the hardware
 * block device
 */
struct blk_mq_hw_ctx {
	struct {
		/** @lock: Protects the dispatch list. */
		spinlock_t		lock;
		/**
		 * @dispatch: Used for requests that are ready to be
		 * dispatched to the hardware but for some reason (e.g. lack of
		 * resources) could not be sent to the hardware. As soon as the
		 * driver can send new requests, requests at this list will
		 * be sent first for a fairer dispatch.
		 */
		struct list_head	dispatch;
		 /**
		  * @state: BLK_MQ_S_* flags. Defines the state of the hw
		  * queue (active, scheduled to restart, stopped).
		  */
		unsigned long		state;
	} ____cacheline_aligned_in_smp;

	/**
	 * @run_work: Used for scheduling a hardware queue run at a later time.
	 */
	struct delayed_work	run_work;
	/** @cpumask: Map of available CPUs where this hctx can run. */
	cpumask_var_t		cpumask;
	/**
	 * @next_cpu: Used by blk_mq_hctx_next_cpu() for round-robin CPU
	 * selection from @cpumask.
	 */
	int			next_cpu;
	/**
	 * @next_cpu_batch: Counter of how many works left in the batch before
	 * changing to the next CPU.
	 */
	int			next_cpu_batch;

	/** @flags: BLK_MQ_F_* flags. Defines the behaviour of the queue. */
	unsigned long		flags;

	/**
	 * @sched_data: Pointer owned by the IO scheduler attached to a request
	 * queue. It's up to the IO scheduler how to use this pointer.
	 */
	void			*sched_data;
	/**
	 * @queue: Pointer to the request queue that owns this hardware context.
	 */
	struct request_queue	*queue;
	/** @fq: Queue of requests that need to perform a flush operation. */
	struct blk_flush_queue	*fq;

	/**
	 * @driver_data: Pointer to data owned by the block driver that created
	 * this hctx
	 */
	void			*driver_data;

	/**
	 * @ctx_map: Bitmap for each software queue. If bit is on, there is a
	 * pending request in that software queue.
	 */
	struct sbitmap		ctx_map;

	/**
	 * @dispatch_from: Software queue to be used when no scheduler was
	 * selected.
	 */
	struct blk_mq_ctx	*dispatch_from;
	/**
	 * @dispatch_busy: Number used by blk_mq_update_dispatch_busy() to
	 * decide if the hw_queue is busy using Exponential Weighted Moving
	 * Average algorithm.
	 */
	unsigned int		dispatch_busy;

	/** @type: HCTX_TYPE_* flags. Type of hardware queue. */
	unsigned short		type;
	/** @nr_ctx: Number of software queues. */
	unsigned short		nr_ctx;
	/** @ctxs: Array of software queues. */
	struct blk_mq_ctx	**ctxs;

	/** @dispatch_wait_lock: Lock for dispatch_wait queue. */
	spinlock_t		dispatch_wait_lock;
	/**
	 * @dispatch_wait: Waitqueue to put requests when there is no tag
	 * available at the moment, to wait for another try in the future.
	 */
	wait_queue_entry_t	dispatch_wait;

	/**
	 * @wait_index: Index of next available dispatch_wait queue to insert
	 * requests.
	 */
	atomic_t		wait_index;

	/**
	 * @tags: Tags owned by the block driver. A tag at this set is only
	 * assigned when a request is dispatched from a hardware queue.
	 */
	struct blk_mq_tags	*tags;
	/**
	 * @sched_tags: Tags owned by I/O scheduler. If there is an I/O
	 * scheduler associated with a request queue, a tag is assigned when
	 * that request is allocated. Else, this member is not used.
	 */
	struct blk_mq_tags	*sched_tags;

	/** @queued: Number of queued requests. */
	unsigned long		queued;
	/** @run: Number of dispatched requests. */
	unsigned long		run;
#define BLK_MQ_MAX_DISPATCH_ORDER	7
	/** @dispatched: Number of dispatch requests by queue. */
	unsigned long		dispatched[BLK_MQ_MAX_DISPATCH_ORDER];

	/** @numa_node: NUMA node the storage adapter has been connected to. */
	unsigned int		numa_node;
	/** @queue_num: Index of this hardware queue. */
	unsigned int		queue_num;

	/**
	 * @nr_active: Number of active requests. Only used when a tag set is
	 * shared across request queues.
	 */
	atomic_t		nr_active;

	/** @cpuhp_online: List to store request if CPU is going to die */
	struct hlist_node	cpuhp_online;
	/** @cpuhp_dead: List to store request if some CPU die. */
	struct hlist_node	cpuhp_dead;
	/** @kobj: Kernel object for sysfs. */
	struct kobject		kobj;

	/** @poll_considered: Count times blk_poll() was called. */
	unsigned long		poll_considered;
	/** @poll_invoked: Count how many requests blk_poll() polled. */
	unsigned long		poll_invoked;
	/** @poll_success: Count how many polled requests were completed. */
	unsigned long		poll_success;

#ifdef CONFIG_BLK_DEBUG_FS
	/**
	 * @debugfs_dir: debugfs directory for this hardware queue. Named
	 * as cpu<cpu_number>.
	 */
	struct dentry		*debugfs_dir;
	/** @sched_debugfs_dir:	debugfs directory for the scheduler. */
	struct dentry		*sched_debugfs_dir;
#endif

	/**
	 * @hctx_list: if this hctx is not in use, this is an entry in
	 * q->unused_hctx_list.
	 */
	struct list_head	hctx_list;

	/**
	 * @srcu: Sleepable RCU. Use as lock when type of the hardware queue is
	 * blocking (BLK_MQ_F_BLOCKING). Must be the last member - see also
	 * blk_mq_hw_ctx_size().
	 */
	struct srcu_struct	srcu[];
};

/**
 * struct blk_mq_queue_map - Map software queues to hardware queues
 * @mq_map:       CPU ID to hardware queue index map. This is an array
 *	with nr_cpu_ids elements. Each element has a value in the range
 *	[@queue_offset, @queue_offset + @nr_queues).
 * @nr_queues:    Number of hardware queues to map CPU IDs onto.
 * @queue_offset: First hardware queue to map onto. Used by the PCIe NVMe
 *	driver to map each hardware queue type (enum hctx_type) onto a distinct
 *	set of hardware queues.
 */
struct blk_mq_queue_map {
	unsigned int *mq_map;
	unsigned int nr_queues;
	unsigned int queue_offset;
};

/**
 * enum hctx_type - Type of hardware queue
 * @HCTX_TYPE_DEFAULT:	All I/O not otherwise accounted for.
 * @HCTX_TYPE_READ:	Just for READ I/O.
 * @HCTX_TYPE_POLL:	Polled I/O of any kind.
 * @HCTX_MAX_TYPES:	Number of types of hctx.
 */
enum hctx_type {
	HCTX_TYPE_DEFAULT,
	HCTX_TYPE_READ,
	HCTX_TYPE_POLL,

	HCTX_MAX_TYPES,
};

/**
 * struct blk_mq_tag_set - tag set that can be shared between request queues
 * @map:	   One or more ctx -> hctx mappings. One map exists for each
 *		   hardware queue type (enum hctx_type) that the driver wishes
 *		   to support. There are no restrictions on maps being of the
 *		   same size, and it's perfectly legal to share maps between
 *		   types.
 * @nr_maps:	   Number of elements in the @map array. A number in the range
 *		   [1, HCTX_MAX_TYPES].
 * @ops:	   Pointers to functions that implement block driver behavior.
 * @nr_hw_queues:  Number of hardware queues supported by the block driver that
 *		   owns this data structure.
 * @queue_depth:   Number of tags per hardware queue, reserved tags included.
 * @reserved_tags: Number of tags to set aside for BLK_MQ_REQ_RESERVED tag
 *		   allocations.
 * @cmd_size:	   Number of additional bytes to allocate per request. The block
 *		   driver owns these additional bytes.
 * @numa_node:	   NUMA node the storage adapter has been connected to.
 * @timeout:	   Request processing timeout in jiffies.
 * @flags:	   Zero or more BLK_MQ_F_* flags.
 * @driver_data:   Pointer to data owned by the block driver that created this
 *		   tag set.
 * @tags:	   Tag sets. One tag set per hardware queue. Has @nr_hw_queues
 *		   elements.
 * @tag_list_lock: Serializes tag_list accesses.
 * @tag_list:	   List of the request queues that use this tag set. See also
 *		   request_queue.tag_set_list.
 */
struct blk_mq_tag_set {
	struct blk_mq_queue_map	map[HCTX_MAX_TYPES];
	unsigned int		nr_maps;
	const struct blk_mq_ops	*ops;
	unsigned int		nr_hw_queues;
	unsigned int		queue_depth;
	unsigned int		reserved_tags;
	unsigned int		cmd_size;
	int			numa_node;
	unsigned int		timeout;
	unsigned int		flags;
	void			*driver_data;

	struct blk_mq_tags	**tags;

	struct mutex		tag_list_lock;
	struct list_head	tag_list;
};

/**
 * struct blk_mq_queue_data - Data about a request inserted in a queue
 *
 * @rq:   Request pointer.
 * @last: If it is the last request in the queue.
 */
struct blk_mq_queue_data {
	struct request *rq;
	bool last;
};

<<<<<<< HEAD
typedef blk_status_t (queue_rq_fn)(struct blk_mq_hw_ctx *,
		const struct blk_mq_queue_data *);
typedef void (commit_rqs_fn)(struct blk_mq_hw_ctx *);
typedef bool (get_budget_fn)(struct request_queue *);
typedef void (put_budget_fn)(struct request_queue *);
typedef enum blk_eh_timer_return (timeout_fn)(struct request *, bool);
typedef int (init_hctx_fn)(struct blk_mq_hw_ctx *, void *, unsigned int);
typedef void (exit_hctx_fn)(struct blk_mq_hw_ctx *, unsigned int);
typedef int (init_request_fn)(struct blk_mq_tag_set *set, struct request *,
		unsigned int, unsigned int);
typedef void (exit_request_fn)(struct blk_mq_tag_set *set, struct request *,
		unsigned int);

=======
>>>>>>> a798497a
typedef bool (busy_iter_fn)(struct blk_mq_hw_ctx *, struct request *, void *,
		bool);
typedef bool (busy_tag_iter_fn)(struct request *, void *, bool);

/**
 * struct blk_mq_ops - Callback functions that implements block driver
 * behaviour.
 */
struct blk_mq_ops {
	/**
	 * @queue_rq: Queue a new request from block IO.
	 */
	blk_status_t (*queue_rq)(struct blk_mq_hw_ctx *,
				 const struct blk_mq_queue_data *);

	/**
	 * @commit_rqs: If a driver uses bd->last to judge when to submit
	 * requests to hardware, it must define this function. In case of errors
	 * that make us stop issuing further requests, this hook serves the
	 * purpose of kicking the hardware (which the last request otherwise
	 * would have done).
	 */
	void (*commit_rqs)(struct blk_mq_hw_ctx *);

	/**
	 * @get_budget: Reserve budget before queue request, once .queue_rq is
	 * run, it is driver's responsibility to release the
	 * reserved budget. Also we have to handle failure case
	 * of .get_budget for avoiding I/O deadlock.
	 */
	bool (*get_budget)(struct request_queue *);

	/**
	 * @put_budget: Release the reserved budget.
	 */
	void (*put_budget)(struct request_queue *);

	/**
	 * @timeout: Called on request timeout.
	 */
	enum blk_eh_timer_return (*timeout)(struct request *, bool);

	/**
	 * @poll: Called to poll for completion of a specific tag.
	 */
	int (*poll)(struct blk_mq_hw_ctx *);

	/**
	 * @complete: Mark the request as complete.
	 */
	void (*complete)(struct request *);

	/**
	 * @init_hctx: Called when the block layer side of a hardware queue has
	 * been set up, allowing the driver to allocate/init matching
	 * structures.
	 */
	int (*init_hctx)(struct blk_mq_hw_ctx *, void *, unsigned int);
	/**
	 * @exit_hctx: Ditto for exit/teardown.
	 */
	void (*exit_hctx)(struct blk_mq_hw_ctx *, unsigned int);

	/**
	 * @init_request: Called for every command allocated by the block layer
	 * to allow the driver to set up driver specific data.
	 *
	 * Tag greater than or equal to queue_depth is for setting up
	 * flush request.
	 */
	int (*init_request)(struct blk_mq_tag_set *set, struct request *,
			    unsigned int, unsigned int);
	/**
	 * @exit_request: Ditto for exit/teardown.
	 */
	void (*exit_request)(struct blk_mq_tag_set *set, struct request *,
			     unsigned int);

	/**
	 * @initialize_rq_fn: Called from inside blk_get_request().
	 */
	void (*initialize_rq_fn)(struct request *rq);

	/**
	 * @cleanup_rq: Called before freeing one request which isn't completed
	 * yet, and usually for freeing the driver private data.
	 */
	void (*cleanup_rq)(struct request *);

	/**
	 * @busy: If set, returns whether or not this queue currently is busy.
	 */
	bool (*busy)(struct request_queue *);

	/**
	 * @map_queues: This allows drivers specify their own queue mapping by
	 * overriding the setup-time function that builds the mq_map.
	 */
	int (*map_queues)(struct blk_mq_tag_set *set);

#ifdef CONFIG_BLK_DEBUG_FS
	/**
	 * @show_rq: Used by the debugfs implementation to show driver-specific
	 * information about a request.
	 */
	void (*show_rq)(struct seq_file *m, struct request *rq);
#endif
};

enum {
	BLK_MQ_F_SHOULD_MERGE	= 1 << 0,
	BLK_MQ_F_TAG_SHARED	= 1 << 1,
	/*
	 * Set when this device requires underlying blk-mq device for
	 * completing IO:
	 */
	BLK_MQ_F_STACKING	= 1 << 2,
	BLK_MQ_F_BLOCKING	= 1 << 5,
	BLK_MQ_F_NO_SCHED	= 1 << 6,
	BLK_MQ_F_ALLOC_POLICY_START_BIT = 8,
	BLK_MQ_F_ALLOC_POLICY_BITS = 1,

	BLK_MQ_S_STOPPED	= 0,
	BLK_MQ_S_TAG_ACTIVE	= 1,
	BLK_MQ_S_SCHED_RESTART	= 2,

	/* hw queue is inactive after all its CPUs become offline */
	BLK_MQ_S_INACTIVE	= 3,

	BLK_MQ_MAX_DEPTH	= 10240,

	BLK_MQ_CPU_WORK_BATCH	= 8,
};
#define BLK_MQ_FLAG_TO_ALLOC_POLICY(flags) \
	((flags >> BLK_MQ_F_ALLOC_POLICY_START_BIT) & \
		((1 << BLK_MQ_F_ALLOC_POLICY_BITS) - 1))
#define BLK_ALLOC_POLICY_TO_MQ_FLAG(policy) \
	((policy & ((1 << BLK_MQ_F_ALLOC_POLICY_BITS) - 1)) \
		<< BLK_MQ_F_ALLOC_POLICY_START_BIT)

struct request_queue *blk_mq_init_queue(struct blk_mq_tag_set *);
struct request_queue *blk_mq_init_queue_data(struct blk_mq_tag_set *set,
		void *queuedata);
struct request_queue *blk_mq_init_allocated_queue(struct blk_mq_tag_set *set,
						  struct request_queue *q,
						  bool elevator_init);
struct request_queue *blk_mq_init_sq_queue(struct blk_mq_tag_set *set,
						const struct blk_mq_ops *ops,
						unsigned int queue_depth,
						unsigned int set_flags);
void blk_mq_unregister_dev(struct device *, struct request_queue *);

int blk_mq_alloc_tag_set(struct blk_mq_tag_set *set);
void blk_mq_free_tag_set(struct blk_mq_tag_set *set);

void blk_mq_flush_plug_list(struct blk_plug *plug, bool from_schedule);

void blk_mq_free_request(struct request *rq);

bool blk_mq_queue_inflight(struct request_queue *q);

enum {
	/* return when out of requests */
	BLK_MQ_REQ_NOWAIT	= (__force blk_mq_req_flags_t)(1 << 0),
	/* allocate from reserved pool */
	BLK_MQ_REQ_RESERVED	= (__force blk_mq_req_flags_t)(1 << 1),
	/* set RQF_PREEMPT */
	BLK_MQ_REQ_PREEMPT	= (__force blk_mq_req_flags_t)(1 << 3),
};

struct request *blk_mq_alloc_request(struct request_queue *q, unsigned int op,
		blk_mq_req_flags_t flags);
struct request *blk_mq_alloc_request_hctx(struct request_queue *q,
		unsigned int op, blk_mq_req_flags_t flags,
		unsigned int hctx_idx);
struct request *blk_mq_tag_to_rq(struct blk_mq_tags *tags, unsigned int tag);

enum {
	BLK_MQ_UNIQUE_TAG_BITS = 16,
	BLK_MQ_UNIQUE_TAG_MASK = (1 << BLK_MQ_UNIQUE_TAG_BITS) - 1,
};

u32 blk_mq_unique_tag(struct request *rq);

static inline u16 blk_mq_unique_tag_to_hwq(u32 unique_tag)
{
	return unique_tag >> BLK_MQ_UNIQUE_TAG_BITS;
}

static inline u16 blk_mq_unique_tag_to_tag(u32 unique_tag)
{
	return unique_tag & BLK_MQ_UNIQUE_TAG_MASK;
}

/**
 * blk_mq_rq_state() - read the current MQ_RQ_* state of a request
 * @rq: target request.
 */
static inline enum mq_rq_state blk_mq_rq_state(struct request *rq)
{
	return READ_ONCE(rq->state);
}

static inline int blk_mq_request_started(struct request *rq)
{
	return blk_mq_rq_state(rq) != MQ_RQ_IDLE;
}

static inline int blk_mq_request_completed(struct request *rq)
{
	return blk_mq_rq_state(rq) == MQ_RQ_COMPLETE;
}

void blk_mq_start_request(struct request *rq);
void blk_mq_end_request(struct request *rq, blk_status_t error);
void __blk_mq_end_request(struct request *rq, blk_status_t error);

void blk_mq_requeue_request(struct request *rq, bool kick_requeue_list);
void blk_mq_kick_requeue_list(struct request_queue *q);
void blk_mq_delay_kick_requeue_list(struct request_queue *q, unsigned long msecs);
void blk_mq_complete_request(struct request *rq);
bool blk_mq_complete_request_remote(struct request *rq);
bool blk_mq_bio_list_merge(struct request_queue *q, struct list_head *list,
			   struct bio *bio, unsigned int nr_segs);
bool blk_mq_queue_stopped(struct request_queue *q);
void blk_mq_stop_hw_queue(struct blk_mq_hw_ctx *hctx);
void blk_mq_start_hw_queue(struct blk_mq_hw_ctx *hctx);
void blk_mq_stop_hw_queues(struct request_queue *q);
void blk_mq_start_hw_queues(struct request_queue *q);
void blk_mq_start_stopped_hw_queue(struct blk_mq_hw_ctx *hctx, bool async);
void blk_mq_start_stopped_hw_queues(struct request_queue *q, bool async);
void blk_mq_quiesce_queue(struct request_queue *q);
void blk_mq_unquiesce_queue(struct request_queue *q);
void blk_mq_delay_run_hw_queue(struct blk_mq_hw_ctx *hctx, unsigned long msecs);
void blk_mq_run_hw_queue(struct blk_mq_hw_ctx *hctx, bool async);
void blk_mq_run_hw_queues(struct request_queue *q, bool async);
void blk_mq_delay_run_hw_queues(struct request_queue *q, unsigned long msecs);
void blk_mq_tagset_busy_iter(struct blk_mq_tag_set *tagset,
		busy_tag_iter_fn *fn, void *priv);
void blk_mq_tagset_wait_completed_request(struct blk_mq_tag_set *tagset);
void blk_mq_freeze_queue(struct request_queue *q);
void blk_mq_unfreeze_queue(struct request_queue *q);
void blk_freeze_queue_start(struct request_queue *q);
void blk_mq_freeze_queue_wait(struct request_queue *q);
int blk_mq_freeze_queue_wait_timeout(struct request_queue *q,
				     unsigned long timeout);

int blk_mq_map_queues(struct blk_mq_queue_map *qmap);
void blk_mq_update_nr_hw_queues(struct blk_mq_tag_set *set, int nr_hw_queues);

void blk_mq_quiesce_queue_nowait(struct request_queue *q);

unsigned int blk_mq_rq_cpu(struct request *rq);

bool __blk_should_fake_timeout(struct request_queue *q);
static inline bool blk_should_fake_timeout(struct request_queue *q)
{
	if (IS_ENABLED(CONFIG_FAIL_IO_TIMEOUT) &&
	    test_bit(QUEUE_FLAG_FAIL_IO, &q->queue_flags))
		return __blk_should_fake_timeout(q);
	return false;
}

/**
 * blk_mq_rq_from_pdu - cast a PDU to a request
 * @pdu: the PDU (Protocol Data Unit) to be casted
 *
 * Return: request
 *
 * Driver command data is immediately after the request. So subtract request
 * size to get back to the original request.
 */
static inline struct request *blk_mq_rq_from_pdu(void *pdu)
{
	return pdu - sizeof(struct request);
}

/**
 * blk_mq_rq_to_pdu - cast a request to a PDU
 * @rq: the request to be casted
 *
 * Return: pointer to the PDU
 *
 * Driver command data is immediately after the request. So add request to get
 * the PDU.
 */
static inline void *blk_mq_rq_to_pdu(struct request *rq)
{
	return rq + 1;
}

#define queue_for_each_hw_ctx(q, hctx, i)				\
	for ((i) = 0; (i) < (q)->nr_hw_queues &&			\
	     ({ hctx = (q)->queue_hw_ctx[i]; 1; }); (i)++)

#define hctx_for_each_ctx(hctx, ctx, i)					\
	for ((i) = 0; (i) < (hctx)->nr_ctx &&				\
	     ({ ctx = (hctx)->ctxs[(i)]; 1; }); (i)++)

static inline blk_qc_t request_to_qc_t(struct blk_mq_hw_ctx *hctx,
		struct request *rq)
{
	if (rq->tag != -1)
		return rq->tag | (hctx->queue_num << BLK_QC_T_SHIFT);

	return rq->internal_tag | (hctx->queue_num << BLK_QC_T_SHIFT) |
			BLK_QC_T_INTERNAL;
}

static inline void blk_mq_cleanup_rq(struct request *rq)
{
	if (rq->q->mq_ops->cleanup_rq)
		rq->q->mq_ops->cleanup_rq(rq);
}

blk_qc_t blk_mq_submit_bio(struct bio *bio);

#endif<|MERGE_RESOLUTION|>--- conflicted
+++ resolved
@@ -267,22 +267,6 @@
 	bool last;
 };
 
-<<<<<<< HEAD
-typedef blk_status_t (queue_rq_fn)(struct blk_mq_hw_ctx *,
-		const struct blk_mq_queue_data *);
-typedef void (commit_rqs_fn)(struct blk_mq_hw_ctx *);
-typedef bool (get_budget_fn)(struct request_queue *);
-typedef void (put_budget_fn)(struct request_queue *);
-typedef enum blk_eh_timer_return (timeout_fn)(struct request *, bool);
-typedef int (init_hctx_fn)(struct blk_mq_hw_ctx *, void *, unsigned int);
-typedef void (exit_hctx_fn)(struct blk_mq_hw_ctx *, unsigned int);
-typedef int (init_request_fn)(struct blk_mq_tag_set *set, struct request *,
-		unsigned int, unsigned int);
-typedef void (exit_request_fn)(struct blk_mq_tag_set *set, struct request *,
-		unsigned int);
-
-=======
->>>>>>> a798497a
 typedef bool (busy_iter_fn)(struct blk_mq_hw_ctx *, struct request *, void *,
 		bool);
 typedef bool (busy_tag_iter_fn)(struct request *, void *, bool);
