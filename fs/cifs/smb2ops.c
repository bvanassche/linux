/*
 *  SMB2 version specific operations
 *
 *  Copyright (c) 2012, Jeff Layton <jlayton@redhat.com>
 *
 *  This library is free software; you can redistribute it and/or modify
 *  it under the terms of the GNU General Public License v2 as published
 *  by the Free Software Foundation.
 *
 *  This library is distributed in the hope that it will be useful,
 *  but WITHOUT ANY WARRANTY; without even the implied warranty of
 *  MERCHANTABILITY or FITNESS FOR A PARTICULAR PURPOSE.  See
 *  the GNU Lesser General Public License for more details.
 *
 *  You should have received a copy of the GNU Lesser General Public License
 *  along with this library; if not, write to the Free Software
 *  Foundation, Inc., 59 Temple Place, Suite 330, Boston, MA 02111-1307 USA
 */

#include <linux/pagemap.h>
#include <linux/vfs.h>
#include <linux/falloc.h>
#include <linux/scatterlist.h>
#include <linux/uuid.h>
#include <crypto/aead.h>
#include "cifsglob.h"
#include "smb2pdu.h"
#include "smb2proto.h"
#include "cifsproto.h"
#include "cifs_debug.h"
#include "cifs_unicode.h"
#include "smb2status.h"
#include "smb2glob.h"
#include "cifs_ioctl.h"
#include "smbdirect.h"

/* Change credits for different ops and return the total number of credits */
static int
change_conf(struct TCP_Server_Info *server)
{
	server->credits += server->echo_credits + server->oplock_credits;
	server->oplock_credits = server->echo_credits = 0;
	switch (server->credits) {
	case 0:
		return 0;
	case 1:
		server->echoes = false;
		server->oplocks = false;
		break;
	case 2:
		server->echoes = true;
		server->oplocks = false;
		server->echo_credits = 1;
		break;
	default:
		server->echoes = true;
		if (enable_oplocks) {
			server->oplocks = true;
			server->oplock_credits = 1;
		} else
			server->oplocks = false;

		server->echo_credits = 1;
	}
	server->credits -= server->echo_credits + server->oplock_credits;
	return server->credits + server->echo_credits + server->oplock_credits;
}

static void
smb2_add_credits(struct TCP_Server_Info *server, const unsigned int add,
		 const int optype)
{
	int *val, rc = -1;

	spin_lock(&server->req_lock);
	val = server->ops->get_credits_field(server, optype);

	/* eg found case where write overlapping reconnect messed up credits */
	if (((optype & CIFS_OP_MASK) == CIFS_NEG_OP) && (*val != 0))
		trace_smb3_reconnect_with_invalid_credits(server->CurrentMid,
			server->hostname, *val);

	*val += add;
	if (*val > 65000) {
		*val = 65000; /* Don't get near 64K credits, avoid srv bugs */
		printk_once(KERN_WARNING "server overflowed SMB3 credits\n");
	}
	server->in_flight--;
	if (server->in_flight == 0 && (optype & CIFS_OP_MASK) != CIFS_NEG_OP)
		rc = change_conf(server);
	/*
	 * Sometimes server returns 0 credits on oplock break ack - we need to
	 * rebalance credits in this case.
	 */
	else if (server->in_flight > 0 && server->oplock_credits == 0 &&
		 server->oplocks) {
		if (server->credits > 1) {
			server->credits--;
			server->oplock_credits++;
		}
	}
	spin_unlock(&server->req_lock);
	wake_up(&server->request_q);

	if (server->tcpStatus == CifsNeedReconnect)
		return;

	switch (rc) {
	case -1:
		/* change_conf hasn't been executed */
		break;
	case 0:
		cifs_dbg(VFS, "Possible client or server bug - zero credits\n");
		break;
	case 1:
		cifs_dbg(VFS, "disabling echoes and oplocks\n");
		break;
	case 2:
		cifs_dbg(FYI, "disabling oplocks\n");
		break;
	default:
		cifs_dbg(FYI, "add %u credits total=%d\n", add, rc);
	}
}

static void
smb2_set_credits(struct TCP_Server_Info *server, const int val)
{
	spin_lock(&server->req_lock);
	server->credits = val;
	if (val == 1)
		server->reconnect_instance++;
	spin_unlock(&server->req_lock);
	/* don't log while holding the lock */
	if (val == 1)
		cifs_dbg(FYI, "set credits to 1 due to smb2 reconnect\n");
}

static int *
smb2_get_credits_field(struct TCP_Server_Info *server, const int optype)
{
	switch (optype) {
	case CIFS_ECHO_OP:
		return &server->echo_credits;
	case CIFS_OBREAK_OP:
		return &server->oplock_credits;
	default:
		return &server->credits;
	}
}

static unsigned int
smb2_get_credits(struct mid_q_entry *mid)
{
	struct smb2_sync_hdr *shdr = (struct smb2_sync_hdr *)mid->resp_buf;

	if (mid->mid_state == MID_RESPONSE_RECEIVED
	    || mid->mid_state == MID_RESPONSE_MALFORMED)
		return le16_to_cpu(shdr->CreditRequest);

	return 0;
}

static int
smb2_wait_mtu_credits(struct TCP_Server_Info *server, unsigned int size,
		      unsigned int *num, unsigned int *credits)
{
	int rc = 0;
	unsigned int scredits;

	spin_lock(&server->req_lock);
	while (1) {
		if (server->credits <= 0) {
			spin_unlock(&server->req_lock);
			cifs_num_waiters_inc(server);
			rc = wait_event_killable(server->request_q,
					has_credits(server, &server->credits));
			cifs_num_waiters_dec(server);
			if (rc)
				return rc;
			spin_lock(&server->req_lock);
		} else {
			if (server->tcpStatus == CifsExiting) {
				spin_unlock(&server->req_lock);
				return -ENOENT;
			}

			scredits = server->credits;
			/* can deadlock with reopen */
			if (scredits <= 8) {
				*num = SMB2_MAX_BUFFER_SIZE;
				*credits = 0;
				break;
			}

			/* leave some credits for reopen and other ops */
			scredits -= 8;
			*num = min_t(unsigned int, size,
				     scredits * SMB2_MAX_BUFFER_SIZE);

			*credits = DIV_ROUND_UP(*num, SMB2_MAX_BUFFER_SIZE);
			server->credits -= *credits;
			server->in_flight++;
			break;
		}
	}
	spin_unlock(&server->req_lock);
	return rc;
}

static __u64
smb2_get_next_mid(struct TCP_Server_Info *server)
{
	__u64 mid;
	/* for SMB2 we need the current value */
	spin_lock(&GlobalMid_Lock);
	mid = server->CurrentMid++;
	spin_unlock(&GlobalMid_Lock);
	return mid;
}

static struct mid_q_entry *
smb2_find_mid(struct TCP_Server_Info *server, char *buf)
{
	struct mid_q_entry *mid;
	struct smb2_sync_hdr *shdr = (struct smb2_sync_hdr *)buf;
	__u64 wire_mid = le64_to_cpu(shdr->MessageId);

	if (shdr->ProtocolId == SMB2_TRANSFORM_PROTO_NUM) {
		cifs_dbg(VFS, "encrypted frame parsing not supported yet");
		return NULL;
	}

	spin_lock(&GlobalMid_Lock);
	list_for_each_entry(mid, &server->pending_mid_q, qhead) {
		if ((mid->mid == wire_mid) &&
		    (mid->mid_state == MID_REQUEST_SUBMITTED) &&
		    (mid->command == shdr->Command)) {
			kref_get(&mid->refcount);
			spin_unlock(&GlobalMid_Lock);
			return mid;
		}
	}
	spin_unlock(&GlobalMid_Lock);
	return NULL;
}

static void
smb2_dump_detail(void *buf, struct TCP_Server_Info *server)
{
#ifdef CONFIG_CIFS_DEBUG2
	struct smb2_sync_hdr *shdr = (struct smb2_sync_hdr *)buf;

	cifs_dbg(VFS, "Cmd: %d Err: 0x%x Flags: 0x%x Mid: %llu Pid: %d\n",
		 shdr->Command, shdr->Status, shdr->Flags, shdr->MessageId,
		 shdr->ProcessId);
	cifs_dbg(VFS, "smb buf %p len %u\n", buf,
		 server->ops->calc_smb_size(buf, server));
#endif
}

static bool
smb2_need_neg(struct TCP_Server_Info *server)
{
	return server->max_read == 0;
}

static int
smb2_negotiate(const unsigned int xid, struct cifs_ses *ses)
{
	int rc;
	ses->server->CurrentMid = 0;
	rc = SMB2_negotiate(xid, ses);
	/* BB we probably don't need to retry with modern servers */
	if (rc == -EAGAIN)
		rc = -EHOSTDOWN;
	return rc;
}

static unsigned int
smb2_negotiate_wsize(struct cifs_tcon *tcon, struct smb_vol *volume_info)
{
	struct TCP_Server_Info *server = tcon->ses->server;
	unsigned int wsize;

	/* start with specified wsize, or default */
	wsize = volume_info->wsize ? volume_info->wsize : CIFS_DEFAULT_IOSIZE;
	wsize = min_t(unsigned int, wsize, server->max_write);
#ifdef CONFIG_CIFS_SMB_DIRECT
	if (server->rdma) {
		if (server->sign)
			wsize = min_t(unsigned int,
				wsize, server->smbd_conn->max_fragmented_send_size);
		else
			wsize = min_t(unsigned int,
				wsize, server->smbd_conn->max_readwrite_size);
	}
#endif
	if (!(server->capabilities & SMB2_GLOBAL_CAP_LARGE_MTU))
		wsize = min_t(unsigned int, wsize, SMB2_MAX_BUFFER_SIZE);

	return wsize;
}

static unsigned int
smb3_negotiate_wsize(struct cifs_tcon *tcon, struct smb_vol *volume_info)
{
	struct TCP_Server_Info *server = tcon->ses->server;
	unsigned int wsize;

	/* start with specified wsize, or default */
	wsize = volume_info->wsize ? volume_info->wsize : SMB3_DEFAULT_IOSIZE;
	wsize = min_t(unsigned int, wsize, server->max_write);
#ifdef CONFIG_CIFS_SMB_DIRECT
	if (server->rdma) {
		if (server->sign)
			wsize = min_t(unsigned int,
				wsize, server->smbd_conn->max_fragmented_send_size);
		else
			wsize = min_t(unsigned int,
				wsize, server->smbd_conn->max_readwrite_size);
	}
#endif
	if (!(server->capabilities & SMB2_GLOBAL_CAP_LARGE_MTU))
		wsize = min_t(unsigned int, wsize, SMB2_MAX_BUFFER_SIZE);

	return wsize;
}

static unsigned int
smb2_negotiate_rsize(struct cifs_tcon *tcon, struct smb_vol *volume_info)
{
	struct TCP_Server_Info *server = tcon->ses->server;
	unsigned int rsize;

	/* start with specified rsize, or default */
	rsize = volume_info->rsize ? volume_info->rsize : CIFS_DEFAULT_IOSIZE;
	rsize = min_t(unsigned int, rsize, server->max_read);
#ifdef CONFIG_CIFS_SMB_DIRECT
	if (server->rdma) {
		if (server->sign)
			rsize = min_t(unsigned int,
				rsize, server->smbd_conn->max_fragmented_recv_size);
		else
			rsize = min_t(unsigned int,
				rsize, server->smbd_conn->max_readwrite_size);
	}
#endif

	if (!(server->capabilities & SMB2_GLOBAL_CAP_LARGE_MTU))
		rsize = min_t(unsigned int, rsize, SMB2_MAX_BUFFER_SIZE);

	return rsize;
}

static unsigned int
smb3_negotiate_rsize(struct cifs_tcon *tcon, struct smb_vol *volume_info)
{
	struct TCP_Server_Info *server = tcon->ses->server;
	unsigned int rsize;

	/* start with specified rsize, or default */
	rsize = volume_info->rsize ? volume_info->rsize : SMB3_DEFAULT_IOSIZE;
	rsize = min_t(unsigned int, rsize, server->max_read);
#ifdef CONFIG_CIFS_SMB_DIRECT
	if (server->rdma) {
		if (server->sign)
			rsize = min_t(unsigned int,
				rsize, server->smbd_conn->max_fragmented_recv_size);
		else
			rsize = min_t(unsigned int,
				rsize, server->smbd_conn->max_readwrite_size);
	}
#endif

	if (!(server->capabilities & SMB2_GLOBAL_CAP_LARGE_MTU))
		rsize = min_t(unsigned int, rsize, SMB2_MAX_BUFFER_SIZE);

	return rsize;
}

static int
parse_server_interfaces(struct network_interface_info_ioctl_rsp *buf,
			size_t buf_len,
			struct cifs_server_iface **iface_list,
			size_t *iface_count)
{
	struct network_interface_info_ioctl_rsp *p;
	struct sockaddr_in *addr4;
	struct sockaddr_in6 *addr6;
	struct iface_info_ipv4 *p4;
	struct iface_info_ipv6 *p6;
	struct cifs_server_iface *info;
	ssize_t bytes_left;
	size_t next = 0;
	int nb_iface = 0;
	int rc = 0;

	*iface_list = NULL;
	*iface_count = 0;

	/*
	 * Fist pass: count and sanity check
	 */

	bytes_left = buf_len;
	p = buf;
	while (bytes_left >= sizeof(*p)) {
		nb_iface++;
		next = le32_to_cpu(p->Next);
		if (!next) {
			bytes_left -= sizeof(*p);
			break;
		}
		p = (struct network_interface_info_ioctl_rsp *)((u8 *)p+next);
		bytes_left -= next;
	}

	if (!nb_iface) {
		cifs_dbg(VFS, "%s: malformed interface info\n", __func__);
		rc = -EINVAL;
		goto out;
	}

	if (bytes_left || p->Next)
		cifs_dbg(VFS, "%s: incomplete interface info\n", __func__);


	/*
	 * Second pass: extract info to internal structure
	 */

	*iface_list = kcalloc(nb_iface, sizeof(**iface_list), GFP_KERNEL);
	if (!*iface_list) {
		rc = -ENOMEM;
		goto out;
	}

	info = *iface_list;
	bytes_left = buf_len;
	p = buf;
	while (bytes_left >= sizeof(*p)) {
		info->speed = le64_to_cpu(p->LinkSpeed);
		info->rdma_capable = le32_to_cpu(p->Capability & RDMA_CAPABLE);
		info->rss_capable = le32_to_cpu(p->Capability & RSS_CAPABLE);

		cifs_dbg(FYI, "%s: adding iface %zu\n", __func__, *iface_count);
		cifs_dbg(FYI, "%s: speed %zu bps\n", __func__, info->speed);
		cifs_dbg(FYI, "%s: capabilities 0x%08x\n", __func__,
			 le32_to_cpu(p->Capability));

		switch (p->Family) {
		/*
		 * The kernel and wire socket structures have the same
		 * layout and use network byte order but make the
		 * conversion explicit in case either one changes.
		 */
		case INTERNETWORK:
			addr4 = (struct sockaddr_in *)&info->sockaddr;
			p4 = (struct iface_info_ipv4 *)p->Buffer;
			addr4->sin_family = AF_INET;
			memcpy(&addr4->sin_addr, &p4->IPv4Address, 4);

			/* [MS-SMB2] 2.2.32.5.1.1 Clients MUST ignore these */
			addr4->sin_port = cpu_to_be16(CIFS_PORT);

			cifs_dbg(FYI, "%s: ipv4 %pI4\n", __func__,
				 &addr4->sin_addr);
			break;
		case INTERNETWORKV6:
			addr6 =	(struct sockaddr_in6 *)&info->sockaddr;
			p6 = (struct iface_info_ipv6 *)p->Buffer;
			addr6->sin6_family = AF_INET6;
			memcpy(&addr6->sin6_addr, &p6->IPv6Address, 16);

			/* [MS-SMB2] 2.2.32.5.1.2 Clients MUST ignore these */
			addr6->sin6_flowinfo = 0;
			addr6->sin6_scope_id = 0;
			addr6->sin6_port = cpu_to_be16(CIFS_PORT);

			cifs_dbg(FYI, "%s: ipv6 %pI6\n", __func__,
				 &addr6->sin6_addr);
			break;
		default:
			cifs_dbg(VFS,
				 "%s: skipping unsupported socket family\n",
				 __func__);
			goto next_iface;
		}

		(*iface_count)++;
		info++;
next_iface:
		next = le32_to_cpu(p->Next);
		if (!next)
			break;
		p = (struct network_interface_info_ioctl_rsp *)((u8 *)p+next);
		bytes_left -= next;
	}

	if (!*iface_count) {
		rc = -EINVAL;
		goto out;
	}

out:
	if (rc) {
		kfree(*iface_list);
		*iface_count = 0;
		*iface_list = NULL;
	}
	return rc;
}


static int
SMB3_request_interfaces(const unsigned int xid, struct cifs_tcon *tcon)
{
	int rc;
	unsigned int ret_data_len = 0;
	struct network_interface_info_ioctl_rsp *out_buf = NULL;
	struct cifs_server_iface *iface_list;
	size_t iface_count;
	struct cifs_ses *ses = tcon->ses;

	rc = SMB2_ioctl(xid, tcon, NO_FILE_ID, NO_FILE_ID,
			FSCTL_QUERY_NETWORK_INTERFACE_INFO, true /* is_fsctl */,
			NULL /* no data input */, 0 /* no data input */,
			(char **)&out_buf, &ret_data_len);
	if (rc == -EOPNOTSUPP) {
		cifs_dbg(FYI,
			 "server does not support query network interfaces\n");
		goto out;
	} else if (rc != 0) {
		cifs_dbg(VFS, "error %d on ioctl to get interface list\n", rc);
		goto out;
	}

	rc = parse_server_interfaces(out_buf, ret_data_len,
				     &iface_list, &iface_count);
	if (rc)
		goto out;

	spin_lock(&ses->iface_lock);
	kfree(ses->iface_list);
	ses->iface_list = iface_list;
	ses->iface_count = iface_count;
	ses->iface_last_update = jiffies;
	spin_unlock(&ses->iface_lock);

out:
	kfree(out_buf);
	return rc;
}

static void
smb2_close_cached_fid(struct kref *ref)
{
	struct cached_fid *cfid = container_of(ref, struct cached_fid,
					       refcount);

	if (cfid->is_valid) {
		cifs_dbg(FYI, "clear cached root file handle\n");
		SMB2_close(0, cfid->tcon, cfid->fid->persistent_fid,
			   cfid->fid->volatile_fid);
		cfid->is_valid = false;
	}
}

void close_shroot(struct cached_fid *cfid)
{
	mutex_lock(&cfid->fid_mutex);
	kref_put(&cfid->refcount, smb2_close_cached_fid);
	mutex_unlock(&cfid->fid_mutex);
}

void
smb2_cached_lease_break(struct work_struct *work)
{
	struct cached_fid *cfid = container_of(work,
				struct cached_fid, lease_break);

	close_shroot(cfid);
}

/*
 * Open the directory at the root of a share
 */
int open_shroot(unsigned int xid, struct cifs_tcon *tcon, struct cifs_fid *pfid)
{
	struct cifs_open_parms oparams;
	int rc;
	__le16 srch_path = 0; /* Null - since an open of top of share */
	u8 oplock = SMB2_OPLOCK_LEVEL_II;

	mutex_lock(&tcon->crfid.fid_mutex);
	if (tcon->crfid.is_valid) {
		cifs_dbg(FYI, "found a cached root file handle\n");
		memcpy(pfid, tcon->crfid.fid, sizeof(struct cifs_fid));
		kref_get(&tcon->crfid.refcount);
		mutex_unlock(&tcon->crfid.fid_mutex);
		return 0;
	}

	oparams.tcon = tcon;
	oparams.create_options = 0;
	oparams.desired_access = FILE_READ_ATTRIBUTES;
	oparams.disposition = FILE_OPEN;
	oparams.fid = pfid;
	oparams.reconnect = false;

	rc = SMB2_open(xid, &oparams, &srch_path, &oplock, NULL, NULL, NULL);
	if (rc == 0) {
		memcpy(tcon->crfid.fid, pfid, sizeof(struct cifs_fid));
		tcon->crfid.tcon = tcon;
		tcon->crfid.is_valid = true;
		kref_init(&tcon->crfid.refcount);
		kref_get(&tcon->crfid.refcount);
	}
	mutex_unlock(&tcon->crfid.fid_mutex);
	return rc;
}

static void
smb3_qfs_tcon(const unsigned int xid, struct cifs_tcon *tcon)
{
	int rc;
	__le16 srch_path = 0; /* Null - open root of share */
	u8 oplock = SMB2_OPLOCK_LEVEL_NONE;
	struct cifs_open_parms oparms;
	struct cifs_fid fid;
	bool no_cached_open = tcon->nohandlecache;

	oparms.tcon = tcon;
	oparms.desired_access = FILE_READ_ATTRIBUTES;
	oparms.disposition = FILE_OPEN;
	oparms.create_options = 0;
	oparms.fid = &fid;
	oparms.reconnect = false;

	if (no_cached_open)
		rc = SMB2_open(xid, &oparms, &srch_path, &oplock, NULL, NULL,
			       NULL);
	else
		rc = open_shroot(xid, tcon, &fid);

	if (rc)
		return;

	SMB3_request_interfaces(xid, tcon);

	SMB2_QFS_attr(xid, tcon, fid.persistent_fid, fid.volatile_fid,
			FS_ATTRIBUTE_INFORMATION);
	SMB2_QFS_attr(xid, tcon, fid.persistent_fid, fid.volatile_fid,
			FS_DEVICE_INFORMATION);
	SMB2_QFS_attr(xid, tcon, fid.persistent_fid, fid.volatile_fid,
			FS_VOLUME_INFORMATION);
	SMB2_QFS_attr(xid, tcon, fid.persistent_fid, fid.volatile_fid,
			FS_SECTOR_SIZE_INFORMATION); /* SMB3 specific */
	if (no_cached_open)
		SMB2_close(xid, tcon, fid.persistent_fid, fid.volatile_fid);
	else
		close_shroot(&tcon->crfid);

	return;
}

static void
smb2_qfs_tcon(const unsigned int xid, struct cifs_tcon *tcon)
{
	int rc;
	__le16 srch_path = 0; /* Null - open root of share */
	u8 oplock = SMB2_OPLOCK_LEVEL_NONE;
	struct cifs_open_parms oparms;
	struct cifs_fid fid;

	oparms.tcon = tcon;
	oparms.desired_access = FILE_READ_ATTRIBUTES;
	oparms.disposition = FILE_OPEN;
	oparms.create_options = 0;
	oparms.fid = &fid;
	oparms.reconnect = false;

	rc = SMB2_open(xid, &oparms, &srch_path, &oplock, NULL, NULL, NULL);
	if (rc)
		return;

	SMB2_QFS_attr(xid, tcon, fid.persistent_fid, fid.volatile_fid,
			FS_ATTRIBUTE_INFORMATION);
	SMB2_QFS_attr(xid, tcon, fid.persistent_fid, fid.volatile_fid,
			FS_DEVICE_INFORMATION);
	SMB2_close(xid, tcon, fid.persistent_fid, fid.volatile_fid);
	return;
}

static int
smb2_is_path_accessible(const unsigned int xid, struct cifs_tcon *tcon,
			struct cifs_sb_info *cifs_sb, const char *full_path)
{
	int rc;
	__le16 *utf16_path;
	__u8 oplock = SMB2_OPLOCK_LEVEL_NONE;
	struct cifs_open_parms oparms;
	struct cifs_fid fid;

	if ((*full_path == 0) && tcon->crfid.is_valid)
		return 0;

	utf16_path = cifs_convert_path_to_utf16(full_path, cifs_sb);
	if (!utf16_path)
		return -ENOMEM;

	oparms.tcon = tcon;
	oparms.desired_access = FILE_READ_ATTRIBUTES;
	oparms.disposition = FILE_OPEN;
	if (backup_cred(cifs_sb))
		oparms.create_options = CREATE_OPEN_BACKUP_INTENT;
	else
		oparms.create_options = 0;
	oparms.fid = &fid;
	oparms.reconnect = false;

	rc = SMB2_open(xid, &oparms, utf16_path, &oplock, NULL, NULL, NULL);
	if (rc) {
		kfree(utf16_path);
		return rc;
	}

	rc = SMB2_close(xid, tcon, fid.persistent_fid, fid.volatile_fid);
	kfree(utf16_path);
	return rc;
}

static int
smb2_get_srv_inum(const unsigned int xid, struct cifs_tcon *tcon,
		  struct cifs_sb_info *cifs_sb, const char *full_path,
		  u64 *uniqueid, FILE_ALL_INFO *data)
{
	*uniqueid = le64_to_cpu(data->IndexNumber);
	return 0;
}

static int
smb2_query_file_info(const unsigned int xid, struct cifs_tcon *tcon,
		     struct cifs_fid *fid, FILE_ALL_INFO *data)
{
	int rc;
	struct smb2_file_all_info *smb2_data;

	smb2_data = kzalloc(sizeof(struct smb2_file_all_info) + PATH_MAX * 2,
			    GFP_KERNEL);
	if (smb2_data == NULL)
		return -ENOMEM;

	rc = SMB2_query_info(xid, tcon, fid->persistent_fid, fid->volatile_fid,
			     smb2_data);
	if (!rc)
		move_smb2_info_to_cifs(data, smb2_data);
	kfree(smb2_data);
	return rc;
}

#ifdef CONFIG_CIFS_XATTR
static ssize_t
move_smb2_ea_to_cifs(char *dst, size_t dst_size,
		     struct smb2_file_full_ea_info *src, size_t src_size,
		     const unsigned char *ea_name)
{
	int rc = 0;
	unsigned int ea_name_len = ea_name ? strlen(ea_name) : 0;
	char *name, *value;
	size_t buf_size = dst_size;
	size_t name_len, value_len, user_name_len;

	while (src_size > 0) {
		name = &src->ea_data[0];
		name_len = (size_t)src->ea_name_length;
		value = &src->ea_data[src->ea_name_length + 1];
		value_len = (size_t)le16_to_cpu(src->ea_value_length);

		if (name_len == 0) {
			break;
		}

		if (src_size < 8 + name_len + 1 + value_len) {
			cifs_dbg(FYI, "EA entry goes beyond length of list\n");
			rc = -EIO;
			goto out;
		}

		if (ea_name) {
			if (ea_name_len == name_len &&
			    memcmp(ea_name, name, name_len) == 0) {
				rc = value_len;
				if (dst_size == 0)
					goto out;
				if (dst_size < value_len) {
					rc = -ERANGE;
					goto out;
				}
				memcpy(dst, value, value_len);
				goto out;
			}
		} else {
			/* 'user.' plus a terminating null */
			user_name_len = 5 + 1 + name_len;

			if (buf_size == 0) {
				/* skip copy - calc size only */
				rc += user_name_len;
			} else if (dst_size >= user_name_len) {
				dst_size -= user_name_len;
				memcpy(dst, "user.", 5);
				dst += 5;
				memcpy(dst, src->ea_data, name_len);
				dst += name_len;
				*dst = 0;
				++dst;
				rc += user_name_len;
			} else {
				/* stop before overrun buffer */
				rc = -ERANGE;
				break;
			}
		}

		if (!src->next_entry_offset)
			break;

		if (src_size < le32_to_cpu(src->next_entry_offset)) {
			/* stop before overrun buffer */
			rc = -ERANGE;
			break;
		}
		src_size -= le32_to_cpu(src->next_entry_offset);
		src = (void *)((char *)src +
			       le32_to_cpu(src->next_entry_offset));
	}

	/* didn't find the named attribute */
	if (ea_name)
		rc = -ENODATA;

out:
	return (ssize_t)rc;
}

static ssize_t
smb2_query_eas(const unsigned int xid, struct cifs_tcon *tcon,
	       const unsigned char *path, const unsigned char *ea_name,
	       char *ea_data, size_t buf_size,
	       struct cifs_sb_info *cifs_sb)
{
	int rc;
	__le16 *utf16_path;
	struct kvec rsp_iov = {NULL, 0};
	int buftype = CIFS_NO_BUFFER;
	struct smb2_query_info_rsp *rsp;
	struct smb2_file_full_ea_info *info = NULL;

	utf16_path = cifs_convert_path_to_utf16(path, cifs_sb);
	if (!utf16_path)
		return -ENOMEM;

	rc = smb2_query_info_compound(xid, tcon, utf16_path,
				      FILE_READ_EA,
				      FILE_FULL_EA_INFORMATION,
				      SMB2_O_INFO_FILE,
				      CIFSMaxBufSize -
				      MAX_SMB2_CREATE_RESPONSE_SIZE -
				      MAX_SMB2_CLOSE_RESPONSE_SIZE,
				      &rsp_iov, &buftype, cifs_sb);
	if (rc) {
		/*
		 * If ea_name is NULL (listxattr) and there are no EAs,
		 * return 0 as it's not an error. Otherwise, the specified
		 * ea_name was not found.
		 */
		if (!ea_name && rc == -ENODATA)
			rc = 0;
		goto qeas_exit;
	}

	rsp = (struct smb2_query_info_rsp *)rsp_iov.iov_base;
	rc = smb2_validate_iov(le16_to_cpu(rsp->OutputBufferOffset),
			       le32_to_cpu(rsp->OutputBufferLength),
			       &rsp_iov,
			       sizeof(struct smb2_file_full_ea_info));
	if (rc)
		goto qeas_exit;

	info = (struct smb2_file_full_ea_info *)(
			le16_to_cpu(rsp->OutputBufferOffset) + (char *)rsp);
	rc = move_smb2_ea_to_cifs(ea_data, buf_size, info,
			le32_to_cpu(rsp->OutputBufferLength), ea_name);

 qeas_exit:
	kfree(utf16_path);
	free_rsp_buf(buftype, rsp_iov.iov_base);
	return rc;
}


static int
smb2_set_ea(const unsigned int xid, struct cifs_tcon *tcon,
	    const char *path, const char *ea_name, const void *ea_value,
	    const __u16 ea_value_len, const struct nls_table *nls_codepage,
	    struct cifs_sb_info *cifs_sb)
{
	struct cifs_ses *ses = tcon->ses;
	__le16 *utf16_path = NULL;
	int ea_name_len = strlen(ea_name);
	int flags = 0;
	int len;
	struct smb_rqst rqst[3];
	int resp_buftype[3];
	struct kvec rsp_iov[3];
	struct kvec open_iov[SMB2_CREATE_IOV_SIZE];
	struct cifs_open_parms oparms;
	__u8 oplock = SMB2_OPLOCK_LEVEL_NONE;
	struct cifs_fid fid;
	struct kvec si_iov[SMB2_SET_INFO_IOV_SIZE];
	unsigned int size[1];
	void *data[1];
	struct smb2_file_full_ea_info *ea = NULL;
	struct kvec close_iov[1];
	int rc;

	if (smb3_encryption_required(tcon))
		flags |= CIFS_TRANSFORM_REQ;

	if (ea_name_len > 255)
		return -EINVAL;

	utf16_path = cifs_convert_path_to_utf16(path, cifs_sb);
	if (!utf16_path)
		return -ENOMEM;

	memset(rqst, 0, sizeof(rqst));
	resp_buftype[0] = resp_buftype[1] = resp_buftype[2] = CIFS_NO_BUFFER;
	memset(rsp_iov, 0, sizeof(rsp_iov));

	/* Open */
	memset(&open_iov, 0, sizeof(open_iov));
	rqst[0].rq_iov = open_iov;
	rqst[0].rq_nvec = SMB2_CREATE_IOV_SIZE;

	memset(&oparms, 0, sizeof(oparms));
	oparms.tcon = tcon;
	oparms.desired_access = FILE_WRITE_EA;
	oparms.disposition = FILE_OPEN;
	if (backup_cred(cifs_sb))
		oparms.create_options = CREATE_OPEN_BACKUP_INTENT;
	else
		oparms.create_options = 0;
	oparms.fid = &fid;
	oparms.reconnect = false;

	rc = SMB2_open_init(tcon, &rqst[0], &oplock, &oparms, utf16_path);
	if (rc)
		goto sea_exit;
	smb2_set_next_command(tcon, &rqst[0]);


	/* Set Info */
	memset(&si_iov, 0, sizeof(si_iov));
	rqst[1].rq_iov = si_iov;
	rqst[1].rq_nvec = 1;

	len = sizeof(ea) + ea_name_len + ea_value_len + 1;
	ea = kzalloc(len, GFP_KERNEL);
	if (ea == NULL) {
		rc = -ENOMEM;
		goto sea_exit;
	}

	ea->ea_name_length = ea_name_len;
	ea->ea_value_length = cpu_to_le16(ea_value_len);
	memcpy(ea->ea_data, ea_name, ea_name_len + 1);
	memcpy(ea->ea_data + ea_name_len + 1, ea_value, ea_value_len);

	size[0] = len;
	data[0] = ea;

	rc = SMB2_set_info_init(tcon, &rqst[1], COMPOUND_FID,
				COMPOUND_FID, current->tgid,
				FILE_FULL_EA_INFORMATION,
				SMB2_O_INFO_FILE, 0, data, size);
	smb2_set_next_command(tcon, &rqst[1]);
	smb2_set_related(&rqst[1]);


	/* Close */
	memset(&close_iov, 0, sizeof(close_iov));
	rqst[2].rq_iov = close_iov;
	rqst[2].rq_nvec = 1;
	rc = SMB2_close_init(tcon, &rqst[2], COMPOUND_FID, COMPOUND_FID);
	smb2_set_related(&rqst[2]);

	rc = compound_send_recv(xid, ses, flags, 3, rqst,
				resp_buftype, rsp_iov);

 sea_exit:
	kfree(ea);
	kfree(utf16_path);
	SMB2_open_free(&rqst[0]);
	SMB2_set_info_free(&rqst[1]);
	SMB2_close_free(&rqst[2]);
	free_rsp_buf(resp_buftype[0], rsp_iov[0].iov_base);
	free_rsp_buf(resp_buftype[1], rsp_iov[1].iov_base);
	free_rsp_buf(resp_buftype[2], rsp_iov[2].iov_base);
	return rc;
}
#endif

static bool
smb2_can_echo(struct TCP_Server_Info *server)
{
	return server->echoes;
}

static void
smb2_clear_stats(struct cifs_tcon *tcon)
{
	int i;
	for (i = 0; i < NUMBER_OF_SMB2_COMMANDS; i++) {
		atomic_set(&tcon->stats.smb2_stats.smb2_com_sent[i], 0);
		atomic_set(&tcon->stats.smb2_stats.smb2_com_failed[i], 0);
	}
}

static void
smb2_dump_share_caps(struct seq_file *m, struct cifs_tcon *tcon)
{
	seq_puts(m, "\n\tShare Capabilities:");
	if (tcon->capabilities & SMB2_SHARE_CAP_DFS)
		seq_puts(m, " DFS,");
	if (tcon->capabilities & SMB2_SHARE_CAP_CONTINUOUS_AVAILABILITY)
		seq_puts(m, " CONTINUOUS AVAILABILITY,");
	if (tcon->capabilities & SMB2_SHARE_CAP_SCALEOUT)
		seq_puts(m, " SCALEOUT,");
	if (tcon->capabilities & SMB2_SHARE_CAP_CLUSTER)
		seq_puts(m, " CLUSTER,");
	if (tcon->capabilities & SMB2_SHARE_CAP_ASYMMETRIC)
		seq_puts(m, " ASYMMETRIC,");
	if (tcon->capabilities == 0)
		seq_puts(m, " None");
	if (tcon->ss_flags & SSINFO_FLAGS_ALIGNED_DEVICE)
		seq_puts(m, " Aligned,");
	if (tcon->ss_flags & SSINFO_FLAGS_PARTITION_ALIGNED_ON_DEVICE)
		seq_puts(m, " Partition Aligned,");
	if (tcon->ss_flags & SSINFO_FLAGS_NO_SEEK_PENALTY)
		seq_puts(m, " SSD,");
	if (tcon->ss_flags & SSINFO_FLAGS_TRIM_ENABLED)
		seq_puts(m, " TRIM-support,");

	seq_printf(m, "\tShare Flags: 0x%x", tcon->share_flags);
	seq_printf(m, "\n\ttid: 0x%x", tcon->tid);
	if (tcon->perf_sector_size)
		seq_printf(m, "\tOptimal sector size: 0x%x",
			   tcon->perf_sector_size);
	seq_printf(m, "\tMaximal Access: 0x%x", tcon->maximal_access);
}

static void
smb2_print_stats(struct seq_file *m, struct cifs_tcon *tcon)
{
	atomic_t *sent = tcon->stats.smb2_stats.smb2_com_sent;
	atomic_t *failed = tcon->stats.smb2_stats.smb2_com_failed;

	/*
	 *  Can't display SMB2_NEGOTIATE, SESSION_SETUP, LOGOFF, CANCEL and ECHO
	 *  totals (requests sent) since those SMBs are per-session not per tcon
	 */
	seq_printf(m, "\nBytes read: %llu  Bytes written: %llu",
		   (long long)(tcon->bytes_read),
		   (long long)(tcon->bytes_written));
	seq_printf(m, "\nOpen files: %d total (local), %d open on server",
		   atomic_read(&tcon->num_local_opens),
		   atomic_read(&tcon->num_remote_opens));
	seq_printf(m, "\nTreeConnects: %d total %d failed",
		   atomic_read(&sent[SMB2_TREE_CONNECT_HE]),
		   atomic_read(&failed[SMB2_TREE_CONNECT_HE]));
	seq_printf(m, "\nTreeDisconnects: %d total %d failed",
		   atomic_read(&sent[SMB2_TREE_DISCONNECT_HE]),
		   atomic_read(&failed[SMB2_TREE_DISCONNECT_HE]));
	seq_printf(m, "\nCreates: %d total %d failed",
		   atomic_read(&sent[SMB2_CREATE_HE]),
		   atomic_read(&failed[SMB2_CREATE_HE]));
	seq_printf(m, "\nCloses: %d total %d failed",
		   atomic_read(&sent[SMB2_CLOSE_HE]),
		   atomic_read(&failed[SMB2_CLOSE_HE]));
	seq_printf(m, "\nFlushes: %d total %d failed",
		   atomic_read(&sent[SMB2_FLUSH_HE]),
		   atomic_read(&failed[SMB2_FLUSH_HE]));
	seq_printf(m, "\nReads: %d total %d failed",
		   atomic_read(&sent[SMB2_READ_HE]),
		   atomic_read(&failed[SMB2_READ_HE]));
	seq_printf(m, "\nWrites: %d total %d failed",
		   atomic_read(&sent[SMB2_WRITE_HE]),
		   atomic_read(&failed[SMB2_WRITE_HE]));
	seq_printf(m, "\nLocks: %d total %d failed",
		   atomic_read(&sent[SMB2_LOCK_HE]),
		   atomic_read(&failed[SMB2_LOCK_HE]));
	seq_printf(m, "\nIOCTLs: %d total %d failed",
		   atomic_read(&sent[SMB2_IOCTL_HE]),
		   atomic_read(&failed[SMB2_IOCTL_HE]));
	seq_printf(m, "\nQueryDirectories: %d total %d failed",
		   atomic_read(&sent[SMB2_QUERY_DIRECTORY_HE]),
		   atomic_read(&failed[SMB2_QUERY_DIRECTORY_HE]));
	seq_printf(m, "\nChangeNotifies: %d total %d failed",
		   atomic_read(&sent[SMB2_CHANGE_NOTIFY_HE]),
		   atomic_read(&failed[SMB2_CHANGE_NOTIFY_HE]));
	seq_printf(m, "\nQueryInfos: %d total %d failed",
		   atomic_read(&sent[SMB2_QUERY_INFO_HE]),
		   atomic_read(&failed[SMB2_QUERY_INFO_HE]));
	seq_printf(m, "\nSetInfos: %d total %d failed",
		   atomic_read(&sent[SMB2_SET_INFO_HE]),
		   atomic_read(&failed[SMB2_SET_INFO_HE]));
	seq_printf(m, "\nOplockBreaks: %d sent %d failed",
		   atomic_read(&sent[SMB2_OPLOCK_BREAK_HE]),
		   atomic_read(&failed[SMB2_OPLOCK_BREAK_HE]));
}

static void
smb2_set_fid(struct cifsFileInfo *cfile, struct cifs_fid *fid, __u32 oplock)
{
	struct cifsInodeInfo *cinode = CIFS_I(d_inode(cfile->dentry));
	struct TCP_Server_Info *server = tlink_tcon(cfile->tlink)->ses->server;

	cfile->fid.persistent_fid = fid->persistent_fid;
	cfile->fid.volatile_fid = fid->volatile_fid;
#ifdef CONFIG_CIFS_DEBUG2
	cfile->fid.mid = fid->mid;
#endif /* CIFS_DEBUG2 */
	server->ops->set_oplock_level(cinode, oplock, fid->epoch,
				      &fid->purge_cache);
	cinode->can_cache_brlcks = CIFS_CACHE_WRITE(cinode);
	memcpy(cfile->fid.create_guid, fid->create_guid, 16);
}

static void
smb2_close_file(const unsigned int xid, struct cifs_tcon *tcon,
		struct cifs_fid *fid)
{
	SMB2_close(xid, tcon, fid->persistent_fid, fid->volatile_fid);
}

static int
SMB2_request_res_key(const unsigned int xid, struct cifs_tcon *tcon,
		     u64 persistent_fid, u64 volatile_fid,
		     struct copychunk_ioctl *pcchunk)
{
	int rc;
	unsigned int ret_data_len;
	struct resume_key_req *res_key;

	rc = SMB2_ioctl(xid, tcon, persistent_fid, volatile_fid,
			FSCTL_SRV_REQUEST_RESUME_KEY, true /* is_fsctl */,
			NULL, 0 /* no input */,
			(char **)&res_key, &ret_data_len);

	if (rc) {
		cifs_dbg(VFS, "refcpy ioctl error %d getting resume key\n", rc);
		goto req_res_key_exit;
	}
	if (ret_data_len < sizeof(struct resume_key_req)) {
		cifs_dbg(VFS, "Invalid refcopy resume key length\n");
		rc = -EINVAL;
		goto req_res_key_exit;
	}
	memcpy(pcchunk->SourceKey, res_key->ResumeKey, COPY_CHUNK_RES_KEY_SIZE);

req_res_key_exit:
	kfree(res_key);
	return rc;
}

static int
smb2_ioctl_query_info(const unsigned int xid,
		      struct cifs_tcon *tcon,
		      __le16 *path, int is_dir,
		      unsigned long p)
{
	struct cifs_ses *ses = tcon->ses;
	char __user *arg = (char __user *)p;
	struct smb_query_info qi;
	struct smb_query_info __user *pqi;
	int rc = 0;
	int flags = 0;
	struct smb2_query_info_rsp *rsp = NULL;
	void *buffer = NULL;
	struct smb_rqst rqst[3];
	int resp_buftype[3];
	struct kvec rsp_iov[3];
	struct kvec open_iov[SMB2_CREATE_IOV_SIZE];
	struct cifs_open_parms oparms;
	u8 oplock = SMB2_OPLOCK_LEVEL_NONE;
	struct cifs_fid fid;
	struct kvec qi_iov[1];
	struct kvec close_iov[1];

	memset(rqst, 0, sizeof(rqst));
	resp_buftype[0] = resp_buftype[1] = resp_buftype[2] = CIFS_NO_BUFFER;
	memset(rsp_iov, 0, sizeof(rsp_iov));

	if (copy_from_user(&qi, arg, sizeof(struct smb_query_info)))
		return -EFAULT;

	if (qi.output_buffer_length > 1024)
		return -EINVAL;

	if (!ses || !(ses->server))
		return -EIO;

	if (smb3_encryption_required(tcon))
		flags |= CIFS_TRANSFORM_REQ;

	buffer = kmalloc(qi.output_buffer_length, GFP_KERNEL);
	if (buffer == NULL)
		return -ENOMEM;

	if (copy_from_user(buffer, arg + sizeof(struct smb_query_info),
			   qi.output_buffer_length)) {
		rc = -EFAULT;
		goto iqinf_exit;
	}

	/* Open */
	memset(&open_iov, 0, sizeof(open_iov));
	rqst[0].rq_iov = open_iov;
	rqst[0].rq_nvec = SMB2_CREATE_IOV_SIZE;

	memset(&oparms, 0, sizeof(oparms));
	oparms.tcon = tcon;
	oparms.desired_access = FILE_READ_ATTRIBUTES | READ_CONTROL;
	oparms.disposition = FILE_OPEN;
	if (is_dir)
		oparms.create_options = CREATE_NOT_FILE;
	else
		oparms.create_options = CREATE_NOT_DIR;
	oparms.fid = &fid;
	oparms.reconnect = false;

	rc = SMB2_open_init(tcon, &rqst[0], &oplock, &oparms, path);
	if (rc)
		goto iqinf_exit;
<<<<<<< HEAD
	smb2_set_next_command(ses->server, &rqst[0], 0);
=======
	smb2_set_next_command(tcon, &rqst[0]);
>>>>>>> 577ff1dd

	/* Query */
	memset(&qi_iov, 0, sizeof(qi_iov));
	rqst[1].rq_iov = qi_iov;
	rqst[1].rq_nvec = 1;

	rc = SMB2_query_info_init(tcon, &rqst[1], COMPOUND_FID, COMPOUND_FID,
				  qi.file_info_class, qi.info_type,
				  qi.additional_information,
				  qi.input_buffer_length,
				  qi.output_buffer_length, buffer);
	if (rc)
		goto iqinf_exit;
<<<<<<< HEAD
	smb2_set_next_command(ses->server, &rqst[1], 0);
=======
	smb2_set_next_command(tcon, &rqst[1]);
>>>>>>> 577ff1dd
	smb2_set_related(&rqst[1]);

	/* Close */
	memset(&close_iov, 0, sizeof(close_iov));
	rqst[2].rq_iov = close_iov;
	rqst[2].rq_nvec = 1;

	rc = SMB2_close_init(tcon, &rqst[2], COMPOUND_FID, COMPOUND_FID);
	if (rc)
		goto iqinf_exit;
	smb2_set_related(&rqst[2]);

	rc = compound_send_recv(xid, ses, flags, 3, rqst,
				resp_buftype, rsp_iov);
	if (rc)
		goto iqinf_exit;
	pqi = (struct smb_query_info __user *)arg;
	rsp = (struct smb2_query_info_rsp *)rsp_iov[1].iov_base;
	if (le32_to_cpu(rsp->OutputBufferLength) < qi.input_buffer_length)
		qi.input_buffer_length = le32_to_cpu(rsp->OutputBufferLength);
	if (copy_to_user(&pqi->input_buffer_length, &qi.input_buffer_length,
			 sizeof(qi.input_buffer_length))) {
		rc = -EFAULT;
		goto iqinf_exit;
	}
	if (copy_to_user(pqi + 1, rsp->Buffer, qi.input_buffer_length)) {
		rc = -EFAULT;
		goto iqinf_exit;
	}

 iqinf_exit:
	kfree(buffer);
	SMB2_open_free(&rqst[0]);
	SMB2_query_info_free(&rqst[1]);
	SMB2_close_free(&rqst[2]);
	free_rsp_buf(resp_buftype[0], rsp_iov[0].iov_base);
	free_rsp_buf(resp_buftype[1], rsp_iov[1].iov_base);
	free_rsp_buf(resp_buftype[2], rsp_iov[2].iov_base);
	return rc;
}

static ssize_t
smb2_copychunk_range(const unsigned int xid,
			struct cifsFileInfo *srcfile,
			struct cifsFileInfo *trgtfile, u64 src_off,
			u64 len, u64 dest_off)
{
	int rc;
	unsigned int ret_data_len;
	struct copychunk_ioctl *pcchunk;
	struct copychunk_ioctl_rsp *retbuf = NULL;
	struct cifs_tcon *tcon;
	int chunks_copied = 0;
	bool chunk_sizes_updated = false;
	ssize_t bytes_written, total_bytes_written = 0;

	pcchunk = kmalloc(sizeof(struct copychunk_ioctl), GFP_KERNEL);

	if (pcchunk == NULL)
		return -ENOMEM;

	cifs_dbg(FYI, "in smb2_copychunk_range - about to call request res key\n");
	/* Request a key from the server to identify the source of the copy */
	rc = SMB2_request_res_key(xid, tlink_tcon(srcfile->tlink),
				srcfile->fid.persistent_fid,
				srcfile->fid.volatile_fid, pcchunk);

	/* Note: request_res_key sets res_key null only if rc !=0 */
	if (rc)
		goto cchunk_out;

	/* For now array only one chunk long, will make more flexible later */
	pcchunk->ChunkCount = cpu_to_le32(1);
	pcchunk->Reserved = 0;
	pcchunk->Reserved2 = 0;

	tcon = tlink_tcon(trgtfile->tlink);

	while (len > 0) {
		pcchunk->SourceOffset = cpu_to_le64(src_off);
		pcchunk->TargetOffset = cpu_to_le64(dest_off);
		pcchunk->Length =
			cpu_to_le32(min_t(u32, len, tcon->max_bytes_chunk));

		/* Request server copy to target from src identified by key */
		rc = SMB2_ioctl(xid, tcon, trgtfile->fid.persistent_fid,
			trgtfile->fid.volatile_fid, FSCTL_SRV_COPYCHUNK_WRITE,
			true /* is_fsctl */, (char *)pcchunk,
			sizeof(struct copychunk_ioctl),	(char **)&retbuf,
			&ret_data_len);
		if (rc == 0) {
			if (ret_data_len !=
					sizeof(struct copychunk_ioctl_rsp)) {
				cifs_dbg(VFS, "invalid cchunk response size\n");
				rc = -EIO;
				goto cchunk_out;
			}
			if (retbuf->TotalBytesWritten == 0) {
				cifs_dbg(FYI, "no bytes copied\n");
				rc = -EIO;
				goto cchunk_out;
			}
			/*
			 * Check if server claimed to write more than we asked
			 */
			if (le32_to_cpu(retbuf->TotalBytesWritten) >
			    le32_to_cpu(pcchunk->Length)) {
				cifs_dbg(VFS, "invalid copy chunk response\n");
				rc = -EIO;
				goto cchunk_out;
			}
			if (le32_to_cpu(retbuf->ChunksWritten) != 1) {
				cifs_dbg(VFS, "invalid num chunks written\n");
				rc = -EIO;
				goto cchunk_out;
			}
			chunks_copied++;

			bytes_written = le32_to_cpu(retbuf->TotalBytesWritten);
			src_off += bytes_written;
			dest_off += bytes_written;
			len -= bytes_written;
			total_bytes_written += bytes_written;

			cifs_dbg(FYI, "Chunks %d PartialChunk %d Total %zu\n",
				le32_to_cpu(retbuf->ChunksWritten),
				le32_to_cpu(retbuf->ChunkBytesWritten),
				bytes_written);
		} else if (rc == -EINVAL) {
			if (ret_data_len != sizeof(struct copychunk_ioctl_rsp))
				goto cchunk_out;

			cifs_dbg(FYI, "MaxChunks %d BytesChunk %d MaxCopy %d\n",
				le32_to_cpu(retbuf->ChunksWritten),
				le32_to_cpu(retbuf->ChunkBytesWritten),
				le32_to_cpu(retbuf->TotalBytesWritten));

			/*
			 * Check if this is the first request using these sizes,
			 * (ie check if copy succeed once with original sizes
			 * and check if the server gave us different sizes after
			 * we already updated max sizes on previous request).
			 * if not then why is the server returning an error now
			 */
			if ((chunks_copied != 0) || chunk_sizes_updated)
				goto cchunk_out;

			/* Check that server is not asking us to grow size */
			if (le32_to_cpu(retbuf->ChunkBytesWritten) <
					tcon->max_bytes_chunk)
				tcon->max_bytes_chunk =
					le32_to_cpu(retbuf->ChunkBytesWritten);
			else
				goto cchunk_out; /* server gave us bogus size */

			/* No need to change MaxChunks since already set to 1 */
			chunk_sizes_updated = true;
		} else
			goto cchunk_out;
	}

cchunk_out:
	kfree(pcchunk);
	kfree(retbuf);
	if (rc)
		return rc;
	else
		return total_bytes_written;
}

static int
smb2_flush_file(const unsigned int xid, struct cifs_tcon *tcon,
		struct cifs_fid *fid)
{
	return SMB2_flush(xid, tcon, fid->persistent_fid, fid->volatile_fid);
}

static unsigned int
smb2_read_data_offset(char *buf)
{
	struct smb2_read_rsp *rsp = (struct smb2_read_rsp *)buf;
	return rsp->DataOffset;
}

static unsigned int
smb2_read_data_length(char *buf, bool in_remaining)
{
	struct smb2_read_rsp *rsp = (struct smb2_read_rsp *)buf;

	if (in_remaining)
		return le32_to_cpu(rsp->DataRemaining);

	return le32_to_cpu(rsp->DataLength);
}


static int
smb2_sync_read(const unsigned int xid, struct cifs_fid *pfid,
	       struct cifs_io_parms *parms, unsigned int *bytes_read,
	       char **buf, int *buf_type)
{
	parms->persistent_fid = pfid->persistent_fid;
	parms->volatile_fid = pfid->volatile_fid;
	return SMB2_read(xid, parms, bytes_read, buf, buf_type);
}

static int
smb2_sync_write(const unsigned int xid, struct cifs_fid *pfid,
		struct cifs_io_parms *parms, unsigned int *written,
		struct kvec *iov, unsigned long nr_segs)
{

	parms->persistent_fid = pfid->persistent_fid;
	parms->volatile_fid = pfid->volatile_fid;
	return SMB2_write(xid, parms, written, iov, nr_segs);
}

/* Set or clear the SPARSE_FILE attribute based on value passed in setsparse */
static bool smb2_set_sparse(const unsigned int xid, struct cifs_tcon *tcon,
		struct cifsFileInfo *cfile, struct inode *inode, __u8 setsparse)
{
	struct cifsInodeInfo *cifsi;
	int rc;

	cifsi = CIFS_I(inode);

	/* if file already sparse don't bother setting sparse again */
	if ((cifsi->cifsAttrs & FILE_ATTRIBUTE_SPARSE_FILE) && setsparse)
		return true; /* already sparse */

	if (!(cifsi->cifsAttrs & FILE_ATTRIBUTE_SPARSE_FILE) && !setsparse)
		return true; /* already not sparse */

	/*
	 * Can't check for sparse support on share the usual way via the
	 * FS attribute info (FILE_SUPPORTS_SPARSE_FILES) on the share
	 * since Samba server doesn't set the flag on the share, yet
	 * supports the set sparse FSCTL and returns sparse correctly
	 * in the file attributes. If we fail setting sparse though we
	 * mark that server does not support sparse files for this share
	 * to avoid repeatedly sending the unsupported fsctl to server
	 * if the file is repeatedly extended.
	 */
	if (tcon->broken_sparse_sup)
		return false;

	rc = SMB2_ioctl(xid, tcon, cfile->fid.persistent_fid,
			cfile->fid.volatile_fid, FSCTL_SET_SPARSE,
			true /* is_fctl */,
			&setsparse, 1, NULL, NULL);
	if (rc) {
		tcon->broken_sparse_sup = true;
		cifs_dbg(FYI, "set sparse rc = %d\n", rc);
		return false;
	}

	if (setsparse)
		cifsi->cifsAttrs |= FILE_ATTRIBUTE_SPARSE_FILE;
	else
		cifsi->cifsAttrs &= (~FILE_ATTRIBUTE_SPARSE_FILE);

	return true;
}

static int
smb2_set_file_size(const unsigned int xid, struct cifs_tcon *tcon,
		   struct cifsFileInfo *cfile, __u64 size, bool set_alloc)
{
	__le64 eof = cpu_to_le64(size);
	struct inode *inode;

	/*
	 * If extending file more than one page make sparse. Many Linux fs
	 * make files sparse by default when extending via ftruncate
	 */
	inode = d_inode(cfile->dentry);

	if (!set_alloc && (size > inode->i_size + 8192)) {
		__u8 set_sparse = 1;

		/* whether set sparse succeeds or not, extend the file */
		smb2_set_sparse(xid, tcon, cfile, inode, set_sparse);
	}

	return SMB2_set_eof(xid, tcon, cfile->fid.persistent_fid,
			    cfile->fid.volatile_fid, cfile->pid, &eof);
}

static int
smb2_duplicate_extents(const unsigned int xid,
			struct cifsFileInfo *srcfile,
			struct cifsFileInfo *trgtfile, u64 src_off,
			u64 len, u64 dest_off)
{
	int rc;
	unsigned int ret_data_len;
	struct duplicate_extents_to_file dup_ext_buf;
	struct cifs_tcon *tcon = tlink_tcon(trgtfile->tlink);

	/* server fileays advertise duplicate extent support with this flag */
	if ((le32_to_cpu(tcon->fsAttrInfo.Attributes) &
	     FILE_SUPPORTS_BLOCK_REFCOUNTING) == 0)
		return -EOPNOTSUPP;

	dup_ext_buf.VolatileFileHandle = srcfile->fid.volatile_fid;
	dup_ext_buf.PersistentFileHandle = srcfile->fid.persistent_fid;
	dup_ext_buf.SourceFileOffset = cpu_to_le64(src_off);
	dup_ext_buf.TargetFileOffset = cpu_to_le64(dest_off);
	dup_ext_buf.ByteCount = cpu_to_le64(len);
	cifs_dbg(FYI, "duplicate extents: src off %lld dst off %lld len %lld",
		src_off, dest_off, len);

	rc = smb2_set_file_size(xid, tcon, trgtfile, dest_off + len, false);
	if (rc)
		goto duplicate_extents_out;

	rc = SMB2_ioctl(xid, tcon, trgtfile->fid.persistent_fid,
			trgtfile->fid.volatile_fid,
			FSCTL_DUPLICATE_EXTENTS_TO_FILE,
			true /* is_fsctl */,
			(char *)&dup_ext_buf,
			sizeof(struct duplicate_extents_to_file),
			NULL,
			&ret_data_len);

	if (ret_data_len > 0)
		cifs_dbg(FYI, "non-zero response length in duplicate extents");

duplicate_extents_out:
	return rc;
}

static int
smb2_set_compression(const unsigned int xid, struct cifs_tcon *tcon,
		   struct cifsFileInfo *cfile)
{
	return SMB2_set_compression(xid, tcon, cfile->fid.persistent_fid,
			    cfile->fid.volatile_fid);
}

static int
smb3_set_integrity(const unsigned int xid, struct cifs_tcon *tcon,
		   struct cifsFileInfo *cfile)
{
	struct fsctl_set_integrity_information_req integr_info;
	unsigned int ret_data_len;

	integr_info.ChecksumAlgorithm = cpu_to_le16(CHECKSUM_TYPE_UNCHANGED);
	integr_info.Flags = 0;
	integr_info.Reserved = 0;

	return SMB2_ioctl(xid, tcon, cfile->fid.persistent_fid,
			cfile->fid.volatile_fid,
			FSCTL_SET_INTEGRITY_INFORMATION,
			true /* is_fsctl */,
			(char *)&integr_info,
			sizeof(struct fsctl_set_integrity_information_req),
			NULL,
			&ret_data_len);

}

/* GMT Token is @GMT-YYYY.MM.DD-HH.MM.SS Unicode which is 48 bytes + null */
#define GMT_TOKEN_SIZE 50

/*
 * Input buffer contains (empty) struct smb_snapshot array with size filled in
 * For output see struct SRV_SNAPSHOT_ARRAY in MS-SMB2 section 2.2.32.2
 */
static int
smb3_enum_snapshots(const unsigned int xid, struct cifs_tcon *tcon,
		   struct cifsFileInfo *cfile, void __user *ioc_buf)
{
	char *retbuf = NULL;
	unsigned int ret_data_len = 0;
	int rc;
	struct smb_snapshot_array snapshot_in;

	rc = SMB2_ioctl(xid, tcon, cfile->fid.persistent_fid,
			cfile->fid.volatile_fid,
			FSCTL_SRV_ENUMERATE_SNAPSHOTS,
			true /* is_fsctl */,
			NULL, 0 /* no input data */,
			(char **)&retbuf,
			&ret_data_len);
	cifs_dbg(FYI, "enum snaphots ioctl returned %d and ret buflen is %d\n",
			rc, ret_data_len);
	if (rc)
		return rc;

	if (ret_data_len && (ioc_buf != NULL) && (retbuf != NULL)) {
		/* Fixup buffer */
		if (copy_from_user(&snapshot_in, ioc_buf,
		    sizeof(struct smb_snapshot_array))) {
			rc = -EFAULT;
			kfree(retbuf);
			return rc;
		}

		/*
		 * Check for min size, ie not large enough to fit even one GMT
		 * token (snapshot).  On the first ioctl some users may pass in
		 * smaller size (or zero) to simply get the size of the array
		 * so the user space caller can allocate sufficient memory
		 * and retry the ioctl again with larger array size sufficient
		 * to hold all of the snapshot GMT tokens on the second try.
		 */
		if (snapshot_in.snapshot_array_size < GMT_TOKEN_SIZE)
			ret_data_len = sizeof(struct smb_snapshot_array);

		/*
		 * We return struct SRV_SNAPSHOT_ARRAY, followed by
		 * the snapshot array (of 50 byte GMT tokens) each
		 * representing an available previous version of the data
		 */
		if (ret_data_len > (snapshot_in.snapshot_array_size +
					sizeof(struct smb_snapshot_array)))
			ret_data_len = snapshot_in.snapshot_array_size +
					sizeof(struct smb_snapshot_array);

		if (copy_to_user(ioc_buf, retbuf, ret_data_len))
			rc = -EFAULT;
	}

	kfree(retbuf);
	return rc;
}

static int
smb2_query_dir_first(const unsigned int xid, struct cifs_tcon *tcon,
		     const char *path, struct cifs_sb_info *cifs_sb,
		     struct cifs_fid *fid, __u16 search_flags,
		     struct cifs_search_info *srch_inf)
{
	__le16 *utf16_path;
	int rc;
	__u8 oplock = SMB2_OPLOCK_LEVEL_NONE;
	struct cifs_open_parms oparms;

	utf16_path = cifs_convert_path_to_utf16(path, cifs_sb);
	if (!utf16_path)
		return -ENOMEM;

	oparms.tcon = tcon;
	oparms.desired_access = FILE_READ_ATTRIBUTES | FILE_READ_DATA;
	oparms.disposition = FILE_OPEN;
	if (backup_cred(cifs_sb))
		oparms.create_options = CREATE_OPEN_BACKUP_INTENT;
	else
		oparms.create_options = 0;
	oparms.fid = fid;
	oparms.reconnect = false;

	rc = SMB2_open(xid, &oparms, utf16_path, &oplock, NULL, NULL, NULL);
	kfree(utf16_path);
	if (rc) {
		cifs_dbg(FYI, "open dir failed rc=%d\n", rc);
		return rc;
	}

	srch_inf->entries_in_buffer = 0;
	srch_inf->index_of_last_entry = 2;

	rc = SMB2_query_directory(xid, tcon, fid->persistent_fid,
				  fid->volatile_fid, 0, srch_inf);
	if (rc) {
		cifs_dbg(FYI, "query directory failed rc=%d\n", rc);
		SMB2_close(xid, tcon, fid->persistent_fid, fid->volatile_fid);
	}
	return rc;
}

static int
smb2_query_dir_next(const unsigned int xid, struct cifs_tcon *tcon,
		    struct cifs_fid *fid, __u16 search_flags,
		    struct cifs_search_info *srch_inf)
{
	return SMB2_query_directory(xid, tcon, fid->persistent_fid,
				    fid->volatile_fid, 0, srch_inf);
}

static int
smb2_close_dir(const unsigned int xid, struct cifs_tcon *tcon,
	       struct cifs_fid *fid)
{
	return SMB2_close(xid, tcon, fid->persistent_fid, fid->volatile_fid);
}

/*
* If we negotiate SMB2 protocol and get STATUS_PENDING - update
* the number of credits and return true. Otherwise - return false.
*/
static bool
smb2_is_status_pending(char *buf, struct TCP_Server_Info *server, int length)
{
	struct smb2_sync_hdr *shdr = (struct smb2_sync_hdr *)buf;

	if (shdr->Status != STATUS_PENDING)
		return false;

	if (!length) {
		spin_lock(&server->req_lock);
		server->credits += le16_to_cpu(shdr->CreditRequest);
		spin_unlock(&server->req_lock);
		wake_up(&server->request_q);
	}

	return true;
}

static bool
smb2_is_session_expired(char *buf)
{
	struct smb2_sync_hdr *shdr = (struct smb2_sync_hdr *)buf;

	if (shdr->Status != STATUS_NETWORK_SESSION_EXPIRED &&
	    shdr->Status != STATUS_USER_SESSION_DELETED)
		return false;

	trace_smb3_ses_expired(shdr->TreeId, shdr->SessionId,
			       le16_to_cpu(shdr->Command),
			       le64_to_cpu(shdr->MessageId));
	cifs_dbg(FYI, "Session expired or deleted\n");

	return true;
}

static int
smb2_oplock_response(struct cifs_tcon *tcon, struct cifs_fid *fid,
		     struct cifsInodeInfo *cinode)
{
	if (tcon->ses->server->capabilities & SMB2_GLOBAL_CAP_LEASING)
		return SMB2_lease_break(0, tcon, cinode->lease_key,
					smb2_get_lease_state(cinode));

	return SMB2_oplock_break(0, tcon, fid->persistent_fid,
				 fid->volatile_fid,
				 CIFS_CACHE_READ(cinode) ? 1 : 0);
}

void
smb2_set_related(struct smb_rqst *rqst)
{
	struct smb2_sync_hdr *shdr;

	shdr = (struct smb2_sync_hdr *)(rqst->rq_iov[0].iov_base);
	shdr->Flags |= SMB2_FLAGS_RELATED_OPERATIONS;
}

char smb2_padding[7] = {0, 0, 0, 0, 0, 0, 0};

void
<<<<<<< HEAD
smb2_set_next_command(struct TCP_Server_Info *server, struct smb_rqst *rqst,
		      bool has_space_for_padding)
=======
smb2_set_next_command(struct cifs_tcon *tcon, struct smb_rqst *rqst)
>>>>>>> 577ff1dd
{
	struct smb2_sync_hdr *shdr;
	struct cifs_ses *ses = tcon->ses;
	struct TCP_Server_Info *server = ses->server;
	unsigned long len = smb_rqst_len(server, rqst);
	int i, num_padding;

	/* SMB headers in a compound are 8 byte aligned. */
<<<<<<< HEAD
	if (len & 7) {
		if (has_space_for_padding) {
			len = rqst->rq_iov[rqst->rq_nvec - 1].iov_len;
			rqst->rq_iov[rqst->rq_nvec - 1].iov_len =
				(len + 7) & ~7;
		} else {
			rqst->rq_iov[rqst->rq_nvec].iov_base = smb2_padding;
			rqst->rq_iov[rqst->rq_nvec].iov_len = 8 - (len & 7);
			rqst->rq_nvec++;
		}
		len = smb_rqst_len(server, rqst);
=======

	/* No padding needed */
	if (!(len & 7))
		goto finished;

	num_padding = 8 - (len & 7);
	if (!smb3_encryption_required(tcon)) {
		/*
		 * If we do not have encryption then we can just add an extra
		 * iov for the padding.
		 */
		rqst->rq_iov[rqst->rq_nvec].iov_base = smb2_padding;
		rqst->rq_iov[rqst->rq_nvec].iov_len = num_padding;
		rqst->rq_nvec++;
		len += num_padding;
	} else {
		/*
		 * We can not add a small padding iov for the encryption case
		 * because the encryption framework can not handle the padding
		 * iovs.
		 * We have to flatten this into a single buffer and add
		 * the padding to it.
		 */
		for (i = 1; i < rqst->rq_nvec; i++) {
			memcpy(rqst->rq_iov[0].iov_base +
			       rqst->rq_iov[0].iov_len,
			       rqst->rq_iov[i].iov_base,
			       rqst->rq_iov[i].iov_len);
			rqst->rq_iov[0].iov_len += rqst->rq_iov[i].iov_len;
		}
		memset(rqst->rq_iov[0].iov_base + rqst->rq_iov[0].iov_len,
		       0, num_padding);
		rqst->rq_iov[0].iov_len += num_padding;
		len += num_padding;
		rqst->rq_nvec = 1;
>>>>>>> 577ff1dd
	}

 finished:
	shdr = (struct smb2_sync_hdr *)(rqst->rq_iov[0].iov_base);
	shdr->NextCommand = cpu_to_le32(len);
}

/*
 * Passes the query info response back to the caller on success.
 * Caller need to free this with free_rsp_buf().
 */
int
smb2_query_info_compound(const unsigned int xid, struct cifs_tcon *tcon,
			 __le16 *utf16_path, u32 desired_access,
			 u32 class, u32 type, u32 output_len,
			 struct kvec *rsp, int *buftype,
			 struct cifs_sb_info *cifs_sb)
{
	struct cifs_ses *ses = tcon->ses;
	int flags = 0;
	struct smb_rqst rqst[3];
	int resp_buftype[3];
	struct kvec rsp_iov[3];
	struct kvec open_iov[SMB2_CREATE_IOV_SIZE];
	struct kvec qi_iov[1];
	struct kvec close_iov[1];
	u8 oplock = SMB2_OPLOCK_LEVEL_NONE;
	struct cifs_open_parms oparms;
	struct cifs_fid fid;
	int rc;

	if (smb3_encryption_required(tcon))
		flags |= CIFS_TRANSFORM_REQ;

	memset(rqst, 0, sizeof(rqst));
	resp_buftype[0] = resp_buftype[1] = resp_buftype[2] = CIFS_NO_BUFFER;
	memset(rsp_iov, 0, sizeof(rsp_iov));

	memset(&open_iov, 0, sizeof(open_iov));
	rqst[0].rq_iov = open_iov;
	rqst[0].rq_nvec = SMB2_CREATE_IOV_SIZE;

	oparms.tcon = tcon;
	oparms.desired_access = desired_access;
	oparms.disposition = FILE_OPEN;
	if (cifs_sb && backup_cred(cifs_sb))
		oparms.create_options = CREATE_OPEN_BACKUP_INTENT;
	else
		oparms.create_options = 0;
	oparms.fid = &fid;
	oparms.reconnect = false;

	rc = SMB2_open_init(tcon, &rqst[0], &oplock, &oparms, utf16_path);
	if (rc)
<<<<<<< HEAD
		goto qfs_exit;
	smb2_set_next_command(server, &rqst[0], 0);
=======
		goto qic_exit;
	smb2_set_next_command(tcon, &rqst[0]);
>>>>>>> 577ff1dd

	memset(&qi_iov, 0, sizeof(qi_iov));
	rqst[1].rq_iov = qi_iov;
	rqst[1].rq_nvec = 1;

	rc = SMB2_query_info_init(tcon, &rqst[1], COMPOUND_FID, COMPOUND_FID,
				  class, type, 0,
				  output_len, 0,
				  NULL);
	if (rc)
<<<<<<< HEAD
		goto qfs_exit;
	smb2_set_next_command(server, &rqst[1], 0);
=======
		goto qic_exit;
	smb2_set_next_command(tcon, &rqst[1]);
>>>>>>> 577ff1dd
	smb2_set_related(&rqst[1]);

	memset(&close_iov, 0, sizeof(close_iov));
	rqst[2].rq_iov = close_iov;
	rqst[2].rq_nvec = 1;

	rc = SMB2_close_init(tcon, &rqst[2], COMPOUND_FID, COMPOUND_FID);
	if (rc)
		goto qic_exit;
	smb2_set_related(&rqst[2]);

	rc = compound_send_recv(xid, ses, flags, 3, rqst,
				resp_buftype, rsp_iov);
	if (rc) {
		free_rsp_buf(resp_buftype[1], rsp_iov[1].iov_base);
		goto qic_exit;
	}
	*rsp = rsp_iov[1];
	*buftype = resp_buftype[1];

 qic_exit:
	SMB2_open_free(&rqst[0]);
	SMB2_query_info_free(&rqst[1]);
	SMB2_close_free(&rqst[2]);
	free_rsp_buf(resp_buftype[0], rsp_iov[0].iov_base);
	free_rsp_buf(resp_buftype[2], rsp_iov[2].iov_base);
	return rc;
}

static int
smb2_queryfs(const unsigned int xid, struct cifs_tcon *tcon,
	     struct kstatfs *buf)
{
	struct smb2_query_info_rsp *rsp;
	struct smb2_fs_full_size_info *info = NULL;
	__le16 utf16_path = 0; /* Null - open root of share */
	struct kvec rsp_iov = {NULL, 0};
	int buftype = CIFS_NO_BUFFER;
	int rc;


	rc = smb2_query_info_compound(xid, tcon, &utf16_path,
				      FILE_READ_ATTRIBUTES,
				      FS_FULL_SIZE_INFORMATION,
				      SMB2_O_INFO_FILESYSTEM,
				      sizeof(struct smb2_fs_full_size_info),
				      &rsp_iov, &buftype, NULL);
	if (rc)
		goto qfs_exit;

	rsp = (struct smb2_query_info_rsp *)rsp_iov.iov_base;
	buf->f_type = SMB2_MAGIC_NUMBER;
	info = (struct smb2_fs_full_size_info *)(
		le16_to_cpu(rsp->OutputBufferOffset) + (char *)rsp);
	rc = smb2_validate_iov(le16_to_cpu(rsp->OutputBufferOffset),
			       le32_to_cpu(rsp->OutputBufferLength),
			       &rsp_iov,
			       sizeof(struct smb2_fs_full_size_info));
	if (!rc)
		smb2_copy_fs_info_to_kstatfs(info, buf);

qfs_exit:
	free_rsp_buf(buftype, rsp_iov.iov_base);
	return rc;
}

static int
smb311_queryfs(const unsigned int xid, struct cifs_tcon *tcon,
	     struct kstatfs *buf)
{
	int rc;
	__le16 srch_path = 0; /* Null - open root of share */
	u8 oplock = SMB2_OPLOCK_LEVEL_NONE;
	struct cifs_open_parms oparms;
	struct cifs_fid fid;

	if (!tcon->posix_extensions)
		return smb2_queryfs(xid, tcon, buf);

	oparms.tcon = tcon;
	oparms.desired_access = FILE_READ_ATTRIBUTES;
	oparms.disposition = FILE_OPEN;
	oparms.create_options = 0;
	oparms.fid = &fid;
	oparms.reconnect = false;

	rc = SMB2_open(xid, &oparms, &srch_path, &oplock, NULL, NULL, NULL);
	if (rc)
		return rc;

	rc = SMB311_posix_qfs_info(xid, tcon, fid.persistent_fid,
				   fid.volatile_fid, buf);
	buf->f_type = SMB2_MAGIC_NUMBER;
	SMB2_close(xid, tcon, fid.persistent_fid, fid.volatile_fid);
	return rc;
}

static bool
smb2_compare_fids(struct cifsFileInfo *ob1, struct cifsFileInfo *ob2)
{
	return ob1->fid.persistent_fid == ob2->fid.persistent_fid &&
	       ob1->fid.volatile_fid == ob2->fid.volatile_fid;
}

static int
smb2_mand_lock(const unsigned int xid, struct cifsFileInfo *cfile, __u64 offset,
	       __u64 length, __u32 type, int lock, int unlock, bool wait)
{
	if (unlock && !lock)
		type = SMB2_LOCKFLAG_UNLOCK;
	return SMB2_lock(xid, tlink_tcon(cfile->tlink),
			 cfile->fid.persistent_fid, cfile->fid.volatile_fid,
			 current->tgid, length, offset, type, wait);
}

static void
smb2_get_lease_key(struct inode *inode, struct cifs_fid *fid)
{
	memcpy(fid->lease_key, CIFS_I(inode)->lease_key, SMB2_LEASE_KEY_SIZE);
}

static void
smb2_set_lease_key(struct inode *inode, struct cifs_fid *fid)
{
	memcpy(CIFS_I(inode)->lease_key, fid->lease_key, SMB2_LEASE_KEY_SIZE);
}

static void
smb2_new_lease_key(struct cifs_fid *fid)
{
	generate_random_uuid(fid->lease_key);
}

static int
smb2_get_dfs_refer(const unsigned int xid, struct cifs_ses *ses,
		   const char *search_name,
		   struct dfs_info3_param **target_nodes,
		   unsigned int *num_of_nodes,
		   const struct nls_table *nls_codepage, int remap)
{
	int rc;
	__le16 *utf16_path = NULL;
	int utf16_path_len = 0;
	struct cifs_tcon *tcon;
	struct fsctl_get_dfs_referral_req *dfs_req = NULL;
	struct get_dfs_referral_rsp *dfs_rsp = NULL;
	u32 dfs_req_size = 0, dfs_rsp_size = 0;

	cifs_dbg(FYI, "smb2_get_dfs_refer path <%s>\n", search_name);

	/*
	 * Try to use the IPC tcon, otherwise just use any
	 */
	tcon = ses->tcon_ipc;
	if (tcon == NULL) {
		spin_lock(&cifs_tcp_ses_lock);
		tcon = list_first_entry_or_null(&ses->tcon_list,
						struct cifs_tcon,
						tcon_list);
		if (tcon)
			tcon->tc_count++;
		spin_unlock(&cifs_tcp_ses_lock);
	}

	if (tcon == NULL) {
		cifs_dbg(VFS, "session %p has no tcon available for a dfs referral request\n",
			 ses);
		rc = -ENOTCONN;
		goto out;
	}

	utf16_path = cifs_strndup_to_utf16(search_name, PATH_MAX,
					   &utf16_path_len,
					   nls_codepage, remap);
	if (!utf16_path) {
		rc = -ENOMEM;
		goto out;
	}

	dfs_req_size = sizeof(*dfs_req) + utf16_path_len;
	dfs_req = kzalloc(dfs_req_size, GFP_KERNEL);
	if (!dfs_req) {
		rc = -ENOMEM;
		goto out;
	}

	/* Highest DFS referral version understood */
	dfs_req->MaxReferralLevel = DFS_VERSION;

	/* Path to resolve in an UTF-16 null-terminated string */
	memcpy(dfs_req->RequestFileName, utf16_path, utf16_path_len);

	do {
		rc = SMB2_ioctl(xid, tcon, NO_FILE_ID, NO_FILE_ID,
				FSCTL_DFS_GET_REFERRALS,
				true /* is_fsctl */,
				(char *)dfs_req, dfs_req_size,
				(char **)&dfs_rsp, &dfs_rsp_size);
	} while (rc == -EAGAIN);

	if (rc) {
		if ((rc != -ENOENT) && (rc != -EOPNOTSUPP))
			cifs_dbg(VFS, "ioctl error in smb2_get_dfs_refer rc=%d\n", rc);
		goto out;
	}

	rc = parse_dfs_referrals(dfs_rsp, dfs_rsp_size,
				 num_of_nodes, target_nodes,
				 nls_codepage, remap, search_name,
				 true /* is_unicode */);
	if (rc) {
		cifs_dbg(VFS, "parse error in smb2_get_dfs_refer rc=%d\n", rc);
		goto out;
	}

 out:
	if (tcon && !tcon->ipc) {
		/* ipc tcons are not refcounted */
		spin_lock(&cifs_tcp_ses_lock);
		tcon->tc_count--;
		spin_unlock(&cifs_tcp_ses_lock);
	}
	kfree(utf16_path);
	kfree(dfs_req);
	kfree(dfs_rsp);
	return rc;
}
#define SMB2_SYMLINK_STRUCT_SIZE \
	(sizeof(struct smb2_err_rsp) - 1 + sizeof(struct smb2_symlink_err_rsp))

static int
smb2_query_symlink(const unsigned int xid, struct cifs_tcon *tcon,
		   const char *full_path, char **target_path,
		   struct cifs_sb_info *cifs_sb)
{
	int rc;
	__le16 *utf16_path;
	__u8 oplock = SMB2_OPLOCK_LEVEL_NONE;
	struct cifs_open_parms oparms;
	struct cifs_fid fid;
	struct kvec err_iov = {NULL, 0};
	struct smb2_err_rsp *err_buf = NULL;
	int resp_buftype;
	struct smb2_symlink_err_rsp *symlink;
	unsigned int sub_len;
	unsigned int sub_offset;
	unsigned int print_len;
	unsigned int print_offset;

	cifs_dbg(FYI, "%s: path: %s\n", __func__, full_path);

	utf16_path = cifs_convert_path_to_utf16(full_path, cifs_sb);
	if (!utf16_path)
		return -ENOMEM;

	oparms.tcon = tcon;
	oparms.desired_access = FILE_READ_ATTRIBUTES;
	oparms.disposition = FILE_OPEN;
	if (backup_cred(cifs_sb))
		oparms.create_options = CREATE_OPEN_BACKUP_INTENT;
	else
		oparms.create_options = 0;
	oparms.fid = &fid;
	oparms.reconnect = false;

	rc = SMB2_open(xid, &oparms, utf16_path, &oplock, NULL, &err_iov,
		       &resp_buftype);
	if (!rc || !err_iov.iov_base) {
		rc = -ENOENT;
		goto free_path;
	}

	err_buf = err_iov.iov_base;
	if (le32_to_cpu(err_buf->ByteCount) < sizeof(struct smb2_symlink_err_rsp) ||
	    err_iov.iov_len < SMB2_SYMLINK_STRUCT_SIZE) {
		rc = -ENOENT;
		goto querty_exit;
	}

	/* open must fail on symlink - reset rc */
	rc = 0;
	symlink = (struct smb2_symlink_err_rsp *)err_buf->ErrorData;
	sub_len = le16_to_cpu(symlink->SubstituteNameLength);
	sub_offset = le16_to_cpu(symlink->SubstituteNameOffset);
	print_len = le16_to_cpu(symlink->PrintNameLength);
	print_offset = le16_to_cpu(symlink->PrintNameOffset);

	if (err_iov.iov_len < SMB2_SYMLINK_STRUCT_SIZE + sub_offset + sub_len) {
		rc = -ENOENT;
		goto querty_exit;
	}

	if (err_iov.iov_len <
	    SMB2_SYMLINK_STRUCT_SIZE + print_offset + print_len) {
		rc = -ENOENT;
		goto querty_exit;
	}

	*target_path = cifs_strndup_from_utf16(
				(char *)symlink->PathBuffer + sub_offset,
				sub_len, true, cifs_sb->local_nls);
	if (!(*target_path)) {
		rc = -ENOMEM;
		goto querty_exit;
	}
	convert_delimiter(*target_path, '/');
	cifs_dbg(FYI, "%s: target path: %s\n", __func__, *target_path);

 querty_exit:
	free_rsp_buf(resp_buftype, err_buf);
 free_path:
	kfree(utf16_path);
	return rc;
}

#ifdef CONFIG_CIFS_ACL
static struct cifs_ntsd *
get_smb2_acl_by_fid(struct cifs_sb_info *cifs_sb,
		const struct cifs_fid *cifsfid, u32 *pacllen)
{
	struct cifs_ntsd *pntsd = NULL;
	unsigned int xid;
	int rc = -EOPNOTSUPP;
	struct tcon_link *tlink = cifs_sb_tlink(cifs_sb);

	if (IS_ERR(tlink))
		return ERR_CAST(tlink);

	xid = get_xid();
	cifs_dbg(FYI, "trying to get acl\n");

	rc = SMB2_query_acl(xid, tlink_tcon(tlink), cifsfid->persistent_fid,
			    cifsfid->volatile_fid, (void **)&pntsd, pacllen);
	free_xid(xid);

	cifs_put_tlink(tlink);

	cifs_dbg(FYI, "%s: rc = %d ACL len %d\n", __func__, rc, *pacllen);
	if (rc)
		return ERR_PTR(rc);
	return pntsd;

}

static struct cifs_ntsd *
get_smb2_acl_by_path(struct cifs_sb_info *cifs_sb,
		const char *path, u32 *pacllen)
{
	struct cifs_ntsd *pntsd = NULL;
	u8 oplock = SMB2_OPLOCK_LEVEL_NONE;
	unsigned int xid;
	int rc;
	struct cifs_tcon *tcon;
	struct tcon_link *tlink = cifs_sb_tlink(cifs_sb);
	struct cifs_fid fid;
	struct cifs_open_parms oparms;
	__le16 *utf16_path;

	cifs_dbg(FYI, "get smb3 acl for path %s\n", path);
	if (IS_ERR(tlink))
		return ERR_CAST(tlink);

	tcon = tlink_tcon(tlink);
	xid = get_xid();

	if (backup_cred(cifs_sb))
		oparms.create_options = CREATE_OPEN_BACKUP_INTENT;
	else
		oparms.create_options = 0;

	utf16_path = cifs_convert_path_to_utf16(path, cifs_sb);
	if (!utf16_path) {
		rc = -ENOMEM;
		free_xid(xid);
		return ERR_PTR(rc);
	}

	oparms.tcon = tcon;
	oparms.desired_access = READ_CONTROL;
	oparms.disposition = FILE_OPEN;
	oparms.fid = &fid;
	oparms.reconnect = false;

	rc = SMB2_open(xid, &oparms, utf16_path, &oplock, NULL, NULL, NULL);
	kfree(utf16_path);
	if (!rc) {
		rc = SMB2_query_acl(xid, tlink_tcon(tlink), fid.persistent_fid,
			    fid.volatile_fid, (void **)&pntsd, pacllen);
		SMB2_close(xid, tcon, fid.persistent_fid, fid.volatile_fid);
	}

	cifs_put_tlink(tlink);
	free_xid(xid);

	cifs_dbg(FYI, "%s: rc = %d ACL len %d\n", __func__, rc, *pacllen);
	if (rc)
		return ERR_PTR(rc);
	return pntsd;
}

#ifdef CONFIG_CIFS_ACL
static int
set_smb2_acl(struct cifs_ntsd *pnntsd, __u32 acllen,
		struct inode *inode, const char *path, int aclflag)
{
	u8 oplock = SMB2_OPLOCK_LEVEL_NONE;
	unsigned int xid;
	int rc, access_flags = 0;
	struct cifs_tcon *tcon;
	struct cifs_sb_info *cifs_sb = CIFS_SB(inode->i_sb);
	struct tcon_link *tlink = cifs_sb_tlink(cifs_sb);
	struct cifs_fid fid;
	struct cifs_open_parms oparms;
	__le16 *utf16_path;

	cifs_dbg(FYI, "set smb3 acl for path %s\n", path);
	if (IS_ERR(tlink))
		return PTR_ERR(tlink);

	tcon = tlink_tcon(tlink);
	xid = get_xid();

	if (backup_cred(cifs_sb))
		oparms.create_options = CREATE_OPEN_BACKUP_INTENT;
	else
		oparms.create_options = 0;

	if (aclflag == CIFS_ACL_OWNER || aclflag == CIFS_ACL_GROUP)
		access_flags = WRITE_OWNER;
	else
		access_flags = WRITE_DAC;

	utf16_path = cifs_convert_path_to_utf16(path, cifs_sb);
	if (!utf16_path) {
		rc = -ENOMEM;
		free_xid(xid);
		return rc;
	}

	oparms.tcon = tcon;
	oparms.desired_access = access_flags;
	oparms.disposition = FILE_OPEN;
	oparms.path = path;
	oparms.fid = &fid;
	oparms.reconnect = false;

	rc = SMB2_open(xid, &oparms, utf16_path, &oplock, NULL, NULL, NULL);
	kfree(utf16_path);
	if (!rc) {
		rc = SMB2_set_acl(xid, tlink_tcon(tlink), fid.persistent_fid,
			    fid.volatile_fid, pnntsd, acllen, aclflag);
		SMB2_close(xid, tcon, fid.persistent_fid, fid.volatile_fid);
	}

	cifs_put_tlink(tlink);
	free_xid(xid);
	return rc;
}
#endif /* CIFS_ACL */

/* Retrieve an ACL from the server */
static struct cifs_ntsd *
get_smb2_acl(struct cifs_sb_info *cifs_sb,
				      struct inode *inode, const char *path,
				      u32 *pacllen)
{
	struct cifs_ntsd *pntsd = NULL;
	struct cifsFileInfo *open_file = NULL;

	if (inode)
		open_file = find_readable_file(CIFS_I(inode), true);
	if (!open_file)
		return get_smb2_acl_by_path(cifs_sb, path, pacllen);

	pntsd = get_smb2_acl_by_fid(cifs_sb, &open_file->fid, pacllen);
	cifsFileInfo_put(open_file);
	return pntsd;
}
#endif

static long smb3_zero_range(struct file *file, struct cifs_tcon *tcon,
			    loff_t offset, loff_t len, bool keep_size)
{
	struct inode *inode;
	struct cifsInodeInfo *cifsi;
	struct cifsFileInfo *cfile = file->private_data;
	struct file_zero_data_information fsctl_buf;
	long rc;
	unsigned int xid;

	xid = get_xid();

	inode = d_inode(cfile->dentry);
	cifsi = CIFS_I(inode);

	/* if file not oplocked can't be sure whether asking to extend size */
	if (!CIFS_CACHE_READ(cifsi))
		if (keep_size == false) {
			rc = -EOPNOTSUPP;
			free_xid(xid);
			return rc;
		}

	/*
	 * Must check if file sparse since fallocate -z (zero range) assumes
	 * non-sparse allocation
	 */
	if (!(cifsi->cifsAttrs & FILE_ATTRIBUTE_SPARSE_FILE)) {
		rc = -EOPNOTSUPP;
		free_xid(xid);
		return rc;
	}

	/*
	 * need to make sure we are not asked to extend the file since the SMB3
	 * fsctl does not change the file size. In the future we could change
	 * this to zero the first part of the range then set the file size
	 * which for a non sparse file would zero the newly extended range
	 */
	if (keep_size == false)
		if (i_size_read(inode) < offset + len) {
			rc = -EOPNOTSUPP;
			free_xid(xid);
			return rc;
		}

	cifs_dbg(FYI, "offset %lld len %lld", offset, len);

	fsctl_buf.FileOffset = cpu_to_le64(offset);
	fsctl_buf.BeyondFinalZero = cpu_to_le64(offset + len);

	rc = SMB2_ioctl(xid, tcon, cfile->fid.persistent_fid,
			cfile->fid.volatile_fid, FSCTL_SET_ZERO_DATA,
			true /* is_fctl */, (char *)&fsctl_buf,
			sizeof(struct file_zero_data_information), NULL, NULL);
	free_xid(xid);
	return rc;
}

static long smb3_punch_hole(struct file *file, struct cifs_tcon *tcon,
			    loff_t offset, loff_t len)
{
	struct inode *inode;
	struct cifsInodeInfo *cifsi;
	struct cifsFileInfo *cfile = file->private_data;
	struct file_zero_data_information fsctl_buf;
	long rc;
	unsigned int xid;
	__u8 set_sparse = 1;

	xid = get_xid();

	inode = d_inode(cfile->dentry);
	cifsi = CIFS_I(inode);

	/* Need to make file sparse, if not already, before freeing range. */
	/* Consider adding equivalent for compressed since it could also work */
	if (!smb2_set_sparse(xid, tcon, cfile, inode, set_sparse)) {
		rc = -EOPNOTSUPP;
		free_xid(xid);
		return rc;
	}

	cifs_dbg(FYI, "offset %lld len %lld", offset, len);

	fsctl_buf.FileOffset = cpu_to_le64(offset);
	fsctl_buf.BeyondFinalZero = cpu_to_le64(offset + len);

	rc = SMB2_ioctl(xid, tcon, cfile->fid.persistent_fid,
			cfile->fid.volatile_fid, FSCTL_SET_ZERO_DATA,
			true /* is_fctl */, (char *)&fsctl_buf,
			sizeof(struct file_zero_data_information), NULL, NULL);
	free_xid(xid);
	return rc;
}

static long smb3_simple_falloc(struct file *file, struct cifs_tcon *tcon,
			    loff_t off, loff_t len, bool keep_size)
{
	struct inode *inode;
	struct cifsInodeInfo *cifsi;
	struct cifsFileInfo *cfile = file->private_data;
	long rc = -EOPNOTSUPP;
	unsigned int xid;

	xid = get_xid();

	inode = d_inode(cfile->dentry);
	cifsi = CIFS_I(inode);

	/* if file not oplocked can't be sure whether asking to extend size */
	if (!CIFS_CACHE_READ(cifsi))
		if (keep_size == false) {
			free_xid(xid);
			return rc;
		}

	/*
	 * Files are non-sparse by default so falloc may be a no-op
	 * Must check if file sparse. If not sparse, and not extending
	 * then no need to do anything since file already allocated
	 */
	if ((cifsi->cifsAttrs & FILE_ATTRIBUTE_SPARSE_FILE) == 0) {
		if (keep_size == true)
			rc = 0;
		/* check if extending file */
		else if (i_size_read(inode) >= off + len)
			/* not extending file and already not sparse */
			rc = 0;
		/* BB: in future add else clause to extend file */
		else
			rc = -EOPNOTSUPP;
		free_xid(xid);
		return rc;
	}

	if ((keep_size == true) || (i_size_read(inode) >= off + len)) {
		/*
		 * Check if falloc starts within first few pages of file
		 * and ends within a few pages of the end of file to
		 * ensure that most of file is being forced to be
		 * fallocated now. If so then setting whole file sparse
		 * ie potentially making a few extra pages at the beginning
		 * or end of the file non-sparse via set_sparse is harmless.
		 */
		if ((off > 8192) || (off + len + 8192 < i_size_read(inode))) {
			rc = -EOPNOTSUPP;
			free_xid(xid);
			return rc;
		}

		rc = smb2_set_sparse(xid, tcon, cfile, inode, false);
	}
	/* BB: else ... in future add code to extend file and set sparse */


	free_xid(xid);
	return rc;
}


static long smb3_fallocate(struct file *file, struct cifs_tcon *tcon, int mode,
			   loff_t off, loff_t len)
{
	/* KEEP_SIZE already checked for by do_fallocate */
	if (mode & FALLOC_FL_PUNCH_HOLE)
		return smb3_punch_hole(file, tcon, off, len);
	else if (mode & FALLOC_FL_ZERO_RANGE) {
		if (mode & FALLOC_FL_KEEP_SIZE)
			return smb3_zero_range(file, tcon, off, len, true);
		return smb3_zero_range(file, tcon, off, len, false);
	} else if (mode == FALLOC_FL_KEEP_SIZE)
		return smb3_simple_falloc(file, tcon, off, len, true);
	else if (mode == 0)
		return smb3_simple_falloc(file, tcon, off, len, false);

	return -EOPNOTSUPP;
}

static void
smb2_downgrade_oplock(struct TCP_Server_Info *server,
			struct cifsInodeInfo *cinode, bool set_level2)
{
	if (set_level2)
		server->ops->set_oplock_level(cinode, SMB2_OPLOCK_LEVEL_II,
						0, NULL);
	else
		server->ops->set_oplock_level(cinode, 0, 0, NULL);
}

static void
smb2_set_oplock_level(struct cifsInodeInfo *cinode, __u32 oplock,
		      unsigned int epoch, bool *purge_cache)
{
	oplock &= 0xFF;
	if (oplock == SMB2_OPLOCK_LEVEL_NOCHANGE)
		return;
	if (oplock == SMB2_OPLOCK_LEVEL_BATCH) {
		cinode->oplock = CIFS_CACHE_RHW_FLG;
		cifs_dbg(FYI, "Batch Oplock granted on inode %p\n",
			 &cinode->vfs_inode);
	} else if (oplock == SMB2_OPLOCK_LEVEL_EXCLUSIVE) {
		cinode->oplock = CIFS_CACHE_RW_FLG;
		cifs_dbg(FYI, "Exclusive Oplock granted on inode %p\n",
			 &cinode->vfs_inode);
	} else if (oplock == SMB2_OPLOCK_LEVEL_II) {
		cinode->oplock = CIFS_CACHE_READ_FLG;
		cifs_dbg(FYI, "Level II Oplock granted on inode %p\n",
			 &cinode->vfs_inode);
	} else
		cinode->oplock = 0;
}

static void
smb21_set_oplock_level(struct cifsInodeInfo *cinode, __u32 oplock,
		       unsigned int epoch, bool *purge_cache)
{
	char message[5] = {0};

	oplock &= 0xFF;
	if (oplock == SMB2_OPLOCK_LEVEL_NOCHANGE)
		return;

	cinode->oplock = 0;
	if (oplock & SMB2_LEASE_READ_CACHING_HE) {
		cinode->oplock |= CIFS_CACHE_READ_FLG;
		strcat(message, "R");
	}
	if (oplock & SMB2_LEASE_HANDLE_CACHING_HE) {
		cinode->oplock |= CIFS_CACHE_HANDLE_FLG;
		strcat(message, "H");
	}
	if (oplock & SMB2_LEASE_WRITE_CACHING_HE) {
		cinode->oplock |= CIFS_CACHE_WRITE_FLG;
		strcat(message, "W");
	}
	if (!cinode->oplock)
		strcat(message, "None");
	cifs_dbg(FYI, "%s Lease granted on inode %p\n", message,
		 &cinode->vfs_inode);
}

static void
smb3_set_oplock_level(struct cifsInodeInfo *cinode, __u32 oplock,
		      unsigned int epoch, bool *purge_cache)
{
	unsigned int old_oplock = cinode->oplock;

	smb21_set_oplock_level(cinode, oplock, epoch, purge_cache);

	if (purge_cache) {
		*purge_cache = false;
		if (old_oplock == CIFS_CACHE_READ_FLG) {
			if (cinode->oplock == CIFS_CACHE_READ_FLG &&
			    (epoch - cinode->epoch > 0))
				*purge_cache = true;
			else if (cinode->oplock == CIFS_CACHE_RH_FLG &&
				 (epoch - cinode->epoch > 1))
				*purge_cache = true;
			else if (cinode->oplock == CIFS_CACHE_RHW_FLG &&
				 (epoch - cinode->epoch > 1))
				*purge_cache = true;
			else if (cinode->oplock == 0 &&
				 (epoch - cinode->epoch > 0))
				*purge_cache = true;
		} else if (old_oplock == CIFS_CACHE_RH_FLG) {
			if (cinode->oplock == CIFS_CACHE_RH_FLG &&
			    (epoch - cinode->epoch > 0))
				*purge_cache = true;
			else if (cinode->oplock == CIFS_CACHE_RHW_FLG &&
				 (epoch - cinode->epoch > 1))
				*purge_cache = true;
		}
		cinode->epoch = epoch;
	}
}

static bool
smb2_is_read_op(__u32 oplock)
{
	return oplock == SMB2_OPLOCK_LEVEL_II;
}

static bool
smb21_is_read_op(__u32 oplock)
{
	return (oplock & SMB2_LEASE_READ_CACHING_HE) &&
	       !(oplock & SMB2_LEASE_WRITE_CACHING_HE);
}

static __le32
map_oplock_to_lease(u8 oplock)
{
	if (oplock == SMB2_OPLOCK_LEVEL_EXCLUSIVE)
		return SMB2_LEASE_WRITE_CACHING | SMB2_LEASE_READ_CACHING;
	else if (oplock == SMB2_OPLOCK_LEVEL_II)
		return SMB2_LEASE_READ_CACHING;
	else if (oplock == SMB2_OPLOCK_LEVEL_BATCH)
		return SMB2_LEASE_HANDLE_CACHING | SMB2_LEASE_READ_CACHING |
		       SMB2_LEASE_WRITE_CACHING;
	return 0;
}

static char *
smb2_create_lease_buf(u8 *lease_key, u8 oplock)
{
	struct create_lease *buf;

	buf = kzalloc(sizeof(struct create_lease), GFP_KERNEL);
	if (!buf)
		return NULL;

	memcpy(&buf->lcontext.LeaseKey, lease_key, SMB2_LEASE_KEY_SIZE);
	buf->lcontext.LeaseState = map_oplock_to_lease(oplock);

	buf->ccontext.DataOffset = cpu_to_le16(offsetof
					(struct create_lease, lcontext));
	buf->ccontext.DataLength = cpu_to_le32(sizeof(struct lease_context));
	buf->ccontext.NameOffset = cpu_to_le16(offsetof
				(struct create_lease, Name));
	buf->ccontext.NameLength = cpu_to_le16(4);
	/* SMB2_CREATE_REQUEST_LEASE is "RqLs" */
	buf->Name[0] = 'R';
	buf->Name[1] = 'q';
	buf->Name[2] = 'L';
	buf->Name[3] = 's';
	return (char *)buf;
}

static char *
smb3_create_lease_buf(u8 *lease_key, u8 oplock)
{
	struct create_lease_v2 *buf;

	buf = kzalloc(sizeof(struct create_lease_v2), GFP_KERNEL);
	if (!buf)
		return NULL;

	memcpy(&buf->lcontext.LeaseKey, lease_key, SMB2_LEASE_KEY_SIZE);
	buf->lcontext.LeaseState = map_oplock_to_lease(oplock);

	buf->ccontext.DataOffset = cpu_to_le16(offsetof
					(struct create_lease_v2, lcontext));
	buf->ccontext.DataLength = cpu_to_le32(sizeof(struct lease_context_v2));
	buf->ccontext.NameOffset = cpu_to_le16(offsetof
				(struct create_lease_v2, Name));
	buf->ccontext.NameLength = cpu_to_le16(4);
	/* SMB2_CREATE_REQUEST_LEASE is "RqLs" */
	buf->Name[0] = 'R';
	buf->Name[1] = 'q';
	buf->Name[2] = 'L';
	buf->Name[3] = 's';
	return (char *)buf;
}

static __u8
smb2_parse_lease_buf(void *buf, unsigned int *epoch, char *lease_key)
{
	struct create_lease *lc = (struct create_lease *)buf;

	*epoch = 0; /* not used */
	if (lc->lcontext.LeaseFlags & SMB2_LEASE_FLAG_BREAK_IN_PROGRESS)
		return SMB2_OPLOCK_LEVEL_NOCHANGE;
	return le32_to_cpu(lc->lcontext.LeaseState);
}

static __u8
smb3_parse_lease_buf(void *buf, unsigned int *epoch, char *lease_key)
{
	struct create_lease_v2 *lc = (struct create_lease_v2 *)buf;

	*epoch = le16_to_cpu(lc->lcontext.Epoch);
	if (lc->lcontext.LeaseFlags & SMB2_LEASE_FLAG_BREAK_IN_PROGRESS)
		return SMB2_OPLOCK_LEVEL_NOCHANGE;
	if (lease_key)
		memcpy(lease_key, &lc->lcontext.LeaseKey, SMB2_LEASE_KEY_SIZE);
	return le32_to_cpu(lc->lcontext.LeaseState);
}

static unsigned int
smb2_wp_retry_size(struct inode *inode)
{
	return min_t(unsigned int, CIFS_SB(inode->i_sb)->wsize,
		     SMB2_MAX_BUFFER_SIZE);
}

static bool
smb2_dir_needs_close(struct cifsFileInfo *cfile)
{
	return !cfile->invalidHandle;
}

static void
fill_transform_hdr(struct smb2_transform_hdr *tr_hdr, unsigned int orig_len,
		   struct smb_rqst *old_rq)
{
	struct smb2_sync_hdr *shdr =
			(struct smb2_sync_hdr *)old_rq->rq_iov[0].iov_base;

	memset(tr_hdr, 0, sizeof(struct smb2_transform_hdr));
	tr_hdr->ProtocolId = SMB2_TRANSFORM_PROTO_NUM;
	tr_hdr->OriginalMessageSize = cpu_to_le32(orig_len);
	tr_hdr->Flags = cpu_to_le16(0x01);
	get_random_bytes(&tr_hdr->Nonce, SMB3_AES128CMM_NONCE);
	memcpy(&tr_hdr->SessionId, &shdr->SessionId, 8);
}

/* We can not use the normal sg_set_buf() as we will sometimes pass a
 * stack object as buf.
 */
static inline void smb2_sg_set_buf(struct scatterlist *sg, const void *buf,
				   unsigned int buflen)
{
	sg_set_page(sg, virt_to_page(buf), buflen, offset_in_page(buf));
}

/* Assumes the first rqst has a transform header as the first iov.
 * I.e.
 * rqst[0].rq_iov[0]  is transform header
 * rqst[0].rq_iov[1+] data to be encrypted/decrypted
 * rqst[1+].rq_iov[0+] data to be encrypted/decrypted
 */
static struct scatterlist *
init_sg(int num_rqst, struct smb_rqst *rqst, u8 *sign)
{
	unsigned int sg_len;
	struct scatterlist *sg;
	unsigned int i;
	unsigned int j;
	unsigned int idx = 0;
	int skip;

	sg_len = 1;
	for (i = 0; i < num_rqst; i++)
		sg_len += rqst[i].rq_nvec + rqst[i].rq_npages;

	sg = kmalloc_array(sg_len, sizeof(struct scatterlist), GFP_KERNEL);
	if (!sg)
		return NULL;

	sg_init_table(sg, sg_len);
	for (i = 0; i < num_rqst; i++) {
		for (j = 0; j < rqst[i].rq_nvec; j++) {
			/*
			 * The first rqst has a transform header where the
			 * first 20 bytes are not part of the encrypted blob
			 */
			skip = (i == 0) && (j == 0) ? 20 : 0;
			smb2_sg_set_buf(&sg[idx++],
					rqst[i].rq_iov[j].iov_base + skip,
					rqst[i].rq_iov[j].iov_len - skip);
			}

		for (j = 0; j < rqst[i].rq_npages; j++) {
			unsigned int len, offset;

			rqst_page_get_length(&rqst[i], j, &len, &offset);
			sg_set_page(&sg[idx++], rqst[i].rq_pages[j], len, offset);
		}
	}
	smb2_sg_set_buf(&sg[idx], sign, SMB2_SIGNATURE_SIZE);
	return sg;
}

static int
smb2_get_enc_key(struct TCP_Server_Info *server, __u64 ses_id, int enc, u8 *key)
{
	struct cifs_ses *ses;
	u8 *ses_enc_key;

	spin_lock(&cifs_tcp_ses_lock);
	list_for_each_entry(ses, &server->smb_ses_list, smb_ses_list) {
		if (ses->Suid != ses_id)
			continue;
		ses_enc_key = enc ? ses->smb3encryptionkey :
							ses->smb3decryptionkey;
		memcpy(key, ses_enc_key, SMB3_SIGN_KEY_SIZE);
		spin_unlock(&cifs_tcp_ses_lock);
		return 0;
	}
	spin_unlock(&cifs_tcp_ses_lock);

	return 1;
}
/*
 * Encrypt or decrypt @rqst message. @rqst[0] has the following format:
 * iov[0]   - transform header (associate data),
 * iov[1-N] - SMB2 header and pages - data to encrypt.
 * On success return encrypted data in iov[1-N] and pages, leave iov[0]
 * untouched.
 */
static int
crypt_message(struct TCP_Server_Info *server, int num_rqst,
	      struct smb_rqst *rqst, int enc)
{
	struct smb2_transform_hdr *tr_hdr =
		(struct smb2_transform_hdr *)rqst[0].rq_iov[0].iov_base;
	unsigned int assoc_data_len = sizeof(struct smb2_transform_hdr) - 20;
	int rc = 0;
	struct scatterlist *sg;
	u8 sign[SMB2_SIGNATURE_SIZE] = {};
	u8 key[SMB3_SIGN_KEY_SIZE];
	struct aead_request *req;
	char *iv;
	unsigned int iv_len;
	DECLARE_CRYPTO_WAIT(wait);
	struct crypto_aead *tfm;
	unsigned int crypt_len = le32_to_cpu(tr_hdr->OriginalMessageSize);

	rc = smb2_get_enc_key(server, tr_hdr->SessionId, enc, key);
	if (rc) {
		cifs_dbg(VFS, "%s: Could not get %scryption key\n", __func__,
			 enc ? "en" : "de");
		return 0;
	}

	rc = smb3_crypto_aead_allocate(server);
	if (rc) {
		cifs_dbg(VFS, "%s: crypto alloc failed\n", __func__);
		return rc;
	}

	tfm = enc ? server->secmech.ccmaesencrypt :
						server->secmech.ccmaesdecrypt;
	rc = crypto_aead_setkey(tfm, key, SMB3_SIGN_KEY_SIZE);
	if (rc) {
		cifs_dbg(VFS, "%s: Failed to set aead key %d\n", __func__, rc);
		return rc;
	}

	rc = crypto_aead_setauthsize(tfm, SMB2_SIGNATURE_SIZE);
	if (rc) {
		cifs_dbg(VFS, "%s: Failed to set authsize %d\n", __func__, rc);
		return rc;
	}

	req = aead_request_alloc(tfm, GFP_KERNEL);
	if (!req) {
		cifs_dbg(VFS, "%s: Failed to alloc aead request", __func__);
		return -ENOMEM;
	}

	if (!enc) {
		memcpy(sign, &tr_hdr->Signature, SMB2_SIGNATURE_SIZE);
		crypt_len += SMB2_SIGNATURE_SIZE;
	}

	sg = init_sg(num_rqst, rqst, sign);
	if (!sg) {
		cifs_dbg(VFS, "%s: Failed to init sg", __func__);
		rc = -ENOMEM;
		goto free_req;
	}

	iv_len = crypto_aead_ivsize(tfm);
	iv = kzalloc(iv_len, GFP_KERNEL);
	if (!iv) {
		cifs_dbg(VFS, "%s: Failed to alloc IV", __func__);
		rc = -ENOMEM;
		goto free_sg;
	}
	iv[0] = 3;
	memcpy(iv + 1, (char *)tr_hdr->Nonce, SMB3_AES128CMM_NONCE);

	aead_request_set_crypt(req, sg, sg, crypt_len, iv);
	aead_request_set_ad(req, assoc_data_len);

	aead_request_set_callback(req, CRYPTO_TFM_REQ_MAY_BACKLOG,
				  crypto_req_done, &wait);

	rc = crypto_wait_req(enc ? crypto_aead_encrypt(req)
				: crypto_aead_decrypt(req), &wait);

	if (!rc && enc)
		memcpy(&tr_hdr->Signature, sign, SMB2_SIGNATURE_SIZE);

	kfree(iv);
free_sg:
	kfree(sg);
free_req:
	kfree(req);
	return rc;
}

void
smb3_free_compound_rqst(int num_rqst, struct smb_rqst *rqst)
{
	int i, j;

	for (i = 0; i < num_rqst; i++) {
		if (rqst[i].rq_pages) {
			for (j = rqst[i].rq_npages - 1; j >= 0; j--)
				put_page(rqst[i].rq_pages[j]);
			kfree(rqst[i].rq_pages);
		}
	}
}

/*
 * This function will initialize new_rq and encrypt the content.
 * The first entry, new_rq[0], only contains a single iov which contains
 * a smb2_transform_hdr and is pre-allocated by the caller.
 * This function then populates new_rq[1+] with the content from olq_rq[0+].
 *
 * The end result is an array of smb_rqst structures where the first structure
 * only contains a single iov for the transform header which we then can pass
 * to crypt_message().
 *
 * new_rq[0].rq_iov[0] :  smb2_transform_hdr pre-allocated by the caller
 * new_rq[1+].rq_iov[*] == old_rq[0+].rq_iov[*] : SMB2/3 requests
 */
static int
smb3_init_transform_rq(struct TCP_Server_Info *server, int num_rqst,
		       struct smb_rqst *new_rq, struct smb_rqst *old_rq)
{
	struct page **pages;
	struct smb2_transform_hdr *tr_hdr = new_rq[0].rq_iov[0].iov_base;
	unsigned int npages;
	unsigned int orig_len = 0;
	int i, j;
	int rc = -ENOMEM;

	for (i = 1; i < num_rqst; i++) {
		npages = old_rq[i - 1].rq_npages;
		pages = kmalloc_array(npages, sizeof(struct page *),
				      GFP_KERNEL);
		if (!pages)
			goto err_free;

		new_rq[i].rq_pages = pages;
		new_rq[i].rq_npages = npages;
		new_rq[i].rq_offset = old_rq[i - 1].rq_offset;
		new_rq[i].rq_pagesz = old_rq[i - 1].rq_pagesz;
		new_rq[i].rq_tailsz = old_rq[i - 1].rq_tailsz;
		new_rq[i].rq_iov = old_rq[i - 1].rq_iov;
		new_rq[i].rq_nvec = old_rq[i - 1].rq_nvec;

		orig_len += smb_rqst_len(server, &old_rq[i - 1]);

		for (j = 0; j < npages; j++) {
			pages[j] = alloc_page(GFP_KERNEL|__GFP_HIGHMEM);
			if (!pages[j])
				goto err_free;
		}

		/* copy pages form the old */
		for (j = 0; j < npages; j++) {
			char *dst, *src;
			unsigned int offset, len;

			rqst_page_get_length(&new_rq[i], j, &len, &offset);

			dst = (char *) kmap(new_rq[i].rq_pages[j]) + offset;
			src = (char *) kmap(old_rq[i - 1].rq_pages[j]) + offset;

			memcpy(dst, src, len);
			kunmap(new_rq[i].rq_pages[j]);
			kunmap(old_rq[i - 1].rq_pages[j]);
		}
	}

	/* fill the 1st iov with a transform header */
	fill_transform_hdr(tr_hdr, orig_len, old_rq);

	rc = crypt_message(server, num_rqst, new_rq, 1);
	cifs_dbg(FYI, "encrypt message returned %d", rc);
	if (rc)
		goto err_free;

	return rc;

err_free:
	smb3_free_compound_rqst(num_rqst - 1, &new_rq[1]);
	return rc;
}

static int
smb3_is_transform_hdr(void *buf)
{
	struct smb2_transform_hdr *trhdr = buf;

	return trhdr->ProtocolId == SMB2_TRANSFORM_PROTO_NUM;
}

static int
decrypt_raw_data(struct TCP_Server_Info *server, char *buf,
		 unsigned int buf_data_size, struct page **pages,
		 unsigned int npages, unsigned int page_data_size)
{
	struct kvec iov[2];
	struct smb_rqst rqst = {NULL};
	int rc;

	iov[0].iov_base = buf;
	iov[0].iov_len = sizeof(struct smb2_transform_hdr);
	iov[1].iov_base = buf + sizeof(struct smb2_transform_hdr);
	iov[1].iov_len = buf_data_size;

	rqst.rq_iov = iov;
	rqst.rq_nvec = 2;
	rqst.rq_pages = pages;
	rqst.rq_npages = npages;
	rqst.rq_pagesz = PAGE_SIZE;
	rqst.rq_tailsz = (page_data_size % PAGE_SIZE) ? : PAGE_SIZE;

	rc = crypt_message(server, 1, &rqst, 0);
	cifs_dbg(FYI, "decrypt message returned %d\n", rc);

	if (rc)
		return rc;

	memmove(buf, iov[1].iov_base, buf_data_size);

	server->total_read = buf_data_size + page_data_size;

	return rc;
}

static int
read_data_into_pages(struct TCP_Server_Info *server, struct page **pages,
		     unsigned int npages, unsigned int len)
{
	int i;
	int length;

	for (i = 0; i < npages; i++) {
		struct page *page = pages[i];
		size_t n;

		n = len;
		if (len >= PAGE_SIZE) {
			/* enough data to fill the page */
			n = PAGE_SIZE;
			len -= n;
		} else {
			zero_user(page, len, PAGE_SIZE - len);
			len = 0;
		}
		length = cifs_read_page_from_socket(server, page, 0, n);
		if (length < 0)
			return length;
		server->total_read += length;
	}

	return 0;
}

static int
init_read_bvec(struct page **pages, unsigned int npages, unsigned int data_size,
	       unsigned int cur_off, struct bio_vec **page_vec)
{
	struct bio_vec *bvec;
	int i;

	bvec = kcalloc(npages, sizeof(struct bio_vec), GFP_KERNEL);
	if (!bvec)
		return -ENOMEM;

	for (i = 0; i < npages; i++) {
		bvec[i].bv_page = pages[i];
		bvec[i].bv_offset = (i == 0) ? cur_off : 0;
		bvec[i].bv_len = min_t(unsigned int, PAGE_SIZE, data_size);
		data_size -= bvec[i].bv_len;
	}

	if (data_size != 0) {
		cifs_dbg(VFS, "%s: something went wrong\n", __func__);
		kfree(bvec);
		return -EIO;
	}

	*page_vec = bvec;
	return 0;
}

static int
handle_read_data(struct TCP_Server_Info *server, struct mid_q_entry *mid,
		 char *buf, unsigned int buf_len, struct page **pages,
		 unsigned int npages, unsigned int page_data_size)
{
	unsigned int data_offset;
	unsigned int data_len;
	unsigned int cur_off;
	unsigned int cur_page_idx;
	unsigned int pad_len;
	struct cifs_readdata *rdata = mid->callback_data;
	struct smb2_sync_hdr *shdr = (struct smb2_sync_hdr *)buf;
	struct bio_vec *bvec = NULL;
	struct iov_iter iter;
	struct kvec iov;
	int length;
	bool use_rdma_mr = false;

	if (shdr->Command != SMB2_READ) {
		cifs_dbg(VFS, "only big read responses are supported\n");
		return -ENOTSUPP;
	}

	if (server->ops->is_session_expired &&
	    server->ops->is_session_expired(buf)) {
		cifs_reconnect(server);
		wake_up(&server->response_q);
		return -1;
	}

	if (server->ops->is_status_pending &&
			server->ops->is_status_pending(buf, server, 0))
		return -1;

	/* set up first two iov to get credits */
	rdata->iov[0].iov_base = buf;
	rdata->iov[0].iov_len = 4;
	rdata->iov[1].iov_base = buf + 4;
	rdata->iov[1].iov_len =
		min_t(unsigned int, buf_len, server->vals->read_rsp_size) - 4;
	cifs_dbg(FYI, "0: iov_base=%p iov_len=%zu\n",
		 rdata->iov[0].iov_base, rdata->iov[0].iov_len);
	cifs_dbg(FYI, "1: iov_base=%p iov_len=%zu\n",
		 rdata->iov[1].iov_base, rdata->iov[1].iov_len);

	rdata->result = server->ops->map_error(buf, true);
	if (rdata->result != 0) {
		cifs_dbg(FYI, "%s: server returned error %d\n",
			 __func__, rdata->result);
		/* normal error on read response */
		dequeue_mid(mid, false);
		return 0;
	}

	data_offset = server->ops->read_data_offset(buf);
#ifdef CONFIG_CIFS_SMB_DIRECT
	use_rdma_mr = rdata->mr;
#endif
	data_len = server->ops->read_data_length(buf, use_rdma_mr);

	if (data_offset < server->vals->read_rsp_size) {
		/*
		 * win2k8 sometimes sends an offset of 0 when the read
		 * is beyond the EOF. Treat it as if the data starts just after
		 * the header.
		 */
		cifs_dbg(FYI, "%s: data offset (%u) inside read response header\n",
			 __func__, data_offset);
		data_offset = server->vals->read_rsp_size;
	} else if (data_offset > MAX_CIFS_SMALL_BUFFER_SIZE) {
		/* data_offset is beyond the end of smallbuf */
		cifs_dbg(FYI, "%s: data offset (%u) beyond end of smallbuf\n",
			 __func__, data_offset);
		rdata->result = -EIO;
		dequeue_mid(mid, rdata->result);
		return 0;
	}

	pad_len = data_offset - server->vals->read_rsp_size;

	if (buf_len <= data_offset) {
		/* read response payload is in pages */
		cur_page_idx = pad_len / PAGE_SIZE;
		cur_off = pad_len % PAGE_SIZE;

		if (cur_page_idx != 0) {
			/* data offset is beyond the 1st page of response */
			cifs_dbg(FYI, "%s: data offset (%u) beyond 1st page of response\n",
				 __func__, data_offset);
			rdata->result = -EIO;
			dequeue_mid(mid, rdata->result);
			return 0;
		}

		if (data_len > page_data_size - pad_len) {
			/* data_len is corrupt -- discard frame */
			rdata->result = -EIO;
			dequeue_mid(mid, rdata->result);
			return 0;
		}

		rdata->result = init_read_bvec(pages, npages, page_data_size,
					       cur_off, &bvec);
		if (rdata->result != 0) {
			dequeue_mid(mid, rdata->result);
			return 0;
		}

		iov_iter_bvec(&iter, WRITE, bvec, npages, data_len);
	} else if (buf_len >= data_offset + data_len) {
		/* read response payload is in buf */
		WARN_ONCE(npages > 0, "read data can be either in buf or in pages");
		iov.iov_base = buf + data_offset;
		iov.iov_len = data_len;
		iov_iter_kvec(&iter, WRITE, &iov, 1, data_len);
	} else {
		/* read response payload cannot be in both buf and pages */
		WARN_ONCE(1, "buf can not contain only a part of read data");
		rdata->result = -EIO;
		dequeue_mid(mid, rdata->result);
		return 0;
	}

	length = rdata->copy_into_pages(server, rdata, &iter);

	kfree(bvec);

	if (length < 0)
		return length;

	dequeue_mid(mid, false);
	return length;
}

static int
receive_encrypted_read(struct TCP_Server_Info *server, struct mid_q_entry **mid)
{
	char *buf = server->smallbuf;
	struct smb2_transform_hdr *tr_hdr = (struct smb2_transform_hdr *)buf;
	unsigned int npages;
	struct page **pages;
	unsigned int len;
	unsigned int buflen = server->pdu_size;
	int rc;
	int i = 0;

	len = min_t(unsigned int, buflen, server->vals->read_rsp_size +
		sizeof(struct smb2_transform_hdr)) - HEADER_SIZE(server) + 1;

	rc = cifs_read_from_socket(server, buf + HEADER_SIZE(server) - 1, len);
	if (rc < 0)
		return rc;
	server->total_read += rc;

	len = le32_to_cpu(tr_hdr->OriginalMessageSize) -
		server->vals->read_rsp_size;
	npages = DIV_ROUND_UP(len, PAGE_SIZE);

	pages = kmalloc_array(npages, sizeof(struct page *), GFP_KERNEL);
	if (!pages) {
		rc = -ENOMEM;
		goto discard_data;
	}

	for (; i < npages; i++) {
		pages[i] = alloc_page(GFP_KERNEL|__GFP_HIGHMEM);
		if (!pages[i]) {
			rc = -ENOMEM;
			goto discard_data;
		}
	}

	/* read read data into pages */
	rc = read_data_into_pages(server, pages, npages, len);
	if (rc)
		goto free_pages;

	rc = cifs_discard_remaining_data(server);
	if (rc)
		goto free_pages;

	rc = decrypt_raw_data(server, buf, server->vals->read_rsp_size,
			      pages, npages, len);
	if (rc)
		goto free_pages;

	*mid = smb2_find_mid(server, buf);
	if (*mid == NULL)
		cifs_dbg(FYI, "mid not found\n");
	else {
		cifs_dbg(FYI, "mid found\n");
		(*mid)->decrypted = true;
		rc = handle_read_data(server, *mid, buf,
				      server->vals->read_rsp_size,
				      pages, npages, len);
	}

free_pages:
	for (i = i - 1; i >= 0; i--)
		put_page(pages[i]);
	kfree(pages);
	return rc;
discard_data:
	cifs_discard_remaining_data(server);
	goto free_pages;
}

static int
receive_encrypted_standard(struct TCP_Server_Info *server,
			   struct mid_q_entry **mids, char **bufs,
			   int *num_mids)
{
	int ret, length;
	char *buf = server->smallbuf;
	char *tmpbuf;
	struct smb2_sync_hdr *shdr;
	unsigned int pdu_length = server->pdu_size;
	unsigned int buf_size;
	struct mid_q_entry *mid_entry;
	int next_is_large;
	char *next_buffer = NULL;

	*num_mids = 0;

	/* switch to large buffer if too big for a small one */
	if (pdu_length > MAX_CIFS_SMALL_BUFFER_SIZE) {
		server->large_buf = true;
		memcpy(server->bigbuf, buf, server->total_read);
		buf = server->bigbuf;
	}

	/* now read the rest */
	length = cifs_read_from_socket(server, buf + HEADER_SIZE(server) - 1,
				pdu_length - HEADER_SIZE(server) + 1);
	if (length < 0)
		return length;
	server->total_read += length;

	buf_size = pdu_length - sizeof(struct smb2_transform_hdr);
	length = decrypt_raw_data(server, buf, buf_size, NULL, 0, 0);
	if (length)
		return length;

	next_is_large = server->large_buf;
 one_more:
	shdr = (struct smb2_sync_hdr *)buf;
	if (shdr->NextCommand) {
		if (next_is_large) {
			tmpbuf = server->bigbuf;
			next_buffer = (char *)cifs_buf_get();
		} else {
			tmpbuf = server->smallbuf;
			next_buffer = (char *)cifs_small_buf_get();
		}
		memcpy(next_buffer,
		       tmpbuf + le32_to_cpu(shdr->NextCommand),
		       pdu_length - le32_to_cpu(shdr->NextCommand));
	}

	mid_entry = smb2_find_mid(server, buf);
	if (mid_entry == NULL)
		cifs_dbg(FYI, "mid not found\n");
	else {
		cifs_dbg(FYI, "mid found\n");
		mid_entry->decrypted = true;
		mid_entry->resp_buf_size = server->pdu_size;
	}

	if (*num_mids >= MAX_COMPOUND) {
		cifs_dbg(VFS, "too many PDUs in compound\n");
		return -1;
	}
	bufs[*num_mids] = buf;
	mids[(*num_mids)++] = mid_entry;

	if (mid_entry && mid_entry->handle)
		ret = mid_entry->handle(server, mid_entry);
	else
		ret = cifs_handle_standard(server, mid_entry);

	if (ret == 0 && shdr->NextCommand) {
		pdu_length -= le32_to_cpu(shdr->NextCommand);
		server->large_buf = next_is_large;
		if (next_is_large)
			server->bigbuf = next_buffer;
		else
			server->smallbuf = next_buffer;

		buf += le32_to_cpu(shdr->NextCommand);
		goto one_more;
	}

	return ret;
}

static int
smb3_receive_transform(struct TCP_Server_Info *server,
		       struct mid_q_entry **mids, char **bufs, int *num_mids)
{
	char *buf = server->smallbuf;
	unsigned int pdu_length = server->pdu_size;
	struct smb2_transform_hdr *tr_hdr = (struct smb2_transform_hdr *)buf;
	unsigned int orig_len = le32_to_cpu(tr_hdr->OriginalMessageSize);

	if (pdu_length < sizeof(struct smb2_transform_hdr) +
						sizeof(struct smb2_sync_hdr)) {
		cifs_dbg(VFS, "Transform message is too small (%u)\n",
			 pdu_length);
		cifs_reconnect(server);
		wake_up(&server->response_q);
		return -ECONNABORTED;
	}

	if (pdu_length < orig_len + sizeof(struct smb2_transform_hdr)) {
		cifs_dbg(VFS, "Transform message is broken\n");
		cifs_reconnect(server);
		wake_up(&server->response_q);
		return -ECONNABORTED;
	}

	/* TODO: add support for compounds containing READ. */
	if (pdu_length > CIFSMaxBufSize + MAX_HEADER_SIZE(server)) {
		*num_mids = 1;
		return receive_encrypted_read(server, &mids[0]);
	}

	return receive_encrypted_standard(server, mids, bufs, num_mids);
}

int
smb3_handle_read_data(struct TCP_Server_Info *server, struct mid_q_entry *mid)
{
	char *buf = server->large_buf ? server->bigbuf : server->smallbuf;

	return handle_read_data(server, mid, buf, server->pdu_size,
				NULL, 0, 0);
}

static int
smb2_next_header(char *buf)
{
	struct smb2_sync_hdr *hdr = (struct smb2_sync_hdr *)buf;
	struct smb2_transform_hdr *t_hdr = (struct smb2_transform_hdr *)buf;

	if (hdr->ProtocolId == SMB2_TRANSFORM_PROTO_NUM)
		return sizeof(struct smb2_transform_hdr) +
		  le32_to_cpu(t_hdr->OriginalMessageSize);

	return le32_to_cpu(hdr->NextCommand);
}

struct smb_version_operations smb20_operations = {
	.compare_fids = smb2_compare_fids,
	.setup_request = smb2_setup_request,
	.setup_async_request = smb2_setup_async_request,
	.check_receive = smb2_check_receive,
	.add_credits = smb2_add_credits,
	.set_credits = smb2_set_credits,
	.get_credits_field = smb2_get_credits_field,
	.get_credits = smb2_get_credits,
	.wait_mtu_credits = cifs_wait_mtu_credits,
	.get_next_mid = smb2_get_next_mid,
	.read_data_offset = smb2_read_data_offset,
	.read_data_length = smb2_read_data_length,
	.map_error = map_smb2_to_linux_error,
	.find_mid = smb2_find_mid,
	.check_message = smb2_check_message,
	.dump_detail = smb2_dump_detail,
	.clear_stats = smb2_clear_stats,
	.print_stats = smb2_print_stats,
	.is_oplock_break = smb2_is_valid_oplock_break,
	.handle_cancelled_mid = smb2_handle_cancelled_mid,
	.downgrade_oplock = smb2_downgrade_oplock,
	.need_neg = smb2_need_neg,
	.negotiate = smb2_negotiate,
	.negotiate_wsize = smb2_negotiate_wsize,
	.negotiate_rsize = smb2_negotiate_rsize,
	.sess_setup = SMB2_sess_setup,
	.logoff = SMB2_logoff,
	.tree_connect = SMB2_tcon,
	.tree_disconnect = SMB2_tdis,
	.qfs_tcon = smb2_qfs_tcon,
	.is_path_accessible = smb2_is_path_accessible,
	.can_echo = smb2_can_echo,
	.echo = SMB2_echo,
	.query_path_info = smb2_query_path_info,
	.get_srv_inum = smb2_get_srv_inum,
	.query_file_info = smb2_query_file_info,
	.set_path_size = smb2_set_path_size,
	.set_file_size = smb2_set_file_size,
	.set_file_info = smb2_set_file_info,
	.set_compression = smb2_set_compression,
	.mkdir = smb2_mkdir,
	.mkdir_setinfo = smb2_mkdir_setinfo,
	.rmdir = smb2_rmdir,
	.unlink = smb2_unlink,
	.rename = smb2_rename_path,
	.create_hardlink = smb2_create_hardlink,
	.query_symlink = smb2_query_symlink,
	.query_mf_symlink = smb3_query_mf_symlink,
	.create_mf_symlink = smb3_create_mf_symlink,
	.open = smb2_open_file,
	.set_fid = smb2_set_fid,
	.close = smb2_close_file,
	.flush = smb2_flush_file,
	.async_readv = smb2_async_readv,
	.async_writev = smb2_async_writev,
	.sync_read = smb2_sync_read,
	.sync_write = smb2_sync_write,
	.query_dir_first = smb2_query_dir_first,
	.query_dir_next = smb2_query_dir_next,
	.close_dir = smb2_close_dir,
	.calc_smb_size = smb2_calc_size,
	.is_status_pending = smb2_is_status_pending,
	.is_session_expired = smb2_is_session_expired,
	.oplock_response = smb2_oplock_response,
	.queryfs = smb2_queryfs,
	.mand_lock = smb2_mand_lock,
	.mand_unlock_range = smb2_unlock_range,
	.push_mand_locks = smb2_push_mandatory_locks,
	.get_lease_key = smb2_get_lease_key,
	.set_lease_key = smb2_set_lease_key,
	.new_lease_key = smb2_new_lease_key,
	.calc_signature = smb2_calc_signature,
	.is_read_op = smb2_is_read_op,
	.set_oplock_level = smb2_set_oplock_level,
	.create_lease_buf = smb2_create_lease_buf,
	.parse_lease_buf = smb2_parse_lease_buf,
	.copychunk_range = smb2_copychunk_range,
	.wp_retry_size = smb2_wp_retry_size,
	.dir_needs_close = smb2_dir_needs_close,
	.get_dfs_refer = smb2_get_dfs_refer,
	.select_sectype = smb2_select_sectype,
#ifdef CONFIG_CIFS_XATTR
	.query_all_EAs = smb2_query_eas,
	.set_EA = smb2_set_ea,
#endif /* CIFS_XATTR */
#ifdef CONFIG_CIFS_ACL
	.get_acl = get_smb2_acl,
	.get_acl_by_fid = get_smb2_acl_by_fid,
	.set_acl = set_smb2_acl,
#endif /* CIFS_ACL */
	.next_header = smb2_next_header,
	.ioctl_query_info = smb2_ioctl_query_info,
};

struct smb_version_operations smb21_operations = {
	.compare_fids = smb2_compare_fids,
	.setup_request = smb2_setup_request,
	.setup_async_request = smb2_setup_async_request,
	.check_receive = smb2_check_receive,
	.add_credits = smb2_add_credits,
	.set_credits = smb2_set_credits,
	.get_credits_field = smb2_get_credits_field,
	.get_credits = smb2_get_credits,
	.wait_mtu_credits = smb2_wait_mtu_credits,
	.get_next_mid = smb2_get_next_mid,
	.read_data_offset = smb2_read_data_offset,
	.read_data_length = smb2_read_data_length,
	.map_error = map_smb2_to_linux_error,
	.find_mid = smb2_find_mid,
	.check_message = smb2_check_message,
	.dump_detail = smb2_dump_detail,
	.clear_stats = smb2_clear_stats,
	.print_stats = smb2_print_stats,
	.is_oplock_break = smb2_is_valid_oplock_break,
	.handle_cancelled_mid = smb2_handle_cancelled_mid,
	.downgrade_oplock = smb2_downgrade_oplock,
	.need_neg = smb2_need_neg,
	.negotiate = smb2_negotiate,
	.negotiate_wsize = smb2_negotiate_wsize,
	.negotiate_rsize = smb2_negotiate_rsize,
	.sess_setup = SMB2_sess_setup,
	.logoff = SMB2_logoff,
	.tree_connect = SMB2_tcon,
	.tree_disconnect = SMB2_tdis,
	.qfs_tcon = smb2_qfs_tcon,
	.is_path_accessible = smb2_is_path_accessible,
	.can_echo = smb2_can_echo,
	.echo = SMB2_echo,
	.query_path_info = smb2_query_path_info,
	.get_srv_inum = smb2_get_srv_inum,
	.query_file_info = smb2_query_file_info,
	.set_path_size = smb2_set_path_size,
	.set_file_size = smb2_set_file_size,
	.set_file_info = smb2_set_file_info,
	.set_compression = smb2_set_compression,
	.mkdir = smb2_mkdir,
	.mkdir_setinfo = smb2_mkdir_setinfo,
	.rmdir = smb2_rmdir,
	.unlink = smb2_unlink,
	.rename = smb2_rename_path,
	.create_hardlink = smb2_create_hardlink,
	.query_symlink = smb2_query_symlink,
	.query_mf_symlink = smb3_query_mf_symlink,
	.create_mf_symlink = smb3_create_mf_symlink,
	.open = smb2_open_file,
	.set_fid = smb2_set_fid,
	.close = smb2_close_file,
	.flush = smb2_flush_file,
	.async_readv = smb2_async_readv,
	.async_writev = smb2_async_writev,
	.sync_read = smb2_sync_read,
	.sync_write = smb2_sync_write,
	.query_dir_first = smb2_query_dir_first,
	.query_dir_next = smb2_query_dir_next,
	.close_dir = smb2_close_dir,
	.calc_smb_size = smb2_calc_size,
	.is_status_pending = smb2_is_status_pending,
	.is_session_expired = smb2_is_session_expired,
	.oplock_response = smb2_oplock_response,
	.queryfs = smb2_queryfs,
	.mand_lock = smb2_mand_lock,
	.mand_unlock_range = smb2_unlock_range,
	.push_mand_locks = smb2_push_mandatory_locks,
	.get_lease_key = smb2_get_lease_key,
	.set_lease_key = smb2_set_lease_key,
	.new_lease_key = smb2_new_lease_key,
	.calc_signature = smb2_calc_signature,
	.is_read_op = smb21_is_read_op,
	.set_oplock_level = smb21_set_oplock_level,
	.create_lease_buf = smb2_create_lease_buf,
	.parse_lease_buf = smb2_parse_lease_buf,
	.copychunk_range = smb2_copychunk_range,
	.wp_retry_size = smb2_wp_retry_size,
	.dir_needs_close = smb2_dir_needs_close,
	.enum_snapshots = smb3_enum_snapshots,
	.get_dfs_refer = smb2_get_dfs_refer,
	.select_sectype = smb2_select_sectype,
#ifdef CONFIG_CIFS_XATTR
	.query_all_EAs = smb2_query_eas,
	.set_EA = smb2_set_ea,
#endif /* CIFS_XATTR */
#ifdef CONFIG_CIFS_ACL
	.get_acl = get_smb2_acl,
	.get_acl_by_fid = get_smb2_acl_by_fid,
	.set_acl = set_smb2_acl,
#endif /* CIFS_ACL */
	.next_header = smb2_next_header,
	.ioctl_query_info = smb2_ioctl_query_info,
};

struct smb_version_operations smb30_operations = {
	.compare_fids = smb2_compare_fids,
	.setup_request = smb2_setup_request,
	.setup_async_request = smb2_setup_async_request,
	.check_receive = smb2_check_receive,
	.add_credits = smb2_add_credits,
	.set_credits = smb2_set_credits,
	.get_credits_field = smb2_get_credits_field,
	.get_credits = smb2_get_credits,
	.wait_mtu_credits = smb2_wait_mtu_credits,
	.get_next_mid = smb2_get_next_mid,
	.read_data_offset = smb2_read_data_offset,
	.read_data_length = smb2_read_data_length,
	.map_error = map_smb2_to_linux_error,
	.find_mid = smb2_find_mid,
	.check_message = smb2_check_message,
	.dump_detail = smb2_dump_detail,
	.clear_stats = smb2_clear_stats,
	.print_stats = smb2_print_stats,
	.dump_share_caps = smb2_dump_share_caps,
	.is_oplock_break = smb2_is_valid_oplock_break,
	.handle_cancelled_mid = smb2_handle_cancelled_mid,
	.downgrade_oplock = smb2_downgrade_oplock,
	.need_neg = smb2_need_neg,
	.negotiate = smb2_negotiate,
	.negotiate_wsize = smb3_negotiate_wsize,
	.negotiate_rsize = smb3_negotiate_rsize,
	.sess_setup = SMB2_sess_setup,
	.logoff = SMB2_logoff,
	.tree_connect = SMB2_tcon,
	.tree_disconnect = SMB2_tdis,
	.qfs_tcon = smb3_qfs_tcon,
	.is_path_accessible = smb2_is_path_accessible,
	.can_echo = smb2_can_echo,
	.echo = SMB2_echo,
	.query_path_info = smb2_query_path_info,
	.get_srv_inum = smb2_get_srv_inum,
	.query_file_info = smb2_query_file_info,
	.set_path_size = smb2_set_path_size,
	.set_file_size = smb2_set_file_size,
	.set_file_info = smb2_set_file_info,
	.set_compression = smb2_set_compression,
	.mkdir = smb2_mkdir,
	.mkdir_setinfo = smb2_mkdir_setinfo,
	.rmdir = smb2_rmdir,
	.unlink = smb2_unlink,
	.rename = smb2_rename_path,
	.create_hardlink = smb2_create_hardlink,
	.query_symlink = smb2_query_symlink,
	.query_mf_symlink = smb3_query_mf_symlink,
	.create_mf_symlink = smb3_create_mf_symlink,
	.open = smb2_open_file,
	.set_fid = smb2_set_fid,
	.close = smb2_close_file,
	.flush = smb2_flush_file,
	.async_readv = smb2_async_readv,
	.async_writev = smb2_async_writev,
	.sync_read = smb2_sync_read,
	.sync_write = smb2_sync_write,
	.query_dir_first = smb2_query_dir_first,
	.query_dir_next = smb2_query_dir_next,
	.close_dir = smb2_close_dir,
	.calc_smb_size = smb2_calc_size,
	.is_status_pending = smb2_is_status_pending,
	.is_session_expired = smb2_is_session_expired,
	.oplock_response = smb2_oplock_response,
	.queryfs = smb2_queryfs,
	.mand_lock = smb2_mand_lock,
	.mand_unlock_range = smb2_unlock_range,
	.push_mand_locks = smb2_push_mandatory_locks,
	.get_lease_key = smb2_get_lease_key,
	.set_lease_key = smb2_set_lease_key,
	.new_lease_key = smb2_new_lease_key,
	.generate_signingkey = generate_smb30signingkey,
	.calc_signature = smb3_calc_signature,
	.set_integrity  = smb3_set_integrity,
	.is_read_op = smb21_is_read_op,
	.set_oplock_level = smb3_set_oplock_level,
	.create_lease_buf = smb3_create_lease_buf,
	.parse_lease_buf = smb3_parse_lease_buf,
	.copychunk_range = smb2_copychunk_range,
	.duplicate_extents = smb2_duplicate_extents,
	.validate_negotiate = smb3_validate_negotiate,
	.wp_retry_size = smb2_wp_retry_size,
	.dir_needs_close = smb2_dir_needs_close,
	.fallocate = smb3_fallocate,
	.enum_snapshots = smb3_enum_snapshots,
	.init_transform_rq = smb3_init_transform_rq,
	.is_transform_hdr = smb3_is_transform_hdr,
	.receive_transform = smb3_receive_transform,
	.get_dfs_refer = smb2_get_dfs_refer,
	.select_sectype = smb2_select_sectype,
#ifdef CONFIG_CIFS_XATTR
	.query_all_EAs = smb2_query_eas,
	.set_EA = smb2_set_ea,
#endif /* CIFS_XATTR */
#ifdef CONFIG_CIFS_ACL
	.get_acl = get_smb2_acl,
	.get_acl_by_fid = get_smb2_acl_by_fid,
	.set_acl = set_smb2_acl,
#endif /* CIFS_ACL */
	.next_header = smb2_next_header,
	.ioctl_query_info = smb2_ioctl_query_info,
};

struct smb_version_operations smb311_operations = {
	.compare_fids = smb2_compare_fids,
	.setup_request = smb2_setup_request,
	.setup_async_request = smb2_setup_async_request,
	.check_receive = smb2_check_receive,
	.add_credits = smb2_add_credits,
	.set_credits = smb2_set_credits,
	.get_credits_field = smb2_get_credits_field,
	.get_credits = smb2_get_credits,
	.wait_mtu_credits = smb2_wait_mtu_credits,
	.get_next_mid = smb2_get_next_mid,
	.read_data_offset = smb2_read_data_offset,
	.read_data_length = smb2_read_data_length,
	.map_error = map_smb2_to_linux_error,
	.find_mid = smb2_find_mid,
	.check_message = smb2_check_message,
	.dump_detail = smb2_dump_detail,
	.clear_stats = smb2_clear_stats,
	.print_stats = smb2_print_stats,
	.dump_share_caps = smb2_dump_share_caps,
	.is_oplock_break = smb2_is_valid_oplock_break,
	.handle_cancelled_mid = smb2_handle_cancelled_mid,
	.downgrade_oplock = smb2_downgrade_oplock,
	.need_neg = smb2_need_neg,
	.negotiate = smb2_negotiate,
	.negotiate_wsize = smb3_negotiate_wsize,
	.negotiate_rsize = smb3_negotiate_rsize,
	.sess_setup = SMB2_sess_setup,
	.logoff = SMB2_logoff,
	.tree_connect = SMB2_tcon,
	.tree_disconnect = SMB2_tdis,
	.qfs_tcon = smb3_qfs_tcon,
	.is_path_accessible = smb2_is_path_accessible,
	.can_echo = smb2_can_echo,
	.echo = SMB2_echo,
	.query_path_info = smb2_query_path_info,
	.get_srv_inum = smb2_get_srv_inum,
	.query_file_info = smb2_query_file_info,
	.set_path_size = smb2_set_path_size,
	.set_file_size = smb2_set_file_size,
	.set_file_info = smb2_set_file_info,
	.set_compression = smb2_set_compression,
	.mkdir = smb2_mkdir,
	.mkdir_setinfo = smb2_mkdir_setinfo,
	.posix_mkdir = smb311_posix_mkdir,
	.rmdir = smb2_rmdir,
	.unlink = smb2_unlink,
	.rename = smb2_rename_path,
	.create_hardlink = smb2_create_hardlink,
	.query_symlink = smb2_query_symlink,
	.query_mf_symlink = smb3_query_mf_symlink,
	.create_mf_symlink = smb3_create_mf_symlink,
	.open = smb2_open_file,
	.set_fid = smb2_set_fid,
	.close = smb2_close_file,
	.flush = smb2_flush_file,
	.async_readv = smb2_async_readv,
	.async_writev = smb2_async_writev,
	.sync_read = smb2_sync_read,
	.sync_write = smb2_sync_write,
	.query_dir_first = smb2_query_dir_first,
	.query_dir_next = smb2_query_dir_next,
	.close_dir = smb2_close_dir,
	.calc_smb_size = smb2_calc_size,
	.is_status_pending = smb2_is_status_pending,
	.is_session_expired = smb2_is_session_expired,
	.oplock_response = smb2_oplock_response,
	.queryfs = smb311_queryfs,
	.mand_lock = smb2_mand_lock,
	.mand_unlock_range = smb2_unlock_range,
	.push_mand_locks = smb2_push_mandatory_locks,
	.get_lease_key = smb2_get_lease_key,
	.set_lease_key = smb2_set_lease_key,
	.new_lease_key = smb2_new_lease_key,
	.generate_signingkey = generate_smb311signingkey,
	.calc_signature = smb3_calc_signature,
	.set_integrity  = smb3_set_integrity,
	.is_read_op = smb21_is_read_op,
	.set_oplock_level = smb3_set_oplock_level,
	.create_lease_buf = smb3_create_lease_buf,
	.parse_lease_buf = smb3_parse_lease_buf,
	.copychunk_range = smb2_copychunk_range,
	.duplicate_extents = smb2_duplicate_extents,
/*	.validate_negotiate = smb3_validate_negotiate, */ /* not used in 3.11 */
	.wp_retry_size = smb2_wp_retry_size,
	.dir_needs_close = smb2_dir_needs_close,
	.fallocate = smb3_fallocate,
	.enum_snapshots = smb3_enum_snapshots,
	.init_transform_rq = smb3_init_transform_rq,
	.is_transform_hdr = smb3_is_transform_hdr,
	.receive_transform = smb3_receive_transform,
	.get_dfs_refer = smb2_get_dfs_refer,
	.select_sectype = smb2_select_sectype,
#ifdef CONFIG_CIFS_XATTR
	.query_all_EAs = smb2_query_eas,
	.set_EA = smb2_set_ea,
#endif /* CIFS_XATTR */
#ifdef CONFIG_CIFS_ACL
	.get_acl = get_smb2_acl,
	.get_acl_by_fid = get_smb2_acl_by_fid,
	.set_acl = set_smb2_acl,
#endif /* CIFS_ACL */
	.next_header = smb2_next_header,
	.ioctl_query_info = smb2_ioctl_query_info,
};

struct smb_version_values smb20_values = {
	.version_string = SMB20_VERSION_STRING,
	.protocol_id = SMB20_PROT_ID,
	.req_capabilities = 0, /* MBZ */
	.large_lock_type = 0,
	.exclusive_lock_type = SMB2_LOCKFLAG_EXCLUSIVE_LOCK,
	.shared_lock_type = SMB2_LOCKFLAG_SHARED_LOCK,
	.unlock_lock_type = SMB2_LOCKFLAG_UNLOCK,
	.header_size = sizeof(struct smb2_sync_hdr),
	.header_preamble_size = 0,
	.max_header_size = MAX_SMB2_HDR_SIZE,
	.read_rsp_size = sizeof(struct smb2_read_rsp) - 1,
	.lock_cmd = SMB2_LOCK,
	.cap_unix = 0,
	.cap_nt_find = SMB2_NT_FIND,
	.cap_large_files = SMB2_LARGE_FILES,
	.signing_enabled = SMB2_NEGOTIATE_SIGNING_ENABLED | SMB2_NEGOTIATE_SIGNING_REQUIRED,
	.signing_required = SMB2_NEGOTIATE_SIGNING_REQUIRED,
	.create_lease_size = sizeof(struct create_lease),
};

struct smb_version_values smb21_values = {
	.version_string = SMB21_VERSION_STRING,
	.protocol_id = SMB21_PROT_ID,
	.req_capabilities = 0, /* MBZ on negotiate req until SMB3 dialect */
	.large_lock_type = 0,
	.exclusive_lock_type = SMB2_LOCKFLAG_EXCLUSIVE_LOCK,
	.shared_lock_type = SMB2_LOCKFLAG_SHARED_LOCK,
	.unlock_lock_type = SMB2_LOCKFLAG_UNLOCK,
	.header_size = sizeof(struct smb2_sync_hdr),
	.header_preamble_size = 0,
	.max_header_size = MAX_SMB2_HDR_SIZE,
	.read_rsp_size = sizeof(struct smb2_read_rsp) - 1,
	.lock_cmd = SMB2_LOCK,
	.cap_unix = 0,
	.cap_nt_find = SMB2_NT_FIND,
	.cap_large_files = SMB2_LARGE_FILES,
	.signing_enabled = SMB2_NEGOTIATE_SIGNING_ENABLED | SMB2_NEGOTIATE_SIGNING_REQUIRED,
	.signing_required = SMB2_NEGOTIATE_SIGNING_REQUIRED,
	.create_lease_size = sizeof(struct create_lease),
};

struct smb_version_values smb3any_values = {
	.version_string = SMB3ANY_VERSION_STRING,
	.protocol_id = SMB302_PROT_ID, /* doesn't matter, send protocol array */
	.req_capabilities = SMB2_GLOBAL_CAP_DFS | SMB2_GLOBAL_CAP_LEASING | SMB2_GLOBAL_CAP_LARGE_MTU | SMB2_GLOBAL_CAP_PERSISTENT_HANDLES | SMB2_GLOBAL_CAP_ENCRYPTION | SMB2_GLOBAL_CAP_DIRECTORY_LEASING,
	.large_lock_type = 0,
	.exclusive_lock_type = SMB2_LOCKFLAG_EXCLUSIVE_LOCK,
	.shared_lock_type = SMB2_LOCKFLAG_SHARED_LOCK,
	.unlock_lock_type = SMB2_LOCKFLAG_UNLOCK,
	.header_size = sizeof(struct smb2_sync_hdr),
	.header_preamble_size = 0,
	.max_header_size = MAX_SMB2_HDR_SIZE,
	.read_rsp_size = sizeof(struct smb2_read_rsp) - 1,
	.lock_cmd = SMB2_LOCK,
	.cap_unix = 0,
	.cap_nt_find = SMB2_NT_FIND,
	.cap_large_files = SMB2_LARGE_FILES,
	.signing_enabled = SMB2_NEGOTIATE_SIGNING_ENABLED | SMB2_NEGOTIATE_SIGNING_REQUIRED,
	.signing_required = SMB2_NEGOTIATE_SIGNING_REQUIRED,
	.create_lease_size = sizeof(struct create_lease_v2),
};

struct smb_version_values smbdefault_values = {
	.version_string = SMBDEFAULT_VERSION_STRING,
	.protocol_id = SMB302_PROT_ID, /* doesn't matter, send protocol array */
	.req_capabilities = SMB2_GLOBAL_CAP_DFS | SMB2_GLOBAL_CAP_LEASING | SMB2_GLOBAL_CAP_LARGE_MTU | SMB2_GLOBAL_CAP_PERSISTENT_HANDLES | SMB2_GLOBAL_CAP_ENCRYPTION | SMB2_GLOBAL_CAP_DIRECTORY_LEASING,
	.large_lock_type = 0,
	.exclusive_lock_type = SMB2_LOCKFLAG_EXCLUSIVE_LOCK,
	.shared_lock_type = SMB2_LOCKFLAG_SHARED_LOCK,
	.unlock_lock_type = SMB2_LOCKFLAG_UNLOCK,
	.header_size = sizeof(struct smb2_sync_hdr),
	.header_preamble_size = 0,
	.max_header_size = MAX_SMB2_HDR_SIZE,
	.read_rsp_size = sizeof(struct smb2_read_rsp) - 1,
	.lock_cmd = SMB2_LOCK,
	.cap_unix = 0,
	.cap_nt_find = SMB2_NT_FIND,
	.cap_large_files = SMB2_LARGE_FILES,
	.signing_enabled = SMB2_NEGOTIATE_SIGNING_ENABLED | SMB2_NEGOTIATE_SIGNING_REQUIRED,
	.signing_required = SMB2_NEGOTIATE_SIGNING_REQUIRED,
	.create_lease_size = sizeof(struct create_lease_v2),
};

struct smb_version_values smb30_values = {
	.version_string = SMB30_VERSION_STRING,
	.protocol_id = SMB30_PROT_ID,
	.req_capabilities = SMB2_GLOBAL_CAP_DFS | SMB2_GLOBAL_CAP_LEASING | SMB2_GLOBAL_CAP_LARGE_MTU | SMB2_GLOBAL_CAP_PERSISTENT_HANDLES | SMB2_GLOBAL_CAP_ENCRYPTION | SMB2_GLOBAL_CAP_DIRECTORY_LEASING,
	.large_lock_type = 0,
	.exclusive_lock_type = SMB2_LOCKFLAG_EXCLUSIVE_LOCK,
	.shared_lock_type = SMB2_LOCKFLAG_SHARED_LOCK,
	.unlock_lock_type = SMB2_LOCKFLAG_UNLOCK,
	.header_size = sizeof(struct smb2_sync_hdr),
	.header_preamble_size = 0,
	.max_header_size = MAX_SMB2_HDR_SIZE,
	.read_rsp_size = sizeof(struct smb2_read_rsp) - 1,
	.lock_cmd = SMB2_LOCK,
	.cap_unix = 0,
	.cap_nt_find = SMB2_NT_FIND,
	.cap_large_files = SMB2_LARGE_FILES,
	.signing_enabled = SMB2_NEGOTIATE_SIGNING_ENABLED | SMB2_NEGOTIATE_SIGNING_REQUIRED,
	.signing_required = SMB2_NEGOTIATE_SIGNING_REQUIRED,
	.create_lease_size = sizeof(struct create_lease_v2),
};

struct smb_version_values smb302_values = {
	.version_string = SMB302_VERSION_STRING,
	.protocol_id = SMB302_PROT_ID,
	.req_capabilities = SMB2_GLOBAL_CAP_DFS | SMB2_GLOBAL_CAP_LEASING | SMB2_GLOBAL_CAP_LARGE_MTU | SMB2_GLOBAL_CAP_PERSISTENT_HANDLES | SMB2_GLOBAL_CAP_ENCRYPTION | SMB2_GLOBAL_CAP_DIRECTORY_LEASING,
	.large_lock_type = 0,
	.exclusive_lock_type = SMB2_LOCKFLAG_EXCLUSIVE_LOCK,
	.shared_lock_type = SMB2_LOCKFLAG_SHARED_LOCK,
	.unlock_lock_type = SMB2_LOCKFLAG_UNLOCK,
	.header_size = sizeof(struct smb2_sync_hdr),
	.header_preamble_size = 0,
	.max_header_size = MAX_SMB2_HDR_SIZE,
	.read_rsp_size = sizeof(struct smb2_read_rsp) - 1,
	.lock_cmd = SMB2_LOCK,
	.cap_unix = 0,
	.cap_nt_find = SMB2_NT_FIND,
	.cap_large_files = SMB2_LARGE_FILES,
	.signing_enabled = SMB2_NEGOTIATE_SIGNING_ENABLED | SMB2_NEGOTIATE_SIGNING_REQUIRED,
	.signing_required = SMB2_NEGOTIATE_SIGNING_REQUIRED,
	.create_lease_size = sizeof(struct create_lease_v2),
};

struct smb_version_values smb311_values = {
	.version_string = SMB311_VERSION_STRING,
	.protocol_id = SMB311_PROT_ID,
	.req_capabilities = SMB2_GLOBAL_CAP_DFS | SMB2_GLOBAL_CAP_LEASING | SMB2_GLOBAL_CAP_LARGE_MTU | SMB2_GLOBAL_CAP_PERSISTENT_HANDLES | SMB2_GLOBAL_CAP_ENCRYPTION | SMB2_GLOBAL_CAP_DIRECTORY_LEASING,
	.large_lock_type = 0,
	.exclusive_lock_type = SMB2_LOCKFLAG_EXCLUSIVE_LOCK,
	.shared_lock_type = SMB2_LOCKFLAG_SHARED_LOCK,
	.unlock_lock_type = SMB2_LOCKFLAG_UNLOCK,
	.header_size = sizeof(struct smb2_sync_hdr),
	.header_preamble_size = 0,
	.max_header_size = MAX_SMB2_HDR_SIZE,
	.read_rsp_size = sizeof(struct smb2_read_rsp) - 1,
	.lock_cmd = SMB2_LOCK,
	.cap_unix = 0,
	.cap_nt_find = SMB2_NT_FIND,
	.cap_large_files = SMB2_LARGE_FILES,
	.signing_enabled = SMB2_NEGOTIATE_SIGNING_ENABLED | SMB2_NEGOTIATE_SIGNING_REQUIRED,
	.signing_required = SMB2_NEGOTIATE_SIGNING_REQUIRED,
	.create_lease_size = sizeof(struct create_lease_v2),
};<|MERGE_RESOLUTION|>--- conflicted
+++ resolved
@@ -1245,11 +1245,7 @@
 	rc = SMB2_open_init(tcon, &rqst[0], &oplock, &oparms, path);
 	if (rc)
 		goto iqinf_exit;
-<<<<<<< HEAD
-	smb2_set_next_command(ses->server, &rqst[0], 0);
-=======
 	smb2_set_next_command(tcon, &rqst[0]);
->>>>>>> 577ff1dd
 
 	/* Query */
 	memset(&qi_iov, 0, sizeof(qi_iov));
@@ -1263,11 +1259,7 @@
 				  qi.output_buffer_length, buffer);
 	if (rc)
 		goto iqinf_exit;
-<<<<<<< HEAD
-	smb2_set_next_command(ses->server, &rqst[1], 0);
-=======
 	smb2_set_next_command(tcon, &rqst[1]);
->>>>>>> 577ff1dd
 	smb2_set_related(&rqst[1]);
 
 	/* Close */
@@ -1820,12 +1812,7 @@
 char smb2_padding[7] = {0, 0, 0, 0, 0, 0, 0};
 
 void
-<<<<<<< HEAD
-smb2_set_next_command(struct TCP_Server_Info *server, struct smb_rqst *rqst,
-		      bool has_space_for_padding)
-=======
 smb2_set_next_command(struct cifs_tcon *tcon, struct smb_rqst *rqst)
->>>>>>> 577ff1dd
 {
 	struct smb2_sync_hdr *shdr;
 	struct cifs_ses *ses = tcon->ses;
@@ -1834,19 +1821,6 @@
 	int i, num_padding;
 
 	/* SMB headers in a compound are 8 byte aligned. */
-<<<<<<< HEAD
-	if (len & 7) {
-		if (has_space_for_padding) {
-			len = rqst->rq_iov[rqst->rq_nvec - 1].iov_len;
-			rqst->rq_iov[rqst->rq_nvec - 1].iov_len =
-				(len + 7) & ~7;
-		} else {
-			rqst->rq_iov[rqst->rq_nvec].iov_base = smb2_padding;
-			rqst->rq_iov[rqst->rq_nvec].iov_len = 8 - (len & 7);
-			rqst->rq_nvec++;
-		}
-		len = smb_rqst_len(server, rqst);
-=======
 
 	/* No padding needed */
 	if (!(len & 7))
@@ -1882,7 +1856,6 @@
 		rqst->rq_iov[0].iov_len += num_padding;
 		len += num_padding;
 		rqst->rq_nvec = 1;
->>>>>>> 577ff1dd
 	}
 
  finished:
@@ -1937,13 +1910,8 @@
 
 	rc = SMB2_open_init(tcon, &rqst[0], &oplock, &oparms, utf16_path);
 	if (rc)
-<<<<<<< HEAD
-		goto qfs_exit;
-	smb2_set_next_command(server, &rqst[0], 0);
-=======
 		goto qic_exit;
 	smb2_set_next_command(tcon, &rqst[0]);
->>>>>>> 577ff1dd
 
 	memset(&qi_iov, 0, sizeof(qi_iov));
 	rqst[1].rq_iov = qi_iov;
@@ -1954,13 +1922,8 @@
 				  output_len, 0,
 				  NULL);
 	if (rc)
-<<<<<<< HEAD
-		goto qfs_exit;
-	smb2_set_next_command(server, &rqst[1], 0);
-=======
 		goto qic_exit;
 	smb2_set_next_command(tcon, &rqst[1]);
->>>>>>> 577ff1dd
 	smb2_set_related(&rqst[1]);
 
 	memset(&close_iov, 0, sizeof(close_iov));
