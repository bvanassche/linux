--- conflicted
+++ resolved
@@ -660,11 +660,6 @@
 	else
 		parent = root;
 
-<<<<<<< HEAD
-	/* This 'return' had no 'call', so push and pop top of stack */
-	cp = call_path__findnew(cpr, parent, fsym, ip, ks);
-
-=======
 	if (parent->sym == from_al->sym) {
 		/*
 		 * At the bottom of the stack, assume the missing 'call' was
@@ -705,14 +700,10 @@
 
 	cp = call_path__findnew(cpr, parent, tsym, addr, ks);
 
->>>>>>> c978b946
 	err = thread_stack__push_cp(ts, addr, tm, ref, cp, true, false);
 	if (err)
 		return err;
 
-<<<<<<< HEAD
-	return thread_stack__pop_cp(thread, ts, addr, tm, ref, tsym);
-=======
 	cp = call_path__findnew(cpr, cp, fsym, ip, ks);
 
 	err = thread_stack__push_cp(ts, ip, tm, ref, cp, true, false);
@@ -720,7 +711,6 @@
 		return err;
 
 	return thread_stack__call_return(thread, ts, --ts->cnt, tm, ref, false);
->>>>>>> c978b946
 }
 
 static int thread_stack__trace_begin(struct thread *thread,
