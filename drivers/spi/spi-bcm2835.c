--- conflicted
+++ resolved
@@ -107,12 +107,9 @@
 	u8 *rx_buf;
 	int tx_len;
 	int rx_len;
-<<<<<<< HEAD
-=======
 	int tx_prologue;
 	int rx_prologue;
 	unsigned int tx_spillover;
->>>>>>> 90d46722
 	unsigned int dma_pending;
 };
 
@@ -517,12 +514,8 @@
 	 * situation otherwise...
 	 */
 	if (cmpxchg(&bs->dma_pending, true, false)) {
-<<<<<<< HEAD
-		dmaengine_terminate_all(master->dma_tx);
-=======
 		dmaengine_terminate_async(master->dma_tx);
 		bcm2835_spi_undo_prologue(bs);
->>>>>>> 90d46722
 	}
 
 	/* and mark as completed */;
@@ -612,16 +605,9 @@
 	ret = bcm2835_spi_prepare_sg(master, tfr, false);
 	if (ret) {
 		/* need to reset on errors */
-<<<<<<< HEAD
-		dmaengine_terminate_all(master->dma_tx);
-		bs->dma_pending = false;
-		bcm2835_spi_reset_hw(master);
-		return ret;
-=======
 		dmaengine_terminate_sync(master->dma_tx);
 		bs->dma_pending = false;
 		goto err_reset_hw;
->>>>>>> 90d46722
 	}
 
 	/* start rx dma late */
@@ -878,14 +864,9 @@
 
 	/* if an error occurred and we have an active dma, then terminate */
 	if (cmpxchg(&bs->dma_pending, true, false)) {
-<<<<<<< HEAD
-		dmaengine_terminate_all(master->dma_tx);
-		dmaengine_terminate_all(master->dma_rx);
-=======
 		dmaengine_terminate_sync(master->dma_tx);
 		dmaengine_terminate_sync(master->dma_rx);
 		bcm2835_spi_undo_prologue(bs);
->>>>>>> 90d46722
 	}
 	/* and reset */
 	bcm2835_spi_reset_hw(master);
