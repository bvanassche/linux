--- conflicted
+++ resolved
@@ -81,11 +81,7 @@
 	select HAVE_KERNEL_LZO
 	select HAVE_KERNEL_XZ
 	select HAVE_KPROBES if !XIP_KERNEL && !CPU_ENDIAN_BE32 && !CPU_V7M
-<<<<<<< HEAD
-	select HAVE_KRETPROBES if (HAVE_KPROBES)
-=======
 	select HAVE_KRETPROBES if HAVE_KPROBES
->>>>>>> 1f2b7bda
 	select HAVE_MOD_ARCH_SPECIFIC
 	select HAVE_NMI
 	select HAVE_OPROFILE if HAVE_PERF_EVENTS
