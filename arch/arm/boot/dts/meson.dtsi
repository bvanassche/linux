/*
 * Copyright 2014 Carlo Caione <carlo@caione.org>
 *
 * This file is dual-licensed: you can use it either under the terms
 * of the GPL or the X11 license, at your option. Note that this dual
 * licensing only applies to this file, and not this project as a
 * whole.
 *
 *  a) This library is free software; you can redistribute it and/or
 *     modify it under the terms of the GNU General Public License as
 *     published by the Free Software Foundation; either version 2 of the
 *     License, or (at your option) any later version.
 *
 *     This library is distributed in the hope that it will be useful,
 *     but WITHOUT ANY WARRANTY; without even the implied warranty of
 *     MERCHANTABILITY or FITNESS FOR A PARTICULAR PURPOSE.  See the
 *     GNU General Public License for more details.
 *
 *     You should have received a copy of the GNU General Public
 *     License along with this library; if not, write to the Free
 *     Software Foundation, Inc., 51 Franklin St, Fifth Floor, Boston,
 *     MA 02110-1301 USA
 *
 * Or, alternatively,
 *
 *  b) Permission is hereby granted, free of charge, to any person
 *     obtaining a copy of this software and associated documentation
 *     files (the "Software"), to deal in the Software without
 *     restriction, including without limitation the rights to use,
 *     copy, modify, merge, publish, distribute, sublicense, and/or
 *     sell copies of the Software, and to permit persons to whom the
 *     Software is furnished to do so, subject to the following
 *     conditions:
 *
 *     The above copyright notice and this permission notice shall be
 *     included in all copies or substantial portions of the Software.
 *
 *     THE SOFTWARE IS PROVIDED "AS IS", WITHOUT WARRANTY OF ANY KIND,
 *     EXPRESS OR IMPLIED, INCLUDING BUT NOT LIMITED TO THE WARRANTIES
 *     OF MERCHANTABILITY, FITNESS FOR A PARTICULAR PURPOSE AND
 *     NONINFRINGEMENT. IN NO EVENT SHALL THE AUTHORS OR COPYRIGHT
 *     HOLDERS BE LIABLE FOR ANY CLAIM, DAMAGES OR OTHER LIABILITY,
 *     WHETHER IN AN ACTION OF CONTRACT, TORT OR OTHERWISE, ARISING
 *     FROM, OUT OF OR IN CONNECTION WITH THE SOFTWARE OR THE USE OR
 *     OTHER DEALINGS IN THE SOFTWARE.
 */

#include <dt-bindings/interrupt-controller/irq.h>
#include <dt-bindings/interrupt-controller/arm-gic.h>
/include/ "skeleton.dtsi"

/ {
	interrupt-parent = <&gic>;

	L2: l2-cache-controller@c4200000 {
		compatible = "arm,pl310-cache";
		reg = <0xc4200000 0x1000>;
		cache-unified;
		cache-level = <2>;
	};

	soc {
		compatible = "simple-bus";
		#address-cells = <1>;
		#size-cells = <1>;
		ranges;

		cbus: cbus@c1100000 {
			compatible = "simple-bus";
			reg = <0xc1100000 0x200000>;
			#address-cells = <1>;
			#size-cells = <1>;
			ranges = <0x0 0xc1100000 0x200000>;

			assist: assist@7c00 {
				compatible = "amlogic,meson-mx-assist", "syscon";
				reg = <0x7c00 0x200>;
			};

			hwrng: rng@8100 {
				compatible = "amlogic,meson-rng";
				reg = <0x8100 0x8>;
			};

			uart_A: serial@84c0 {
				compatible = "amlogic,meson6-uart", "amlogic,meson-uart";
				reg = <0x84c0 0x18>;
				interrupts = <GIC_SPI 26 IRQ_TYPE_EDGE_RISING>;
				status = "disabled";
			};

			uart_B: serial@84dc {
				compatible = "amlogic,meson6-uart", "amlogic,meson-uart";
				reg = <0x84dc 0x18>;
				interrupts = <GIC_SPI 75 IRQ_TYPE_EDGE_RISING>;
				status = "disabled";
			};

			i2c_A: i2c@8500 {
				compatible = "amlogic,meson6-i2c";
				reg = <0x8500 0x20>;
				interrupts = <GIC_SPI 21 IRQ_TYPE_EDGE_RISING>;
				#address-cells = <1>;
				#size-cells = <0>;
				status = "disabled";
			};

			pwm_ab: pwm@8550 {
				compatible = "amlogic,meson-pwm";
				reg = <0x8550 0x10>;
				#pwm-cells = <3>;
				status = "disabled";
			};

			pwm_cd: pwm@8650 {
				compatible = "amlogic,meson-pwm";
				reg = <0x8650 0x10>;
				#pwm-cells = <3>;
				status = "disabled";
			};

			saradc: adc@8680 {
				compatible = "amlogic,meson-saradc";
				reg = <0x8680 0x34>;
				#io-channel-cells = <1>;
				interrupts = <GIC_SPI 73 IRQ_TYPE_EDGE_RISING>;
				status = "disabled";
			};

			uart_C: serial@8700 {
				compatible = "amlogic,meson6-uart", "amlogic,meson-uart";
				reg = <0x8700 0x18>;
				interrupts = <GIC_SPI 93 IRQ_TYPE_EDGE_RISING>;
				status = "disabled";
			};

			i2c_B: i2c@87c0 {
				compatible = "amlogic,meson6-i2c";
				reg = <0x87c0 0x20>;
				interrupts = <GIC_SPI 128 IRQ_TYPE_EDGE_RISING>;
				#address-cells = <1>;
				#size-cells = <0>;
				status = "disabled";
			};

			usb0_phy: phy@8800 {
				compatible = "amlogic,meson-mx-usb2-phy";
				#phy-cells = <0>;
				reg = <0x8800 0x20>;
				status = "disabled";
			};

			usb1_phy: phy@8820 {
				compatible = "amlogic,meson-mx-usb2-phy";
				#phy-cells = <0>;
				reg = <0x8820 0x20>;
				status = "disabled";
			};

			sdio: mmc@8c20 {
				compatible = "amlogic,meson-mx-sdio";
				reg = <0x8c20 0x20>;
				interrupts = <GIC_SPI 28 IRQ_TYPE_EDGE_RISING>;
				#address-cells = <1>;
				#size-cells = <0>;
				status = "disabled";
			};

			spifc: spi@8c80 {
				compatible = "amlogic,meson6-spifc";
				reg = <0x8c80 0x80>;
				#address-cells = <1>;
				#size-cells = <0>;
				status = "disabled";
			};

			gpio_intc: interrupt-controller@9880 {
				compatible = "amlogic,meson-gpio-intc";
				reg = <0x9880 0x10>;
				interrupt-controller;
				#interrupt-cells = <2>;
				amlogic,channel-interrupts = <64 65 66 67 68 69 70 71>;
				status = "disabled";
			};

			wdt: watchdog@9900 {
				compatible = "amlogic,meson6-wdt";
				reg = <0x9900 0x8>;
				interrupts = <GIC_SPI 0 IRQ_TYPE_EDGE_RISING>;
			};

			timer_abcde: timer@9940 {
				compatible = "amlogic,meson6-timer";
				reg = <0x9940 0x18>;
				interrupts = <GIC_SPI 10 IRQ_TYPE_EDGE_RISING>,
					     <GIC_SPI 11 IRQ_TYPE_EDGE_RISING>,
					     <GIC_SPI 6 IRQ_TYPE_EDGE_RISING>,
					     <GIC_SPI 29 IRQ_TYPE_EDGE_RISING>;
<<<<<<< HEAD
=======
			};
		};

		periph: bus@c4300000 {
			compatible = "simple-bus";
			reg = <0xc4300000 0x10000>;
			#address-cells = <1>;
			#size-cells = <1>;
			ranges = <0x0 0xc4300000 0x10000>;

			gic: interrupt-controller@1000 {
				compatible = "arm,cortex-a9-gic";
				reg = <0x1000 0x1000>,
				      <0x100 0x100>;
				interrupt-controller;
				#interrupt-cells = <3>;
>>>>>>> ed95091f
			};
		};

		aobus: aobus@c8100000 {
			compatible = "simple-bus";
			reg = <0xc8100000 0x100000>;
			#address-cells = <1>;
			#size-cells = <1>;
			ranges = <0x0 0xc8100000 0x100000>;

			ir_receiver: ir-receiver@480 {
				compatible= "amlogic,meson6-ir";
				reg = <0x480 0x20>;
				interrupts = <GIC_SPI 15 IRQ_TYPE_EDGE_RISING>;
				status = "disabled";
			};

			uart_AO: serial@4c0 {
				compatible = "amlogic,meson6-uart", "amlogic,meson-ao-uart", "amlogic,meson-uart";
				reg = <0x4c0 0x18>;
				interrupts = <GIC_SPI 90 IRQ_TYPE_EDGE_RISING>;
				status = "disabled";
			};

			i2c_AO: i2c@500 {
				compatible = "amlogic,meson6-i2c";
				reg = <0x500 0x20>;
				interrupts = <GIC_SPI 92 IRQ_TYPE_EDGE_RISING>;
				#address-cells = <1>;
				#size-cells = <0>;
				status = "disabled";
			};
		};

		usb0: usb@c9040000 {
			compatible = "snps,dwc2";
			#address-cells = <1>;
			#size-cells = <0>;
			reg = <0xc9040000 0x40000>;
			interrupts = <GIC_SPI 30 IRQ_TYPE_LEVEL_HIGH>;
			phys = <&usb0_phy>;
			phy-names = "usb2-phy";
			dr_mode = "host";
			status = "disabled";
		};

		usb1: usb@c90c0000 {
			compatible = "snps,dwc2";
			#address-cells = <1>;
			#size-cells = <0>;
			reg = <0xc90c0000 0x40000>;
			interrupts = <GIC_SPI 31 IRQ_TYPE_LEVEL_HIGH>;
			phys = <&usb1_phy>;
			phy-names = "usb2-phy";
			dr_mode = "host";
			status = "disabled";
		};

		ethmac: ethernet@c9410000 {
			compatible = "amlogic,meson6-dwmac", "snps,dwmac";
			reg = <0xc9410000 0x10000
			       0xc1108108 0x4>;
			interrupts = <GIC_SPI 8 IRQ_TYPE_EDGE_RISING>;
			interrupt-names = "macirq";
			status = "disabled";
		};

		ahb_sram: sram@d9000000 {
			compatible = "mmio-sram";
			reg = <0xd9000000 0x20000>;
			#address-cells = <1>;
			#size-cells = <1>;
			ranges = <0 0xd9000000 0x20000>;
		};

		bootrom: bootrom@d9040000 {
			compatible = "amlogic,meson-mx-bootrom", "syscon";
			reg = <0xd9040000 0x10000>;
		};

		secbus: secbus@da000000 {
			compatible = "simple-bus";
			reg = <0xda000000 0x6000>;
			#address-cells = <1>;
			#size-cells = <1>;
			ranges = <0x0 0xda000000 0x6000>;

			efuse: nvmem@0 {
				compatible = "amlogic,meson6-efuse";
				reg = <0x0 0x2000>;
				#address-cells = <1>;
				#size-cells = <1>;
			};
		};
	};
}; /* end of / */<|MERGE_RESOLUTION|>--- conflicted
+++ resolved
@@ -196,8 +196,6 @@
 					     <GIC_SPI 11 IRQ_TYPE_EDGE_RISING>,
 					     <GIC_SPI 6 IRQ_TYPE_EDGE_RISING>,
 					     <GIC_SPI 29 IRQ_TYPE_EDGE_RISING>;
-<<<<<<< HEAD
-=======
 			};
 		};
 
@@ -214,7 +212,6 @@
 				      <0x100 0x100>;
 				interrupt-controller;
 				#interrupt-cells = <3>;
->>>>>>> ed95091f
 			};
 		};
 
