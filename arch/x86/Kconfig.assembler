--- conflicted
+++ resolved
@@ -5,23 +5,6 @@
 	def_bool $(as-instr,vpmovm2b %k1$(comma)%zmm5)
 	help
 	  Supported by binutils >= 2.25 and LLVM integrated assembler
-
-<<<<<<< HEAD
-config AS_TPAUSE
-	def_bool $(as-instr,tpause %ecx)
-	help
-	  Supported by binutils >= 2.31.1 and LLVM integrated assembler >= V7
-=======
-config AS_SHA1_NI
-	def_bool $(as-instr,sha1msg1 %xmm0$(comma)%xmm1)
-	help
-	  Supported by binutils >= 2.24 and LLVM integrated assembler
-
-config AS_SHA256_NI
-	def_bool $(as-instr,sha256msg1 %xmm0$(comma)%xmm1)
-	help
-	  Supported by binutils >= 2.24 and LLVM integrated assembler
->>>>>>> 6a7c3c26
 
 config AS_GFNI
 	def_bool $(as-instr,vgf2p8mulb %xmm0$(comma)%xmm1$(comma)%xmm2)
