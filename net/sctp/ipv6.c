/* SCTP kernel reference Implementation
 * Copyright (c) 2001 Nokia, Inc.
 * Copyright (c) 2001 La Monte H.P. Yarroll
 * Copyright (c) 2002 International Business Machines, Corp.
 *
 * This file is part of the SCTP kernel reference Implementation
 *
 * SCTP over IPv6.
 *
 * The SCTP reference implementation is free software;
 * you can redistribute it and/or modify it under the terms of
 * the GNU General Public License as published by
 * the Free Software Foundation; either version 2, or (at your option)
 * any later version.
 *
 * The SCTP reference implementation is distributed in the hope that it
 * will be useful, but WITHOUT ANY WARRANTY; without even the implied
 *                 ************************
 * warranty of MERCHANTABILITY or FITNESS FOR A PARTICULAR PURPOSE.
 * See the GNU General Public License for more details.
 *
 * You should have received a copy of the GNU General Public License
 * along with GNU CC; see the file COPYING.  If not, write to
 * the Free Software Foundation, 59 Temple Place - Suite 330,
 * Boston, MA 02111-1307, USA.
 *
 * Please send any bug reports or fixes you make to the
 * email address(es):
 *    lksctp developers <lksctp-developers@lists.sourceforge.net>
 *
 * Or submit a bug report through the following website:
 *    http://www.sf.net/projects/lksctp
 *
 * Written or modified by:
 *    Le Yanqun             <yanqun.le@nokia.com>
 *    Hui Huang		    <hui.huang@nokia.com>
 *    La Monte H.P. Yarroll <piggy@acm.org>
 *    Sridhar Samudrala	    <sri@us.ibm.com>
 *    Jon Grimm             <jgrimm@us.ibm.com>
 *
 * Based on:
 *      linux/net/ipv6/tcp_ipv6.c
 *
 * Any bugs reported given to us we will try to fix... any fixes shared will
 * be incorporated into the next SCTP release.
 */

#define __NO_VERSION__
#include <linux/module.h>
#include <linux/errno.h>
#include <linux/types.h>
#include <linux/socket.h>
#include <linux/sockios.h>
#include <linux/net.h>
#include <linux/sched.h>
#include <linux/in.h>
#include <linux/in6.h>
#include <linux/netdevice.h>
#include <linux/init.h>
#include <linux/ipsec.h>

#include <linux/ipv6.h>
#include <linux/icmpv6.h>
#include <linux/random.h>

#include <net/protocol.h>
#include <net/tcp.h>
#include <net/ndisc.h>
#include <net/ipv6.h>
#include <net/transp_v6.h>
#include <net/addrconf.h>
#include <net/ip6_route.h>
#include <net/inet_common.h>
#include <net/inet_ecn.h>
#include <net/sctp/sctp.h>

#include <asm/uaccess.h>

/* FIXME: Cleanup so we don't need TEST_FRAME here. */
#ifndef TEST_FRAME
/* FIXME: Comments. */
static inline void sctp_v6_err(struct sk_buff *skb,
			       struct inet6_skb_parm *opt,
			       int type, int code, int offset, __u32 info)
{
	/* BUG.  WRITE ME.  */
}

/* Based on tcp_v6_xmit() in tcp_ipv6.c. */
static inline int sctp_v6_xmit(struct sk_buff *skb)
{
	struct sock *sk = skb->sk;
	struct ipv6_pinfo *np = inet6_sk(sk);
	struct flowi fl;
	struct dst_entry *dst;
	struct in6_addr saddr;
	int err = 0;

	fl.proto = sk->protocol;
	fl.fl6_dst = &np->daddr;
	fl.fl6_src = NULL;

	fl.fl6_flowlabel = np->flow_label;
	IP6_ECN_flow_xmit(sk, fl.fl6_flowlabel);
	fl.oif = sk->bound_dev_if;
	fl.uli_u.ports.sport = inet_sk(sk)->sport;
	fl.uli_u.ports.dport = inet_sk(sk)->dport;

	if (np->opt && np->opt->srcrt) {
		struct rt0_hdr *rt0 = (struct rt0_hdr *) np->opt->srcrt;
		fl.nl_u.ip6_u.daddr = rt0->addr;
	}

	dst = __sk_dst_check(sk, np->dst_cookie);

	if (dst == NULL) {
		dst = ip6_route_output(sk, &fl);

		if (dst->error) {
			sk->err_soft = -dst->error;
			dst_release(dst);
			return -sk->err_soft;
		}
		ip6_dst_store(sk, dst, NULL);
	}

	skb->dst = dst_clone(dst);

	/* FIXME: This is all temporary until real source address
	 * selection is done.
	 */
	if (ipv6_addr_any(&np->saddr)) {
		err = ipv6_get_saddr(dst, fl.fl6_dst, &saddr);

		if (err)
			printk(KERN_ERR "sctp_v6_xmit: no saddr available\n");

		/* FIXME: This is a workaround until we get
		 * real source address selection done.  This is here
		 * to disallow loopback when the scoping rules have
		 * not bound loopback to the endpoint.
		 */
		if (sctp_ipv6_addr_type(&saddr) & IPV6_ADDR_LOOPBACK) {
			if (!(sctp_ipv6_addr_type(&np->daddr) &
			      IPV6_ADDR_LOOPBACK)) {
				ipv6_addr_copy(&saddr, &np->daddr);
			}
		}
		fl.fl6_src = &saddr;
	} else {
		fl.fl6_src = &np->saddr;
	}

	/* Restore final destination back after routing done */
	fl.nl_u.ip6_u.daddr = &np->daddr;

	return ip6_xmit(sk, skb, &fl, np->opt);
}
#endif /* TEST_FRAME */

/* FIXME: This macro needs to be moved to a common header file. */
#define NIP6(addr) \
        ntohs((addr)->s6_addr16[0]), \
        ntohs((addr)->s6_addr16[1]), \
        ntohs((addr)->s6_addr16[2]), \
        ntohs((addr)->s6_addr16[3]), \
        ntohs((addr)->s6_addr16[4]), \
        ntohs((addr)->s6_addr16[5]), \
        ntohs((addr)->s6_addr16[6]), \
        ntohs((addr)->s6_addr16[7])

/* Returns the dst cache entry for the given source and destination ip
 * addresses.
 */
<<<<<<< HEAD
struct dst_entry *sctp_v6_get_dst(sockaddr_storage_t *daddr,
				  sockaddr_storage_t *saddr)
=======
struct dst_entry *sctp_v6_get_dst(union sctp_addr *daddr,
				  union sctp_addr *saddr)
>>>>>>> 7851956a
{
	struct dst_entry *dst;
	struct flowi fl = { .nl_u = { .ip6_u = { .daddr = &daddr->v6.sin6_addr,
					       } } };


	SCTP_DEBUG_PRINTK("%s: DST=%04x:%04x:%04x:%04x:%04x:%04x:%04x:%04x ",
<<<<<<< HEAD
			  __FUNCTION__, NIP6(fl.fl6_dst)); 
=======
			  __FUNCTION__, NIP6(fl.fl6_dst));
>>>>>>> 7851956a

	if (saddr) {
		fl.fl6_src = &saddr->v6.sin6_addr;
		SCTP_DEBUG_PRINTK(
			"SRC=%04x:%04x:%04x:%04x:%04x:%04x:%04x:%04x - ",
			NIP6(fl.fl6_src));
	}

	dst = ip6_route_output(NULL, &fl);
	if (dst) {
		struct rt6_info *rt;
		rt = (struct rt6_info *)dst;
		SCTP_DEBUG_PRINTK(
			"rt6_dst:%04x:%04x:%04x:%04x:%04x:%04x:%04x:%04x "
			"rt6_src:%04x:%04x:%04x:%04x:%04x:%04x:%04x:%04x\n",
			NIP6(&rt->rt6i_dst.addr), NIP6(&rt->rt6i_src.addr));
	} else {
		SCTP_DEBUG_PRINTK("NO ROUTE\n");
		return NULL;
	}

	return dst;
}

<<<<<<< HEAD
/* Check if the dst entry's source addr matches the given source addr. */
int sctp_v6_cmp_saddr(struct dst_entry *dst, sockaddr_storage_t *saddr)
{
	struct rt6_info *rt = (struct rt6_info *)dst;

	return ipv6_addr_cmp(&rt->rt6i_src.addr, &saddr->v6.sin6_addr); 
=======
/* Make a copy of all potential local addresses. */
static void sctp_v6_copy_addrlist(struct list_head *addrlist,
				  struct net_device *dev)
{
	struct inet6_dev *in6_dev;
	struct inet6_ifaddr *ifp;
	struct sockaddr_storage_list *addr;

	read_lock(&addrconf_lock);
	if ((in6_dev = __in6_dev_get(dev)) == NULL) {
		read_unlock(&addrconf_lock);
		return;
	}

	read_lock(&in6_dev->lock);
	for (ifp = in6_dev->addr_list; ifp; ifp = ifp->if_next) {
		/* Add the address to the local list.  */
		addr = t_new(struct sockaddr_storage_list, GFP_ATOMIC);
		if (addr) {
			addr->a.v6.sin6_family = AF_INET6;
			addr->a.v6.sin6_port = 0;
			addr->a.v6.sin6_addr = ifp->addr;
			INIT_LIST_HEAD(&addr->list);
			list_add_tail(&addr->list, addrlist);
		}
	}

	read_unlock(&in6_dev->lock);
	read_unlock(&addrconf_lock);
}

/* Initialize a sockaddr_storage from in incoming skb. */
static void sctp_v6_from_skb(union sctp_addr *addr,struct sk_buff *skb,
			     int is_saddr)
{
	void *from;
	__u16 *port;
	struct sctphdr *sh;

	port = &addr->v6.sin6_port;
	addr->v6.sin6_family = AF_INET6;
	addr->v6.sin6_flowinfo = 0; /* FIXME */
	addr->v6.sin6_scope_id = 0; /* FIXME */

	sh = (struct sctphdr *) skb->h.raw;
	if (is_saddr) {
		*port  = ntohs(sh->source);
		from = &skb->nh.ipv6h->saddr;
	} else {
		*port = ntohs(sh->dest);
		from = &skb->nh.ipv6h->daddr;
	}
	ipv6_addr_copy(&addr->v6.sin6_addr, from);
}

/* Check if the dst entry's source addr matches the given source addr. */
static int sctp_v6_cmp_saddr(struct dst_entry *dst, union sctp_addr *saddr)
{
	struct rt6_info *rt = (struct rt6_info *)dst;

	return ipv6_addr_cmp(&rt->rt6i_src.addr, &saddr->v6.sin6_addr);
}

/* Initialize addr struct to INADDR_ANY. */
void sctp_v6_inaddr_any(union sctp_addr *addr, unsigned short port)
{
	memset(addr, 0x00, sizeof(union sctp_addr));
	addr->v6.sin6_family = AF_INET6;
	addr->v6.sin6_port = port;
}

/* This function checks if the address is a valid address to be used for
 * SCTP.
 *
 * Output:
 * Return 0 - If the address is a non-unicast or an illegal address.
 * Return 1 - If the address is a unicast.
 */
static int sctp_v6_addr_valid(union sctp_addr *addr)
{
	int ret = sctp_ipv6_addr_type(&addr->v6.sin6_addr);

	/* FIXME:  v4-mapped-v6 address support. */

	/* Is this a non-unicast address */
	if (!(ret & IPV6_ADDR_UNICAST))
		return 0;

	return 1;
}

/* What is the scope of 'addr'?  */
static sctp_scope_t sctp_v6_scope(union sctp_addr *addr)
{
	int v6scope;
	sctp_scope_t retval;

	/* The IPv6 scope is really a set of bit fields.
	 * See IFA_* in <net/if_inet6.h>.  Map to a generic SCTP scope.
	 */

	v6scope = ipv6_addr_scope(&addr->v6.sin6_addr);
	switch (v6scope) {
	case IFA_HOST:
		retval = SCTP_SCOPE_LOOPBACK;
		break;
	case IFA_LINK:
		retval = SCTP_SCOPE_LINK;
		break;
	case IFA_SITE:
		retval = SCTP_SCOPE_PRIVATE;
		break;
	default:
		retval = SCTP_SCOPE_GLOBAL;
		break;
	};

	return retval;
>>>>>>> 7851956a
}

/* Initialize a PF_INET6 socket msg_name. */
static void sctp_inet6_msgname(char *msgname, int *addr_len)
{
	struct sockaddr_in6 *sin6;

	sin6 = (struct sockaddr_in6 *)msgname;
	sin6->sin6_family = AF_INET6;
	sin6->sin6_flowinfo = 0;
	sin6->sin6_scope_id = 0;
	*addr_len = sizeof(struct sockaddr_in6);
}

/* Initialize a PF_INET msgname from a ulpevent. */
static void sctp_inet6_event_msgname(sctp_ulpevent_t *event, char *msgname,
				     int *addrlen)
{
	struct sockaddr_in6 *sin6, *sin6from;

	if (msgname) {
		union sctp_addr *addr;

		sctp_inet6_msgname(msgname, addrlen);
		sin6 = (struct sockaddr_in6 *)msgname;
		sin6->sin6_port = htons(event->asoc->peer.port);
		addr = &event->asoc->peer.primary_addr;

		/* Note: If we go to a common v6 format, this code
		 * will change.
		 */

		/* Map ipv4 address into v4-mapped-on-v6 address.  */
		if (AF_INET == addr->sa.sa_family) {
			/* FIXME: Easy, but there was no way to test this
			 * yet.
			 */
			return;
		}

		sin6from = &event->asoc->peer.primary_addr.v6;
		ipv6_addr_copy(&sin6->sin6_addr, &sin6from->sin6_addr);
	}
}

/* Initialize a msg_name from an inbound skb. */
static void sctp_inet6_skb_msgname(struct sk_buff *skb, char *msgname,
				   int *addr_len)
{
	struct sctphdr *sh;
	struct sockaddr_in6 *sin6;

	if (msgname) {
		sctp_inet6_msgname(msgname, addr_len);
		sin6 = (struct sockaddr_in6 *)msgname;
		sh = (struct sctphdr *)skb->h.raw;
		sin6->sin6_port = sh->source;

		/* FIXME: Map ipv4 address into v4-mapped-on-v6 address. */
		if (__constant_htons(ETH_P_IP) == skb->protocol) {
			/* FIXME: Easy, but there was no way to test this
			 * yet.
			 */
			return;
		}

		/* Otherwise, just copy the v6 address. */

		ipv6_addr_copy(&sin6->sin6_addr, &skb->nh.ipv6h->saddr);
		if (ipv6_addr_type(&sin6->sin6_addr) & IPV6_ADDR_LINKLOCAL) {
			struct inet6_skb_parm *opt =
				(struct inet6_skb_parm *) skb->cb;
			sin6->sin6_scope_id = opt->iif;
		}
	}
}

/* Do we support this AF? */
static int sctp_inet6_af_supported(sa_family_t family)
{
	/* FIXME:  v4-mapped-v6 addresses.  The I-D is still waffling
	 * on what to do with sockaddr formats for PF_INET6 sockets.
	 * For now assume we'll support both.
	 */
	switch (family) {
	case AF_INET6:
	case AF_INET:
		return 1;
	default:
		return 0;
	}
}


static struct proto_ops inet6_seqpacket_ops = {
	.family     = PF_INET6,
	.release    = inet6_release,
	.bind       = inet6_bind,
	.connect    = inet_dgram_connect,
	.socketpair = sock_no_socketpair,
	.accept     = inet_accept,
	.getname    = inet6_getname,
	.poll       = sctp_poll,
	.ioctl      = inet6_ioctl,
	.listen     = sctp_inet_listen,
	.shutdown   = inet_shutdown,
	.setsockopt = inet_setsockopt,
	.getsockopt = inet_getsockopt,
	.sendmsg    = inet_sendmsg,
	.recvmsg    = inet_recvmsg,
	.mmap       = sock_no_mmap,
};

static struct inet_protosw sctpv6_protosw = {
	.type          = SOCK_SEQPACKET,
	.protocol      = IPPROTO_SCTP,
	.prot 	       = &sctp_prot,
	.ops           = &inet6_seqpacket_ops,
	.capability    = -1,
	.no_check      = 0,
	.flags         = SCTP_PROTOSW_FLAG
};

static struct inet6_protocol sctpv6_protocol = {
	.handler      = sctp_rcv,
	.err_handler  = sctp_v6_err,
};

static sctp_func_t sctp_ipv6_specific = {
	.queue_xmit      = sctp_v6_xmit,
	.setsockopt      = ipv6_setsockopt,
	.getsockopt      = ipv6_getsockopt,
	.get_dst	 = sctp_v6_get_dst,
<<<<<<< HEAD
	.cmp_saddr	 = sctp_v6_cmp_saddr,
=======
	.copy_addrlist   = sctp_v6_copy_addrlist,
	.from_skb        = sctp_v6_from_skb,
	.cmp_saddr	 = sctp_v6_cmp_saddr,
	.scope           = sctp_v6_scope,
	.addr_valid      = sctp_v6_addr_valid,
	.inaddr_any      = sctp_v6_inaddr_any,
>>>>>>> 7851956a
	.net_header_len  = sizeof(struct ipv6hdr),
	.sockaddr_len    = sizeof(struct sockaddr_in6),
	.sa_family       = AF_INET6,
};

static sctp_pf_t sctp_pf_inet6_specific = {
	.event_msgname = sctp_inet6_event_msgname,
	.skb_msgname   = sctp_inet6_skb_msgname,
	.af_supported  = sctp_inet6_af_supported,
	.af            = &sctp_ipv6_specific,
};

/* Initialize IPv6 support and register with inet6 stack.  */
int sctp_v6_init(void)
{
	/* Register inet6 protocol. */
	if (inet6_add_protocol(&sctpv6_protocol, IPPROTO_SCTP) < 0)
		return -EAGAIN;

	/* Add SCTPv6 to inetsw6 linked list. */
	inet6_register_protosw(&sctpv6_protosw);

	/* Register the SCTP specfic PF_INET6 functions. */
	sctp_set_pf_specific(PF_INET6, &sctp_pf_inet6_specific);

	/* Fill in address family info.  */
	INIT_LIST_HEAD(&sctp_ipv6_specific.list);
	list_add_tail(&sctp_ipv6_specific.list, &sctp_proto.address_families);

	return 0;
}

/* IPv6 specific exit support. */
void sctp_v6_exit(void)
{
	list_del(&sctp_ipv6_specific.list);
	inet6_del_protocol(&sctpv6_protocol, IPPROTO_SCTP);
	inet6_unregister_protosw(&sctpv6_protosw);
}<|MERGE_RESOLUTION|>--- conflicted
+++ resolved
@@ -172,13 +172,8 @@
 /* Returns the dst cache entry for the given source and destination ip
  * addresses.
  */
-<<<<<<< HEAD
-struct dst_entry *sctp_v6_get_dst(sockaddr_storage_t *daddr,
-				  sockaddr_storage_t *saddr)
-=======
 struct dst_entry *sctp_v6_get_dst(union sctp_addr *daddr,
 				  union sctp_addr *saddr)
->>>>>>> 7851956a
 {
 	struct dst_entry *dst;
 	struct flowi fl = { .nl_u = { .ip6_u = { .daddr = &daddr->v6.sin6_addr,
@@ -186,11 +181,7 @@
 
 
 	SCTP_DEBUG_PRINTK("%s: DST=%04x:%04x:%04x:%04x:%04x:%04x:%04x:%04x ",
-<<<<<<< HEAD
-			  __FUNCTION__, NIP6(fl.fl6_dst)); 
-=======
 			  __FUNCTION__, NIP6(fl.fl6_dst));
->>>>>>> 7851956a
 
 	if (saddr) {
 		fl.fl6_src = &saddr->v6.sin6_addr;
@@ -215,14 +206,6 @@
 	return dst;
 }
 
-<<<<<<< HEAD
-/* Check if the dst entry's source addr matches the given source addr. */
-int sctp_v6_cmp_saddr(struct dst_entry *dst, sockaddr_storage_t *saddr)
-{
-	struct rt6_info *rt = (struct rt6_info *)dst;
-
-	return ipv6_addr_cmp(&rt->rt6i_src.addr, &saddr->v6.sin6_addr); 
-=======
 /* Make a copy of all potential local addresses. */
 static void sctp_v6_copy_addrlist(struct list_head *addrlist,
 				  struct net_device *dev)
@@ -341,7 +324,6 @@
 	};
 
 	return retval;
->>>>>>> 7851956a
 }
 
 /* Initialize a PF_INET6 socket msg_name. */
@@ -475,16 +457,12 @@
 	.setsockopt      = ipv6_setsockopt,
 	.getsockopt      = ipv6_getsockopt,
 	.get_dst	 = sctp_v6_get_dst,
-<<<<<<< HEAD
-	.cmp_saddr	 = sctp_v6_cmp_saddr,
-=======
 	.copy_addrlist   = sctp_v6_copy_addrlist,
 	.from_skb        = sctp_v6_from_skb,
 	.cmp_saddr	 = sctp_v6_cmp_saddr,
 	.scope           = sctp_v6_scope,
 	.addr_valid      = sctp_v6_addr_valid,
 	.inaddr_any      = sctp_v6_inaddr_any,
->>>>>>> 7851956a
 	.net_header_len  = sizeof(struct ipv6hdr),
 	.sockaddr_len    = sizeof(struct sockaddr_in6),
 	.sa_family       = AF_INET6,
