/*
 * Copyright (C) 2015 Free Electrons
 * Copyright (C) 2015 NextThing Co
 *
 * Maxime Ripard <maxime.ripard@free-electrons.com>
 *
 * This program is free software; you can redistribute it and/or
 * modify it under the terms of the GNU General Public License as
 * published by the Free Software Foundation; either version 2 of
 * the License, or (at your option) any later version.
 */

#include <drm/drmP.h>
#include <drm/drm_atomic_helper.h>
#include <drm/drm_connector.h>
#include <drm/drm_crtc.h>
#include <drm/drm_crtc_helper.h>
#include <drm/drm_encoder.h>
#include <drm/drm_modes.h>
#include <drm/drm_of.h>
#include <drm/drm_panel.h>

#include <uapi/drm/drm_mode.h>

#include <linux/component.h>
#include <linux/ioport.h>
#include <linux/of_address.h>
#include <linux/of_device.h>
#include <linux/of_irq.h>
#include <linux/regmap.h>
#include <linux/reset.h>

#include "sun4i_crtc.h"
#include "sun4i_dotclock.h"
#include "sun4i_drv.h"
#include "sun4i_lvds.h"
#include "sun4i_rgb.h"
#include "sun4i_tcon.h"
#include "sun6i_mipi_dsi.h"
#include "sun8i_tcon_top.h"
#include "sunxi_engine.h"

static struct drm_connector *sun4i_tcon_get_connector(const struct drm_encoder *encoder)
{
	struct drm_connector *connector;
	struct drm_connector_list_iter iter;

	drm_connector_list_iter_begin(encoder->dev, &iter);
	drm_for_each_connector_iter(connector, &iter)
		if (connector->encoder == encoder) {
			drm_connector_list_iter_end(&iter);
			return connector;
		}
	drm_connector_list_iter_end(&iter);

	return NULL;
}

static int sun4i_tcon_get_pixel_depth(const struct drm_encoder *encoder)
{
	struct drm_connector *connector;
	struct drm_display_info *info;

	connector = sun4i_tcon_get_connector(encoder);
	if (!connector)
		return -EINVAL;

	info = &connector->display_info;
	if (info->num_bus_formats != 1)
		return -EINVAL;

	switch (info->bus_formats[0]) {
	case MEDIA_BUS_FMT_RGB666_1X7X3_SPWG:
		return 18;

	case MEDIA_BUS_FMT_RGB888_1X7X4_JEIDA:
	case MEDIA_BUS_FMT_RGB888_1X7X4_SPWG:
		return 24;
	}

	return -EINVAL;
}

static void sun4i_tcon_channel_set_status(struct sun4i_tcon *tcon, int channel,
					  bool enabled)
{
	struct clk *clk;

	switch (channel) {
	case 0:
		WARN_ON(!tcon->quirks->has_channel_0);
		regmap_update_bits(tcon->regs, SUN4I_TCON0_CTL_REG,
				   SUN4I_TCON0_CTL_TCON_ENABLE,
				   enabled ? SUN4I_TCON0_CTL_TCON_ENABLE : 0);
		clk = tcon->dclk;
		break;
	case 1:
		WARN_ON(!tcon->quirks->has_channel_1);
		regmap_update_bits(tcon->regs, SUN4I_TCON1_CTL_REG,
				   SUN4I_TCON1_CTL_TCON_ENABLE,
				   enabled ? SUN4I_TCON1_CTL_TCON_ENABLE : 0);
		clk = tcon->sclk1;
		break;
	default:
		DRM_WARN("Unknown channel... doing nothing\n");
		return;
	}

	if (enabled) {
		clk_prepare_enable(clk);
		clk_rate_exclusive_get(clk);
	} else {
		clk_rate_exclusive_put(clk);
		clk_disable_unprepare(clk);
	}
}

static void sun4i_tcon_lvds_set_status(struct sun4i_tcon *tcon,
				       const struct drm_encoder *encoder,
				       bool enabled)
{
	if (enabled) {
		u8 val;

		regmap_update_bits(tcon->regs, SUN4I_TCON0_LVDS_IF_REG,
				   SUN4I_TCON0_LVDS_IF_EN,
				   SUN4I_TCON0_LVDS_IF_EN);

		/*
		 * As their name suggest, these values only apply to the A31
		 * and later SoCs. We'll have to rework this when merging
		 * support for the older SoCs.
		 */
		regmap_write(tcon->regs, SUN4I_TCON0_LVDS_ANA0_REG,
			     SUN6I_TCON0_LVDS_ANA0_C(2) |
			     SUN6I_TCON0_LVDS_ANA0_V(3) |
			     SUN6I_TCON0_LVDS_ANA0_PD(2) |
			     SUN6I_TCON0_LVDS_ANA0_EN_LDO);
		udelay(2);

		regmap_update_bits(tcon->regs, SUN4I_TCON0_LVDS_ANA0_REG,
				   SUN6I_TCON0_LVDS_ANA0_EN_MB,
				   SUN6I_TCON0_LVDS_ANA0_EN_MB);
		udelay(2);

		regmap_update_bits(tcon->regs, SUN4I_TCON0_LVDS_ANA0_REG,
				   SUN6I_TCON0_LVDS_ANA0_EN_DRVC,
				   SUN6I_TCON0_LVDS_ANA0_EN_DRVC);

		if (sun4i_tcon_get_pixel_depth(encoder) == 18)
			val = 7;
		else
			val = 0xf;

		regmap_write_bits(tcon->regs, SUN4I_TCON0_LVDS_ANA0_REG,
				  SUN6I_TCON0_LVDS_ANA0_EN_DRVD(0xf),
				  SUN6I_TCON0_LVDS_ANA0_EN_DRVD(val));
	} else {
		regmap_update_bits(tcon->regs, SUN4I_TCON0_LVDS_IF_REG,
				   SUN4I_TCON0_LVDS_IF_EN, 0);
	}
}

void sun4i_tcon_set_status(struct sun4i_tcon *tcon,
			   const struct drm_encoder *encoder,
			   bool enabled)
{
	bool is_lvds = false;
	int channel;

	switch (encoder->encoder_type) {
	case DRM_MODE_ENCODER_LVDS:
		is_lvds = true;
		/* Fallthrough */
	case DRM_MODE_ENCODER_DSI:
	case DRM_MODE_ENCODER_NONE:
		channel = 0;
		break;
	case DRM_MODE_ENCODER_TMDS:
	case DRM_MODE_ENCODER_TVDAC:
		channel = 1;
		break;
	default:
		DRM_DEBUG_DRIVER("Unknown encoder type, doing nothing...\n");
		return;
	}

	if (is_lvds && !enabled)
		sun4i_tcon_lvds_set_status(tcon, encoder, false);

	regmap_update_bits(tcon->regs, SUN4I_TCON_GCTL_REG,
			   SUN4I_TCON_GCTL_TCON_ENABLE,
			   enabled ? SUN4I_TCON_GCTL_TCON_ENABLE : 0);

	if (is_lvds && enabled)
		sun4i_tcon_lvds_set_status(tcon, encoder, true);

	sun4i_tcon_channel_set_status(tcon, channel, enabled);
}

void sun4i_tcon_enable_vblank(struct sun4i_tcon *tcon, bool enable)
{
	u32 mask, val = 0;

	DRM_DEBUG_DRIVER("%sabling VBLANK interrupt\n", enable ? "En" : "Dis");

	mask = SUN4I_TCON_GINT0_VBLANK_ENABLE(0) |
		SUN4I_TCON_GINT0_VBLANK_ENABLE(1) |
		SUN4I_TCON_GINT0_TCON0_TRI_FINISH_ENABLE;

	if (enable)
		val = mask;

	regmap_update_bits(tcon->regs, SUN4I_TCON_GINT0_REG, mask, val);
}
EXPORT_SYMBOL(sun4i_tcon_enable_vblank);

/*
 * This function is a helper for TCON output muxing. The TCON output
 * muxing control register in earlier SoCs (without the TCON TOP block)
 * are located in TCON0. This helper returns a pointer to TCON0's
 * sun4i_tcon structure, or NULL if not found.
 */
static struct sun4i_tcon *sun4i_get_tcon0(struct drm_device *drm)
{
	struct sun4i_drv *drv = drm->dev_private;
	struct sun4i_tcon *tcon;

	list_for_each_entry(tcon, &drv->tcon_list, list)
		if (tcon->id == 0)
			return tcon;

	dev_warn(drm->dev,
		 "TCON0 not found, display output muxing may not work\n");

	return NULL;
}

void sun4i_tcon_set_mux(struct sun4i_tcon *tcon, int channel,
			const struct drm_encoder *encoder)
{
	int ret = -ENOTSUPP;

	if (tcon->quirks->set_mux)
		ret = tcon->quirks->set_mux(tcon, encoder);

	DRM_DEBUG_DRIVER("Muxing encoder %s to CRTC %s: %d\n",
			 encoder->name, encoder->crtc->name, ret);
}

static int sun4i_tcon_get_clk_delay(const struct drm_display_mode *mode,
				    int channel)
{
	int delay = mode->vtotal - mode->vdisplay;

	if (mode->flags & DRM_MODE_FLAG_INTERLACE)
		delay /= 2;

	if (channel == 1)
		delay -= 2;

	delay = min(delay, 30);

	DRM_DEBUG_DRIVER("TCON %d clock delay %u\n", channel, delay);

	return delay;
}

static void sun4i_tcon0_mode_set_common(struct sun4i_tcon *tcon,
					const struct drm_display_mode *mode)
{
	/* Configure the dot clock */
	clk_set_rate(tcon->dclk, mode->crtc_clock * 1000);

	/* Set the resolution */
	regmap_write(tcon->regs, SUN4I_TCON0_BASIC0_REG,
		     SUN4I_TCON0_BASIC0_X(mode->crtc_hdisplay) |
		     SUN4I_TCON0_BASIC0_Y(mode->crtc_vdisplay));
}

static void sun4i_tcon0_mode_set_dithering(struct sun4i_tcon *tcon,
					   const struct drm_connector *connector)
{
	u32 bus_format = 0;
	u32 val = 0;

	/* XXX Would this ever happen? */
	if (!connector)
		return;

	/*
	 * FIXME: Undocumented bits
	 *
	 * The whole dithering process and these parameters are not
	 * explained in the vendor documents or BSP kernel code.
	 */
	regmap_write(tcon->regs, SUN4I_TCON0_FRM_SEED_PR_REG, 0x11111111);
	regmap_write(tcon->regs, SUN4I_TCON0_FRM_SEED_PG_REG, 0x11111111);
	regmap_write(tcon->regs, SUN4I_TCON0_FRM_SEED_PB_REG, 0x11111111);
	regmap_write(tcon->regs, SUN4I_TCON0_FRM_SEED_LR_REG, 0x11111111);
	regmap_write(tcon->regs, SUN4I_TCON0_FRM_SEED_LG_REG, 0x11111111);
	regmap_write(tcon->regs, SUN4I_TCON0_FRM_SEED_LB_REG, 0x11111111);
	regmap_write(tcon->regs, SUN4I_TCON0_FRM_TBL0_REG, 0x01010000);
	regmap_write(tcon->regs, SUN4I_TCON0_FRM_TBL1_REG, 0x15151111);
	regmap_write(tcon->regs, SUN4I_TCON0_FRM_TBL2_REG, 0x57575555);
	regmap_write(tcon->regs, SUN4I_TCON0_FRM_TBL3_REG, 0x7f7f7777);

	/* Do dithering if panel only supports 6 bits per color */
	if (connector->display_info.bpc == 6)
		val |= SUN4I_TCON0_FRM_CTL_EN;

	if (connector->display_info.num_bus_formats == 1)
		bus_format = connector->display_info.bus_formats[0];

	/* Check the connection format */
	switch (bus_format) {
	case MEDIA_BUS_FMT_RGB565_1X16:
		/* R and B components are only 5 bits deep */
		val |= SUN4I_TCON0_FRM_CTL_MODE_R;
		val |= SUN4I_TCON0_FRM_CTL_MODE_B;
	case MEDIA_BUS_FMT_RGB666_1X18:
	case MEDIA_BUS_FMT_RGB666_1X7X3_SPWG:
		/* Fall through: enable dithering */
		val |= SUN4I_TCON0_FRM_CTL_EN;
		break;
	}

	/* Write dithering settings */
	regmap_write(tcon->regs, SUN4I_TCON_FRM_CTL_REG, val);
}

static void sun4i_tcon0_mode_set_cpu(struct sun4i_tcon *tcon,
				     const struct drm_encoder *encoder,
				     const struct drm_display_mode *mode)
{
	/* TODO support normal CPU interface modes */
	struct sun6i_dsi *dsi = encoder_to_sun6i_dsi(encoder);
	struct mipi_dsi_device *device = dsi->device;
	u8 bpp = mipi_dsi_pixel_format_to_bpp(device->format);
	u8 lanes = device->lanes;
	u32 block_space, start_delay;
	u32 tcon_div;

	tcon->dclk_min_div = 4;
	tcon->dclk_max_div = 127;

	sun4i_tcon0_mode_set_common(tcon, mode);

	/* Set dithering if needed */
	sun4i_tcon0_mode_set_dithering(tcon, sun4i_tcon_get_connector(encoder));

	regmap_update_bits(tcon->regs, SUN4I_TCON0_CTL_REG,
			   SUN4I_TCON0_CTL_IF_MASK,
			   SUN4I_TCON0_CTL_IF_8080);

	regmap_write(tcon->regs, SUN4I_TCON_ECC_FIFO_REG,
		     SUN4I_TCON_ECC_FIFO_EN);

	regmap_write(tcon->regs, SUN4I_TCON0_CPU_IF_REG,
		     SUN4I_TCON0_CPU_IF_MODE_DSI |
		     SUN4I_TCON0_CPU_IF_TRI_FIFO_FLUSH |
		     SUN4I_TCON0_CPU_IF_TRI_FIFO_EN |
		     SUN4I_TCON0_CPU_IF_TRI_EN);

	/*
	 * This looks suspicious, but it works...
	 *
	 * The datasheet says that this should be set higher than 20 *
	 * pixel cycle, but it's not clear what a pixel cycle is.
	 */
	regmap_read(tcon->regs, SUN4I_TCON0_DCLK_REG, &tcon_div);
	tcon_div &= GENMASK(6, 0);
	block_space = mode->htotal * bpp / (tcon_div * lanes);
	block_space -= mode->hdisplay + 40;

	regmap_write(tcon->regs, SUN4I_TCON0_CPU_TRI0_REG,
		     SUN4I_TCON0_CPU_TRI0_BLOCK_SPACE(block_space) |
		     SUN4I_TCON0_CPU_TRI0_BLOCK_SIZE(mode->hdisplay));

	regmap_write(tcon->regs, SUN4I_TCON0_CPU_TRI1_REG,
		     SUN4I_TCON0_CPU_TRI1_BLOCK_NUM(mode->vdisplay));

	start_delay = (mode->crtc_vtotal - mode->crtc_vdisplay - 10 - 1);
	start_delay = start_delay * mode->crtc_htotal * 149;
	start_delay = start_delay / (mode->crtc_clock / 1000) / 8;
	regmap_write(tcon->regs, SUN4I_TCON0_CPU_TRI2_REG,
		     SUN4I_TCON0_CPU_TRI2_TRANS_START_SET(10) |
		     SUN4I_TCON0_CPU_TRI2_START_DELAY(start_delay));

	/*
	 * The Allwinner BSP has a comment that the period should be
	 * the display clock * 15, but uses an hardcoded 3000...
	 */
	regmap_write(tcon->regs, SUN4I_TCON_SAFE_PERIOD_REG,
		     SUN4I_TCON_SAFE_PERIOD_NUM(3000) |
		     SUN4I_TCON_SAFE_PERIOD_MODE(3));

	/* Enable the output on the pins */
	regmap_write(tcon->regs, SUN4I_TCON0_IO_TRI_REG,
		     0xe0000000);
}

static void sun4i_tcon0_mode_set_lvds(struct sun4i_tcon *tcon,
				      const struct drm_encoder *encoder,
				      const struct drm_display_mode *mode)
{
	unsigned int bp;
	u8 clk_delay;
	u32 reg, val = 0;

	WARN_ON(!tcon->quirks->has_channel_0);

	tcon->dclk_min_div = 7;
	tcon->dclk_max_div = 7;
	sun4i_tcon0_mode_set_common(tcon, mode);

	/* Set dithering if needed */
	sun4i_tcon0_mode_set_dithering(tcon, sun4i_tcon_get_connector(encoder));

	/* Adjust clock delay */
	clk_delay = sun4i_tcon_get_clk_delay(mode, 0);
	regmap_update_bits(tcon->regs, SUN4I_TCON0_CTL_REG,
			   SUN4I_TCON0_CTL_CLK_DELAY_MASK,
			   SUN4I_TCON0_CTL_CLK_DELAY(clk_delay));

	/*
	 * This is called a backporch in the register documentation,
	 * but it really is the back porch + hsync
	 */
	bp = mode->crtc_htotal - mode->crtc_hsync_start;
	DRM_DEBUG_DRIVER("Setting horizontal total %d, backporch %d\n",
			 mode->crtc_htotal, bp);

	/* Set horizontal display timings */
	regmap_write(tcon->regs, SUN4I_TCON0_BASIC1_REG,
		     SUN4I_TCON0_BASIC1_H_TOTAL(mode->htotal) |
		     SUN4I_TCON0_BASIC1_H_BACKPORCH(bp));

	/*
	 * This is called a backporch in the register documentation,
	 * but it really is the back porch + hsync
	 */
	bp = mode->crtc_vtotal - mode->crtc_vsync_start;
	DRM_DEBUG_DRIVER("Setting vertical total %d, backporch %d\n",
			 mode->crtc_vtotal, bp);

	/* Set vertical display timings */
	regmap_write(tcon->regs, SUN4I_TCON0_BASIC2_REG,
		     SUN4I_TCON0_BASIC2_V_TOTAL(mode->crtc_vtotal * 2) |
		     SUN4I_TCON0_BASIC2_V_BACKPORCH(bp));

	reg = SUN4I_TCON0_LVDS_IF_CLK_SEL_TCON0 |
		SUN4I_TCON0_LVDS_IF_DATA_POL_NORMAL |
		SUN4I_TCON0_LVDS_IF_CLK_POL_NORMAL;
	if (sun4i_tcon_get_pixel_depth(encoder) == 24)
		reg |= SUN4I_TCON0_LVDS_IF_BITWIDTH_24BITS;
	else
		reg |= SUN4I_TCON0_LVDS_IF_BITWIDTH_18BITS;

	regmap_write(tcon->regs, SUN4I_TCON0_LVDS_IF_REG, reg);

	/* Setup the polarity of the various signals */
	if (!(mode->flags & DRM_MODE_FLAG_PHSYNC))
		val |= SUN4I_TCON0_IO_POL_HSYNC_POSITIVE;

	if (!(mode->flags & DRM_MODE_FLAG_PVSYNC))
		val |= SUN4I_TCON0_IO_POL_VSYNC_POSITIVE;

	regmap_write(tcon->regs, SUN4I_TCON0_IO_POL_REG, val);

	/* Map output pins to channel 0 */
	regmap_update_bits(tcon->regs, SUN4I_TCON_GCTL_REG,
			   SUN4I_TCON_GCTL_IOMAP_MASK,
			   SUN4I_TCON_GCTL_IOMAP_TCON0);

	/* Enable the output on the pins */
	regmap_write(tcon->regs, SUN4I_TCON0_IO_TRI_REG, 0xe0000000);
}

static void sun4i_tcon0_mode_set_rgb(struct sun4i_tcon *tcon,
				     const struct drm_encoder *encoder,
				     const struct drm_display_mode *mode)
{
	struct drm_connector *connector = sun4i_tcon_get_connector(encoder);
	struct drm_display_info display_info = connector->display_info;
	unsigned int bp, hsync, vsync;
	u8 clk_delay;
	u32 val = 0;

	WARN_ON(!tcon->quirks->has_channel_0);

	tcon->dclk_min_div = 6;
	tcon->dclk_max_div = 127;
	sun4i_tcon0_mode_set_common(tcon, mode);

	/* Set dithering if needed */
<<<<<<< HEAD
	if (tcon->panel)
		sun4i_tcon0_mode_set_dithering(tcon, tcon->panel->connector);
=======
	sun4i_tcon0_mode_set_dithering(tcon, connector);
>>>>>>> 21d80840

	/* Adjust clock delay */
	clk_delay = sun4i_tcon_get_clk_delay(mode, 0);
	regmap_update_bits(tcon->regs, SUN4I_TCON0_CTL_REG,
			   SUN4I_TCON0_CTL_CLK_DELAY_MASK,
			   SUN4I_TCON0_CTL_CLK_DELAY(clk_delay));

	/*
	 * This is called a backporch in the register documentation,
	 * but it really is the back porch + hsync
	 */
	bp = mode->crtc_htotal - mode->crtc_hsync_start;
	DRM_DEBUG_DRIVER("Setting horizontal total %d, backporch %d\n",
			 mode->crtc_htotal, bp);

	/* Set horizontal display timings */
	regmap_write(tcon->regs, SUN4I_TCON0_BASIC1_REG,
		     SUN4I_TCON0_BASIC1_H_TOTAL(mode->crtc_htotal) |
		     SUN4I_TCON0_BASIC1_H_BACKPORCH(bp));

	/*
	 * This is called a backporch in the register documentation,
	 * but it really is the back porch + hsync
	 */
	bp = mode->crtc_vtotal - mode->crtc_vsync_start;
	DRM_DEBUG_DRIVER("Setting vertical total %d, backporch %d\n",
			 mode->crtc_vtotal, bp);

	/* Set vertical display timings */
	regmap_write(tcon->regs, SUN4I_TCON0_BASIC2_REG,
		     SUN4I_TCON0_BASIC2_V_TOTAL(mode->crtc_vtotal * 2) |
		     SUN4I_TCON0_BASIC2_V_BACKPORCH(bp));

	/* Set Hsync and Vsync length */
	hsync = mode->crtc_hsync_end - mode->crtc_hsync_start;
	vsync = mode->crtc_vsync_end - mode->crtc_vsync_start;
	DRM_DEBUG_DRIVER("Setting HSYNC %d, VSYNC %d\n", hsync, vsync);
	regmap_write(tcon->regs, SUN4I_TCON0_BASIC3_REG,
		     SUN4I_TCON0_BASIC3_V_SYNC(vsync) |
		     SUN4I_TCON0_BASIC3_H_SYNC(hsync));

	/* Setup the polarity of the various signals */
	if (mode->flags & DRM_MODE_FLAG_PHSYNC)
		val |= SUN4I_TCON0_IO_POL_HSYNC_POSITIVE;

	if (mode->flags & DRM_MODE_FLAG_PVSYNC)
		val |= SUN4I_TCON0_IO_POL_VSYNC_POSITIVE;

	if (display_info.bus_flags & DRM_BUS_FLAG_DE_LOW)
		val |= SUN4I_TCON0_IO_POL_DE_NEGATIVE;

	/*
	 * On A20 and similar SoCs, the only way to achieve Positive Edge
	 * (Rising Edge), is setting dclk clock phase to 2/3(240°).
	 * By default TCON works in Negative Edge(Falling Edge),
	 * this is why phase is set to 0 in that case.
	 * Unfortunately there's no way to logically invert dclk through
	 * IO_POL register.
	 * The only acceptable way to work, triple checked with scope,
	 * is using clock phase set to 0° for Negative Edge and set to 240°
	 * for Positive Edge.
	 * On A33 and similar SoCs there would be a 90° phase option,
	 * but it divides also dclk by 2.
	 * Following code is a way to avoid quirks all around TCON
	 * and DOTCLOCK drivers.
	 */
<<<<<<< HEAD
	if (tcon->panel) {
		struct drm_panel *panel = tcon->panel;
		struct drm_connector *connector = panel->connector;
		struct drm_display_info display_info = connector->display_info;
=======
	if (display_info.bus_flags & DRM_BUS_FLAG_PIXDATA_POSEDGE)
		clk_set_phase(tcon->dclk, 240);
>>>>>>> 21d80840

	if (display_info.bus_flags & DRM_BUS_FLAG_PIXDATA_NEGEDGE)
		clk_set_phase(tcon->dclk, 0);

	regmap_update_bits(tcon->regs, SUN4I_TCON0_IO_POL_REG,
			   SUN4I_TCON0_IO_POL_HSYNC_POSITIVE |
			   SUN4I_TCON0_IO_POL_VSYNC_POSITIVE |
			   SUN4I_TCON0_IO_POL_DE_NEGATIVE,
			   val);

	/* Map output pins to channel 0 */
	regmap_update_bits(tcon->regs, SUN4I_TCON_GCTL_REG,
			   SUN4I_TCON_GCTL_IOMAP_MASK,
			   SUN4I_TCON_GCTL_IOMAP_TCON0);

	/* Enable the output on the pins */
	regmap_write(tcon->regs, SUN4I_TCON0_IO_TRI_REG, 0);
}

static void sun4i_tcon1_mode_set(struct sun4i_tcon *tcon,
				 const struct drm_display_mode *mode)
{
	unsigned int bp, hsync, vsync, vtotal;
	u8 clk_delay;
	u32 val;

	WARN_ON(!tcon->quirks->has_channel_1);

	/* Configure the dot clock */
	clk_set_rate(tcon->sclk1, mode->crtc_clock * 1000);

	/* Adjust clock delay */
	clk_delay = sun4i_tcon_get_clk_delay(mode, 1);
	regmap_update_bits(tcon->regs, SUN4I_TCON1_CTL_REG,
			   SUN4I_TCON1_CTL_CLK_DELAY_MASK,
			   SUN4I_TCON1_CTL_CLK_DELAY(clk_delay));

	/* Set interlaced mode */
	if (mode->flags & DRM_MODE_FLAG_INTERLACE)
		val = SUN4I_TCON1_CTL_INTERLACE_ENABLE;
	else
		val = 0;
	regmap_update_bits(tcon->regs, SUN4I_TCON1_CTL_REG,
			   SUN4I_TCON1_CTL_INTERLACE_ENABLE,
			   val);

	/* Set the input resolution */
	regmap_write(tcon->regs, SUN4I_TCON1_BASIC0_REG,
		     SUN4I_TCON1_BASIC0_X(mode->crtc_hdisplay) |
		     SUN4I_TCON1_BASIC0_Y(mode->crtc_vdisplay));

	/* Set the upscaling resolution */
	regmap_write(tcon->regs, SUN4I_TCON1_BASIC1_REG,
		     SUN4I_TCON1_BASIC1_X(mode->crtc_hdisplay) |
		     SUN4I_TCON1_BASIC1_Y(mode->crtc_vdisplay));

	/* Set the output resolution */
	regmap_write(tcon->regs, SUN4I_TCON1_BASIC2_REG,
		     SUN4I_TCON1_BASIC2_X(mode->crtc_hdisplay) |
		     SUN4I_TCON1_BASIC2_Y(mode->crtc_vdisplay));

	/* Set horizontal display timings */
	bp = mode->crtc_htotal - mode->crtc_hsync_start;
	DRM_DEBUG_DRIVER("Setting horizontal total %d, backporch %d\n",
			 mode->htotal, bp);
	regmap_write(tcon->regs, SUN4I_TCON1_BASIC3_REG,
		     SUN4I_TCON1_BASIC3_H_TOTAL(mode->crtc_htotal) |
		     SUN4I_TCON1_BASIC3_H_BACKPORCH(bp));

	bp = mode->crtc_vtotal - mode->crtc_vsync_start;
	DRM_DEBUG_DRIVER("Setting vertical total %d, backporch %d\n",
			 mode->crtc_vtotal, bp);

	/*
	 * The vertical resolution needs to be doubled in all
	 * cases. We could use crtc_vtotal and always multiply by two,
	 * but that leads to a rounding error in interlace when vtotal
	 * is odd.
	 *
	 * This happens with TV's PAL for example, where vtotal will
	 * be 625, crtc_vtotal 312, and thus crtc_vtotal * 2 will be
	 * 624, which apparently confuses the hardware.
	 *
	 * To work around this, we will always use vtotal, and
	 * multiply by two only if we're not in interlace.
	 */
	vtotal = mode->vtotal;
	if (!(mode->flags & DRM_MODE_FLAG_INTERLACE))
		vtotal = vtotal * 2;

	/* Set vertical display timings */
	regmap_write(tcon->regs, SUN4I_TCON1_BASIC4_REG,
		     SUN4I_TCON1_BASIC4_V_TOTAL(vtotal) |
		     SUN4I_TCON1_BASIC4_V_BACKPORCH(bp));

	/* Set Hsync and Vsync length */
	hsync = mode->crtc_hsync_end - mode->crtc_hsync_start;
	vsync = mode->crtc_vsync_end - mode->crtc_vsync_start;
	DRM_DEBUG_DRIVER("Setting HSYNC %d, VSYNC %d\n", hsync, vsync);
	regmap_write(tcon->regs, SUN4I_TCON1_BASIC5_REG,
		     SUN4I_TCON1_BASIC5_V_SYNC(vsync) |
		     SUN4I_TCON1_BASIC5_H_SYNC(hsync));

	/* Map output pins to channel 1 */
	regmap_update_bits(tcon->regs, SUN4I_TCON_GCTL_REG,
			   SUN4I_TCON_GCTL_IOMAP_MASK,
			   SUN4I_TCON_GCTL_IOMAP_TCON1);
}

void sun4i_tcon_mode_set(struct sun4i_tcon *tcon,
			 const struct drm_encoder *encoder,
			 const struct drm_display_mode *mode)
{
	switch (encoder->encoder_type) {
	case DRM_MODE_ENCODER_DSI:
		/* DSI is tied to special case of CPU interface */
		sun4i_tcon0_mode_set_cpu(tcon, encoder, mode);
		break;
	case DRM_MODE_ENCODER_LVDS:
		sun4i_tcon0_mode_set_lvds(tcon, encoder, mode);
		break;
	case DRM_MODE_ENCODER_NONE:
		sun4i_tcon0_mode_set_rgb(tcon, encoder, mode);
		sun4i_tcon_set_mux(tcon, 0, encoder);
		break;
	case DRM_MODE_ENCODER_TVDAC:
	case DRM_MODE_ENCODER_TMDS:
		sun4i_tcon1_mode_set(tcon, mode);
		sun4i_tcon_set_mux(tcon, 1, encoder);
		break;
	default:
		DRM_DEBUG_DRIVER("Unknown encoder type, doing nothing...\n");
	}
}
EXPORT_SYMBOL(sun4i_tcon_mode_set);

static void sun4i_tcon_finish_page_flip(struct drm_device *dev,
					struct sun4i_crtc *scrtc)
{
	unsigned long flags;

	spin_lock_irqsave(&dev->event_lock, flags);
	if (scrtc->event) {
		drm_crtc_send_vblank_event(&scrtc->crtc, scrtc->event);
		drm_crtc_vblank_put(&scrtc->crtc);
		scrtc->event = NULL;
	}
	spin_unlock_irqrestore(&dev->event_lock, flags);
}

static irqreturn_t sun4i_tcon_handler(int irq, void *private)
{
	struct sun4i_tcon *tcon = private;
	struct drm_device *drm = tcon->drm;
	struct sun4i_crtc *scrtc = tcon->crtc;
	struct sunxi_engine *engine = scrtc->engine;
	unsigned int status;

	regmap_read(tcon->regs, SUN4I_TCON_GINT0_REG, &status);

	if (!(status & (SUN4I_TCON_GINT0_VBLANK_INT(0) |
			SUN4I_TCON_GINT0_VBLANK_INT(1) |
			SUN4I_TCON_GINT0_TCON0_TRI_FINISH_INT)))
		return IRQ_NONE;

	drm_crtc_handle_vblank(&scrtc->crtc);
	sun4i_tcon_finish_page_flip(drm, scrtc);

	/* Acknowledge the interrupt */
	regmap_update_bits(tcon->regs, SUN4I_TCON_GINT0_REG,
			   SUN4I_TCON_GINT0_VBLANK_INT(0) |
			   SUN4I_TCON_GINT0_VBLANK_INT(1) |
			   SUN4I_TCON_GINT0_TCON0_TRI_FINISH_INT,
			   0);

	if (engine->ops->vblank_quirk)
		engine->ops->vblank_quirk(engine);

	return IRQ_HANDLED;
}

static int sun4i_tcon_init_clocks(struct device *dev,
				  struct sun4i_tcon *tcon)
{
	tcon->clk = devm_clk_get(dev, "ahb");
	if (IS_ERR(tcon->clk)) {
		dev_err(dev, "Couldn't get the TCON bus clock\n");
		return PTR_ERR(tcon->clk);
	}
	clk_prepare_enable(tcon->clk);

	if (tcon->quirks->has_channel_0) {
		tcon->sclk0 = devm_clk_get(dev, "tcon-ch0");
		if (IS_ERR(tcon->sclk0)) {
			dev_err(dev, "Couldn't get the TCON channel 0 clock\n");
			return PTR_ERR(tcon->sclk0);
		}
	}

	if (tcon->quirks->has_channel_1) {
		tcon->sclk1 = devm_clk_get(dev, "tcon-ch1");
		if (IS_ERR(tcon->sclk1)) {
			dev_err(dev, "Couldn't get the TCON channel 1 clock\n");
			return PTR_ERR(tcon->sclk1);
		}
	}

	return 0;
}

static void sun4i_tcon_free_clocks(struct sun4i_tcon *tcon)
{
	clk_disable_unprepare(tcon->clk);
}

static int sun4i_tcon_init_irq(struct device *dev,
			       struct sun4i_tcon *tcon)
{
	struct platform_device *pdev = to_platform_device(dev);
	int irq, ret;

	irq = platform_get_irq(pdev, 0);
	if (irq < 0) {
		dev_err(dev, "Couldn't retrieve the TCON interrupt\n");
		return irq;
	}

	ret = devm_request_irq(dev, irq, sun4i_tcon_handler, 0,
			       dev_name(dev), tcon);
	if (ret) {
		dev_err(dev, "Couldn't request the IRQ\n");
		return ret;
	}

	return 0;
}

static struct regmap_config sun4i_tcon_regmap_config = {
	.reg_bits	= 32,
	.val_bits	= 32,
	.reg_stride	= 4,
	.max_register	= 0x800,
};

static int sun4i_tcon_init_regmap(struct device *dev,
				  struct sun4i_tcon *tcon)
{
	struct platform_device *pdev = to_platform_device(dev);
	struct resource *res;
	void __iomem *regs;

	res = platform_get_resource(pdev, IORESOURCE_MEM, 0);
	regs = devm_ioremap_resource(dev, res);
	if (IS_ERR(regs))
		return PTR_ERR(regs);

	tcon->regs = devm_regmap_init_mmio(dev, regs,
					   &sun4i_tcon_regmap_config);
	if (IS_ERR(tcon->regs)) {
		dev_err(dev, "Couldn't create the TCON regmap\n");
		return PTR_ERR(tcon->regs);
	}

	/* Make sure the TCON is disabled and all IRQs are off */
	regmap_write(tcon->regs, SUN4I_TCON_GCTL_REG, 0);
	regmap_write(tcon->regs, SUN4I_TCON_GINT0_REG, 0);
	regmap_write(tcon->regs, SUN4I_TCON_GINT1_REG, 0);

	/* Disable IO lines and set them to tristate */
	regmap_write(tcon->regs, SUN4I_TCON0_IO_TRI_REG, ~0);
	regmap_write(tcon->regs, SUN4I_TCON1_IO_TRI_REG, ~0);

	return 0;
}

/*
 * On SoCs with the old display pipeline design (Display Engine 1.0),
 * the TCON is always tied to just one backend. Hence we can traverse
 * the of_graph upwards to find the backend our tcon is connected to,
 * and take its ID as our own.
 *
 * We can either identify backends from their compatible strings, which
 * means maintaining a large list of them. Or, since the backend is
 * registered and binded before the TCON, we can just go through the
 * list of registered backends and compare the device node.
 *
 * As the structures now store engines instead of backends, here this
 * function in fact searches the corresponding engine, and the ID is
 * requested via the get_id function of the engine.
 */
static struct sunxi_engine *
sun4i_tcon_find_engine_traverse(struct sun4i_drv *drv,
				struct device_node *node,
				u32 port_id)
{
	struct device_node *port, *ep, *remote;
	struct sunxi_engine *engine = ERR_PTR(-EINVAL);
	u32 reg = 0;

	port = of_graph_get_port_by_id(node, port_id);
	if (!port)
		return ERR_PTR(-EINVAL);

	/*
	 * This only works if there is only one path from the TCON
	 * to any display engine. Otherwise the probe order of the
	 * TCONs and display engines is not guaranteed. They may
	 * either bind to the wrong one, or worse, bind to the same
	 * one if additional checks are not done.
	 *
	 * Bail out if there are multiple input connections.
	 */
	if (of_get_available_child_count(port) != 1)
		goto out_put_port;

	/* Get the first connection without specifying an ID */
	ep = of_get_next_available_child(port, NULL);
	if (!ep)
		goto out_put_port;

	remote = of_graph_get_remote_port_parent(ep);
	if (!remote)
		goto out_put_ep;

	/* does this node match any registered engines? */
	list_for_each_entry(engine, &drv->engine_list, list)
		if (remote == engine->node)
			goto out_put_remote;

	/*
	 * According to device tree binding input ports have even id
	 * number and output ports have odd id. Since component with
	 * more than one input and one output (TCON TOP) exits, correct
	 * remote input id has to be calculated by subtracting 1 from
	 * remote output id. If this for some reason can't be done, 0
	 * is used as input port id.
	 */
	of_node_put(port);
	port = of_graph_get_remote_port(ep);
	if (!of_property_read_u32(port, "reg", &reg) && reg > 0)
		reg -= 1;

	/* keep looking through upstream ports */
	engine = sun4i_tcon_find_engine_traverse(drv, remote, reg);

out_put_remote:
	of_node_put(remote);
out_put_ep:
	of_node_put(ep);
out_put_port:
	of_node_put(port);

	return engine;
}

/*
 * The device tree binding says that the remote endpoint ID of any
 * connection between components, up to and including the TCON, of
 * the display pipeline should be equal to the actual ID of the local
 * component. Thus we can look at any one of the input connections of
 * the TCONs, and use that connection's remote endpoint ID as our own.
 *
 * Since the user of this function already finds the input port,
 * the port is passed in directly without further checks.
 */
static int sun4i_tcon_of_get_id_from_port(struct device_node *port)
{
	struct device_node *ep;
	int ret = -EINVAL;

	/* try finding an upstream endpoint */
	for_each_available_child_of_node(port, ep) {
		struct device_node *remote;
		u32 reg;

		remote = of_graph_get_remote_endpoint(ep);
		if (!remote)
			continue;

		ret = of_property_read_u32(remote, "reg", &reg);
		if (ret)
			continue;

		ret = reg;
	}

	return ret;
}

/*
 * Once we know the TCON's id, we can look through the list of
 * engines to find a matching one. We assume all engines have
 * been probed and added to the list.
 */
static struct sunxi_engine *sun4i_tcon_get_engine_by_id(struct sun4i_drv *drv,
							int id)
{
	struct sunxi_engine *engine;

	list_for_each_entry(engine, &drv->engine_list, list)
		if (engine->id == id)
			return engine;

	return ERR_PTR(-EINVAL);
}

static bool sun4i_tcon_connected_to_tcon_top(struct device_node *node)
{
	struct device_node *remote;
	bool ret = false;

	remote = of_graph_get_remote_node(node, 0, -1);
	if (remote) {
		ret = !!(IS_ENABLED(CONFIG_DRM_SUN8I_TCON_TOP) &&
			 of_match_node(sun8i_tcon_top_of_table, remote));
		of_node_put(remote);
	}

	return ret;
}

static int sun4i_tcon_get_index(struct sun4i_drv *drv)
{
	struct list_head *pos;
	int size = 0;

	/*
	 * Because TCON is added to the list at the end of the probe
	 * (after this function is called), index of the current TCON
	 * will be same as current TCON list size.
	 */
	list_for_each(pos, &drv->tcon_list)
		++size;

	return size;
}

/*
 * On SoCs with the old display pipeline design (Display Engine 1.0),
 * we assumed the TCON was always tied to just one backend. However
 * this proved not to be the case. On the A31, the TCON can select
 * either backend as its source. On the A20 (and likely on the A10),
 * the backend can choose which TCON to output to.
 *
 * The device tree binding says that the remote endpoint ID of any
 * connection between components, up to and including the TCON, of
 * the display pipeline should be equal to the actual ID of the local
 * component. Thus we should be able to look at any one of the input
 * connections of the TCONs, and use that connection's remote endpoint
 * ID as our own.
 *
 * However  the connections between the backend and TCON were assumed
 * to be always singular, and their endpoit IDs were all incorrectly
 * set to 0. This means for these old device trees, we cannot just look
 * up the remote endpoint ID of a TCON input endpoint. TCON1 would be
 * incorrectly identified as TCON0.
 *
 * This function first checks if the TCON node has 2 input endpoints.
 * If so, then the device tree is a corrected version, and it will use
 * sun4i_tcon_of_get_id() and sun4i_tcon_get_engine_by_id() from above
 * to fetch the ID and engine directly. If not, then it is likely an
 * old device trees, where the endpoint IDs were incorrect, but did not
 * have endpoint connections between the backend and TCON across
 * different display pipelines. It will fall back to the old method of
 * traversing the  of_graph to try and find a matching engine by device
 * node.
 *
 * In the case of single display pipeline device trees, either method
 * works.
 */
static struct sunxi_engine *sun4i_tcon_find_engine(struct sun4i_drv *drv,
						   struct device_node *node)
{
	struct device_node *port;
	struct sunxi_engine *engine;

	port = of_graph_get_port_by_id(node, 0);
	if (!port)
		return ERR_PTR(-EINVAL);

	/*
	 * Is this a corrected device tree with cross pipeline
	 * connections between the backend and TCON?
	 */
	if (of_get_child_count(port) > 1) {
		int id;

		/*
		 * When pipeline has the same number of TCONs and engines which
		 * are represented by frontends/backends (DE1) or mixers (DE2),
		 * we match them by their respective IDs. However, if pipeline
		 * contains TCON TOP, chances are that there are either more
		 * TCONs than engines (R40) or TCONs with non-consecutive ids.
		 * (H6). In that case it's easier just use TCON index in list
		 * as an id. That means that on R40, any 2 TCONs can be enabled
		 * in DT out of 4 (there are 2 mixers). Due to the design of
		 * TCON TOP, remaining 2 TCONs can't be connected to anything
		 * anyway.
		 */
		if (sun4i_tcon_connected_to_tcon_top(node))
			id = sun4i_tcon_get_index(drv);
		else
			id = sun4i_tcon_of_get_id_from_port(port);

		/* Get our engine by matching our ID */
		engine = sun4i_tcon_get_engine_by_id(drv, id);

		of_node_put(port);
		return engine;
	}

	/* Fallback to old method by traversing input endpoints */
	of_node_put(port);
	return sun4i_tcon_find_engine_traverse(drv, node, 0);
}

static int sun4i_tcon_bind(struct device *dev, struct device *master,
			   void *data)
{
	struct drm_device *drm = data;
	struct sun4i_drv *drv = drm->dev_private;
	struct sunxi_engine *engine;
	struct device_node *remote;
	struct sun4i_tcon *tcon;
	struct reset_control *edp_rstc;
	bool has_lvds_rst, has_lvds_alt, can_lvds;
	int ret;

	engine = sun4i_tcon_find_engine(drv, dev->of_node);
	if (IS_ERR(engine)) {
		dev_err(dev, "Couldn't find matching engine\n");
		return -EPROBE_DEFER;
	}

	tcon = devm_kzalloc(dev, sizeof(*tcon), GFP_KERNEL);
	if (!tcon)
		return -ENOMEM;
	dev_set_drvdata(dev, tcon);
	tcon->drm = drm;
	tcon->dev = dev;
	tcon->id = engine->id;
	tcon->quirks = of_device_get_match_data(dev);

	tcon->lcd_rst = devm_reset_control_get(dev, "lcd");
	if (IS_ERR(tcon->lcd_rst)) {
		dev_err(dev, "Couldn't get our reset line\n");
		return PTR_ERR(tcon->lcd_rst);
	}

	if (tcon->quirks->needs_edp_reset) {
		edp_rstc = devm_reset_control_get_shared(dev, "edp");
		if (IS_ERR(edp_rstc)) {
			dev_err(dev, "Couldn't get edp reset line\n");
			return PTR_ERR(edp_rstc);
		}

		ret = reset_control_deassert(edp_rstc);
		if (ret) {
			dev_err(dev, "Couldn't deassert edp reset line\n");
			return ret;
		}
	}

	/* Make sure our TCON is reset */
	ret = reset_control_reset(tcon->lcd_rst);
	if (ret) {
		dev_err(dev, "Couldn't deassert our reset line\n");
		return ret;
	}

	if (tcon->quirks->supports_lvds) {
		/*
		 * This can only be made optional since we've had DT
		 * nodes without the LVDS reset properties.
		 *
		 * If the property is missing, just disable LVDS, and
		 * print a warning.
		 */
		tcon->lvds_rst = devm_reset_control_get_optional(dev, "lvds");
		if (IS_ERR(tcon->lvds_rst)) {
			dev_err(dev, "Couldn't get our reset line\n");
			return PTR_ERR(tcon->lvds_rst);
		} else if (tcon->lvds_rst) {
			has_lvds_rst = true;
			reset_control_reset(tcon->lvds_rst);
		} else {
			has_lvds_rst = false;
		}

		/*
		 * This can only be made optional since we've had DT
		 * nodes without the LVDS reset properties.
		 *
		 * If the property is missing, just disable LVDS, and
		 * print a warning.
		 */
		if (tcon->quirks->has_lvds_alt) {
			tcon->lvds_pll = devm_clk_get(dev, "lvds-alt");
			if (IS_ERR(tcon->lvds_pll)) {
				if (PTR_ERR(tcon->lvds_pll) == -ENOENT) {
					has_lvds_alt = false;
				} else {
					dev_err(dev, "Couldn't get the LVDS PLL\n");
					return PTR_ERR(tcon->lvds_pll);
				}
			} else {
				has_lvds_alt = true;
			}
		}

		if (!has_lvds_rst ||
		    (tcon->quirks->has_lvds_alt && !has_lvds_alt)) {
			dev_warn(dev, "Missing LVDS properties, Please upgrade your DT\n");
			dev_warn(dev, "LVDS output disabled\n");
			can_lvds = false;
		} else {
			can_lvds = true;
		}
	} else {
		can_lvds = false;
	}

	ret = sun4i_tcon_init_clocks(dev, tcon);
	if (ret) {
		dev_err(dev, "Couldn't init our TCON clocks\n");
		goto err_assert_reset;
	}

	ret = sun4i_tcon_init_regmap(dev, tcon);
	if (ret) {
		dev_err(dev, "Couldn't init our TCON regmap\n");
		goto err_free_clocks;
	}

	if (tcon->quirks->has_channel_0) {
		ret = sun4i_dclk_create(dev, tcon);
		if (ret) {
			dev_err(dev, "Couldn't create our TCON dot clock\n");
			goto err_free_clocks;
		}
	}

	ret = sun4i_tcon_init_irq(dev, tcon);
	if (ret) {
		dev_err(dev, "Couldn't init our TCON interrupts\n");
		goto err_free_dotclock;
	}

	tcon->crtc = sun4i_crtc_init(drm, engine, tcon);
	if (IS_ERR(tcon->crtc)) {
		dev_err(dev, "Couldn't create our CRTC\n");
		ret = PTR_ERR(tcon->crtc);
		goto err_free_dotclock;
	}

	if (tcon->quirks->has_channel_0) {
		/*
		 * If we have an LVDS panel connected to the TCON, we should
		 * just probe the LVDS connector. Otherwise, just probe RGB as
		 * we used to.
		 */
		remote = of_graph_get_remote_node(dev->of_node, 1, 0);
		if (of_device_is_compatible(remote, "panel-lvds"))
			if (can_lvds)
				ret = sun4i_lvds_init(drm, tcon);
			else
				ret = -EINVAL;
		else
			ret = sun4i_rgb_init(drm, tcon);
		of_node_put(remote);

		if (ret < 0)
			goto err_free_dotclock;
	}

	if (tcon->quirks->needs_de_be_mux) {
		/*
		 * We assume there is no dynamic muxing of backends
		 * and TCONs, so we select the backend with same ID.
		 *
		 * While dynamic selection might be interesting, since
		 * the CRTC is tied to the TCON, while the layers are
		 * tied to the backends, this means, we will need to
		 * switch between groups of layers. There might not be
		 * a way to represent this constraint in DRM.
		 */
		regmap_update_bits(tcon->regs, SUN4I_TCON0_CTL_REG,
				   SUN4I_TCON0_CTL_SRC_SEL_MASK,
				   tcon->id);
		regmap_update_bits(tcon->regs, SUN4I_TCON1_CTL_REG,
				   SUN4I_TCON1_CTL_SRC_SEL_MASK,
				   tcon->id);
	}

	list_add_tail(&tcon->list, &drv->tcon_list);

	return 0;

err_free_dotclock:
	if (tcon->quirks->has_channel_0)
		sun4i_dclk_free(tcon);
err_free_clocks:
	sun4i_tcon_free_clocks(tcon);
err_assert_reset:
	reset_control_assert(tcon->lcd_rst);
	return ret;
}

static void sun4i_tcon_unbind(struct device *dev, struct device *master,
			      void *data)
{
	struct sun4i_tcon *tcon = dev_get_drvdata(dev);

	list_del(&tcon->list);
	if (tcon->quirks->has_channel_0)
		sun4i_dclk_free(tcon);
	sun4i_tcon_free_clocks(tcon);
}

static const struct component_ops sun4i_tcon_ops = {
	.bind	= sun4i_tcon_bind,
	.unbind	= sun4i_tcon_unbind,
};

static int sun4i_tcon_probe(struct platform_device *pdev)
{
	struct device_node *node = pdev->dev.of_node;
	const struct sun4i_tcon_quirks *quirks;
	struct drm_bridge *bridge;
	struct drm_panel *panel;
	int ret;

	quirks = of_device_get_match_data(&pdev->dev);

	/* panels and bridges are present only on TCONs with channel 0 */
	if (quirks->has_channel_0) {
		ret = drm_of_find_panel_or_bridge(node, 1, 0, &panel, &bridge);
		if (ret == -EPROBE_DEFER)
			return ret;
	}

	return component_add(&pdev->dev, &sun4i_tcon_ops);
}

static int sun4i_tcon_remove(struct platform_device *pdev)
{
	component_del(&pdev->dev, &sun4i_tcon_ops);

	return 0;
}

/* platform specific TCON muxing callbacks */
static int sun4i_a10_tcon_set_mux(struct sun4i_tcon *tcon,
				  const struct drm_encoder *encoder)
{
	struct sun4i_tcon *tcon0 = sun4i_get_tcon0(encoder->dev);
	u32 shift;

	if (!tcon0)
		return -EINVAL;

	switch (encoder->encoder_type) {
	case DRM_MODE_ENCODER_TMDS:
		/* HDMI */
		shift = 8;
		break;
	default:
		return -EINVAL;
	}

	regmap_update_bits(tcon0->regs, SUN4I_TCON_MUX_CTRL_REG,
			   0x3 << shift, tcon->id << shift);

	return 0;
}

static int sun5i_a13_tcon_set_mux(struct sun4i_tcon *tcon,
				  const struct drm_encoder *encoder)
{
	u32 val;

	if (encoder->encoder_type == DRM_MODE_ENCODER_TVDAC)
		val = 1;
	else
		val = 0;

	/*
	 * FIXME: Undocumented bits
	 */
	return regmap_write(tcon->regs, SUN4I_TCON_MUX_CTRL_REG, val);
}

static int sun6i_tcon_set_mux(struct sun4i_tcon *tcon,
			      const struct drm_encoder *encoder)
{
	struct sun4i_tcon *tcon0 = sun4i_get_tcon0(encoder->dev);
	u32 shift;

	if (!tcon0)
		return -EINVAL;

	switch (encoder->encoder_type) {
	case DRM_MODE_ENCODER_TMDS:
		/* HDMI */
		shift = 8;
		break;
	default:
		/* TODO A31 has MIPI DSI but A31s does not */
		return -EINVAL;
	}

	regmap_update_bits(tcon0->regs, SUN4I_TCON_MUX_CTRL_REG,
			   0x3 << shift, tcon->id << shift);

	return 0;
}

static int sun8i_r40_tcon_tv_set_mux(struct sun4i_tcon *tcon,
				     const struct drm_encoder *encoder)
{
	struct device_node *port, *remote;
	struct platform_device *pdev;
	int id, ret;

	/* find TCON TOP platform device and TCON id */

	port = of_graph_get_port_by_id(tcon->dev->of_node, 0);
	if (!port)
		return -EINVAL;

	id = sun4i_tcon_of_get_id_from_port(port);
	of_node_put(port);

	remote = of_graph_get_remote_node(tcon->dev->of_node, 0, -1);
	if (!remote)
		return -EINVAL;

	pdev = of_find_device_by_node(remote);
	of_node_put(remote);
	if (!pdev)
		return -EINVAL;

	if (IS_ENABLED(CONFIG_DRM_SUN8I_TCON_TOP) &&
	    encoder->encoder_type == DRM_MODE_ENCODER_TMDS) {
		ret = sun8i_tcon_top_set_hdmi_src(&pdev->dev, id);
		if (ret)
			return ret;
	}

	if (IS_ENABLED(CONFIG_DRM_SUN8I_TCON_TOP)) {
		ret = sun8i_tcon_top_de_config(&pdev->dev, tcon->id, id);
		if (ret)
			return ret;
	}

	return 0;
}

static const struct sun4i_tcon_quirks sun4i_a10_quirks = {
	.has_channel_0		= true,
	.has_channel_1		= true,
	.set_mux		= sun4i_a10_tcon_set_mux,
};

static const struct sun4i_tcon_quirks sun5i_a13_quirks = {
	.has_channel_0		= true,
	.has_channel_1		= true,
	.set_mux		= sun5i_a13_tcon_set_mux,
};

static const struct sun4i_tcon_quirks sun6i_a31_quirks = {
	.has_channel_0		= true,
	.has_channel_1		= true,
	.has_lvds_alt		= true,
	.needs_de_be_mux	= true,
	.set_mux		= sun6i_tcon_set_mux,
};

static const struct sun4i_tcon_quirks sun6i_a31s_quirks = {
	.has_channel_0		= true,
	.has_channel_1		= true,
	.needs_de_be_mux	= true,
};

static const struct sun4i_tcon_quirks sun7i_a20_quirks = {
	.has_channel_0		= true,
	.has_channel_1		= true,
	/* Same display pipeline structure as A10 */
	.set_mux		= sun4i_a10_tcon_set_mux,
};

static const struct sun4i_tcon_quirks sun8i_a33_quirks = {
	.has_channel_0		= true,
	.has_lvds_alt		= true,
};

static const struct sun4i_tcon_quirks sun8i_a83t_lcd_quirks = {
	.supports_lvds		= true,
	.has_channel_0		= true,
};

static const struct sun4i_tcon_quirks sun8i_a83t_tv_quirks = {
	.has_channel_1		= true,
};

static const struct sun4i_tcon_quirks sun8i_r40_tv_quirks = {
	.has_channel_1		= true,
	.set_mux		= sun8i_r40_tcon_tv_set_mux,
};

static const struct sun4i_tcon_quirks sun8i_v3s_quirks = {
	.has_channel_0		= true,
};

static const struct sun4i_tcon_quirks sun9i_a80_tcon_lcd_quirks = {
	.has_channel_0	= true,
	.needs_edp_reset = true,
};

static const struct sun4i_tcon_quirks sun9i_a80_tcon_tv_quirks = {
	.has_channel_1	= true,
	.needs_edp_reset = true,
};

/* sun4i_drv uses this list to check if a device node is a TCON */
const struct of_device_id sun4i_tcon_of_table[] = {
	{ .compatible = "allwinner,sun4i-a10-tcon", .data = &sun4i_a10_quirks },
	{ .compatible = "allwinner,sun5i-a13-tcon", .data = &sun5i_a13_quirks },
	{ .compatible = "allwinner,sun6i-a31-tcon", .data = &sun6i_a31_quirks },
	{ .compatible = "allwinner,sun6i-a31s-tcon", .data = &sun6i_a31s_quirks },
	{ .compatible = "allwinner,sun7i-a20-tcon", .data = &sun7i_a20_quirks },
	{ .compatible = "allwinner,sun8i-a33-tcon", .data = &sun8i_a33_quirks },
	{ .compatible = "allwinner,sun8i-a83t-tcon-lcd", .data = &sun8i_a83t_lcd_quirks },
	{ .compatible = "allwinner,sun8i-a83t-tcon-tv", .data = &sun8i_a83t_tv_quirks },
	{ .compatible = "allwinner,sun8i-r40-tcon-tv", .data = &sun8i_r40_tv_quirks },
	{ .compatible = "allwinner,sun8i-v3s-tcon", .data = &sun8i_v3s_quirks },
	{ .compatible = "allwinner,sun9i-a80-tcon-lcd", .data = &sun9i_a80_tcon_lcd_quirks },
	{ .compatible = "allwinner,sun9i-a80-tcon-tv", .data = &sun9i_a80_tcon_tv_quirks },
	{ }
};
MODULE_DEVICE_TABLE(of, sun4i_tcon_of_table);
EXPORT_SYMBOL(sun4i_tcon_of_table);

static struct platform_driver sun4i_tcon_platform_driver = {
	.probe		= sun4i_tcon_probe,
	.remove		= sun4i_tcon_remove,
	.driver		= {
		.name		= "sun4i-tcon",
		.of_match_table	= sun4i_tcon_of_table,
	},
};
module_platform_driver(sun4i_tcon_platform_driver);

MODULE_AUTHOR("Maxime Ripard <maxime.ripard@free-electrons.com>");
MODULE_DESCRIPTION("Allwinner A10 Timing Controller Driver");
MODULE_LICENSE("GPL");<|MERGE_RESOLUTION|>--- conflicted
+++ resolved
@@ -494,12 +494,7 @@
 	sun4i_tcon0_mode_set_common(tcon, mode);
 
 	/* Set dithering if needed */
-<<<<<<< HEAD
-	if (tcon->panel)
-		sun4i_tcon0_mode_set_dithering(tcon, tcon->panel->connector);
-=======
 	sun4i_tcon0_mode_set_dithering(tcon, connector);
->>>>>>> 21d80840
 
 	/* Adjust clock delay */
 	clk_delay = sun4i_tcon_get_clk_delay(mode, 0);
@@ -566,15 +561,8 @@
 	 * Following code is a way to avoid quirks all around TCON
 	 * and DOTCLOCK drivers.
 	 */
-<<<<<<< HEAD
-	if (tcon->panel) {
-		struct drm_panel *panel = tcon->panel;
-		struct drm_connector *connector = panel->connector;
-		struct drm_display_info display_info = connector->display_info;
-=======
 	if (display_info.bus_flags & DRM_BUS_FLAG_PIXDATA_POSEDGE)
 		clk_set_phase(tcon->dclk, 240);
->>>>>>> 21d80840
 
 	if (display_info.bus_flags & DRM_BUS_FLAG_PIXDATA_NEGEDGE)
 		clk_set_phase(tcon->dclk, 0);
