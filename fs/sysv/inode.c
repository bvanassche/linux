/*
 *  linux/fs/sysv/inode.c
 *
 *  minix/inode.c
 *  Copyright (C) 1991, 1992  Linus Torvalds
 *
 *  xenix/inode.c
 *  Copyright (C) 1992  Doug Evans
 *
 *  coh/inode.c
 *  Copyright (C) 1993  Pascal Haible, Bruno Haible
 *
 *  sysv/inode.c
 *  Copyright (C) 1993  Paul B. Monday
 *
 *  sysv/inode.c
 *  Copyright (C) 1993  Bruno Haible
 *  Copyright (C) 1997, 1998  Krzysztof G. Baranowski
 *
 *  This file contains code for allocating/freeing inodes and for read/writing
 *  the superblock.
 */

#include <linux/locks.h>
#include <linux/smp_lock.h>
#include <linux/highuid.h>
#include <linux/slab.h>
#include <linux/init.h>
#include <asm/byteorder.h>
#include "sysv.h"

/* This is only called on sync() and umount(), when s_dirt=1. */
static void sysv_write_super(struct super_block *sb)
{
<<<<<<< HEAD
	lock_kernel();
	if (!(sb->s_flags & MS_RDONLY)) {
		/* If we are going to write out the super block,
		   then attach current time stamp.
		   But if the filesystem was marked clean, keep it clean. */
		unsigned long time = CURRENT_TIME;
		unsigned long old_time = fs32_to_cpu(sb, *sb->sv_sb_time);
		if (sb->sv_type == FSTYPE_SYSV4)
			if (*sb->sv_sb_state == cpu_to_fs32(sb, 0x7c269d38 - old_time))
				*sb->sv_sb_state = cpu_to_fs32(sb, 0x7c269d38 - time);
		*sb->sv_sb_time = cpu_to_fs32(sb, time);
		mark_buffer_dirty(sb->sv_bh2);
=======
	struct sysv_sb_info *sbi = SYSV_SB(sb);
	unsigned long time = CURRENT_TIME, old_time;

	if (sb->s_flags & MS_RDONLY)
		goto clean;

	/*
	 * If we are going to write out the super block,
	 * then attach current time stamp.
	 * But if the filesystem was marked clean, keep it clean.
	 */
	old_time = fs32_to_cpu(sbi, *sbi->s_sb_time);
	if (sbi->s_type == FSTYPE_SYSV4) {
		if (*sbi->s_sb_state == cpu_to_fs32(sbi, 0x7c269d38 - old_time))
			*sbi->s_sb_state = cpu_to_fs32(sbi, 0x7c269d38 - time);
		*sbi->s_sb_time = cpu_to_fs32(sbi, time);
		mark_buffer_dirty(sbi->s_bh2);
>>>>>>> 825ab03e
	}
clean:
	sb->s_dirt = 0;
	unlock_kernel();
}

static void sysv_put_super(struct super_block *sb)
{
	struct sysv_sb_info *sbi = SYSV_SB(sb);

	if (!(sb->s_flags & MS_RDONLY)) {
		/* XXX ext2 also updates the state here */
		mark_buffer_dirty(sbi->s_bh1);
		if (sbi->s_bh1 != sbi->s_bh2)
			mark_buffer_dirty(sbi->s_bh2);
	}

	brelse(sbi->s_bh1);
	if (sbi->s_bh1 != sbi->s_bh2)
		brelse(sbi->s_bh2);

	kfree(sbi);
}

static int sysv_statfs(struct super_block *sb, struct statfs *buf)
{
	struct sysv_sb_info *sbi = SYSV_SB(sb);

	buf->f_type = sb->s_magic;
	buf->f_bsize = sb->s_blocksize;
	buf->f_blocks = sbi->s_ndatazones;
	buf->f_bavail = buf->f_bfree = sysv_count_free_blocks(sb);
	buf->f_files = sbi->s_ninodes;
	buf->f_ffree = sysv_count_free_inodes(sb);
	buf->f_namelen = SYSV_NAMELEN;
	return 0;
}

/* 
 * NXI <-> N0XI for PDP, XIN <-> XIN0 for le32, NIX <-> 0NIX for be32
 */
static inline void read3byte(struct sysv_sb_info *sbi,
	unsigned char * from, unsigned char * to)
{
	if (sbi->s_bytesex == BYTESEX_PDP) {
		to[0] = from[0];
		to[1] = 0;
		to[2] = from[1];
		to[3] = from[2];
	} else if (sbi->s_bytesex == BYTESEX_LE) {
		to[0] = from[0];
		to[1] = from[1];
		to[2] = from[2];
		to[3] = 0;
	} else {
		to[0] = 0;
		to[1] = from[0];
		to[2] = from[1];
		to[3] = from[2];
	}
}

static inline void write3byte(struct sysv_sb_info *sbi,
	unsigned char * from, unsigned char * to)
{
	if (sbi->s_bytesex == BYTESEX_PDP) {
		to[0] = from[0];
		to[1] = from[2];
		to[2] = from[3];
	} else if (sbi->s_bytesex == BYTESEX_LE) {
		to[0] = from[0];
		to[1] = from[1];
		to[2] = from[2];
	} else {
		to[0] = from[1];
		to[1] = from[2];
		to[2] = from[3];
	}
}

static struct inode_operations sysv_symlink_inode_operations = {
	readlink:	page_readlink,
	follow_link:	page_follow_link,
};

void sysv_set_inode(struct inode *inode, dev_t rdev)
{
	if (S_ISREG(inode->i_mode)) {
		inode->i_op = &sysv_file_inode_operations;
		inode->i_fop = &sysv_file_operations;
		inode->i_mapping->a_ops = &sysv_aops;
	} else if (S_ISDIR(inode->i_mode)) {
		inode->i_op = &sysv_dir_inode_operations;
		inode->i_fop = &sysv_dir_operations;
		inode->i_mapping->a_ops = &sysv_aops;
	} else if (S_ISLNK(inode->i_mode)) {
		if (inode->i_blocks) {
			inode->i_op = &sysv_symlink_inode_operations;
			inode->i_mapping->a_ops = &sysv_aops;
		} else
			inode->i_op = &sysv_fast_symlink_inode_operations;
	} else
		init_special_inode(inode, inode->i_mode, rdev);
}

static void sysv_read_inode(struct inode *inode)
{
	struct super_block * sb = inode->i_sb;
	struct sysv_sb_info * sbi = SYSV_SB(sb);
	struct buffer_head * bh;
	struct sysv_inode * raw_inode;
	struct sysv_inode_info * si;
	unsigned int block, ino;
	dev_t rdev = 0;

	ino = inode->i_ino;
	if (!ino || ino > sbi->s_ninodes) {
		printk("Bad inode number on dev %s: %d is out of range\n",
		       inode->i_sb->s_id, ino);
		goto bad_inode;
	}
	raw_inode = sysv_raw_inode(sb, ino, &bh);
	if (!raw_inode) {
		printk("Major problem: unable to read inode from dev %s\n",
		       inode->i_sb->s_id);
		goto bad_inode;
	}
	/* SystemV FS: kludge permissions if ino==SYSV_ROOT_INO ?? */
	inode->i_mode = fs16_to_cpu(sbi, raw_inode->i_mode);
	inode->i_uid = (uid_t)fs16_to_cpu(sbi, raw_inode->i_uid);
	inode->i_gid = (gid_t)fs16_to_cpu(sbi, raw_inode->i_gid);
	inode->i_nlink = fs16_to_cpu(sbi, raw_inode->i_nlink);
	inode->i_size = fs32_to_cpu(sbi, raw_inode->i_size);
	inode->i_atime = fs32_to_cpu(sbi, raw_inode->i_atime);
	inode->i_mtime = fs32_to_cpu(sbi, raw_inode->i_mtime);
	inode->i_ctime = fs32_to_cpu(sbi, raw_inode->i_ctime);
	inode->i_blocks = inode->i_blksize = 0;

	si = SYSV_I(inode);
	for (block = 0; block < 10+1+1+1; block++)
		read3byte(sbi, &raw_inode->i_data[3*block],
				(u8 *)&si->i_data[block]);
	brelse(bh);
	if (S_ISCHR(inode->i_mode) || S_ISBLK(inode->i_mode))
		rdev = (u16)fs32_to_cpu(sbi, si->i_data[0]);
	si->i_dir_start_lookup = 0;
	sysv_set_inode(inode, rdev);
	return;

bad_inode:
	make_bad_inode(inode);
	return;
}

static struct buffer_head * sysv_update_inode(struct inode * inode)
{
	struct super_block * sb = inode->i_sb;
	struct sysv_sb_info * sbi = SYSV_SB(sb);
	struct buffer_head * bh;
	struct sysv_inode * raw_inode;
	struct sysv_inode_info * si;
	unsigned int ino, block;

	ino = inode->i_ino;
	if (!ino || ino > sbi->s_ninodes) {
		printk("Bad inode number on dev %s: %d is out of range\n",
		       inode->i_sb->s_id, ino);
		return 0;
	}
	raw_inode = sysv_raw_inode(sb, ino, &bh);
	if (!raw_inode) {
		printk("unable to read i-node block\n");
		return 0;
	}

	raw_inode->i_mode = cpu_to_fs16(sbi, inode->i_mode);
	raw_inode->i_uid = cpu_to_fs16(sbi, fs_high2lowuid(inode->i_uid));
	raw_inode->i_gid = cpu_to_fs16(sbi, fs_high2lowgid(inode->i_gid));
	raw_inode->i_nlink = cpu_to_fs16(sbi, inode->i_nlink);
	raw_inode->i_size = cpu_to_fs32(sbi, inode->i_size);
	raw_inode->i_atime = cpu_to_fs32(sbi, inode->i_atime);
	raw_inode->i_mtime = cpu_to_fs32(sbi, inode->i_mtime);
	raw_inode->i_ctime = cpu_to_fs32(sbi, inode->i_ctime);

	si = SYSV_I(inode);
	if (S_ISCHR(inode->i_mode) || S_ISBLK(inode->i_mode))
		si->i_data[0] = cpu_to_fs32(sbi, kdev_t_to_nr(inode->i_rdev));
	for (block = 0; block < 10+1+1+1; block++)
		write3byte(sbi, (u8 *)&si->i_data[block],
			&raw_inode->i_data[3*block]);
	mark_buffer_dirty(bh);
	return bh;
}

void sysv_write_inode(struct inode * inode, int wait)
{
	struct buffer_head *bh;
	lock_kernel();
	bh = sysv_update_inode(inode);
	brelse(bh);
	unlock_kernel();
}

int sysv_sync_inode(struct inode * inode)
{
        int err = 0;
        struct buffer_head *bh;

        bh = sysv_update_inode(inode);
        if (bh && buffer_dirty(bh)) {
                ll_rw_block(WRITE, 1, &bh);
                wait_on_buffer(bh);
                if (buffer_req(bh) && !buffer_uptodate(bh)) {
                        printk ("IO error syncing sysv inode [%s:%08lx]\n",
                                inode->i_sb->s_id, inode->i_ino);
                        err = -1;
                }
        }
        else if (!bh)
                err = -1;
        brelse (bh);
        return err;
}

static void sysv_delete_inode(struct inode *inode)
{
	inode->i_size = 0;
	sysv_truncate(inode);
	lock_kernel();
	sysv_free_inode(inode);
	unlock_kernel();
}

static kmem_cache_t *sysv_inode_cachep;

static struct inode *sysv_alloc_inode(struct super_block *sb)
{
	struct sysv_inode_info *si;

	si = kmem_cache_alloc(sysv_inode_cachep, SLAB_KERNEL);
	if (!si)
		return NULL;
	return &si->vfs_inode;
}

static void sysv_destroy_inode(struct inode *inode)
{
	kmem_cache_free(sysv_inode_cachep, SYSV_I(inode));
}

static void init_once(void *p, kmem_cache_t *cachep, unsigned long flags)
{
	struct sysv_inode_info *si = (struct sysv_inode_info *)p;

	if ((flags & (SLAB_CTOR_VERIFY|SLAB_CTOR_CONSTRUCTOR)) ==
			SLAB_CTOR_CONSTRUCTOR)
		inode_init_once(&si->vfs_inode);
}

struct super_operations sysv_sops = {
	alloc_inode:	sysv_alloc_inode,
	destroy_inode:	sysv_destroy_inode,
	read_inode:	sysv_read_inode,
	write_inode:	sysv_write_inode,
	delete_inode:	sysv_delete_inode,
	put_super:	sysv_put_super,
	write_super:	sysv_write_super,
	statfs:		sysv_statfs,
};

int __init sysv_init_icache(void)
{
	sysv_inode_cachep = kmem_cache_create("sysv_inode_cache",
			sizeof(struct sysv_inode_info), 0,
			SLAB_HWCACHE_ALIGN, init_once, NULL);
	if (!sysv_inode_cachep)
		return -ENOMEM;
	return 0;
}

void sysv_destroy_icache(void)
{
	kmem_cache_destroy(sysv_inode_cachep);
}<|MERGE_RESOLUTION|>--- conflicted
+++ resolved
@@ -32,23 +32,10 @@
 /* This is only called on sync() and umount(), when s_dirt=1. */
 static void sysv_write_super(struct super_block *sb)
 {
-<<<<<<< HEAD
-	lock_kernel();
-	if (!(sb->s_flags & MS_RDONLY)) {
-		/* If we are going to write out the super block,
-		   then attach current time stamp.
-		   But if the filesystem was marked clean, keep it clean. */
-		unsigned long time = CURRENT_TIME;
-		unsigned long old_time = fs32_to_cpu(sb, *sb->sv_sb_time);
-		if (sb->sv_type == FSTYPE_SYSV4)
-			if (*sb->sv_sb_state == cpu_to_fs32(sb, 0x7c269d38 - old_time))
-				*sb->sv_sb_state = cpu_to_fs32(sb, 0x7c269d38 - time);
-		*sb->sv_sb_time = cpu_to_fs32(sb, time);
-		mark_buffer_dirty(sb->sv_bh2);
-=======
 	struct sysv_sb_info *sbi = SYSV_SB(sb);
 	unsigned long time = CURRENT_TIME, old_time;
 
+	lock_kernel();
 	if (sb->s_flags & MS_RDONLY)
 		goto clean;
 
@@ -63,7 +50,6 @@
 			*sbi->s_sb_state = cpu_to_fs32(sbi, 0x7c269d38 - time);
 		*sbi->s_sb_time = cpu_to_fs32(sbi, time);
 		mark_buffer_dirty(sbi->s_bh2);
->>>>>>> 825ab03e
 	}
 clean:
 	sb->s_dirt = 0;
