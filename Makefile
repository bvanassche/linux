--- conflicted
+++ resolved
@@ -2,13 +2,8 @@
 VERSION = 4
 PATCHLEVEL = 20
 SUBLEVEL = 0
-<<<<<<< HEAD
-EXTRAVERSION = -rc2
-NAME = "People's Front"
-=======
 EXTRAVERSION = -rc5
 NAME = Shy Crocodile
->>>>>>> 25956467
 
 # *DOCUMENTATION*
 # To see a list of typical targets execute "make help"
