/* SPDX-License-Identifier: GPL-2.0 */
/* interrupt.h */
#ifndef _LINUX_INTERRUPT_H
#define _LINUX_INTERRUPT_H

#include <linux/kernel.h>
#include <linux/bitops.h>
#include <linux/cpumask.h>
#include <linux/irqreturn.h>
#include <linux/irqnr.h>
#include <linux/hardirq.h>
#include <linux/irqflags.h>
#include <linux/hrtimer.h>
#include <linux/kref.h>
#include <linux/workqueue.h>

#include <linux/atomic.h>
#include <asm/ptrace.h>
#include <asm/irq.h>
#include <asm/sections.h>

/*
 * These correspond to the IORESOURCE_IRQ_* defines in
 * linux/ioport.h to select the interrupt line behaviour.  When
 * requesting an interrupt without specifying a IRQF_TRIGGER, the
 * setting should be assumed to be "as already configured", which
 * may be as per machine or firmware initialisation.
 */
#define IRQF_TRIGGER_NONE	0x00000000
#define IRQF_TRIGGER_RISING	0x00000001
#define IRQF_TRIGGER_FALLING	0x00000002
#define IRQF_TRIGGER_HIGH	0x00000004
#define IRQF_TRIGGER_LOW	0x00000008
#define IRQF_TRIGGER_MASK	(IRQF_TRIGGER_HIGH | IRQF_TRIGGER_LOW | \
				 IRQF_TRIGGER_RISING | IRQF_TRIGGER_FALLING)
#define IRQF_TRIGGER_PROBE	0x00000010

/*
 * These flags used only by the kernel as part of the
 * irq handling routines.
 *
 * IRQF_SHARED - allow sharing the irq among several devices
 * IRQF_PROBE_SHARED - set by callers when they expect sharing mismatches to occur
 * IRQF_TIMER - Flag to mark this interrupt as timer interrupt
 * IRQF_PERCPU - Interrupt is per cpu
 * IRQF_NOBALANCING - Flag to exclude this interrupt from irq balancing
 * IRQF_IRQPOLL - Interrupt is used for polling (only the interrupt that is
 *                registered first in a shared interrupt is considered for
 *                performance reasons)
 * IRQF_ONESHOT - Interrupt is not reenabled after the hardirq handler finished.
 *                Used by threaded interrupts which need to keep the
 *                irq line disabled until the threaded handler has been run.
 * IRQF_NO_SUSPEND - Do not disable this IRQ during suspend.  Does not guarantee
 *                   that this interrupt will wake the system from a suspended
 *                   state.  See Documentation/power/suspend-and-interrupts.txt
 * IRQF_FORCE_RESUME - Force enable it on resume even if IRQF_NO_SUSPEND is set
 * IRQF_NO_THREAD - Interrupt cannot be threaded
 * IRQF_EARLY_RESUME - Resume IRQ early during syscore instead of at device
 *                resume time.
 * IRQF_COND_SUSPEND - If the IRQ is shared with a NO_SUSPEND user, execute this
 *                interrupt handler after suspending interrupts. For system
 *                wakeup devices users need to implement wakeup detection in
 *                their interrupt handlers.
 */
#define IRQF_SHARED		0x00000080
#define IRQF_PROBE_SHARED	0x00000100
#define __IRQF_TIMER		0x00000200
#define IRQF_PERCPU		0x00000400
#define IRQF_NOBALANCING	0x00000800
#define IRQF_IRQPOLL		0x00001000
#define IRQF_ONESHOT		0x00002000
#define IRQF_NO_SUSPEND		0x00004000
#define IRQF_FORCE_RESUME	0x00008000
#define IRQF_NO_THREAD		0x00010000
#define IRQF_EARLY_RESUME	0x00020000
#define IRQF_COND_SUSPEND	0x00040000

#define IRQF_TIMER		(__IRQF_TIMER | IRQF_NO_SUSPEND | IRQF_NO_THREAD)

/*
 * These values can be returned by request_any_context_irq() and
 * describe the context the interrupt will be run in.
 *
 * IRQC_IS_HARDIRQ - interrupt runs in hardirq context
 * IRQC_IS_NESTED - interrupt runs in a nested threaded context
 */
enum {
	IRQC_IS_HARDIRQ	= 0,
	IRQC_IS_NESTED,
};

typedef irqreturn_t (*irq_handler_t)(int, void *);

/**
 * struct irqaction - per interrupt action descriptor
 * @handler:	interrupt handler function
 * @name:	name of the device
 * @dev_id:	cookie to identify the device
 * @percpu_dev_id:	cookie to identify the device
 * @next:	pointer to the next irqaction for shared interrupts
 * @irq:	interrupt number
 * @flags:	flags (see IRQF_* above)
 * @thread_fn:	interrupt handler function for threaded interrupts
 * @thread:	thread pointer for threaded interrupts
 * @secondary:	pointer to secondary irqaction (force threading)
 * @thread_flags:	flags related to @thread
 * @thread_mask:	bitmask for keeping track of @thread activity
 * @dir:	pointer to the proc/irq/NN/name entry
 */
struct irqaction {
	irq_handler_t		handler;
	void			*dev_id;
	void __percpu		*percpu_dev_id;
	struct irqaction	*next;
	irq_handler_t		thread_fn;
	struct task_struct	*thread;
	struct irqaction	*secondary;
	unsigned int		irq;
	unsigned int		flags;
	unsigned long		thread_flags;
	unsigned long		thread_mask;
	const char		*name;
	struct proc_dir_entry	*dir;
} ____cacheline_internodealigned_in_smp;

extern irqreturn_t no_action(int cpl, void *dev_id);

/*
 * If a (PCI) device interrupt is not connected we set dev->irq to
 * IRQ_NOTCONNECTED. This causes request_irq() to fail with -ENOTCONN, so we
 * can distingiush that case from other error returns.
 *
 * 0x80000000 is guaranteed to be outside the available range of interrupts
 * and easy to distinguish from other possible incorrect values.
 */
#define IRQ_NOTCONNECTED	(1U << 31)

extern int __must_check
request_threaded_irq(unsigned int irq, irq_handler_t handler,
		     irq_handler_t thread_fn,
		     unsigned long flags, const char *name, void *dev);

static inline int __must_check
request_irq(unsigned int irq, irq_handler_t handler, unsigned long flags,
	    const char *name, void *dev)
{
	return request_threaded_irq(irq, handler, NULL, flags, name, dev);
}

extern int __must_check
request_any_context_irq(unsigned int irq, irq_handler_t handler,
			unsigned long flags, const char *name, void *dev_id);

extern int __must_check
__request_percpu_irq(unsigned int irq, irq_handler_t handler,
		     unsigned long flags, const char *devname,
		     void __percpu *percpu_dev_id);

static inline int __must_check
request_percpu_irq(unsigned int irq, irq_handler_t handler,
		   const char *devname, void __percpu *percpu_dev_id)
{
	return __request_percpu_irq(irq, handler, 0,
				    devname, percpu_dev_id);
}

extern const void *free_irq(unsigned int, void *);
extern void free_percpu_irq(unsigned int, void __percpu *);

struct device;

extern int __must_check
devm_request_threaded_irq(struct device *dev, unsigned int irq,
			  irq_handler_t handler, irq_handler_t thread_fn,
			  unsigned long irqflags, const char *devname,
			  void *dev_id);

static inline int __must_check
devm_request_irq(struct device *dev, unsigned int irq, irq_handler_t handler,
		 unsigned long irqflags, const char *devname, void *dev_id)
{
	return devm_request_threaded_irq(dev, irq, handler, NULL, irqflags,
					 devname, dev_id);
}

extern int __must_check
devm_request_any_context_irq(struct device *dev, unsigned int irq,
		 irq_handler_t handler, unsigned long irqflags,
		 const char *devname, void *dev_id);

extern void devm_free_irq(struct device *dev, unsigned int irq, void *dev_id);

/*
 * On lockdep we dont want to enable hardirqs in hardirq
 * context. Use local_irq_enable_in_hardirq() to annotate
 * kernel code that has to do this nevertheless (pretty much
 * the only valid case is for old/broken hardware that is
 * insanely slow).
 *
 * NOTE: in theory this might break fragile code that relies
 * on hardirq delivery - in practice we dont seem to have such
 * places left. So the only effect should be slightly increased
 * irqs-off latencies.
 */
#ifdef CONFIG_LOCKDEP
# define local_irq_enable_in_hardirq()	do { } while (0)
#else
# define local_irq_enable_in_hardirq()	local_irq_enable()
#endif

extern void disable_irq_nosync(unsigned int irq);
extern bool disable_hardirq(unsigned int irq);
extern void disable_irq(unsigned int irq);
extern void disable_percpu_irq(unsigned int irq);
extern void enable_irq(unsigned int irq);
extern void enable_percpu_irq(unsigned int irq, unsigned int type);
extern bool irq_percpu_is_enabled(unsigned int irq);
extern void irq_wake_thread(unsigned int irq, void *dev_id);

/* The following three functions are for the core kernel use only. */
extern void suspend_device_irqs(void);
extern void resume_device_irqs(void);

/**
 * struct irq_affinity_notify - context for notification of IRQ affinity changes
 * @irq:		Interrupt to which notification applies
 * @kref:		Reference count, for internal use
 * @work:		Work item, for internal use
 * @notify:		Function to be called on change.  This will be
 *			called in process context.
 * @release:		Function to be called on release.  This will be
 *			called in process context.  Once registered, the
 *			structure must only be freed when this function is
 *			called or later.
 */
struct irq_affinity_notify {
	unsigned int irq;
	struct kref kref;
	struct work_struct work;
	void (*notify)(struct irq_affinity_notify *, const cpumask_t *mask);
	void (*release)(struct kref *ref);
};

/**
 * struct irq_affinity - Description for automatic irq affinity assignements
 * @pre_vectors:	Don't apply affinity to @pre_vectors at beginning of
 *			the MSI(-X) vector space
 * @post_vectors:	Don't apply affinity to @post_vectors at end of
 *			the MSI(-X) vector space
 * @nr_sets:		Length of passed in *sets array
 * @sets:		Number of affinitized sets
 */
struct irq_affinity {
	int	pre_vectors;
	int	post_vectors;
	int	nr_sets;
	int	*sets;
<<<<<<< HEAD
=======
};

/**
 * struct irq_affinity_desc - Interrupt affinity descriptor
 * @mask:	cpumask to hold the affinity assignment
 */
struct irq_affinity_desc {
	struct cpumask	mask;
	unsigned int	is_managed : 1;
>>>>>>> 3876691d
};

#if defined(CONFIG_SMP)

extern cpumask_var_t irq_default_affinity;

/* Internal implementation. Use the helpers below */
extern int __irq_set_affinity(unsigned int irq, const struct cpumask *cpumask,
			      bool force);

/**
 * irq_set_affinity - Set the irq affinity of a given irq
 * @irq:	Interrupt to set affinity
 * @cpumask:	cpumask
 *
 * Fails if cpumask does not contain an online CPU
 */
static inline int
irq_set_affinity(unsigned int irq, const struct cpumask *cpumask)
{
	return __irq_set_affinity(irq, cpumask, false);
}

/**
 * irq_force_affinity - Force the irq affinity of a given irq
 * @irq:	Interrupt to set affinity
 * @cpumask:	cpumask
 *
 * Same as irq_set_affinity, but without checking the mask against
 * online cpus.
 *
 * Solely for low level cpu hotplug code, where we need to make per
 * cpu interrupts affine before the cpu becomes online.
 */
static inline int
irq_force_affinity(unsigned int irq, const struct cpumask *cpumask)
{
	return __irq_set_affinity(irq, cpumask, true);
}

extern int irq_can_set_affinity(unsigned int irq);
extern int irq_select_affinity(unsigned int irq);

extern int irq_set_affinity_hint(unsigned int irq, const struct cpumask *m);

extern int
irq_set_affinity_notifier(unsigned int irq, struct irq_affinity_notify *notify);

struct irq_affinity_desc *
irq_create_affinity_masks(int nvec, const struct irq_affinity *affd);

int irq_calc_affinity_vectors(int minvec, int maxvec, const struct irq_affinity *affd);

#else /* CONFIG_SMP */

static inline int irq_set_affinity(unsigned int irq, const struct cpumask *m)
{
	return -EINVAL;
}

static inline int irq_force_affinity(unsigned int irq, const struct cpumask *cpumask)
{
	return 0;
}

static inline int irq_can_set_affinity(unsigned int irq)
{
	return 0;
}

static inline int irq_select_affinity(unsigned int irq)  { return 0; }

static inline int irq_set_affinity_hint(unsigned int irq,
					const struct cpumask *m)
{
	return -EINVAL;
}

static inline int
irq_set_affinity_notifier(unsigned int irq, struct irq_affinity_notify *notify)
{
	return 0;
}

static inline struct irq_affinity_desc *
irq_create_affinity_masks(int nvec, const struct irq_affinity *affd)
{
	return NULL;
}

static inline int
irq_calc_affinity_vectors(int minvec, int maxvec, const struct irq_affinity *affd)
{
	return maxvec;
}

#endif /* CONFIG_SMP */

/*
 * Special lockdep variants of irq disabling/enabling.
 * These should be used for locking constructs that
 * know that a particular irq context which is disabled,
 * and which is the only irq-context user of a lock,
 * that it's safe to take the lock in the irq-disabled
 * section without disabling hardirqs.
 *
 * On !CONFIG_LOCKDEP they are equivalent to the normal
 * irq disable/enable methods.
 */
static inline void disable_irq_nosync_lockdep(unsigned int irq)
{
	disable_irq_nosync(irq);
#ifdef CONFIG_LOCKDEP
	local_irq_disable();
#endif
}

static inline void disable_irq_nosync_lockdep_irqsave(unsigned int irq, unsigned long *flags)
{
	disable_irq_nosync(irq);
#ifdef CONFIG_LOCKDEP
	local_irq_save(*flags);
#endif
}

static inline void disable_irq_lockdep(unsigned int irq)
{
	disable_irq(irq);
#ifdef CONFIG_LOCKDEP
	local_irq_disable();
#endif
}

static inline void enable_irq_lockdep(unsigned int irq)
{
#ifdef CONFIG_LOCKDEP
	local_irq_enable();
#endif
	enable_irq(irq);
}

static inline void enable_irq_lockdep_irqrestore(unsigned int irq, unsigned long *flags)
{
#ifdef CONFIG_LOCKDEP
	local_irq_restore(*flags);
#endif
	enable_irq(irq);
}

/* IRQ wakeup (PM) control: */
extern int irq_set_irq_wake(unsigned int irq, unsigned int on);

static inline int enable_irq_wake(unsigned int irq)
{
	return irq_set_irq_wake(irq, 1);
}

static inline int disable_irq_wake(unsigned int irq)
{
	return irq_set_irq_wake(irq, 0);
}

/*
 * irq_get_irqchip_state/irq_set_irqchip_state specific flags
 */
enum irqchip_irq_state {
	IRQCHIP_STATE_PENDING,		/* Is interrupt pending? */
	IRQCHIP_STATE_ACTIVE,		/* Is interrupt in progress? */
	IRQCHIP_STATE_MASKED,		/* Is interrupt masked? */
	IRQCHIP_STATE_LINE_LEVEL,	/* Is IRQ line high? */
};

extern int irq_get_irqchip_state(unsigned int irq, enum irqchip_irq_state which,
				 bool *state);
extern int irq_set_irqchip_state(unsigned int irq, enum irqchip_irq_state which,
				 bool state);

#ifdef CONFIG_IRQ_FORCED_THREADING
extern bool force_irqthreads;
#else
#define force_irqthreads	(0)
#endif

#ifndef local_softirq_pending

#ifndef local_softirq_pending_ref
#define local_softirq_pending_ref irq_stat.__softirq_pending
#endif

#define local_softirq_pending()	(__this_cpu_read(local_softirq_pending_ref))
#define set_softirq_pending(x)	(__this_cpu_write(local_softirq_pending_ref, (x)))
#define or_softirq_pending(x)	(__this_cpu_or(local_softirq_pending_ref, (x)))

#endif /* local_softirq_pending */

/* Some architectures might implement lazy enabling/disabling of
 * interrupts. In some cases, such as stop_machine, we might want
 * to ensure that after a local_irq_disable(), interrupts have
 * really been disabled in hardware. Such architectures need to
 * implement the following hook.
 */
#ifndef hard_irq_disable
#define hard_irq_disable()	do { } while(0)
#endif

/* PLEASE, avoid to allocate new softirqs, if you need not _really_ high
   frequency threaded job scheduling. For almost all the purposes
   tasklets are more than enough. F.e. all serial device BHs et
   al. should be converted to tasklets, not to softirqs.
 */

enum
{
	HI_SOFTIRQ=0,
	TIMER_SOFTIRQ,
	NET_TX_SOFTIRQ,
	NET_RX_SOFTIRQ,
	BLOCK_SOFTIRQ,
	IRQ_POLL_SOFTIRQ,
	TASKLET_SOFTIRQ,
	SCHED_SOFTIRQ,
	HRTIMER_SOFTIRQ, /* Unused, but kept as tools rely on the
			    numbering. Sigh! */
	RCU_SOFTIRQ,    /* Preferable RCU should always be the last softirq */

	NR_SOFTIRQS
};

#define SOFTIRQ_STOP_IDLE_MASK (~(1 << RCU_SOFTIRQ))

/* map softirq index to softirq name. update 'softirq_to_name' in
 * kernel/softirq.c when adding a new softirq.
 */
extern const char * const softirq_to_name[NR_SOFTIRQS];

/* softirq mask and active fields moved to irq_cpustat_t in
 * asm/hardirq.h to get better cache usage.  KAO
 */

struct softirq_action
{
	void	(*action)(struct softirq_action *);
};

asmlinkage void do_softirq(void);
asmlinkage void __do_softirq(void);

#ifdef __ARCH_HAS_DO_SOFTIRQ
void do_softirq_own_stack(void);
#else
static inline void do_softirq_own_stack(void)
{
	__do_softirq();
}
#endif

extern void open_softirq(int nr, void (*action)(struct softirq_action *));
extern void softirq_init(void);
extern void __raise_softirq_irqoff(unsigned int nr);

extern void raise_softirq_irqoff(unsigned int nr);
extern void raise_softirq(unsigned int nr);

DECLARE_PER_CPU(struct task_struct *, ksoftirqd);

static inline struct task_struct *this_cpu_ksoftirqd(void)
{
	return this_cpu_read(ksoftirqd);
}

/* Tasklets --- multithreaded analogue of BHs.

   Main feature differing them of generic softirqs: tasklet
   is running only on one CPU simultaneously.

   Main feature differing them of BHs: different tasklets
   may be run simultaneously on different CPUs.

   Properties:
   * If tasklet_schedule() is called, then tasklet is guaranteed
     to be executed on some cpu at least once after this.
   * If the tasklet is already scheduled, but its execution is still not
     started, it will be executed only once.
   * If this tasklet is already running on another CPU (or schedule is called
     from tasklet itself), it is rescheduled for later.
   * Tasklet is strictly serialized wrt itself, but not
     wrt another tasklets. If client needs some intertask synchronization,
     he makes it with spinlocks.
 */

struct tasklet_struct
{
	struct tasklet_struct *next;
	unsigned long state;
	atomic_t count;
	void (*func)(unsigned long);
	unsigned long data;
};

#define DECLARE_TASKLET(name, func, data) \
struct tasklet_struct name = { NULL, 0, ATOMIC_INIT(0), func, data }

#define DECLARE_TASKLET_DISABLED(name, func, data) \
struct tasklet_struct name = { NULL, 0, ATOMIC_INIT(1), func, data }


enum
{
	TASKLET_STATE_SCHED,	/* Tasklet is scheduled for execution */
	TASKLET_STATE_RUN	/* Tasklet is running (SMP only) */
};

#ifdef CONFIG_SMP
static inline int tasklet_trylock(struct tasklet_struct *t)
{
	return !test_and_set_bit(TASKLET_STATE_RUN, &(t)->state);
}

static inline void tasklet_unlock(struct tasklet_struct *t)
{
	smp_mb__before_atomic();
	clear_bit(TASKLET_STATE_RUN, &(t)->state);
}

static inline void tasklet_unlock_wait(struct tasklet_struct *t)
{
	while (test_bit(TASKLET_STATE_RUN, &(t)->state)) { barrier(); }
}
#else
#define tasklet_trylock(t) 1
#define tasklet_unlock_wait(t) do { } while (0)
#define tasklet_unlock(t) do { } while (0)
#endif

extern void __tasklet_schedule(struct tasklet_struct *t);

static inline void tasklet_schedule(struct tasklet_struct *t)
{
	if (!test_and_set_bit(TASKLET_STATE_SCHED, &t->state))
		__tasklet_schedule(t);
}

extern void __tasklet_hi_schedule(struct tasklet_struct *t);

static inline void tasklet_hi_schedule(struct tasklet_struct *t)
{
	if (!test_and_set_bit(TASKLET_STATE_SCHED, &t->state))
		__tasklet_hi_schedule(t);
}

static inline void tasklet_disable_nosync(struct tasklet_struct *t)
{
	atomic_inc(&t->count);
	smp_mb__after_atomic();
}

static inline void tasklet_disable(struct tasklet_struct *t)
{
	tasklet_disable_nosync(t);
	tasklet_unlock_wait(t);
	smp_mb();
}

static inline void tasklet_enable(struct tasklet_struct *t)
{
	smp_mb__before_atomic();
	atomic_dec(&t->count);
}

extern void tasklet_kill(struct tasklet_struct *t);
extern void tasklet_kill_immediate(struct tasklet_struct *t, unsigned int cpu);
extern void tasklet_init(struct tasklet_struct *t,
			 void (*func)(unsigned long), unsigned long data);

struct tasklet_hrtimer {
	struct hrtimer		timer;
	struct tasklet_struct	tasklet;
	enum hrtimer_restart	(*function)(struct hrtimer *);
};

extern void
tasklet_hrtimer_init(struct tasklet_hrtimer *ttimer,
		     enum hrtimer_restart (*function)(struct hrtimer *),
		     clockid_t which_clock, enum hrtimer_mode mode);

static inline
void tasklet_hrtimer_start(struct tasklet_hrtimer *ttimer, ktime_t time,
			   const enum hrtimer_mode mode)
{
	hrtimer_start(&ttimer->timer, time, mode);
}

static inline
void tasklet_hrtimer_cancel(struct tasklet_hrtimer *ttimer)
{
	hrtimer_cancel(&ttimer->timer);
	tasklet_kill(&ttimer->tasklet);
}

/*
 * Autoprobing for irqs:
 *
 * probe_irq_on() and probe_irq_off() provide robust primitives
 * for accurate IRQ probing during kernel initialization.  They are
 * reasonably simple to use, are not "fooled" by spurious interrupts,
 * and, unlike other attempts at IRQ probing, they do not get hung on
 * stuck interrupts (such as unused PS2 mouse interfaces on ASUS boards).
 *
 * For reasonably foolproof probing, use them as follows:
 *
 * 1. clear and/or mask the device's internal interrupt.
 * 2. sti();
 * 3. irqs = probe_irq_on();      // "take over" all unassigned idle IRQs
 * 4. enable the device and cause it to trigger an interrupt.
 * 5. wait for the device to interrupt, using non-intrusive polling or a delay.
 * 6. irq = probe_irq_off(irqs);  // get IRQ number, 0=none, negative=multiple
 * 7. service the device to clear its pending interrupt.
 * 8. loop again if paranoia is required.
 *
 * probe_irq_on() returns a mask of allocated irq's.
 *
 * probe_irq_off() takes the mask as a parameter,
 * and returns the irq number which occurred,
 * or zero if none occurred, or a negative irq number
 * if more than one irq occurred.
 */

#if !defined(CONFIG_GENERIC_IRQ_PROBE) 
static inline unsigned long probe_irq_on(void)
{
	return 0;
}
static inline int probe_irq_off(unsigned long val)
{
	return 0;
}
static inline unsigned int probe_irq_mask(unsigned long val)
{
	return 0;
}
#else
extern unsigned long probe_irq_on(void);	/* returns 0 on failure */
extern int probe_irq_off(unsigned long);	/* returns 0 or negative on failure */
extern unsigned int probe_irq_mask(unsigned long);	/* returns mask of ISA interrupts */
#endif

#ifdef CONFIG_PROC_FS
/* Initialize /proc/irq/ */
extern void init_irq_proc(void);
#else
static inline void init_irq_proc(void)
{
}
#endif

#ifdef CONFIG_IRQ_TIMINGS
void irq_timings_enable(void);
void irq_timings_disable(void);
u64 irq_timings_next_event(u64 now);
#endif

struct seq_file;
int show_interrupts(struct seq_file *p, void *v);
int arch_show_interrupts(struct seq_file *p, int prec);

extern int early_irq_init(void);
extern int arch_probe_nr_irqs(void);
extern int arch_early_irq_init(void);

/*
 * We want to know which function is an entrypoint of a hardirq or a softirq.
 */
#define __irq_entry		 __attribute__((__section__(".irqentry.text")))
#define __softirq_entry  \
	__attribute__((__section__(".softirqentry.text")))

#endif<|MERGE_RESOLUTION|>--- conflicted
+++ resolved
@@ -255,8 +255,6 @@
 	int	post_vectors;
 	int	nr_sets;
 	int	*sets;
-<<<<<<< HEAD
-=======
 };
 
 /**
@@ -266,7 +264,6 @@
 struct irq_affinity_desc {
 	struct cpumask	mask;
 	unsigned int	is_managed : 1;
->>>>>>> 3876691d
 };
 
 #if defined(CONFIG_SMP)
