/*
 * Copyright (c) 2013-2015, Mellanox Technologies. All rights reserved.
 *
 * This software is available to you under a choice of one of two
 * licenses.  You may choose to be licensed under the terms of the GNU
 * General Public License (GPL) Version 2, available from the file
 * COPYING in the main directory of this source tree, or the
 * OpenIB.org BSD license below:
 *
 *     Redistribution and use in source and binary forms, with or
 *     without modification, are permitted provided that the following
 *     conditions are met:
 *
 *      - Redistributions of source code must retain the above
 *        copyright notice, this list of conditions and the following
 *        disclaimer.
 *
 *      - Redistributions in binary form must reproduce the above
 *        copyright notice, this list of conditions and the following
 *        disclaimer in the documentation and/or other materials
 *        provided with the distribution.
 *
 * THE SOFTWARE IS PROVIDED "AS IS", WITHOUT WARRANTY OF ANY KIND,
 * EXPRESS OR IMPLIED, INCLUDING BUT NOT LIMITED TO THE WARRANTIES OF
 * MERCHANTABILITY, FITNESS FOR A PARTICULAR PURPOSE AND
 * NONINFRINGEMENT. IN NO EVENT SHALL THE AUTHORS OR COPYRIGHT HOLDERS
 * BE LIABLE FOR ANY CLAIM, DAMAGES OR OTHER LIABILITY, WHETHER IN AN
 * ACTION OF CONTRACT, TORT OR OTHERWISE, ARISING FROM, OUT OF OR IN
 * CONNECTION WITH THE SOFTWARE OR THE USE OR OTHER DEALINGS IN THE
 * SOFTWARE.
 */

#include <linux/kernel.h>
#include <linux/module.h>
#include <linux/random.h>
#include <linux/vmalloc.h>
#include <linux/hardirq.h>
#include <linux/mlx5/driver.h>
#include <linux/mlx5/cmd.h>
#include "mlx5_core.h"
#include "lib/eq.h"
<<<<<<< HEAD
=======
#include "lib/mlx5.h"
>>>>>>> 0bd72117

enum {
	MLX5_HEALTH_POLL_INTERVAL	= 2 * HZ,
	MAX_MISSES			= 3,
};

enum {
	MLX5_HEALTH_SYNDR_FW_ERR		= 0x1,
	MLX5_HEALTH_SYNDR_IRISC_ERR		= 0x7,
	MLX5_HEALTH_SYNDR_HW_UNRECOVERABLE_ERR	= 0x8,
	MLX5_HEALTH_SYNDR_CRC_ERR		= 0x9,
	MLX5_HEALTH_SYNDR_FETCH_PCI_ERR		= 0xa,
	MLX5_HEALTH_SYNDR_HW_FTL_ERR		= 0xb,
	MLX5_HEALTH_SYNDR_ASYNC_EQ_OVERRUN_ERR	= 0xc,
	MLX5_HEALTH_SYNDR_EQ_ERR		= 0xd,
	MLX5_HEALTH_SYNDR_EQ_INV		= 0xe,
	MLX5_HEALTH_SYNDR_FFSER_ERR		= 0xf,
	MLX5_HEALTH_SYNDR_HIGH_TEMP		= 0x10
};

enum {
	MLX5_DROP_NEW_HEALTH_WORK,
	MLX5_DROP_NEW_RECOVERY_WORK,
};

u8 mlx5_get_nic_state(struct mlx5_core_dev *dev)
{
	return (ioread32be(&dev->iseg->cmdq_addr_l_sz) >> 8) & 3;
}

void mlx5_set_nic_state(struct mlx5_core_dev *dev, u8 state)
{
	u32 cur_cmdq_addr_l_sz;

	cur_cmdq_addr_l_sz = ioread32be(&dev->iseg->cmdq_addr_l_sz);
	iowrite32be((cur_cmdq_addr_l_sz & 0xFFFFF000) |
		    state << MLX5_NIC_IFC_OFFSET,
		    &dev->iseg->cmdq_addr_l_sz);
}

<<<<<<< HEAD
static void trigger_cmd_completions(struct mlx5_core_dev *dev)
{
	unsigned long flags;
	u64 vector;

	/* wait for pending handlers to complete */
	mlx5_eq_synchronize_cmd_irq(dev);
	spin_lock_irqsave(&dev->cmd.alloc_lock, flags);
	vector = ~dev->cmd.bitmask & ((1ul << (1 << dev->cmd.log_sz)) - 1);
	if (!vector)
		goto no_trig;

	vector |= MLX5_TRIGGERED_CMD_COMP;
	spin_unlock_irqrestore(&dev->cmd.alloc_lock, flags);

	mlx5_core_dbg(dev, "vector 0x%llx\n", vector);
	mlx5_cmd_comp_handler(dev, vector, true);
	return;

no_trig:
	spin_unlock_irqrestore(&dev->cmd.alloc_lock, flags);
}

=======
>>>>>>> 0bd72117
static int in_fatal(struct mlx5_core_dev *dev)
{
	struct mlx5_core_health *health = &dev->priv.health;
	struct health_buffer __iomem *h = health->health;

	if (mlx5_get_nic_state(dev) == MLX5_NIC_IFC_DISABLED)
		return 1;

	if (ioread32be(&h->fw_ver) == 0xffffffff)
		return 1;

	return 0;
}

void mlx5_enter_error_state(struct mlx5_core_dev *dev, bool force)
{
	mutex_lock(&dev->intf_state_mutex);
	if (dev->state == MLX5_DEVICE_STATE_INTERNAL_ERROR)
		goto unlock;

	mlx5_core_err(dev, "start\n");
	if (pci_channel_offline(dev->pdev) || in_fatal(dev) || force) {
		dev->state = MLX5_DEVICE_STATE_INTERNAL_ERROR;
		mlx5_cmd_trigger_completions(dev);
	}

	mlx5_notifier_call_chain(dev->priv.events, MLX5_DEV_EVENT_SYS_ERROR, (void *)1);
	mlx5_core_err(dev, "end\n");

unlock:
	mutex_unlock(&dev->intf_state_mutex);
}

static void mlx5_handle_bad_state(struct mlx5_core_dev *dev)
{
	u8 nic_interface = mlx5_get_nic_state(dev);

	switch (nic_interface) {
	case MLX5_NIC_IFC_FULL:
		mlx5_core_warn(dev, "Expected to see disabled NIC but it is full driver\n");
		break;

	case MLX5_NIC_IFC_DISABLED:
		mlx5_core_warn(dev, "starting teardown\n");
		break;

	case MLX5_NIC_IFC_NO_DRAM_NIC:
		mlx5_core_warn(dev, "Expected to see disabled NIC but it is no dram nic\n");
		break;
	default:
		mlx5_core_warn(dev, "Expected to see disabled NIC but it is has invalid value %d\n",
			       nic_interface);
	}

	mlx5_disable_device(dev);
}

static void health_recover(struct work_struct *work)
{
	struct mlx5_core_health *health;
	struct delayed_work *dwork;
	struct mlx5_core_dev *dev;
	struct mlx5_priv *priv;
	u8 nic_state;

	dwork = container_of(work, struct delayed_work, work);
	health = container_of(dwork, struct mlx5_core_health, recover_work);
	priv = container_of(health, struct mlx5_priv, health);
	dev = container_of(priv, struct mlx5_core_dev, priv);

	nic_state = mlx5_get_nic_state(dev);
	if (nic_state == MLX5_NIC_IFC_INVALID) {
		dev_err(&dev->pdev->dev, "health recovery flow aborted since the nic state is invalid\n");
		return;
	}

	dev_err(&dev->pdev->dev, "starting health recovery flow\n");
	mlx5_recover_device(dev);
}

/* How much time to wait until health resetting the driver (in msecs) */
#define MLX5_RECOVERY_DELAY_MSECS 60000
static void health_care(struct work_struct *work)
{
	unsigned long recover_delay = msecs_to_jiffies(MLX5_RECOVERY_DELAY_MSECS);
	struct mlx5_core_health *health;
	struct mlx5_core_dev *dev;
	struct mlx5_priv *priv;
	unsigned long flags;

	health = container_of(work, struct mlx5_core_health, work);
	priv = container_of(health, struct mlx5_priv, health);
	dev = container_of(priv, struct mlx5_core_dev, priv);
	mlx5_core_warn(dev, "handling bad device here\n");
	mlx5_handle_bad_state(dev);

	spin_lock_irqsave(&health->wq_lock, flags);
	if (!test_bit(MLX5_DROP_NEW_RECOVERY_WORK, &health->flags))
		schedule_delayed_work(&health->recover_work, recover_delay);
	else
		dev_err(&dev->pdev->dev,
			"new health works are not permitted at this stage\n");
	spin_unlock_irqrestore(&health->wq_lock, flags);
}

static const char *hsynd_str(u8 synd)
{
	switch (synd) {
	case MLX5_HEALTH_SYNDR_FW_ERR:
		return "firmware internal error";
	case MLX5_HEALTH_SYNDR_IRISC_ERR:
		return "irisc not responding";
	case MLX5_HEALTH_SYNDR_HW_UNRECOVERABLE_ERR:
		return "unrecoverable hardware error";
	case MLX5_HEALTH_SYNDR_CRC_ERR:
		return "firmware CRC error";
	case MLX5_HEALTH_SYNDR_FETCH_PCI_ERR:
		return "ICM fetch PCI error";
	case MLX5_HEALTH_SYNDR_HW_FTL_ERR:
		return "HW fatal error\n";
	case MLX5_HEALTH_SYNDR_ASYNC_EQ_OVERRUN_ERR:
		return "async EQ buffer overrun";
	case MLX5_HEALTH_SYNDR_EQ_ERR:
		return "EQ error";
	case MLX5_HEALTH_SYNDR_EQ_INV:
		return "Invalid EQ referenced";
	case MLX5_HEALTH_SYNDR_FFSER_ERR:
		return "FFSER error";
	case MLX5_HEALTH_SYNDR_HIGH_TEMP:
		return "High temperature";
	default:
		return "unrecognized error";
	}
}

static void print_health_info(struct mlx5_core_dev *dev)
{
	struct mlx5_core_health *health = &dev->priv.health;
	struct health_buffer __iomem *h = health->health;
	char fw_str[18];
	u32 fw;
	int i;

	/* If the syndrome is 0, the device is OK and no need to print buffer */
	if (!ioread8(&h->synd))
		return;

	for (i = 0; i < ARRAY_SIZE(h->assert_var); i++)
		dev_err(&dev->pdev->dev, "assert_var[%d] 0x%08x\n", i, ioread32be(h->assert_var + i));

	dev_err(&dev->pdev->dev, "assert_exit_ptr 0x%08x\n", ioread32be(&h->assert_exit_ptr));
	dev_err(&dev->pdev->dev, "assert_callra 0x%08x\n", ioread32be(&h->assert_callra));
	sprintf(fw_str, "%d.%d.%d", fw_rev_maj(dev), fw_rev_min(dev), fw_rev_sub(dev));
	dev_err(&dev->pdev->dev, "fw_ver %s\n", fw_str);
	dev_err(&dev->pdev->dev, "hw_id 0x%08x\n", ioread32be(&h->hw_id));
	dev_err(&dev->pdev->dev, "irisc_index %d\n", ioread8(&h->irisc_index));
	dev_err(&dev->pdev->dev, "synd 0x%x: %s\n", ioread8(&h->synd), hsynd_str(ioread8(&h->synd)));
	dev_err(&dev->pdev->dev, "ext_synd 0x%04x\n", ioread16be(&h->ext_synd));
	fw = ioread32be(&h->fw_ver);
	dev_err(&dev->pdev->dev, "raw fw_ver 0x%08x\n", fw);
}

static unsigned long get_next_poll_jiffies(void)
{
	unsigned long next;

	get_random_bytes(&next, sizeof(next));
	next %= HZ;
	next += jiffies + MLX5_HEALTH_POLL_INTERVAL;

	return next;
}

void mlx5_trigger_health_work(struct mlx5_core_dev *dev)
{
	struct mlx5_core_health *health = &dev->priv.health;
	unsigned long flags;

	spin_lock_irqsave(&health->wq_lock, flags);
	if (!test_bit(MLX5_DROP_NEW_HEALTH_WORK, &health->flags))
		queue_work(health->wq, &health->work);
	else
		dev_err(&dev->pdev->dev,
			"new health works are not permitted at this stage\n");
	spin_unlock_irqrestore(&health->wq_lock, flags);
}

static void poll_health(struct timer_list *t)
{
	struct mlx5_core_dev *dev = from_timer(dev, t, priv.health.timer);
	struct mlx5_core_health *health = &dev->priv.health;
	u32 count;

	if (dev->state == MLX5_DEVICE_STATE_INTERNAL_ERROR)
		goto out;

	count = ioread32be(health->health_counter);
	if (count == health->prev)
		++health->miss_counter;
	else
		health->miss_counter = 0;

	health->prev = count;
	if (health->miss_counter == MAX_MISSES) {
		dev_err(&dev->pdev->dev, "device's health compromised - reached miss count\n");
		print_health_info(dev);
	}

	if (in_fatal(dev) && !health->sick) {
		health->sick = true;
		print_health_info(dev);
		mlx5_trigger_health_work(dev);
	}

out:
	mod_timer(&health->timer, get_next_poll_jiffies());
}

void mlx5_start_health_poll(struct mlx5_core_dev *dev)
{
	struct mlx5_core_health *health = &dev->priv.health;

	timer_setup(&health->timer, poll_health, 0);
	health->sick = 0;
	clear_bit(MLX5_DROP_NEW_HEALTH_WORK, &health->flags);
	clear_bit(MLX5_DROP_NEW_RECOVERY_WORK, &health->flags);
	health->health = &dev->iseg->health;
	health->health_counter = &dev->iseg->health_counter;

	health->timer.expires = round_jiffies(jiffies + MLX5_HEALTH_POLL_INTERVAL);
	add_timer(&health->timer);
}

void mlx5_stop_health_poll(struct mlx5_core_dev *dev, bool disable_health)
{
	struct mlx5_core_health *health = &dev->priv.health;
	unsigned long flags;

	if (disable_health) {
		spin_lock_irqsave(&health->wq_lock, flags);
		set_bit(MLX5_DROP_NEW_HEALTH_WORK, &health->flags);
		set_bit(MLX5_DROP_NEW_RECOVERY_WORK, &health->flags);
		spin_unlock_irqrestore(&health->wq_lock, flags);
	}

	del_timer_sync(&health->timer);
}

void mlx5_drain_health_wq(struct mlx5_core_dev *dev)
{
	struct mlx5_core_health *health = &dev->priv.health;
	unsigned long flags;

	spin_lock_irqsave(&health->wq_lock, flags);
	set_bit(MLX5_DROP_NEW_HEALTH_WORK, &health->flags);
	set_bit(MLX5_DROP_NEW_RECOVERY_WORK, &health->flags);
	spin_unlock_irqrestore(&health->wq_lock, flags);
	cancel_delayed_work_sync(&health->recover_work);
	cancel_work_sync(&health->work);
}

void mlx5_drain_health_recovery(struct mlx5_core_dev *dev)
{
	struct mlx5_core_health *health = &dev->priv.health;
	unsigned long flags;

	spin_lock_irqsave(&health->wq_lock, flags);
	set_bit(MLX5_DROP_NEW_RECOVERY_WORK, &health->flags);
	spin_unlock_irqrestore(&health->wq_lock, flags);
	cancel_delayed_work_sync(&dev->priv.health.recover_work);
}

void mlx5_health_cleanup(struct mlx5_core_dev *dev)
{
	struct mlx5_core_health *health = &dev->priv.health;

	destroy_workqueue(health->wq);
}

int mlx5_health_init(struct mlx5_core_dev *dev)
{
	struct mlx5_core_health *health;
	char *name;

	health = &dev->priv.health;
	name = kmalloc(64, GFP_KERNEL);
	if (!name)
		return -ENOMEM;

	strcpy(name, "mlx5_health");
	strcat(name, dev_name(&dev->pdev->dev));
	health->wq = create_singlethread_workqueue(name);
	kfree(name);
	if (!health->wq)
		return -ENOMEM;
	spin_lock_init(&health->wq_lock);
	INIT_WORK(&health->work, health_care);
	INIT_DELAYED_WORK(&health->recover_work, health_recover);

	return 0;
}<|MERGE_RESOLUTION|>--- conflicted
+++ resolved
@@ -39,10 +39,7 @@
 #include <linux/mlx5/cmd.h>
 #include "mlx5_core.h"
 #include "lib/eq.h"
-<<<<<<< HEAD
-=======
 #include "lib/mlx5.h"
->>>>>>> 0bd72117
 
 enum {
 	MLX5_HEALTH_POLL_INTERVAL	= 2 * HZ,
@@ -83,32 +80,6 @@
 		    &dev->iseg->cmdq_addr_l_sz);
 }
 
-<<<<<<< HEAD
-static void trigger_cmd_completions(struct mlx5_core_dev *dev)
-{
-	unsigned long flags;
-	u64 vector;
-
-	/* wait for pending handlers to complete */
-	mlx5_eq_synchronize_cmd_irq(dev);
-	spin_lock_irqsave(&dev->cmd.alloc_lock, flags);
-	vector = ~dev->cmd.bitmask & ((1ul << (1 << dev->cmd.log_sz)) - 1);
-	if (!vector)
-		goto no_trig;
-
-	vector |= MLX5_TRIGGERED_CMD_COMP;
-	spin_unlock_irqrestore(&dev->cmd.alloc_lock, flags);
-
-	mlx5_core_dbg(dev, "vector 0x%llx\n", vector);
-	mlx5_cmd_comp_handler(dev, vector, true);
-	return;
-
-no_trig:
-	spin_unlock_irqrestore(&dev->cmd.alloc_lock, flags);
-}
-
-=======
->>>>>>> 0bd72117
 static int in_fatal(struct mlx5_core_dev *dev)
 {
 	struct mlx5_core_health *health = &dev->priv.health;
