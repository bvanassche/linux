--- conflicted
+++ resolved
@@ -808,9 +808,6 @@
 		de_name.name = d->filename[bit_pos];
 		de_name.len = le16_to_cpu(de->name_len);
 
-<<<<<<< HEAD
-		if (IS_ENCRYPTED(d->inode)) {
-=======
 		/* check memory boundary before moving forward */
 		bit_pos += GET_DENTRY_SLOTS(le16_to_cpu(de->name_len));
 		if (unlikely(bit_pos > d->max)) {
@@ -822,8 +819,7 @@
 			goto out;
 		}
 
-		if (f2fs_encrypted_inode(d->inode)) {
->>>>>>> a5fc99cf
+		if (IS_ENCRYPTED(d->inode)) {
 			int save_len = fstr->len;
 
 			err = fscrypt_fname_disk_to_usr(d->inode,
