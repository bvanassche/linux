/*
 * Copyright (c) 2015, Mellanox Technologies. All rights reserved.
 *
 * This software is available to you under a choice of one of two
 * licenses.  You may choose to be licensed under the terms of the GNU
 * General Public License (GPL) Version 2, available from the file
 * COPYING in the main directory of this source tree, or the
 * OpenIB.org BSD license below:
 *
 *     Redistribution and use in source and binary forms, with or
 *     without modification, are permitted provided that the following
 *     conditions are met:
 *
 *      - Redistributions of source code must retain the above
 *        copyright notice, this list of conditions and the following
 *        disclaimer.
 *
 *      - Redistributions in binary form must reproduce the above
 *        copyright notice, this list of conditions and the following
 *        disclaimer in the documentation and/or other materials
 *        provided with the distribution.
 *
 * THE SOFTWARE IS PROVIDED "AS IS", WITHOUT WARRANTY OF ANY KIND,
 * EXPRESS OR IMPLIED, INCLUDING BUT NOT LIMITED TO THE WARRANTIES OF
 * MERCHANTABILITY, FITNESS FOR A PARTICULAR PURPOSE AND
 * NONINFRINGEMENT. IN NO EVENT SHALL THE AUTHORS OR COPYRIGHT HOLDERS
 * BE LIABLE FOR ANY CLAIM, DAMAGES OR OTHER LIABILITY, WHETHER IN AN
 * ACTION OF CONTRACT, TORT OR OTHERWISE, ARISING FROM, OUT OF OR IN
 * CONNECTION WITH THE SOFTWARE OR THE USE OR OTHER DEALINGS IN THE
 * SOFTWARE.
 */

#include <linux/etherdevice.h>
#include <linux/mlx5/driver.h>
#include <linux/mlx5/mlx5_ifc.h>
#include <linux/mlx5/vport.h>
#include <linux/mlx5/fs.h>
#include "mlx5_core.h"
#include "lib/eq.h"
#include "eswitch.h"
#include "fs_core.h"
#include "lib/eq.h"

#define UPLINK_VPORT 0xFFFF

enum {
	MLX5_ACTION_NONE = 0,
	MLX5_ACTION_ADD  = 1,
	MLX5_ACTION_DEL  = 2,
};

/* Vport UC/MC hash node */
struct vport_addr {
	struct l2addr_node     node;
	u8                     action;
	u32                    vport;
	struct mlx5_flow_handle *flow_rule;
	bool mpfs; /* UC MAC was added to MPFs */
	/* A flag indicating that mac was added due to mc promiscuous vport */
	bool mc_promisc;
};

enum {
	UC_ADDR_CHANGE = BIT(0),
	MC_ADDR_CHANGE = BIT(1),
	PROMISC_CHANGE = BIT(3),
};

/* Vport context events */
#define SRIOV_VPORT_EVENTS (UC_ADDR_CHANGE | \
			    MC_ADDR_CHANGE | \
			    PROMISC_CHANGE)

static int arm_vport_context_events_cmd(struct mlx5_core_dev *dev, u16 vport,
					u32 events_mask)
{
	int in[MLX5_ST_SZ_DW(modify_nic_vport_context_in)]   = {0};
	int out[MLX5_ST_SZ_DW(modify_nic_vport_context_out)] = {0};
	void *nic_vport_ctx;

	MLX5_SET(modify_nic_vport_context_in, in,
		 opcode, MLX5_CMD_OP_MODIFY_NIC_VPORT_CONTEXT);
	MLX5_SET(modify_nic_vport_context_in, in, field_select.change_event, 1);
	MLX5_SET(modify_nic_vport_context_in, in, vport_number, vport);
	if (vport)
		MLX5_SET(modify_nic_vport_context_in, in, other_vport, 1);
	nic_vport_ctx = MLX5_ADDR_OF(modify_nic_vport_context_in,
				     in, nic_vport_context);

	MLX5_SET(nic_vport_context, nic_vport_ctx, arm_change_event, 1);

	if (events_mask & UC_ADDR_CHANGE)
		MLX5_SET(nic_vport_context, nic_vport_ctx,
			 event_on_uc_address_change, 1);
	if (events_mask & MC_ADDR_CHANGE)
		MLX5_SET(nic_vport_context, nic_vport_ctx,
			 event_on_mc_address_change, 1);
	if (events_mask & PROMISC_CHANGE)
		MLX5_SET(nic_vport_context, nic_vport_ctx,
			 event_on_promisc_change, 1);

	return mlx5_cmd_exec(dev, in, sizeof(in), out, sizeof(out));
}

/* E-Switch vport context HW commands */
static int modify_esw_vport_context_cmd(struct mlx5_core_dev *dev, u16 vport,
					void *in, int inlen)
{
	u32 out[MLX5_ST_SZ_DW(modify_esw_vport_context_out)] = {0};

	MLX5_SET(modify_esw_vport_context_in, in, opcode,
		 MLX5_CMD_OP_MODIFY_ESW_VPORT_CONTEXT);
	MLX5_SET(modify_esw_vport_context_in, in, vport_number, vport);
	if (vport)
		MLX5_SET(modify_esw_vport_context_in, in, other_vport, 1);
	return mlx5_cmd_exec(dev, in, inlen, out, sizeof(out));
}

static int modify_esw_vport_cvlan(struct mlx5_core_dev *dev, u32 vport,
				  u16 vlan, u8 qos, u8 set_flags)
{
	u32 in[MLX5_ST_SZ_DW(modify_esw_vport_context_in)] = {0};

	if (!MLX5_CAP_ESW(dev, vport_cvlan_strip) ||
	    !MLX5_CAP_ESW(dev, vport_cvlan_insert_if_not_exist))
		return -EOPNOTSUPP;

	esw_debug(dev, "Set Vport[%d] VLAN %d qos %d set=%x\n",
		  vport, vlan, qos, set_flags);

	if (set_flags & SET_VLAN_STRIP)
		MLX5_SET(modify_esw_vport_context_in, in,
			 esw_vport_context.vport_cvlan_strip, 1);

	if (set_flags & SET_VLAN_INSERT) {
		/* insert only if no vlan in packet */
		MLX5_SET(modify_esw_vport_context_in, in,
			 esw_vport_context.vport_cvlan_insert, 1);

		MLX5_SET(modify_esw_vport_context_in, in,
			 esw_vport_context.cvlan_pcp, qos);
		MLX5_SET(modify_esw_vport_context_in, in,
			 esw_vport_context.cvlan_id, vlan);
	}

	MLX5_SET(modify_esw_vport_context_in, in,
		 field_select.vport_cvlan_strip, 1);
	MLX5_SET(modify_esw_vport_context_in, in,
		 field_select.vport_cvlan_insert, 1);

	return modify_esw_vport_context_cmd(dev, vport, in, sizeof(in));
}

/* E-Switch FDB */
static struct mlx5_flow_handle *
__esw_fdb_set_vport_rule(struct mlx5_eswitch *esw, u32 vport, bool rx_rule,
			 u8 mac_c[ETH_ALEN], u8 mac_v[ETH_ALEN])
{
	int match_header = (is_zero_ether_addr(mac_c) ? 0 :
			    MLX5_MATCH_OUTER_HEADERS);
	struct mlx5_flow_handle *flow_rule = NULL;
	struct mlx5_flow_act flow_act = {0};
	struct mlx5_flow_destination dest = {};
	struct mlx5_flow_spec *spec;
	void *mv_misc = NULL;
	void *mc_misc = NULL;
	u8 *dmac_v = NULL;
	u8 *dmac_c = NULL;

	if (rx_rule)
		match_header |= MLX5_MATCH_MISC_PARAMETERS;

	spec = kvzalloc(sizeof(*spec), GFP_KERNEL);
	if (!spec)
		return NULL;

	dmac_v = MLX5_ADDR_OF(fte_match_param, spec->match_value,
			      outer_headers.dmac_47_16);
	dmac_c = MLX5_ADDR_OF(fte_match_param, spec->match_criteria,
			      outer_headers.dmac_47_16);

	if (match_header & MLX5_MATCH_OUTER_HEADERS) {
		ether_addr_copy(dmac_v, mac_v);
		ether_addr_copy(dmac_c, mac_c);
	}

	if (match_header & MLX5_MATCH_MISC_PARAMETERS) {
		mv_misc  = MLX5_ADDR_OF(fte_match_param, spec->match_value,
					misc_parameters);
		mc_misc  = MLX5_ADDR_OF(fte_match_param, spec->match_criteria,
					misc_parameters);
		MLX5_SET(fte_match_set_misc, mv_misc, source_port, UPLINK_VPORT);
		MLX5_SET_TO_ONES(fte_match_set_misc, mc_misc, source_port);
	}

	dest.type = MLX5_FLOW_DESTINATION_TYPE_VPORT;
	dest.vport.num = vport;

	esw_debug(esw->dev,
		  "\tFDB add rule dmac_v(%pM) dmac_c(%pM) -> vport(%d)\n",
		  dmac_v, dmac_c, vport);
	spec->match_criteria_enable = match_header;
	flow_act.action =  MLX5_FLOW_CONTEXT_ACTION_FWD_DEST;
	flow_rule =
		mlx5_add_flow_rules(esw->fdb_table.legacy.fdb, spec,
				    &flow_act, &dest, 1);
	if (IS_ERR(flow_rule)) {
		esw_warn(esw->dev,
			 "FDB: Failed to add flow rule: dmac_v(%pM) dmac_c(%pM) -> vport(%d), err(%ld)\n",
			 dmac_v, dmac_c, vport, PTR_ERR(flow_rule));
		flow_rule = NULL;
	}

	kvfree(spec);
	return flow_rule;
}

static struct mlx5_flow_handle *
esw_fdb_set_vport_rule(struct mlx5_eswitch *esw, u8 mac[ETH_ALEN], u32 vport)
{
	u8 mac_c[ETH_ALEN];

	eth_broadcast_addr(mac_c);
	return __esw_fdb_set_vport_rule(esw, vport, false, mac_c, mac);
}

static struct mlx5_flow_handle *
esw_fdb_set_vport_allmulti_rule(struct mlx5_eswitch *esw, u32 vport)
{
	u8 mac_c[ETH_ALEN];
	u8 mac_v[ETH_ALEN];

	eth_zero_addr(mac_c);
	eth_zero_addr(mac_v);
	mac_c[0] = 0x01;
	mac_v[0] = 0x01;
	return __esw_fdb_set_vport_rule(esw, vport, false, mac_c, mac_v);
}

static struct mlx5_flow_handle *
esw_fdb_set_vport_promisc_rule(struct mlx5_eswitch *esw, u32 vport)
{
	u8 mac_c[ETH_ALEN];
	u8 mac_v[ETH_ALEN];

	eth_zero_addr(mac_c);
	eth_zero_addr(mac_v);
	return __esw_fdb_set_vport_rule(esw, vport, true, mac_c, mac_v);
}

static int esw_create_legacy_fdb_table(struct mlx5_eswitch *esw)
{
	int inlen = MLX5_ST_SZ_BYTES(create_flow_group_in);
	struct mlx5_flow_table_attr ft_attr = {};
	struct mlx5_core_dev *dev = esw->dev;
	struct mlx5_flow_namespace *root_ns;
	struct mlx5_flow_table *fdb;
	struct mlx5_flow_group *g;
	void *match_criteria;
	int table_size;
	u32 *flow_group_in;
	u8 *dmac;
	int err = 0;

	esw_debug(dev, "Create FDB log_max_size(%d)\n",
		  MLX5_CAP_ESW_FLOWTABLE_FDB(dev, log_max_ft_size));

	root_ns = mlx5_get_fdb_sub_ns(dev, 0);
	if (!root_ns) {
		esw_warn(dev, "Failed to get FDB flow namespace\n");
		return -EOPNOTSUPP;
	}

	flow_group_in = kvzalloc(inlen, GFP_KERNEL);
	if (!flow_group_in)
		return -ENOMEM;

	table_size = BIT(MLX5_CAP_ESW_FLOWTABLE_FDB(dev, log_max_ft_size));

	ft_attr.max_fte = table_size;
	fdb = mlx5_create_flow_table(root_ns, &ft_attr);
	if (IS_ERR(fdb)) {
		err = PTR_ERR(fdb);
		esw_warn(dev, "Failed to create FDB Table err %d\n", err);
		goto out;
	}
	esw->fdb_table.legacy.fdb = fdb;

	/* Addresses group : Full match unicast/multicast addresses */
	MLX5_SET(create_flow_group_in, flow_group_in, match_criteria_enable,
		 MLX5_MATCH_OUTER_HEADERS);
	match_criteria = MLX5_ADDR_OF(create_flow_group_in, flow_group_in, match_criteria);
	dmac = MLX5_ADDR_OF(fte_match_param, match_criteria, outer_headers.dmac_47_16);
	MLX5_SET(create_flow_group_in, flow_group_in, start_flow_index, 0);
	/* Preserve 2 entries for allmulti and promisc rules*/
	MLX5_SET(create_flow_group_in, flow_group_in, end_flow_index, table_size - 3);
	eth_broadcast_addr(dmac);
	g = mlx5_create_flow_group(fdb, flow_group_in);
	if (IS_ERR(g)) {
		err = PTR_ERR(g);
		esw_warn(dev, "Failed to create flow group err(%d)\n", err);
		goto out;
	}
	esw->fdb_table.legacy.addr_grp = g;

	/* Allmulti group : One rule that forwards any mcast traffic */
	MLX5_SET(create_flow_group_in, flow_group_in, match_criteria_enable,
		 MLX5_MATCH_OUTER_HEADERS);
	MLX5_SET(create_flow_group_in, flow_group_in, start_flow_index, table_size - 2);
	MLX5_SET(create_flow_group_in, flow_group_in, end_flow_index, table_size - 2);
	eth_zero_addr(dmac);
	dmac[0] = 0x01;
	g = mlx5_create_flow_group(fdb, flow_group_in);
	if (IS_ERR(g)) {
		err = PTR_ERR(g);
		esw_warn(dev, "Failed to create allmulti flow group err(%d)\n", err);
		goto out;
	}
	esw->fdb_table.legacy.allmulti_grp = g;

	/* Promiscuous group :
	 * One rule that forward all unmatched traffic from previous groups
	 */
	eth_zero_addr(dmac);
	MLX5_SET(create_flow_group_in, flow_group_in, match_criteria_enable,
		 MLX5_MATCH_MISC_PARAMETERS);
	MLX5_SET_TO_ONES(fte_match_param, match_criteria, misc_parameters.source_port);
	MLX5_SET(create_flow_group_in, flow_group_in, start_flow_index, table_size - 1);
	MLX5_SET(create_flow_group_in, flow_group_in, end_flow_index, table_size - 1);
	g = mlx5_create_flow_group(fdb, flow_group_in);
	if (IS_ERR(g)) {
		err = PTR_ERR(g);
		esw_warn(dev, "Failed to create promisc flow group err(%d)\n", err);
		goto out;
	}
	esw->fdb_table.legacy.promisc_grp = g;

out:
	if (err) {
		if (!IS_ERR_OR_NULL(esw->fdb_table.legacy.allmulti_grp)) {
			mlx5_destroy_flow_group(esw->fdb_table.legacy.allmulti_grp);
			esw->fdb_table.legacy.allmulti_grp = NULL;
		}
		if (!IS_ERR_OR_NULL(esw->fdb_table.legacy.addr_grp)) {
			mlx5_destroy_flow_group(esw->fdb_table.legacy.addr_grp);
			esw->fdb_table.legacy.addr_grp = NULL;
		}
		if (!IS_ERR_OR_NULL(esw->fdb_table.legacy.fdb)) {
			mlx5_destroy_flow_table(esw->fdb_table.legacy.fdb);
			esw->fdb_table.legacy.fdb = NULL;
		}
	}

	kvfree(flow_group_in);
	return err;
}

static void esw_destroy_legacy_fdb_table(struct mlx5_eswitch *esw)
{
	if (!esw->fdb_table.legacy.fdb)
		return;

	esw_debug(esw->dev, "Destroy FDB Table\n");
	mlx5_destroy_flow_group(esw->fdb_table.legacy.promisc_grp);
	mlx5_destroy_flow_group(esw->fdb_table.legacy.allmulti_grp);
	mlx5_destroy_flow_group(esw->fdb_table.legacy.addr_grp);
	mlx5_destroy_flow_table(esw->fdb_table.legacy.fdb);
	esw->fdb_table.legacy.fdb = NULL;
	esw->fdb_table.legacy.addr_grp = NULL;
	esw->fdb_table.legacy.allmulti_grp = NULL;
	esw->fdb_table.legacy.promisc_grp = NULL;
}

/* E-Switch vport UC/MC lists management */
typedef int (*vport_addr_action)(struct mlx5_eswitch *esw,
				 struct vport_addr *vaddr);

static int esw_add_uc_addr(struct mlx5_eswitch *esw, struct vport_addr *vaddr)
{
	u8 *mac = vaddr->node.addr;
	u32 vport = vaddr->vport;
	int err;

	/* Skip mlx5_mpfs_add_mac for PFs,
	 * it is already done by the PF netdev in mlx5e_execute_l2_action
	 */
	if (!vport)
		goto fdb_add;

	err = mlx5_mpfs_add_mac(esw->dev, mac);
	if (err) {
		esw_warn(esw->dev,
			 "Failed to add L2 table mac(%pM) for vport(%d), err(%d)\n",
			 mac, vport, err);
		return err;
	}
	vaddr->mpfs = true;

fdb_add:
	/* SRIOV is enabled: Forward UC MAC to vport */
	if (esw->fdb_table.legacy.fdb && esw->mode == SRIOV_LEGACY)
		vaddr->flow_rule = esw_fdb_set_vport_rule(esw, mac, vport);

	esw_debug(esw->dev, "\tADDED UC MAC: vport[%d] %pM fr(%p)\n",
		  vport, mac, vaddr->flow_rule);

	return 0;
}

static int esw_del_uc_addr(struct mlx5_eswitch *esw, struct vport_addr *vaddr)
{
	u8 *mac = vaddr->node.addr;
	u32 vport = vaddr->vport;
	int err = 0;

	/* Skip mlx5_mpfs_del_mac for PFs,
	 * it is already done by the PF netdev in mlx5e_execute_l2_action
	 */
	if (!vport || !vaddr->mpfs)
		goto fdb_del;

	err = mlx5_mpfs_del_mac(esw->dev, mac);
	if (err)
		esw_warn(esw->dev,
			 "Failed to del L2 table mac(%pM) for vport(%d), err(%d)\n",
			 mac, vport, err);
	vaddr->mpfs = false;

fdb_del:
	if (vaddr->flow_rule)
		mlx5_del_flow_rules(vaddr->flow_rule);
	vaddr->flow_rule = NULL;

	return 0;
}

static void update_allmulti_vports(struct mlx5_eswitch *esw,
				   struct vport_addr *vaddr,
				   struct esw_mc_addr *esw_mc)
{
	u8 *mac = vaddr->node.addr;
	u32 vport_idx = 0;

	for (vport_idx = 0; vport_idx < esw->total_vports; vport_idx++) {
		struct mlx5_vport *vport = &esw->vports[vport_idx];
		struct hlist_head *vport_hash = vport->mc_list;
		struct vport_addr *iter_vaddr =
					l2addr_hash_find(vport_hash,
							 mac,
							 struct vport_addr);
		if (IS_ERR_OR_NULL(vport->allmulti_rule) ||
		    vaddr->vport == vport_idx)
			continue;
		switch (vaddr->action) {
		case MLX5_ACTION_ADD:
			if (iter_vaddr)
				continue;
			iter_vaddr = l2addr_hash_add(vport_hash, mac,
						     struct vport_addr,
						     GFP_KERNEL);
			if (!iter_vaddr) {
				esw_warn(esw->dev,
					 "ALL-MULTI: Failed to add MAC(%pM) to vport[%d] DB\n",
					 mac, vport_idx);
				continue;
			}
			iter_vaddr->vport = vport_idx;
			iter_vaddr->flow_rule =
					esw_fdb_set_vport_rule(esw,
							       mac,
							       vport_idx);
			iter_vaddr->mc_promisc = true;
			break;
		case MLX5_ACTION_DEL:
			if (!iter_vaddr)
				continue;
			mlx5_del_flow_rules(iter_vaddr->flow_rule);
			l2addr_hash_del(iter_vaddr);
			break;
		}
	}
}

static int esw_add_mc_addr(struct mlx5_eswitch *esw, struct vport_addr *vaddr)
{
	struct hlist_head *hash = esw->mc_table;
	struct esw_mc_addr *esw_mc;
	u8 *mac = vaddr->node.addr;
	u32 vport = vaddr->vport;

	if (!esw->fdb_table.legacy.fdb)
		return 0;

	esw_mc = l2addr_hash_find(hash, mac, struct esw_mc_addr);
	if (esw_mc)
		goto add;

	esw_mc = l2addr_hash_add(hash, mac, struct esw_mc_addr, GFP_KERNEL);
	if (!esw_mc)
		return -ENOMEM;

	esw_mc->uplink_rule = /* Forward MC MAC to Uplink */
		esw_fdb_set_vport_rule(esw, mac, UPLINK_VPORT);

	/* Add this multicast mac to all the mc promiscuous vports */
	update_allmulti_vports(esw, vaddr, esw_mc);

add:
	/* If the multicast mac is added as a result of mc promiscuous vport,
	 * don't increment the multicast ref count
	 */
	if (!vaddr->mc_promisc)
		esw_mc->refcnt++;

	/* Forward MC MAC to vport */
	vaddr->flow_rule = esw_fdb_set_vport_rule(esw, mac, vport);
	esw_debug(esw->dev,
		  "\tADDED MC MAC: vport[%d] %pM fr(%p) refcnt(%d) uplinkfr(%p)\n",
		  vport, mac, vaddr->flow_rule,
		  esw_mc->refcnt, esw_mc->uplink_rule);
	return 0;
}

static int esw_del_mc_addr(struct mlx5_eswitch *esw, struct vport_addr *vaddr)
{
	struct hlist_head *hash = esw->mc_table;
	struct esw_mc_addr *esw_mc;
	u8 *mac = vaddr->node.addr;
	u32 vport = vaddr->vport;

	if (!esw->fdb_table.legacy.fdb)
		return 0;

	esw_mc = l2addr_hash_find(hash, mac, struct esw_mc_addr);
	if (!esw_mc) {
		esw_warn(esw->dev,
			 "Failed to find eswitch MC addr for MAC(%pM) vport(%d)",
			 mac, vport);
		return -EINVAL;
	}
	esw_debug(esw->dev,
		  "\tDELETE MC MAC: vport[%d] %pM fr(%p) refcnt(%d) uplinkfr(%p)\n",
		  vport, mac, vaddr->flow_rule, esw_mc->refcnt,
		  esw_mc->uplink_rule);

	if (vaddr->flow_rule)
		mlx5_del_flow_rules(vaddr->flow_rule);
	vaddr->flow_rule = NULL;

	/* If the multicast mac is added as a result of mc promiscuous vport,
	 * don't decrement the multicast ref count.
	 */
	if (vaddr->mc_promisc || (--esw_mc->refcnt > 0))
		return 0;

	/* Remove this multicast mac from all the mc promiscuous vports */
	update_allmulti_vports(esw, vaddr, esw_mc);

	if (esw_mc->uplink_rule)
		mlx5_del_flow_rules(esw_mc->uplink_rule);

	l2addr_hash_del(esw_mc);
	return 0;
}

/* Apply vport UC/MC list to HW l2 table and FDB table */
static void esw_apply_vport_addr_list(struct mlx5_eswitch *esw,
				      u32 vport_num, int list_type)
{
	struct mlx5_vport *vport = &esw->vports[vport_num];
	bool is_uc = list_type == MLX5_NVPRT_LIST_TYPE_UC;
	vport_addr_action vport_addr_add;
	vport_addr_action vport_addr_del;
	struct vport_addr *addr;
	struct l2addr_node *node;
	struct hlist_head *hash;
	struct hlist_node *tmp;
	int hi;

	vport_addr_add = is_uc ? esw_add_uc_addr :
				 esw_add_mc_addr;
	vport_addr_del = is_uc ? esw_del_uc_addr :
				 esw_del_mc_addr;

	hash = is_uc ? vport->uc_list : vport->mc_list;
	for_each_l2hash_node(node, tmp, hash, hi) {
		addr = container_of(node, struct vport_addr, node);
		switch (addr->action) {
		case MLX5_ACTION_ADD:
			vport_addr_add(esw, addr);
			addr->action = MLX5_ACTION_NONE;
			break;
		case MLX5_ACTION_DEL:
			vport_addr_del(esw, addr);
			l2addr_hash_del(addr);
			break;
		}
	}
}

/* Sync vport UC/MC list from vport context */
static void esw_update_vport_addr_list(struct mlx5_eswitch *esw,
				       u32 vport_num, int list_type)
{
	struct mlx5_vport *vport = &esw->vports[vport_num];
	bool is_uc = list_type == MLX5_NVPRT_LIST_TYPE_UC;
	u8 (*mac_list)[ETH_ALEN];
	struct l2addr_node *node;
	struct vport_addr *addr;
	struct hlist_head *hash;
	struct hlist_node *tmp;
	int size;
	int err;
	int hi;
	int i;

	size = is_uc ? MLX5_MAX_UC_PER_VPORT(esw->dev) :
		       MLX5_MAX_MC_PER_VPORT(esw->dev);

	mac_list = kcalloc(size, ETH_ALEN, GFP_KERNEL);
	if (!mac_list)
		return;

	hash = is_uc ? vport->uc_list : vport->mc_list;

	for_each_l2hash_node(node, tmp, hash, hi) {
		addr = container_of(node, struct vport_addr, node);
		addr->action = MLX5_ACTION_DEL;
	}

	if (!vport->enabled)
		goto out;

	err = mlx5_query_nic_vport_mac_list(esw->dev, vport_num, list_type,
					    mac_list, &size);
	if (err)
		goto out;
	esw_debug(esw->dev, "vport[%d] context update %s list size (%d)\n",
		  vport_num, is_uc ? "UC" : "MC", size);

	for (i = 0; i < size; i++) {
		if (is_uc && !is_valid_ether_addr(mac_list[i]))
			continue;

		if (!is_uc && !is_multicast_ether_addr(mac_list[i]))
			continue;

		addr = l2addr_hash_find(hash, mac_list[i], struct vport_addr);
		if (addr) {
			addr->action = MLX5_ACTION_NONE;
			/* If this mac was previously added because of allmulti
			 * promiscuous rx mode, its now converted to be original
			 * vport mac.
			 */
			if (addr->mc_promisc) {
				struct esw_mc_addr *esw_mc =
					l2addr_hash_find(esw->mc_table,
							 mac_list[i],
							 struct esw_mc_addr);
				if (!esw_mc) {
					esw_warn(esw->dev,
						 "Failed to MAC(%pM) in mcast DB\n",
						 mac_list[i]);
					continue;
				}
				esw_mc->refcnt++;
				addr->mc_promisc = false;
			}
			continue;
		}

		addr = l2addr_hash_add(hash, mac_list[i], struct vport_addr,
				       GFP_KERNEL);
		if (!addr) {
			esw_warn(esw->dev,
				 "Failed to add MAC(%pM) to vport[%d] DB\n",
				 mac_list[i], vport_num);
			continue;
		}
		addr->vport = vport_num;
		addr->action = MLX5_ACTION_ADD;
	}
out:
	kfree(mac_list);
}

/* Sync vport UC/MC list from vport context
 * Must be called after esw_update_vport_addr_list
 */
static void esw_update_vport_mc_promisc(struct mlx5_eswitch *esw, u32 vport_num)
{
	struct mlx5_vport *vport = &esw->vports[vport_num];
	struct l2addr_node *node;
	struct vport_addr *addr;
	struct hlist_head *hash;
	struct hlist_node *tmp;
	int hi;

	hash = vport->mc_list;

	for_each_l2hash_node(node, tmp, esw->mc_table, hi) {
		u8 *mac = node->addr;

		addr = l2addr_hash_find(hash, mac, struct vport_addr);
		if (addr) {
			if (addr->action == MLX5_ACTION_DEL)
				addr->action = MLX5_ACTION_NONE;
			continue;
		}
		addr = l2addr_hash_add(hash, mac, struct vport_addr,
				       GFP_KERNEL);
		if (!addr) {
			esw_warn(esw->dev,
				 "Failed to add allmulti MAC(%pM) to vport[%d] DB\n",
				 mac, vport_num);
			continue;
		}
		addr->vport = vport_num;
		addr->action = MLX5_ACTION_ADD;
		addr->mc_promisc = true;
	}
}

/* Apply vport rx mode to HW FDB table */
static void esw_apply_vport_rx_mode(struct mlx5_eswitch *esw, u32 vport_num,
				    bool promisc, bool mc_promisc)
{
	struct esw_mc_addr *allmulti_addr = &esw->mc_promisc;
	struct mlx5_vport *vport = &esw->vports[vport_num];

	if (IS_ERR_OR_NULL(vport->allmulti_rule) != mc_promisc)
		goto promisc;

	if (mc_promisc) {
		vport->allmulti_rule =
				esw_fdb_set_vport_allmulti_rule(esw, vport_num);
		if (!allmulti_addr->uplink_rule)
			allmulti_addr->uplink_rule =
				esw_fdb_set_vport_allmulti_rule(esw,
								UPLINK_VPORT);
		allmulti_addr->refcnt++;
	} else if (vport->allmulti_rule) {
		mlx5_del_flow_rules(vport->allmulti_rule);
		vport->allmulti_rule = NULL;

		if (--allmulti_addr->refcnt > 0)
			goto promisc;

		if (allmulti_addr->uplink_rule)
			mlx5_del_flow_rules(allmulti_addr->uplink_rule);
		allmulti_addr->uplink_rule = NULL;
	}

promisc:
	if (IS_ERR_OR_NULL(vport->promisc_rule) != promisc)
		return;

	if (promisc) {
		vport->promisc_rule = esw_fdb_set_vport_promisc_rule(esw,
								     vport_num);
	} else if (vport->promisc_rule) {
		mlx5_del_flow_rules(vport->promisc_rule);
		vport->promisc_rule = NULL;
	}
}

/* Sync vport rx mode from vport context */
static void esw_update_vport_rx_mode(struct mlx5_eswitch *esw, u32 vport_num)
{
	struct mlx5_vport *vport = &esw->vports[vport_num];
	int promisc_all = 0;
	int promisc_uc = 0;
	int promisc_mc = 0;
	int err;

	err = mlx5_query_nic_vport_promisc(esw->dev,
					   vport_num,
					   &promisc_uc,
					   &promisc_mc,
					   &promisc_all);
	if (err)
		return;
	esw_debug(esw->dev, "vport[%d] context update rx mode promisc_all=%d, all_multi=%d\n",
		  vport_num, promisc_all, promisc_mc);

	if (!vport->info.trusted || !vport->enabled) {
		promisc_uc = 0;
		promisc_mc = 0;
		promisc_all = 0;
	}

	esw_apply_vport_rx_mode(esw, vport_num, promisc_all,
				(promisc_all || promisc_mc));
}

static void esw_vport_change_handle_locked(struct mlx5_vport *vport)
{
	struct mlx5_core_dev *dev = vport->dev;
	struct mlx5_eswitch *esw = dev->priv.eswitch;
	u8 mac[ETH_ALEN];

	mlx5_query_nic_vport_mac_address(dev, vport->vport, mac);
	esw_debug(dev, "vport[%d] Context Changed: perm mac: %pM\n",
		  vport->vport, mac);

	if (vport->enabled_events & UC_ADDR_CHANGE) {
		esw_update_vport_addr_list(esw, vport->vport,
					   MLX5_NVPRT_LIST_TYPE_UC);
		esw_apply_vport_addr_list(esw, vport->vport,
					  MLX5_NVPRT_LIST_TYPE_UC);
	}

	if (vport->enabled_events & MC_ADDR_CHANGE) {
		esw_update_vport_addr_list(esw, vport->vport,
					   MLX5_NVPRT_LIST_TYPE_MC);
	}

	if (vport->enabled_events & PROMISC_CHANGE) {
		esw_update_vport_rx_mode(esw, vport->vport);
		if (!IS_ERR_OR_NULL(vport->allmulti_rule))
			esw_update_vport_mc_promisc(esw, vport->vport);
	}

	if (vport->enabled_events & (PROMISC_CHANGE | MC_ADDR_CHANGE)) {
		esw_apply_vport_addr_list(esw, vport->vport,
					  MLX5_NVPRT_LIST_TYPE_MC);
	}

	esw_debug(esw->dev, "vport[%d] Context Changed: Done\n", vport->vport);
	if (vport->enabled)
		arm_vport_context_events_cmd(dev, vport->vport,
					     vport->enabled_events);
}

static void esw_vport_change_handler(struct work_struct *work)
{
	struct mlx5_vport *vport =
		container_of(work, struct mlx5_vport, vport_change_handler);
	struct mlx5_eswitch *esw = vport->dev->priv.eswitch;

	mutex_lock(&esw->state_lock);
	esw_vport_change_handle_locked(vport);
	mutex_unlock(&esw->state_lock);
}

static int esw_vport_enable_egress_acl(struct mlx5_eswitch *esw,
				       struct mlx5_vport *vport)
{
	int inlen = MLX5_ST_SZ_BYTES(create_flow_group_in);
	struct mlx5_flow_group *vlan_grp = NULL;
	struct mlx5_flow_group *drop_grp = NULL;
	struct mlx5_core_dev *dev = esw->dev;
	struct mlx5_flow_namespace *root_ns;
	struct mlx5_flow_table *acl;
	void *match_criteria;
	u32 *flow_group_in;
	/* The egress acl table contains 2 rules:
	 * 1)Allow traffic with vlan_tag=vst_vlan_id
	 * 2)Drop all other traffic.
	 */
	int table_size = 2;
	int err = 0;

	if (!MLX5_CAP_ESW_EGRESS_ACL(dev, ft_support))
		return -EOPNOTSUPP;

	if (!IS_ERR_OR_NULL(vport->egress.acl))
		return 0;

	esw_debug(dev, "Create vport[%d] egress ACL log_max_size(%d)\n",
		  vport->vport, MLX5_CAP_ESW_EGRESS_ACL(dev, log_max_ft_size));

	root_ns = mlx5_get_flow_vport_acl_namespace(dev, MLX5_FLOW_NAMESPACE_ESW_EGRESS,
						    vport->vport);
	if (!root_ns) {
		esw_warn(dev, "Failed to get E-Switch egress flow namespace for vport (%d)\n", vport->vport);
		return -EOPNOTSUPP;
	}

	flow_group_in = kvzalloc(inlen, GFP_KERNEL);
	if (!flow_group_in)
		return -ENOMEM;

	acl = mlx5_create_vport_flow_table(root_ns, 0, table_size, 0, vport->vport);
	if (IS_ERR(acl)) {
		err = PTR_ERR(acl);
		esw_warn(dev, "Failed to create E-Switch vport[%d] egress flow Table, err(%d)\n",
			 vport->vport, err);
		goto out;
	}

	MLX5_SET(create_flow_group_in, flow_group_in, match_criteria_enable, MLX5_MATCH_OUTER_HEADERS);
	match_criteria = MLX5_ADDR_OF(create_flow_group_in, flow_group_in, match_criteria);
	MLX5_SET_TO_ONES(fte_match_param, match_criteria, outer_headers.cvlan_tag);
	MLX5_SET_TO_ONES(fte_match_param, match_criteria, outer_headers.first_vid);
	MLX5_SET(create_flow_group_in, flow_group_in, start_flow_index, 0);
	MLX5_SET(create_flow_group_in, flow_group_in, end_flow_index, 0);

	vlan_grp = mlx5_create_flow_group(acl, flow_group_in);
	if (IS_ERR(vlan_grp)) {
		err = PTR_ERR(vlan_grp);
		esw_warn(dev, "Failed to create E-Switch vport[%d] egress allowed vlans flow group, err(%d)\n",
			 vport->vport, err);
		goto out;
	}

	memset(flow_group_in, 0, inlen);
	MLX5_SET(create_flow_group_in, flow_group_in, start_flow_index, 1);
	MLX5_SET(create_flow_group_in, flow_group_in, end_flow_index, 1);
	drop_grp = mlx5_create_flow_group(acl, flow_group_in);
	if (IS_ERR(drop_grp)) {
		err = PTR_ERR(drop_grp);
		esw_warn(dev, "Failed to create E-Switch vport[%d] egress drop flow group, err(%d)\n",
			 vport->vport, err);
		goto out;
	}

	vport->egress.acl = acl;
	vport->egress.drop_grp = drop_grp;
	vport->egress.allowed_vlans_grp = vlan_grp;
out:
	kvfree(flow_group_in);
	if (err && !IS_ERR_OR_NULL(vlan_grp))
		mlx5_destroy_flow_group(vlan_grp);
	if (err && !IS_ERR_OR_NULL(acl))
		mlx5_destroy_flow_table(acl);
	return err;
}

static void esw_vport_cleanup_egress_rules(struct mlx5_eswitch *esw,
					   struct mlx5_vport *vport)
{
	if (!IS_ERR_OR_NULL(vport->egress.allowed_vlan))
		mlx5_del_flow_rules(vport->egress.allowed_vlan);

	if (!IS_ERR_OR_NULL(vport->egress.drop_rule))
		mlx5_del_flow_rules(vport->egress.drop_rule);

	vport->egress.allowed_vlan = NULL;
	vport->egress.drop_rule = NULL;
}

static void esw_vport_disable_egress_acl(struct mlx5_eswitch *esw,
					 struct mlx5_vport *vport)
{
	if (IS_ERR_OR_NULL(vport->egress.acl))
		return;

	esw_debug(esw->dev, "Destroy vport[%d] E-Switch egress ACL\n", vport->vport);

	esw_vport_cleanup_egress_rules(esw, vport);
	mlx5_destroy_flow_group(vport->egress.allowed_vlans_grp);
	mlx5_destroy_flow_group(vport->egress.drop_grp);
	mlx5_destroy_flow_table(vport->egress.acl);
	vport->egress.allowed_vlans_grp = NULL;
	vport->egress.drop_grp = NULL;
	vport->egress.acl = NULL;
}

static int esw_vport_enable_ingress_acl(struct mlx5_eswitch *esw,
					struct mlx5_vport *vport)
{
	int inlen = MLX5_ST_SZ_BYTES(create_flow_group_in);
	struct mlx5_core_dev *dev = esw->dev;
	struct mlx5_flow_namespace *root_ns;
	struct mlx5_flow_table *acl;
	struct mlx5_flow_group *g;
	void *match_criteria;
	u32 *flow_group_in;
	/* The ingress acl table contains 4 groups
	 * (2 active rules at the same time -
	 *      1 allow rule from one of the first 3 groups.
	 *      1 drop rule from the last group):
	 * 1)Allow untagged traffic with smac=original mac.
	 * 2)Allow untagged traffic.
	 * 3)Allow traffic with smac=original mac.
	 * 4)Drop all other traffic.
	 */
	int table_size = 4;
	int err = 0;

	if (!MLX5_CAP_ESW_INGRESS_ACL(dev, ft_support))
		return -EOPNOTSUPP;

	if (!IS_ERR_OR_NULL(vport->ingress.acl))
		return 0;

	esw_debug(dev, "Create vport[%d] ingress ACL log_max_size(%d)\n",
		  vport->vport, MLX5_CAP_ESW_INGRESS_ACL(dev, log_max_ft_size));

	root_ns = mlx5_get_flow_vport_acl_namespace(dev, MLX5_FLOW_NAMESPACE_ESW_INGRESS,
						    vport->vport);
	if (!root_ns) {
		esw_warn(dev, "Failed to get E-Switch ingress flow namespace for vport (%d)\n", vport->vport);
		return -EOPNOTSUPP;
	}

	flow_group_in = kvzalloc(inlen, GFP_KERNEL);
	if (!flow_group_in)
		return -ENOMEM;

	acl = mlx5_create_vport_flow_table(root_ns, 0, table_size, 0, vport->vport);
	if (IS_ERR(acl)) {
		err = PTR_ERR(acl);
		esw_warn(dev, "Failed to create E-Switch vport[%d] ingress flow Table, err(%d)\n",
			 vport->vport, err);
		goto out;
	}
	vport->ingress.acl = acl;

	match_criteria = MLX5_ADDR_OF(create_flow_group_in, flow_group_in, match_criteria);

	MLX5_SET(create_flow_group_in, flow_group_in, match_criteria_enable, MLX5_MATCH_OUTER_HEADERS);
	MLX5_SET_TO_ONES(fte_match_param, match_criteria, outer_headers.cvlan_tag);
	MLX5_SET_TO_ONES(fte_match_param, match_criteria, outer_headers.smac_47_16);
	MLX5_SET_TO_ONES(fte_match_param, match_criteria, outer_headers.smac_15_0);
	MLX5_SET(create_flow_group_in, flow_group_in, start_flow_index, 0);
	MLX5_SET(create_flow_group_in, flow_group_in, end_flow_index, 0);

	g = mlx5_create_flow_group(acl, flow_group_in);
	if (IS_ERR(g)) {
		err = PTR_ERR(g);
		esw_warn(dev, "Failed to create E-Switch vport[%d] ingress untagged spoofchk flow group, err(%d)\n",
			 vport->vport, err);
		goto out;
	}
	vport->ingress.allow_untagged_spoofchk_grp = g;

	memset(flow_group_in, 0, inlen);
	MLX5_SET(create_flow_group_in, flow_group_in, match_criteria_enable, MLX5_MATCH_OUTER_HEADERS);
	MLX5_SET_TO_ONES(fte_match_param, match_criteria, outer_headers.cvlan_tag);
	MLX5_SET(create_flow_group_in, flow_group_in, start_flow_index, 1);
	MLX5_SET(create_flow_group_in, flow_group_in, end_flow_index, 1);

	g = mlx5_create_flow_group(acl, flow_group_in);
	if (IS_ERR(g)) {
		err = PTR_ERR(g);
		esw_warn(dev, "Failed to create E-Switch vport[%d] ingress untagged flow group, err(%d)\n",
			 vport->vport, err);
		goto out;
	}
	vport->ingress.allow_untagged_only_grp = g;

	memset(flow_group_in, 0, inlen);
	MLX5_SET(create_flow_group_in, flow_group_in, match_criteria_enable, MLX5_MATCH_OUTER_HEADERS);
	MLX5_SET_TO_ONES(fte_match_param, match_criteria, outer_headers.smac_47_16);
	MLX5_SET_TO_ONES(fte_match_param, match_criteria, outer_headers.smac_15_0);
	MLX5_SET(create_flow_group_in, flow_group_in, start_flow_index, 2);
	MLX5_SET(create_flow_group_in, flow_group_in, end_flow_index, 2);

	g = mlx5_create_flow_group(acl, flow_group_in);
	if (IS_ERR(g)) {
		err = PTR_ERR(g);
		esw_warn(dev, "Failed to create E-Switch vport[%d] ingress spoofchk flow group, err(%d)\n",
			 vport->vport, err);
		goto out;
	}
	vport->ingress.allow_spoofchk_only_grp = g;

	memset(flow_group_in, 0, inlen);
	MLX5_SET(create_flow_group_in, flow_group_in, start_flow_index, 3);
	MLX5_SET(create_flow_group_in, flow_group_in, end_flow_index, 3);

	g = mlx5_create_flow_group(acl, flow_group_in);
	if (IS_ERR(g)) {
		err = PTR_ERR(g);
		esw_warn(dev, "Failed to create E-Switch vport[%d] ingress drop flow group, err(%d)\n",
			 vport->vport, err);
		goto out;
	}
	vport->ingress.drop_grp = g;

out:
	if (err) {
		if (!IS_ERR_OR_NULL(vport->ingress.allow_spoofchk_only_grp))
			mlx5_destroy_flow_group(
					vport->ingress.allow_spoofchk_only_grp);
		if (!IS_ERR_OR_NULL(vport->ingress.allow_untagged_only_grp))
			mlx5_destroy_flow_group(
					vport->ingress.allow_untagged_only_grp);
		if (!IS_ERR_OR_NULL(vport->ingress.allow_untagged_spoofchk_grp))
			mlx5_destroy_flow_group(
				vport->ingress.allow_untagged_spoofchk_grp);
		if (!IS_ERR_OR_NULL(vport->ingress.acl))
			mlx5_destroy_flow_table(vport->ingress.acl);
	}

	kvfree(flow_group_in);
	return err;
}

static void esw_vport_cleanup_ingress_rules(struct mlx5_eswitch *esw,
					    struct mlx5_vport *vport)
{
	if (!IS_ERR_OR_NULL(vport->ingress.drop_rule))
		mlx5_del_flow_rules(vport->ingress.drop_rule);

	if (!IS_ERR_OR_NULL(vport->ingress.allow_rule))
		mlx5_del_flow_rules(vport->ingress.allow_rule);

	vport->ingress.drop_rule = NULL;
	vport->ingress.allow_rule = NULL;
}

static void esw_vport_disable_ingress_acl(struct mlx5_eswitch *esw,
					  struct mlx5_vport *vport)
{
	if (IS_ERR_OR_NULL(vport->ingress.acl))
		return;

	esw_debug(esw->dev, "Destroy vport[%d] E-Switch ingress ACL\n", vport->vport);

	esw_vport_cleanup_ingress_rules(esw, vport);
	mlx5_destroy_flow_group(vport->ingress.allow_spoofchk_only_grp);
	mlx5_destroy_flow_group(vport->ingress.allow_untagged_only_grp);
	mlx5_destroy_flow_group(vport->ingress.allow_untagged_spoofchk_grp);
	mlx5_destroy_flow_group(vport->ingress.drop_grp);
	mlx5_destroy_flow_table(vport->ingress.acl);
	vport->ingress.acl = NULL;
	vport->ingress.drop_grp = NULL;
	vport->ingress.allow_spoofchk_only_grp = NULL;
	vport->ingress.allow_untagged_only_grp = NULL;
	vport->ingress.allow_untagged_spoofchk_grp = NULL;
}

static int esw_vport_ingress_config(struct mlx5_eswitch *esw,
				    struct mlx5_vport *vport)
{
	struct mlx5_fc *counter = vport->ingress.drop_counter;
	struct mlx5_flow_destination drop_ctr_dst = {0};
	struct mlx5_flow_destination *dst = NULL;
	struct mlx5_flow_act flow_act = {0};
	struct mlx5_flow_spec *spec;
	int dest_num = 0;
	int err = 0;
	u8 *smac_v;

	if (vport->info.spoofchk && !is_valid_ether_addr(vport->info.mac)) {
		mlx5_core_warn(esw->dev,
			       "vport[%d] configure ingress rules failed, illegal mac with spoofchk\n",
			       vport->vport);
		return -EPERM;
	}

	esw_vport_cleanup_ingress_rules(esw, vport);

	if (!vport->info.vlan && !vport->info.qos && !vport->info.spoofchk) {
		esw_vport_disable_ingress_acl(esw, vport);
		return 0;
	}

	err = esw_vport_enable_ingress_acl(esw, vport);
	if (err) {
		mlx5_core_warn(esw->dev,
			       "failed to enable ingress acl (%d) on vport[%d]\n",
			       err, vport->vport);
		return err;
	}

	esw_debug(esw->dev,
		  "vport[%d] configure ingress rules, vlan(%d) qos(%d)\n",
		  vport->vport, vport->info.vlan, vport->info.qos);

	spec = kvzalloc(sizeof(*spec), GFP_KERNEL);
	if (!spec) {
		err = -ENOMEM;
		goto out;
	}

	if (vport->info.vlan || vport->info.qos)
		MLX5_SET_TO_ONES(fte_match_param, spec->match_criteria, outer_headers.cvlan_tag);

	if (vport->info.spoofchk) {
		MLX5_SET_TO_ONES(fte_match_param, spec->match_criteria, outer_headers.smac_47_16);
		MLX5_SET_TO_ONES(fte_match_param, spec->match_criteria, outer_headers.smac_15_0);
		smac_v = MLX5_ADDR_OF(fte_match_param,
				      spec->match_value,
				      outer_headers.smac_47_16);
		ether_addr_copy(smac_v, vport->info.mac);
	}

	spec->match_criteria_enable = MLX5_MATCH_OUTER_HEADERS;
	flow_act.action = MLX5_FLOW_CONTEXT_ACTION_ALLOW;
	vport->ingress.allow_rule =
		mlx5_add_flow_rules(vport->ingress.acl, spec,
				    &flow_act, NULL, 0);
	if (IS_ERR(vport->ingress.allow_rule)) {
		err = PTR_ERR(vport->ingress.allow_rule);
		esw_warn(esw->dev,
			 "vport[%d] configure ingress allow rule, err(%d)\n",
			 vport->vport, err);
		vport->ingress.allow_rule = NULL;
		goto out;
	}

	memset(spec, 0, sizeof(*spec));
	flow_act.action = MLX5_FLOW_CONTEXT_ACTION_DROP;

	/* Attach drop flow counter */
	if (counter) {
		flow_act.action |= MLX5_FLOW_CONTEXT_ACTION_COUNT;
		drop_ctr_dst.type = MLX5_FLOW_DESTINATION_TYPE_COUNTER;
		drop_ctr_dst.counter_id = mlx5_fc_id(counter);
		dst = &drop_ctr_dst;
		dest_num++;
	}
	vport->ingress.drop_rule =
		mlx5_add_flow_rules(vport->ingress.acl, spec,
				    &flow_act, dst, dest_num);
	if (IS_ERR(vport->ingress.drop_rule)) {
		err = PTR_ERR(vport->ingress.drop_rule);
		esw_warn(esw->dev,
			 "vport[%d] configure ingress drop rule, err(%d)\n",
			 vport->vport, err);
		vport->ingress.drop_rule = NULL;
		goto out;
	}

out:
	if (err)
		esw_vport_cleanup_ingress_rules(esw, vport);
	kvfree(spec);
	return err;
}

static int esw_vport_egress_config(struct mlx5_eswitch *esw,
				   struct mlx5_vport *vport)
{
	struct mlx5_fc *counter = vport->egress.drop_counter;
	struct mlx5_flow_destination drop_ctr_dst = {0};
	struct mlx5_flow_destination *dst = NULL;
	struct mlx5_flow_act flow_act = {0};
	struct mlx5_flow_spec *spec;
	int dest_num = 0;
	int err = 0;

	esw_vport_cleanup_egress_rules(esw, vport);

	if (!vport->info.vlan && !vport->info.qos) {
		esw_vport_disable_egress_acl(esw, vport);
		return 0;
	}

	err = esw_vport_enable_egress_acl(esw, vport);
	if (err) {
		mlx5_core_warn(esw->dev,
			       "failed to enable egress acl (%d) on vport[%d]\n",
			       err, vport->vport);
		return err;
	}

	esw_debug(esw->dev,
		  "vport[%d] configure egress rules, vlan(%d) qos(%d)\n",
		  vport->vport, vport->info.vlan, vport->info.qos);

	spec = kvzalloc(sizeof(*spec), GFP_KERNEL);
	if (!spec) {
		err = -ENOMEM;
		goto out;
	}

	/* Allowed vlan rule */
	MLX5_SET_TO_ONES(fte_match_param, spec->match_criteria, outer_headers.cvlan_tag);
	MLX5_SET_TO_ONES(fte_match_param, spec->match_value, outer_headers.cvlan_tag);
	MLX5_SET_TO_ONES(fte_match_param, spec->match_criteria, outer_headers.first_vid);
	MLX5_SET(fte_match_param, spec->match_value, outer_headers.first_vid, vport->info.vlan);

	spec->match_criteria_enable = MLX5_MATCH_OUTER_HEADERS;
	flow_act.action = MLX5_FLOW_CONTEXT_ACTION_ALLOW;
	vport->egress.allowed_vlan =
		mlx5_add_flow_rules(vport->egress.acl, spec,
				    &flow_act, NULL, 0);
	if (IS_ERR(vport->egress.allowed_vlan)) {
		err = PTR_ERR(vport->egress.allowed_vlan);
		esw_warn(esw->dev,
			 "vport[%d] configure egress allowed vlan rule failed, err(%d)\n",
			 vport->vport, err);
		vport->egress.allowed_vlan = NULL;
		goto out;
	}

	/* Drop others rule (star rule) */
	memset(spec, 0, sizeof(*spec));
	flow_act.action = MLX5_FLOW_CONTEXT_ACTION_DROP;

	/* Attach egress drop flow counter */
	if (counter) {
		flow_act.action |= MLX5_FLOW_CONTEXT_ACTION_COUNT;
		drop_ctr_dst.type = MLX5_FLOW_DESTINATION_TYPE_COUNTER;
		drop_ctr_dst.counter_id = mlx5_fc_id(counter);
		dst = &drop_ctr_dst;
		dest_num++;
	}
	vport->egress.drop_rule =
		mlx5_add_flow_rules(vport->egress.acl, spec,
				    &flow_act, dst, dest_num);
	if (IS_ERR(vport->egress.drop_rule)) {
		err = PTR_ERR(vport->egress.drop_rule);
		esw_warn(esw->dev,
			 "vport[%d] configure egress drop rule failed, err(%d)\n",
			 vport->vport, err);
		vport->egress.drop_rule = NULL;
	}
out:
	kvfree(spec);
	return err;
}

/* Vport QoS management */
static int esw_create_tsar(struct mlx5_eswitch *esw)
{
	u32 tsar_ctx[MLX5_ST_SZ_DW(scheduling_context)] = {0};
	struct mlx5_core_dev *dev = esw->dev;
	int err;

	if (!MLX5_CAP_GEN(dev, qos) || !MLX5_CAP_QOS(dev, esw_scheduling))
		return 0;

	if (esw->qos.enabled)
		return -EEXIST;

	err = mlx5_create_scheduling_element_cmd(dev,
						 SCHEDULING_HIERARCHY_E_SWITCH,
						 tsar_ctx,
						 &esw->qos.root_tsar_id);
	if (err) {
		esw_warn(esw->dev, "E-Switch create TSAR failed (%d)\n", err);
		return err;
	}

	esw->qos.enabled = true;
	return 0;
}

static void esw_destroy_tsar(struct mlx5_eswitch *esw)
{
	int err;

	if (!esw->qos.enabled)
		return;

	err = mlx5_destroy_scheduling_element_cmd(esw->dev,
						  SCHEDULING_HIERARCHY_E_SWITCH,
						  esw->qos.root_tsar_id);
	if (err)
		esw_warn(esw->dev, "E-Switch destroy TSAR failed (%d)\n", err);

	esw->qos.enabled = false;
}

static int esw_vport_enable_qos(struct mlx5_eswitch *esw, int vport_num,
				u32 initial_max_rate, u32 initial_bw_share)
{
	u32 sched_ctx[MLX5_ST_SZ_DW(scheduling_context)] = {0};
	struct mlx5_vport *vport = &esw->vports[vport_num];
	struct mlx5_core_dev *dev = esw->dev;
	void *vport_elem;
	int err = 0;

	if (!esw->qos.enabled || !MLX5_CAP_GEN(dev, qos) ||
	    !MLX5_CAP_QOS(dev, esw_scheduling))
		return 0;

	if (vport->qos.enabled)
		return -EEXIST;

	MLX5_SET(scheduling_context, sched_ctx, element_type,
		 SCHEDULING_CONTEXT_ELEMENT_TYPE_VPORT);
	vport_elem = MLX5_ADDR_OF(scheduling_context, sched_ctx,
				  element_attributes);
	MLX5_SET(vport_element, vport_elem, vport_number, vport_num);
	MLX5_SET(scheduling_context, sched_ctx, parent_element_id,
		 esw->qos.root_tsar_id);
	MLX5_SET(scheduling_context, sched_ctx, max_average_bw,
		 initial_max_rate);
	MLX5_SET(scheduling_context, sched_ctx, bw_share, initial_bw_share);

	err = mlx5_create_scheduling_element_cmd(dev,
						 SCHEDULING_HIERARCHY_E_SWITCH,
						 sched_ctx,
						 &vport->qos.esw_tsar_ix);
	if (err) {
		esw_warn(esw->dev, "E-Switch create TSAR vport element failed (vport=%d,err=%d)\n",
			 vport_num, err);
		return err;
	}

	vport->qos.enabled = true;
	return 0;
}

static void esw_vport_disable_qos(struct mlx5_eswitch *esw, int vport_num)
{
	struct mlx5_vport *vport = &esw->vports[vport_num];
	int err = 0;

	if (!vport->qos.enabled)
		return;

	err = mlx5_destroy_scheduling_element_cmd(esw->dev,
						  SCHEDULING_HIERARCHY_E_SWITCH,
						  vport->qos.esw_tsar_ix);
	if (err)
		esw_warn(esw->dev, "E-Switch destroy TSAR vport element failed (vport=%d,err=%d)\n",
			 vport_num, err);

	vport->qos.enabled = false;
}

static int esw_vport_qos_config(struct mlx5_eswitch *esw, int vport_num,
				u32 max_rate, u32 bw_share)
{
	u32 sched_ctx[MLX5_ST_SZ_DW(scheduling_context)] = {0};
	struct mlx5_vport *vport = &esw->vports[vport_num];
	struct mlx5_core_dev *dev = esw->dev;
	void *vport_elem;
	u32 bitmask = 0;
	int err = 0;

	if (!MLX5_CAP_GEN(dev, qos) || !MLX5_CAP_QOS(dev, esw_scheduling))
		return -EOPNOTSUPP;

	if (!vport->qos.enabled)
		return -EIO;

	MLX5_SET(scheduling_context, sched_ctx, element_type,
		 SCHEDULING_CONTEXT_ELEMENT_TYPE_VPORT);
	vport_elem = MLX5_ADDR_OF(scheduling_context, sched_ctx,
				  element_attributes);
	MLX5_SET(vport_element, vport_elem, vport_number, vport_num);
	MLX5_SET(scheduling_context, sched_ctx, parent_element_id,
		 esw->qos.root_tsar_id);
	MLX5_SET(scheduling_context, sched_ctx, max_average_bw,
		 max_rate);
	MLX5_SET(scheduling_context, sched_ctx, bw_share, bw_share);
	bitmask |= MODIFY_SCHEDULING_ELEMENT_IN_MODIFY_BITMASK_MAX_AVERAGE_BW;
	bitmask |= MODIFY_SCHEDULING_ELEMENT_IN_MODIFY_BITMASK_BW_SHARE;

	err = mlx5_modify_scheduling_element_cmd(dev,
						 SCHEDULING_HIERARCHY_E_SWITCH,
						 sched_ctx,
						 vport->qos.esw_tsar_ix,
						 bitmask);
	if (err) {
		esw_warn(esw->dev, "E-Switch modify TSAR vport element failed (vport=%d,err=%d)\n",
			 vport_num, err);
		return err;
	}

	return 0;
}

static void node_guid_gen_from_mac(u64 *node_guid, u8 mac[ETH_ALEN])
{
	((u8 *)node_guid)[7] = mac[0];
	((u8 *)node_guid)[6] = mac[1];
	((u8 *)node_guid)[5] = mac[2];
	((u8 *)node_guid)[4] = 0xff;
	((u8 *)node_guid)[3] = 0xfe;
	((u8 *)node_guid)[2] = mac[3];
	((u8 *)node_guid)[1] = mac[4];
	((u8 *)node_guid)[0] = mac[5];
}

static void esw_apply_vport_conf(struct mlx5_eswitch *esw,
				 struct mlx5_vport *vport)
{
	int vport_num = vport->vport;

	if (!vport_num)
		return;

	mlx5_modify_vport_admin_state(esw->dev,
				      MLX5_VPORT_STATE_OP_MOD_ESW_VPORT,
				      vport_num,
				      vport->info.link_state);
	mlx5_modify_nic_vport_mac_address(esw->dev, vport_num, vport->info.mac);
	mlx5_modify_nic_vport_node_guid(esw->dev, vport_num, vport->info.node_guid);
	modify_esw_vport_cvlan(esw->dev, vport_num, vport->info.vlan, vport->info.qos,
			       (vport->info.vlan || vport->info.qos));

	/* Only legacy mode needs ACLs */
	if (esw->mode == SRIOV_LEGACY) {
		esw_vport_ingress_config(esw, vport);
		esw_vport_egress_config(esw, vport);
	}
}

static void esw_vport_create_drop_counters(struct mlx5_vport *vport)
{
	struct mlx5_core_dev *dev = vport->dev;

	if (MLX5_CAP_ESW_INGRESS_ACL(dev, flow_counter)) {
		vport->ingress.drop_counter = mlx5_fc_create(dev, false);
		if (IS_ERR(vport->ingress.drop_counter)) {
			esw_warn(dev,
				 "vport[%d] configure ingress drop rule counter failed\n",
				 vport->vport);
			vport->ingress.drop_counter = NULL;
		}
	}

	if (MLX5_CAP_ESW_EGRESS_ACL(dev, flow_counter)) {
		vport->egress.drop_counter = mlx5_fc_create(dev, false);
		if (IS_ERR(vport->egress.drop_counter)) {
			esw_warn(dev,
				 "vport[%d] configure egress drop rule counter failed\n",
				 vport->vport);
			vport->egress.drop_counter = NULL;
		}
	}
}

static void esw_vport_destroy_drop_counters(struct mlx5_vport *vport)
{
	struct mlx5_core_dev *dev = vport->dev;

	if (vport->ingress.drop_counter)
		mlx5_fc_destroy(dev, vport->ingress.drop_counter);
	if (vport->egress.drop_counter)
		mlx5_fc_destroy(dev, vport->egress.drop_counter);
}

static void esw_enable_vport(struct mlx5_eswitch *esw, int vport_num,
			     int enable_events)
{
	struct mlx5_vport *vport = &esw->vports[vport_num];

	mutex_lock(&esw->state_lock);
	WARN_ON(vport->enabled);

	esw_debug(esw->dev, "Enabling VPORT(%d)\n", vport_num);

	/* Create steering drop counters for ingress and egress ACLs */
	if (vport_num && esw->mode == SRIOV_LEGACY)
		esw_vport_create_drop_counters(vport);

	/* Restore old vport configuration */
	esw_apply_vport_conf(esw, vport);

	/* Attach vport to the eswitch rate limiter */
	if (esw_vport_enable_qos(esw, vport_num, vport->info.max_rate,
				 vport->qos.bw_share))
		esw_warn(esw->dev, "Failed to attach vport %d to eswitch rate limiter", vport_num);

	/* Sync with current vport context */
	vport->enabled_events = enable_events;
	vport->enabled = true;

	/* only PF is trusted by default */
	if (!vport_num)
		vport->info.trusted = true;

	esw_vport_change_handle_locked(vport);

	esw->enabled_vports++;
	esw_debug(esw->dev, "Enabled VPORT(%d)\n", vport_num);
	mutex_unlock(&esw->state_lock);
}

static void esw_disable_vport(struct mlx5_eswitch *esw, int vport_num)
{
	struct mlx5_vport *vport = &esw->vports[vport_num];

	if (!vport->enabled)
		return;

	esw_debug(esw->dev, "Disabling vport(%d)\n", vport_num);
	/* Mark this vport as disabled to discard new events */
	vport->enabled = false;

<<<<<<< HEAD
	mlx5_eq_synchronize_async_irq(esw->dev);
=======
>>>>>>> 0bd72117
	/* Wait for current already scheduled events to complete */
	flush_workqueue(esw->work_queue);
	/* Disable events from this vport */
	arm_vport_context_events_cmd(esw->dev, vport->vport, 0);
	mutex_lock(&esw->state_lock);
	/* We don't assume VFs will cleanup after themselves.
	 * Calling vport change handler while vport is disabled will cleanup
	 * the vport resources.
	 */
	esw_vport_change_handle_locked(vport);
	vport->enabled_events = 0;
	esw_vport_disable_qos(esw, vport_num);
	if (vport_num && esw->mode == SRIOV_LEGACY) {
		mlx5_modify_vport_admin_state(esw->dev,
					      MLX5_VPORT_STATE_OP_MOD_ESW_VPORT,
					      vport_num,
					      MLX5_VPORT_ADMIN_STATE_DOWN);
		esw_vport_disable_egress_acl(esw, vport);
		esw_vport_disable_ingress_acl(esw, vport);
		esw_vport_destroy_drop_counters(vport);
	}
	esw->enabled_vports--;
	mutex_unlock(&esw->state_lock);
}

static int eswitch_vport_event(struct notifier_block *nb,
			       unsigned long type, void *data)
{
	struct mlx5_eswitch *esw = mlx5_nb_cof(nb, struct mlx5_eswitch, nb);
	struct mlx5_eqe *eqe = data;
	struct mlx5_vport *vport;
	u16 vport_num;

	vport_num = be16_to_cpu(eqe->data.vport_change.vport_num);
	vport = &esw->vports[vport_num];
	if (vport->enabled)
		queue_work(esw->work_queue, &vport->vport_change_handler);

	return NOTIFY_OK;
}

/* Public E-Switch API */
#define ESW_ALLOWED(esw) ((esw) && MLX5_ESWITCH_MANAGER((esw)->dev))

int mlx5_eswitch_enable_sriov(struct mlx5_eswitch *esw, int nvfs, int mode)
{
	int err;
	int i, enabled_events;

	if (!ESW_ALLOWED(esw) ||
	    !MLX5_CAP_ESW_FLOWTABLE_FDB(esw->dev, ft_support)) {
		esw_warn(esw->dev, "E-Switch FDB is not supported, aborting ...\n");
		return -EOPNOTSUPP;
	}

	if (!MLX5_CAP_ESW_INGRESS_ACL(esw->dev, ft_support))
		esw_warn(esw->dev, "E-Switch ingress ACL is not supported by FW\n");

	if (!MLX5_CAP_ESW_EGRESS_ACL(esw->dev, ft_support))
		esw_warn(esw->dev, "E-Switch engress ACL is not supported by FW\n");

	esw_info(esw->dev, "E-Switch enable SRIOV: nvfs(%d) mode (%d)\n", nvfs, mode);
	esw->mode = mode;

	if (mode == SRIOV_LEGACY) {
		err = esw_create_legacy_fdb_table(esw);
	} else {
		mlx5_reload_interface(esw->dev, MLX5_INTERFACE_PROTOCOL_IB);

		err = esw_offloads_init(esw, nvfs + 1);
	}

	if (err)
		goto abort;

	err = esw_create_tsar(esw);
	if (err)
		esw_warn(esw->dev, "Failed to create eswitch TSAR");

	/* Don't enable vport events when in SRIOV_OFFLOADS mode, since:
	 * 1. L2 table (MPFS) is programmed by PF/VF representors netdevs set_rx_mode
	 * 2. FDB/Eswitch is programmed by user space tools
	 */
	enabled_events = (mode == SRIOV_LEGACY) ? SRIOV_VPORT_EVENTS : 0;
	for (i = 0; i <= nvfs; i++)
		esw_enable_vport(esw, i, enabled_events);

	if (mode == SRIOV_LEGACY) {
		MLX5_NB_INIT(&esw->nb, eswitch_vport_event, NIC_VPORT_CHANGE);
		mlx5_eq_notifier_register(esw->dev, &esw->nb);
	}

	esw_info(esw->dev, "SRIOV enabled: active vports(%d)\n",
		 esw->enabled_vports);
	return 0;

abort:
	esw->mode = SRIOV_NONE;

	if (mode == SRIOV_OFFLOADS)
		mlx5_reload_interface(esw->dev, MLX5_INTERFACE_PROTOCOL_IB);

	return err;
}

void mlx5_eswitch_disable_sriov(struct mlx5_eswitch *esw)
{
	struct esw_mc_addr *mc_promisc;
	int old_mode;
	int nvports;
	int i;

	if (!ESW_ALLOWED(esw) || esw->mode == SRIOV_NONE)
		return;

	esw_info(esw->dev, "disable SRIOV: active vports(%d) mode(%d)\n",
		 esw->enabled_vports, esw->mode);

	mc_promisc = &esw->mc_promisc;
	nvports = esw->enabled_vports;

	if (esw->mode == SRIOV_LEGACY)
		mlx5_eq_notifier_unregister(esw->dev, &esw->nb);

	for (i = 0; i < esw->total_vports; i++)
		esw_disable_vport(esw, i);

	if (mc_promisc && mc_promisc->uplink_rule)
		mlx5_del_flow_rules(mc_promisc->uplink_rule);

	esw_destroy_tsar(esw);

	if (esw->mode == SRIOV_LEGACY)
		esw_destroy_legacy_fdb_table(esw);
	else if (esw->mode == SRIOV_OFFLOADS)
		esw_offloads_cleanup(esw, nvports);

	old_mode = esw->mode;
	esw->mode = SRIOV_NONE;

	if (old_mode == SRIOV_OFFLOADS)
		mlx5_reload_interface(esw->dev, MLX5_INTERFACE_PROTOCOL_IB);
}

int mlx5_eswitch_init(struct mlx5_core_dev *dev)
{
	int total_vports = MLX5_TOTAL_VPORTS(dev);
	struct mlx5_eswitch *esw;
	int vport_num;
	int err;

	if (!MLX5_ESWITCH_MANAGER(dev))
		return 0;

	esw_info(dev,
		 "Total vports %d, per vport: max uc(%d) max mc(%d)\n",
		 total_vports,
		 MLX5_MAX_UC_PER_VPORT(dev),
		 MLX5_MAX_MC_PER_VPORT(dev));

	esw = kzalloc(sizeof(*esw), GFP_KERNEL);
	if (!esw)
		return -ENOMEM;

	esw->dev = dev;

	esw->work_queue = create_singlethread_workqueue("mlx5_esw_wq");
	if (!esw->work_queue) {
		err = -ENOMEM;
		goto abort;
	}

	esw->vports = kcalloc(total_vports, sizeof(struct mlx5_vport),
			      GFP_KERNEL);
	if (!esw->vports) {
		err = -ENOMEM;
		goto abort;
	}

	err = esw_offloads_init_reps(esw);
	if (err)
		goto abort;

	hash_init(esw->offloads.encap_tbl);
	hash_init(esw->offloads.mod_hdr_tbl);
	mutex_init(&esw->state_lock);

	for (vport_num = 0; vport_num < total_vports; vport_num++) {
		struct mlx5_vport *vport = &esw->vports[vport_num];

		vport->vport = vport_num;
		vport->info.link_state = MLX5_VPORT_ADMIN_STATE_AUTO;
		vport->dev = dev;
		INIT_WORK(&vport->vport_change_handler,
			  esw_vport_change_handler);
	}

	esw->total_vports = total_vports;
	esw->enabled_vports = 0;
	esw->mode = SRIOV_NONE;
	esw->offloads.inline_mode = MLX5_INLINE_MODE_NONE;
	if (MLX5_CAP_ESW_FLOWTABLE_FDB(dev, reformat) &&
	    MLX5_CAP_ESW_FLOWTABLE_FDB(dev, decap))
		esw->offloads.encap = DEVLINK_ESWITCH_ENCAP_MODE_BASIC;
	else
		esw->offloads.encap = DEVLINK_ESWITCH_ENCAP_MODE_NONE;

	dev->priv.eswitch = esw;
	return 0;
abort:
	if (esw->work_queue)
		destroy_workqueue(esw->work_queue);
	esw_offloads_cleanup_reps(esw);
	kfree(esw->vports);
	kfree(esw);
	return err;
}

void mlx5_eswitch_cleanup(struct mlx5_eswitch *esw)
{
	if (!esw || !MLX5_ESWITCH_MANAGER(esw->dev))
		return;

	esw_info(esw->dev, "cleanup\n");

	esw->dev->priv.eswitch = NULL;
	destroy_workqueue(esw->work_queue);
	esw_offloads_cleanup_reps(esw);
	kfree(esw->vports);
	kfree(esw);
}

/* Vport Administration */
#define LEGAL_VPORT(esw, vport) (vport >= 0 && vport < esw->total_vports)

int mlx5_eswitch_set_vport_mac(struct mlx5_eswitch *esw,
			       int vport, u8 mac[ETH_ALEN])
{
	struct mlx5_vport *evport;
	u64 node_guid;
	int err = 0;

	if (!MLX5_CAP_GEN(esw->dev, vport_group_manager))
		return -EPERM;
	if (!LEGAL_VPORT(esw, vport) || is_multicast_ether_addr(mac))
		return -EINVAL;

	mutex_lock(&esw->state_lock);
	evport = &esw->vports[vport];

	if (evport->info.spoofchk && !is_valid_ether_addr(mac)) {
		mlx5_core_warn(esw->dev,
			       "MAC invalidation is not allowed when spoofchk is on, vport(%d)\n",
			       vport);
		err = -EPERM;
		goto unlock;
	}

	err = mlx5_modify_nic_vport_mac_address(esw->dev, vport, mac);
	if (err) {
		mlx5_core_warn(esw->dev,
			       "Failed to mlx5_modify_nic_vport_mac vport(%d) err=(%d)\n",
			       vport, err);
		goto unlock;
	}

	node_guid_gen_from_mac(&node_guid, mac);
	err = mlx5_modify_nic_vport_node_guid(esw->dev, vport, node_guid);
	if (err)
		mlx5_core_warn(esw->dev,
			       "Failed to set vport %d node guid, err = %d. RDMA_CM will not function properly for this VF.\n",
			       vport, err);

	ether_addr_copy(evport->info.mac, mac);
	evport->info.node_guid = node_guid;
	if (evport->enabled && esw->mode == SRIOV_LEGACY)
		err = esw_vport_ingress_config(esw, evport);

unlock:
	mutex_unlock(&esw->state_lock);
	return err;
}

int mlx5_eswitch_set_vport_state(struct mlx5_eswitch *esw,
				 int vport, int link_state)
{
	struct mlx5_vport *evport;
	int err = 0;

	if (!ESW_ALLOWED(esw))
		return -EPERM;
	if (!LEGAL_VPORT(esw, vport))
		return -EINVAL;

	mutex_lock(&esw->state_lock);
	evport = &esw->vports[vport];

	err = mlx5_modify_vport_admin_state(esw->dev,
					    MLX5_VPORT_STATE_OP_MOD_ESW_VPORT,
					    vport, link_state);
	if (err) {
		mlx5_core_warn(esw->dev,
			       "Failed to set vport %d link state, err = %d",
			       vport, err);
		goto unlock;
	}

	evport->info.link_state = link_state;

unlock:
	mutex_unlock(&esw->state_lock);
	return 0;
}

int mlx5_eswitch_get_vport_config(struct mlx5_eswitch *esw,
				  int vport, struct ifla_vf_info *ivi)
{
	struct mlx5_vport *evport;

	if (!MLX5_CAP_GEN(esw->dev, vport_group_manager))
		return -EPERM;
	if (!LEGAL_VPORT(esw, vport))
		return -EINVAL;

	evport = &esw->vports[vport];

	memset(ivi, 0, sizeof(*ivi));
	ivi->vf = vport - 1;

	mutex_lock(&esw->state_lock);
	ether_addr_copy(ivi->mac, evport->info.mac);
	ivi->linkstate = evport->info.link_state;
	ivi->vlan = evport->info.vlan;
	ivi->qos = evport->info.qos;
	ivi->spoofchk = evport->info.spoofchk;
	ivi->trusted = evport->info.trusted;
	ivi->min_tx_rate = evport->info.min_rate;
	ivi->max_tx_rate = evport->info.max_rate;
	mutex_unlock(&esw->state_lock);

	return 0;
}

int __mlx5_eswitch_set_vport_vlan(struct mlx5_eswitch *esw,
				  int vport, u16 vlan, u8 qos, u8 set_flags)
{
	struct mlx5_vport *evport;
	int err = 0;

	if (!ESW_ALLOWED(esw))
		return -EPERM;
	if (!LEGAL_VPORT(esw, vport) || (vlan > 4095) || (qos > 7))
		return -EINVAL;

	mutex_lock(&esw->state_lock);
	evport = &esw->vports[vport];

	err = modify_esw_vport_cvlan(esw->dev, vport, vlan, qos, set_flags);
	if (err)
		goto unlock;

	evport->info.vlan = vlan;
	evport->info.qos = qos;
	if (evport->enabled && esw->mode == SRIOV_LEGACY) {
		err = esw_vport_ingress_config(esw, evport);
		if (err)
			goto unlock;
		err = esw_vport_egress_config(esw, evport);
	}

unlock:
	mutex_unlock(&esw->state_lock);
	return err;
}

int mlx5_eswitch_set_vport_vlan(struct mlx5_eswitch *esw,
				int vport, u16 vlan, u8 qos)
{
	u8 set_flags = 0;

	if (vlan || qos)
		set_flags = SET_VLAN_STRIP | SET_VLAN_INSERT;

	return __mlx5_eswitch_set_vport_vlan(esw, vport, vlan, qos, set_flags);
}

int mlx5_eswitch_set_vport_spoofchk(struct mlx5_eswitch *esw,
				    int vport, bool spoofchk)
{
	struct mlx5_vport *evport;
	bool pschk;
	int err = 0;

	if (!ESW_ALLOWED(esw))
		return -EPERM;
	if (!LEGAL_VPORT(esw, vport))
		return -EINVAL;

	mutex_lock(&esw->state_lock);
	evport = &esw->vports[vport];
	pschk = evport->info.spoofchk;
	evport->info.spoofchk = spoofchk;
	if (evport->enabled && esw->mode == SRIOV_LEGACY)
		err = esw_vport_ingress_config(esw, evport);
	if (err)
		evport->info.spoofchk = pschk;
	mutex_unlock(&esw->state_lock);

	return err;
}

int mlx5_eswitch_set_vport_trust(struct mlx5_eswitch *esw,
				 int vport, bool setting)
{
	struct mlx5_vport *evport;

	if (!ESW_ALLOWED(esw))
		return -EPERM;
	if (!LEGAL_VPORT(esw, vport))
		return -EINVAL;

	mutex_lock(&esw->state_lock);
	evport = &esw->vports[vport];
	evport->info.trusted = setting;
	if (evport->enabled)
		esw_vport_change_handle_locked(evport);
	mutex_unlock(&esw->state_lock);

	return 0;
}

static u32 calculate_vports_min_rate_divider(struct mlx5_eswitch *esw)
{
	u32 fw_max_bw_share = MLX5_CAP_QOS(esw->dev, max_tsar_bw_share);
	struct mlx5_vport *evport;
	u32 max_guarantee = 0;
	int i;

	for (i = 0; i < esw->total_vports; i++) {
		evport = &esw->vports[i];
		if (!evport->enabled || evport->info.min_rate < max_guarantee)
			continue;
		max_guarantee = evport->info.min_rate;
	}

	return max_t(u32, max_guarantee / fw_max_bw_share, 1);
}

static int normalize_vports_min_rate(struct mlx5_eswitch *esw, u32 divider)
{
	u32 fw_max_bw_share = MLX5_CAP_QOS(esw->dev, max_tsar_bw_share);
	struct mlx5_vport *evport;
	u32 vport_max_rate;
	u32 vport_min_rate;
	u32 bw_share;
	int err;
	int i;

	for (i = 0; i < esw->total_vports; i++) {
		evport = &esw->vports[i];
		if (!evport->enabled)
			continue;
		vport_min_rate = evport->info.min_rate;
		vport_max_rate = evport->info.max_rate;
		bw_share = MLX5_MIN_BW_SHARE;

		if (vport_min_rate)
			bw_share = MLX5_RATE_TO_BW_SHARE(vport_min_rate,
							 divider,
							 fw_max_bw_share);

		if (bw_share == evport->qos.bw_share)
			continue;

		err = esw_vport_qos_config(esw, i, vport_max_rate,
					   bw_share);
		if (!err)
			evport->qos.bw_share = bw_share;
		else
			return err;
	}

	return 0;
}

int mlx5_eswitch_set_vport_rate(struct mlx5_eswitch *esw, int vport,
				u32 max_rate, u32 min_rate)
{
	u32 fw_max_bw_share = MLX5_CAP_QOS(esw->dev, max_tsar_bw_share);
	bool min_rate_supported = MLX5_CAP_QOS(esw->dev, esw_bw_share) &&
					fw_max_bw_share >= MLX5_MIN_BW_SHARE;
	bool max_rate_supported = MLX5_CAP_QOS(esw->dev, esw_rate_limit);
	struct mlx5_vport *evport;
	u32 previous_min_rate;
	u32 divider;
	int err = 0;

	if (!ESW_ALLOWED(esw))
		return -EPERM;
	if (!LEGAL_VPORT(esw, vport))
		return -EINVAL;
	if ((min_rate && !min_rate_supported) || (max_rate && !max_rate_supported))
		return -EOPNOTSUPP;

	mutex_lock(&esw->state_lock);
	evport = &esw->vports[vport];

	if (min_rate == evport->info.min_rate)
		goto set_max_rate;

	previous_min_rate = evport->info.min_rate;
	evport->info.min_rate = min_rate;
	divider = calculate_vports_min_rate_divider(esw);
	err = normalize_vports_min_rate(esw, divider);
	if (err) {
		evport->info.min_rate = previous_min_rate;
		goto unlock;
	}

set_max_rate:
	if (max_rate == evport->info.max_rate)
		goto unlock;

	err = esw_vport_qos_config(esw, vport, max_rate, evport->qos.bw_share);
	if (!err)
		evport->info.max_rate = max_rate;

unlock:
	mutex_unlock(&esw->state_lock);
	return err;
}

static int mlx5_eswitch_query_vport_drop_stats(struct mlx5_core_dev *dev,
					       int vport_idx,
					       struct mlx5_vport_drop_stats *stats)
{
	struct mlx5_eswitch *esw = dev->priv.eswitch;
	struct mlx5_vport *vport = &esw->vports[vport_idx];
	u64 rx_discard_vport_down, tx_discard_vport_down;
	u64 bytes = 0;
	int err = 0;

	if (!vport->enabled || esw->mode != SRIOV_LEGACY)
		return 0;

	if (vport->egress.drop_counter)
		mlx5_fc_query(dev, vport->egress.drop_counter,
			      &stats->rx_dropped, &bytes);

	if (vport->ingress.drop_counter)
		mlx5_fc_query(dev, vport->ingress.drop_counter,
			      &stats->tx_dropped, &bytes);

	if (!MLX5_CAP_GEN(dev, receive_discard_vport_down) &&
	    !MLX5_CAP_GEN(dev, transmit_discard_vport_down))
		return 0;

	err = mlx5_query_vport_down_stats(dev, vport_idx,
					  &rx_discard_vport_down,
					  &tx_discard_vport_down);
	if (err)
		return err;

	if (MLX5_CAP_GEN(dev, receive_discard_vport_down))
		stats->rx_dropped += rx_discard_vport_down;
	if (MLX5_CAP_GEN(dev, transmit_discard_vport_down))
		stats->tx_dropped += tx_discard_vport_down;

	return 0;
}

int mlx5_eswitch_get_vport_stats(struct mlx5_eswitch *esw,
				 int vport,
				 struct ifla_vf_stats *vf_stats)
{
	int outlen = MLX5_ST_SZ_BYTES(query_vport_counter_out);
	u32 in[MLX5_ST_SZ_DW(query_vport_counter_in)] = {0};
	struct mlx5_vport_drop_stats stats = {0};
	int err = 0;
	u32 *out;

	if (!ESW_ALLOWED(esw))
		return -EPERM;
	if (!LEGAL_VPORT(esw, vport))
		return -EINVAL;

	out = kvzalloc(outlen, GFP_KERNEL);
	if (!out)
		return -ENOMEM;

	MLX5_SET(query_vport_counter_in, in, opcode,
		 MLX5_CMD_OP_QUERY_VPORT_COUNTER);
	MLX5_SET(query_vport_counter_in, in, op_mod, 0);
	MLX5_SET(query_vport_counter_in, in, vport_number, vport);
	if (vport)
		MLX5_SET(query_vport_counter_in, in, other_vport, 1);

	memset(out, 0, outlen);
	err = mlx5_cmd_exec(esw->dev, in, sizeof(in), out, outlen);
	if (err)
		goto free_out;

	#define MLX5_GET_CTR(p, x) \
		MLX5_GET64(query_vport_counter_out, p, x)

	memset(vf_stats, 0, sizeof(*vf_stats));
	vf_stats->rx_packets =
		MLX5_GET_CTR(out, received_eth_unicast.packets) +
		MLX5_GET_CTR(out, received_ib_unicast.packets) +
		MLX5_GET_CTR(out, received_eth_multicast.packets) +
		MLX5_GET_CTR(out, received_ib_multicast.packets) +
		MLX5_GET_CTR(out, received_eth_broadcast.packets);

	vf_stats->rx_bytes =
		MLX5_GET_CTR(out, received_eth_unicast.octets) +
		MLX5_GET_CTR(out, received_ib_unicast.octets) +
		MLX5_GET_CTR(out, received_eth_multicast.octets) +
		MLX5_GET_CTR(out, received_ib_multicast.octets) +
		MLX5_GET_CTR(out, received_eth_broadcast.octets);

	vf_stats->tx_packets =
		MLX5_GET_CTR(out, transmitted_eth_unicast.packets) +
		MLX5_GET_CTR(out, transmitted_ib_unicast.packets) +
		MLX5_GET_CTR(out, transmitted_eth_multicast.packets) +
		MLX5_GET_CTR(out, transmitted_ib_multicast.packets) +
		MLX5_GET_CTR(out, transmitted_eth_broadcast.packets);

	vf_stats->tx_bytes =
		MLX5_GET_CTR(out, transmitted_eth_unicast.octets) +
		MLX5_GET_CTR(out, transmitted_ib_unicast.octets) +
		MLX5_GET_CTR(out, transmitted_eth_multicast.octets) +
		MLX5_GET_CTR(out, transmitted_ib_multicast.octets) +
		MLX5_GET_CTR(out, transmitted_eth_broadcast.octets);

	vf_stats->multicast =
		MLX5_GET_CTR(out, received_eth_multicast.packets) +
		MLX5_GET_CTR(out, received_ib_multicast.packets);

	vf_stats->broadcast =
		MLX5_GET_CTR(out, received_eth_broadcast.packets);

	err = mlx5_eswitch_query_vport_drop_stats(esw->dev, vport, &stats);
	if (err)
		goto free_out;
	vf_stats->rx_dropped = stats.rx_dropped;
	vf_stats->tx_dropped = stats.tx_dropped;

free_out:
	kvfree(out);
	return err;
}

u8 mlx5_eswitch_mode(struct mlx5_eswitch *esw)
{
	return ESW_ALLOWED(esw) ? esw->mode : SRIOV_NONE;
}
EXPORT_SYMBOL_GPL(mlx5_eswitch_mode);<|MERGE_RESOLUTION|>--- conflicted
+++ resolved
@@ -1569,10 +1569,6 @@
 	/* Mark this vport as disabled to discard new events */
 	vport->enabled = false;
 
-<<<<<<< HEAD
-	mlx5_eq_synchronize_async_irq(esw->dev);
-=======
->>>>>>> 0bd72117
 	/* Wait for current already scheduled events to complete */
 	flush_workqueue(esw->work_queue);
 	/* Disable events from this vport */
