--- conflicted
+++ resolved
@@ -106,11 +106,7 @@
 #define HPRE_SHAPER_TYPE_RATE		640
 #define HPRE_VIA_MSI_DSM		1
 #define HPRE_SQE_MASK_OFFSET		8
-<<<<<<< HEAD
-#define HPRE_SQE_MASK_LEN		24
-=======
 #define HPRE_SQE_MASK_LEN		44
->>>>>>> 0c383648
 #define HPRE_CTX_Q_NUM_DEF		1
 
 #define HPRE_DFX_BASE		0x301000
@@ -1142,34 +1138,6 @@
 	return 0;
 }
 
-static int hpre_pre_store_cap_reg(struct hisi_qm *qm)
-{
-	struct hisi_qm_cap_record *hpre_cap;
-	struct device *dev = &qm->pdev->dev;
-	size_t i, size;
-
-	size = ARRAY_SIZE(hpre_pre_store_caps);
-	hpre_cap = devm_kzalloc(dev, sizeof(*hpre_cap) * size, GFP_KERNEL);
-	if (!hpre_cap)
-		return -ENOMEM;
-
-	for (i = 0; i < size; i++) {
-		hpre_cap[i].type = hpre_pre_store_caps[i];
-		hpre_cap[i].cap_val = hisi_qm_get_hw_info(qm, hpre_basic_info,
-				      hpre_pre_store_caps[i], qm->cap_ver);
-	}
-
-	if (hpre_cap[HPRE_CLUSTER_NUM_CAP_IDX].cap_val > HPRE_CLUSTERS_NUM_MAX) {
-		dev_err(dev, "Device cluster num %u is out of range for driver supports %d!\n",
-			hpre_cap[HPRE_CLUSTER_NUM_CAP_IDX].cap_val, HPRE_CLUSTERS_NUM_MAX);
-		return -EINVAL;
-	}
-
-	qm->cap_tables.dev_cap_table = hpre_cap;
-
-	return 0;
-}
-
 static int hpre_qm_init(struct hisi_qm *qm, struct pci_dev *pdev)
 {
 	u64 alg_msk;
