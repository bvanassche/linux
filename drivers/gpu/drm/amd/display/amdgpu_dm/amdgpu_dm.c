/*
 * Copyright 2015 Advanced Micro Devices, Inc.
 *
 * Permission is hereby granted, free of charge, to any person obtaining a
 * copy of this software and associated documentation files (the "Software"),
 * to deal in the Software without restriction, including without limitation
 * the rights to use, copy, modify, merge, publish, distribute, sublicense,
 * and/or sell copies of the Software, and to permit persons to whom the
 * Software is furnished to do so, subject to the following conditions:
 *
 * The above copyright notice and this permission notice shall be included in
 * all copies or substantial portions of the Software.
 *
 * THE SOFTWARE IS PROVIDED "AS IS", WITHOUT WARRANTY OF ANY KIND, EXPRESS OR
 * IMPLIED, INCLUDING BUT NOT LIMITED TO THE WARRANTIES OF MERCHANTABILITY,
 * FITNESS FOR A PARTICULAR PURPOSE AND NONINFRINGEMENT.  IN NO EVENT SHALL
 * THE COPYRIGHT HOLDER(S) OR AUTHOR(S) BE LIABLE FOR ANY CLAIM, DAMAGES OR
 * OTHER LIABILITY, WHETHER IN AN ACTION OF CONTRACT, TORT OR OTHERWISE,
 * ARISING FROM, OUT OF OR IN CONNECTION WITH THE SOFTWARE OR THE USE OR
 * OTHER DEALINGS IN THE SOFTWARE.
 *
 * Authors: AMD
 *
 */

/* The caprices of the preprocessor require that this be declared right here */
#define CREATE_TRACE_POINTS

#include "dm_services_types.h"
#include "dc.h"
#include "dc/inc/core_types.h"

#include "vid.h"
#include "amdgpu.h"
#include "amdgpu_display.h"
#include "amdgpu_ucode.h"
#include "atom.h"
#include "amdgpu_dm.h"
#include "amdgpu_pm.h"

#include "amd_shared.h"
#include "amdgpu_dm_irq.h"
#include "dm_helpers.h"
#include "amdgpu_dm_mst_types.h"
#if defined(CONFIG_DEBUG_FS)
#include "amdgpu_dm_debugfs.h"
#endif

#include "ivsrcid/ivsrcid_vislands30.h"

#include <linux/module.h>
#include <linux/moduleparam.h>
#include <linux/version.h>
#include <linux/types.h>
#include <linux/pm_runtime.h>
#include <linux/firmware.h>

#include <drm/drmP.h>
#include <drm/drm_atomic.h>
#include <drm/drm_atomic_uapi.h>
#include <drm/drm_atomic_helper.h>
#include <drm/drm_dp_mst_helper.h>
#include <drm/drm_fb_helper.h>
#include <drm/drm_edid.h>

#if defined(CONFIG_DRM_AMD_DC_DCN1_0)
#include "ivsrcid/irqsrcs_dcn_1_0.h"

#include "dcn/dcn_1_0_offset.h"
#include "dcn/dcn_1_0_sh_mask.h"
#include "soc15_hw_ip.h"
#include "vega10_ip_offset.h"

#include "soc15_common.h"
#endif

#include "modules/inc/mod_freesync.h"
#include "modules/power/power_helpers.h"
#include "modules/inc/mod_info_packet.h"

#define FIRMWARE_RAVEN_DMCU		"amdgpu/raven_dmcu.bin"
MODULE_FIRMWARE(FIRMWARE_RAVEN_DMCU);

/**
 * DOC: overview
 *
 * The AMDgpu display manager, **amdgpu_dm** (or even simpler,
 * **dm**) sits between DRM and DC. It acts as a liason, converting DRM
 * requests into DC requests, and DC responses into DRM responses.
 *
 * The root control structure is &struct amdgpu_display_manager.
 */

/* basic init/fini API */
static int amdgpu_dm_init(struct amdgpu_device *adev);
static void amdgpu_dm_fini(struct amdgpu_device *adev);

/*
 * initializes drm_device display related structures, based on the information
 * provided by DAL. The drm strcutures are: drm_crtc, drm_connector,
 * drm_encoder, drm_mode_config
 *
 * Returns 0 on success
 */
static int amdgpu_dm_initialize_drm_device(struct amdgpu_device *adev);
/* removes and deallocates the drm structures, created by the above function */
static void amdgpu_dm_destroy_drm_device(struct amdgpu_display_manager *dm);

static void
amdgpu_dm_update_connector_after_detect(struct amdgpu_dm_connector *aconnector);

static int amdgpu_dm_plane_init(struct amdgpu_display_manager *dm,
				struct drm_plane *plane,
				unsigned long possible_crtcs);
static int amdgpu_dm_crtc_init(struct amdgpu_display_manager *dm,
			       struct drm_plane *plane,
			       uint32_t link_index);
static int amdgpu_dm_connector_init(struct amdgpu_display_manager *dm,
				    struct amdgpu_dm_connector *amdgpu_dm_connector,
				    uint32_t link_index,
				    struct amdgpu_encoder *amdgpu_encoder);
static int amdgpu_dm_encoder_init(struct drm_device *dev,
				  struct amdgpu_encoder *aencoder,
				  uint32_t link_index);

static int amdgpu_dm_connector_get_modes(struct drm_connector *connector);

static int amdgpu_dm_atomic_commit(struct drm_device *dev,
				   struct drm_atomic_state *state,
				   bool nonblock);

static void amdgpu_dm_atomic_commit_tail(struct drm_atomic_state *state);

static int amdgpu_dm_atomic_check(struct drm_device *dev,
				  struct drm_atomic_state *state);

static void handle_cursor_update(struct drm_plane *plane,
				 struct drm_plane_state *old_plane_state);



static const enum drm_plane_type dm_plane_type_default[AMDGPU_MAX_PLANES] = {
	DRM_PLANE_TYPE_PRIMARY,
	DRM_PLANE_TYPE_PRIMARY,
	DRM_PLANE_TYPE_PRIMARY,
	DRM_PLANE_TYPE_PRIMARY,
	DRM_PLANE_TYPE_PRIMARY,
	DRM_PLANE_TYPE_PRIMARY,
};

static const enum drm_plane_type dm_plane_type_carizzo[AMDGPU_MAX_PLANES] = {
	DRM_PLANE_TYPE_PRIMARY,
	DRM_PLANE_TYPE_PRIMARY,
	DRM_PLANE_TYPE_PRIMARY,
	DRM_PLANE_TYPE_OVERLAY,/* YUV Capable Underlay */
};

static const enum drm_plane_type dm_plane_type_stoney[AMDGPU_MAX_PLANES] = {
	DRM_PLANE_TYPE_PRIMARY,
	DRM_PLANE_TYPE_PRIMARY,
	DRM_PLANE_TYPE_OVERLAY, /* YUV Capable Underlay */
};

/*
 * dm_vblank_get_counter
 *
 * @brief
 * Get counter for number of vertical blanks
 *
 * @param
 * struct amdgpu_device *adev - [in] desired amdgpu device
 * int disp_idx - [in] which CRTC to get the counter from
 *
 * @return
 * Counter for vertical blanks
 */
static u32 dm_vblank_get_counter(struct amdgpu_device *adev, int crtc)
{
	if (crtc >= adev->mode_info.num_crtc)
		return 0;
	else {
		struct amdgpu_crtc *acrtc = adev->mode_info.crtcs[crtc];
		struct dm_crtc_state *acrtc_state = to_dm_crtc_state(
				acrtc->base.state);


		if (acrtc_state->stream == NULL) {
			DRM_ERROR("dc_stream_state is NULL for crtc '%d'!\n",
				  crtc);
			return 0;
		}

		return dc_stream_get_vblank_counter(acrtc_state->stream);
	}
}

static int dm_crtc_get_scanoutpos(struct amdgpu_device *adev, int crtc,
				  u32 *vbl, u32 *position)
{
	uint32_t v_blank_start, v_blank_end, h_position, v_position;

	if ((crtc < 0) || (crtc >= adev->mode_info.num_crtc))
		return -EINVAL;
	else {
		struct amdgpu_crtc *acrtc = adev->mode_info.crtcs[crtc];
		struct dm_crtc_state *acrtc_state = to_dm_crtc_state(
						acrtc->base.state);

		if (acrtc_state->stream ==  NULL) {
			DRM_ERROR("dc_stream_state is NULL for crtc '%d'!\n",
				  crtc);
			return 0;
		}

		/*
		 * TODO rework base driver to use values directly.
		 * for now parse it back into reg-format
		 */
		dc_stream_get_scanoutpos(acrtc_state->stream,
					 &v_blank_start,
					 &v_blank_end,
					 &h_position,
					 &v_position);

		*position = v_position | (h_position << 16);
		*vbl = v_blank_start | (v_blank_end << 16);
	}

	return 0;
}

static bool dm_is_idle(void *handle)
{
	/* XXX todo */
	return true;
}

static int dm_wait_for_idle(void *handle)
{
	/* XXX todo */
	return 0;
}

static bool dm_check_soft_reset(void *handle)
{
	return false;
}

static int dm_soft_reset(void *handle)
{
	/* XXX todo */
	return 0;
}

static struct amdgpu_crtc *
get_crtc_by_otg_inst(struct amdgpu_device *adev,
		     int otg_inst)
{
	struct drm_device *dev = adev->ddev;
	struct drm_crtc *crtc;
	struct amdgpu_crtc *amdgpu_crtc;

	if (otg_inst == -1) {
		WARN_ON(1);
		return adev->mode_info.crtcs[0];
	}

	list_for_each_entry(crtc, &dev->mode_config.crtc_list, head) {
		amdgpu_crtc = to_amdgpu_crtc(crtc);

		if (amdgpu_crtc->otg_inst == otg_inst)
			return amdgpu_crtc;
	}

	return NULL;
}

static void dm_pflip_high_irq(void *interrupt_params)
{
	struct amdgpu_crtc *amdgpu_crtc;
	struct common_irq_params *irq_params = interrupt_params;
	struct amdgpu_device *adev = irq_params->adev;
	unsigned long flags;

	amdgpu_crtc = get_crtc_by_otg_inst(adev, irq_params->irq_src - IRQ_TYPE_PFLIP);

	/* IRQ could occur when in initial stage */
	/* TODO work and BO cleanup */
	if (amdgpu_crtc == NULL) {
		DRM_DEBUG_DRIVER("CRTC is null, returning.\n");
		return;
	}

	spin_lock_irqsave(&adev->ddev->event_lock, flags);

	if (amdgpu_crtc->pflip_status != AMDGPU_FLIP_SUBMITTED){
		DRM_DEBUG_DRIVER("amdgpu_crtc->pflip_status = %d !=AMDGPU_FLIP_SUBMITTED(%d) on crtc:%d[%p] \n",
						 amdgpu_crtc->pflip_status,
						 AMDGPU_FLIP_SUBMITTED,
						 amdgpu_crtc->crtc_id,
						 amdgpu_crtc);
		spin_unlock_irqrestore(&adev->ddev->event_lock, flags);
		return;
	}


	/* wake up userspace */
	if (amdgpu_crtc->event) {
		/* Update to correct count(s) if racing with vblank irq */
		drm_crtc_accurate_vblank_count(&amdgpu_crtc->base);

		drm_crtc_send_vblank_event(&amdgpu_crtc->base, amdgpu_crtc->event);

		/* page flip completed. clean up */
		amdgpu_crtc->event = NULL;

	} else
		WARN_ON(1);

	amdgpu_crtc->pflip_status = AMDGPU_FLIP_NONE;
	spin_unlock_irqrestore(&adev->ddev->event_lock, flags);

	DRM_DEBUG_DRIVER("%s - crtc :%d[%p], pflip_stat:AMDGPU_FLIP_NONE\n",
					__func__, amdgpu_crtc->crtc_id, amdgpu_crtc);

	drm_crtc_vblank_put(&amdgpu_crtc->base);
}

static void dm_crtc_high_irq(void *interrupt_params)
{
	struct common_irq_params *irq_params = interrupt_params;
	struct amdgpu_device *adev = irq_params->adev;
	struct amdgpu_crtc *acrtc;
	struct dm_crtc_state *acrtc_state;

	acrtc = get_crtc_by_otg_inst(adev, irq_params->irq_src - IRQ_TYPE_VBLANK);

	if (acrtc) {
		drm_crtc_handle_vblank(&acrtc->base);
		amdgpu_dm_crtc_handle_crc_irq(&acrtc->base);

		acrtc_state = to_dm_crtc_state(acrtc->base.state);

		if (acrtc_state->stream &&
		    acrtc_state->vrr_params.supported &&
		    acrtc_state->freesync_config.state == VRR_STATE_ACTIVE_VARIABLE) {
			mod_freesync_handle_v_update(
				adev->dm.freesync_module,
				acrtc_state->stream,
				&acrtc_state->vrr_params);

			dc_stream_adjust_vmin_vmax(
				adev->dm.dc,
				acrtc_state->stream,
				&acrtc_state->vrr_params.adjust);
		}
	}
}

static int dm_set_clockgating_state(void *handle,
		  enum amd_clockgating_state state)
{
	return 0;
}

static int dm_set_powergating_state(void *handle,
		  enum amd_powergating_state state)
{
	return 0;
}

/* Prototypes of private functions */
static int dm_early_init(void* handle);

/* Allocate memory for FBC compressed data  */
static void amdgpu_dm_fbc_init(struct drm_connector *connector)
{
	struct drm_device *dev = connector->dev;
	struct amdgpu_device *adev = dev->dev_private;
	struct dm_comressor_info *compressor = &adev->dm.compressor;
	struct amdgpu_dm_connector *aconn = to_amdgpu_dm_connector(connector);
	struct drm_display_mode *mode;
	unsigned long max_size = 0;

	if (adev->dm.dc->fbc_compressor == NULL)
		return;

	if (aconn->dc_link->connector_signal != SIGNAL_TYPE_EDP)
		return;

	if (compressor->bo_ptr)
		return;


	list_for_each_entry(mode, &connector->modes, head) {
		if (max_size < mode->htotal * mode->vtotal)
			max_size = mode->htotal * mode->vtotal;
	}

	if (max_size) {
		int r = amdgpu_bo_create_kernel(adev, max_size * 4, PAGE_SIZE,
			    AMDGPU_GEM_DOMAIN_GTT, &compressor->bo_ptr,
			    &compressor->gpu_addr, &compressor->cpu_addr);

		if (r)
			DRM_ERROR("DM: Failed to initialize FBC\n");
		else {
			adev->dm.dc->ctx->fbc_gpu_addr = compressor->gpu_addr;
			DRM_INFO("DM: FBC alloc %lu\n", max_size*4);
		}

	}

}

static int amdgpu_dm_init(struct amdgpu_device *adev)
{
	struct dc_init_data init_data;
	adev->dm.ddev = adev->ddev;
	adev->dm.adev = adev;

	/* Zero all the fields */
	memset(&init_data, 0, sizeof(init_data));

	mutex_init(&adev->dm.dc_lock);

	if(amdgpu_dm_irq_init(adev)) {
		DRM_ERROR("amdgpu: failed to initialize DM IRQ support.\n");
		goto error;
	}

	init_data.asic_id.chip_family = adev->family;

	init_data.asic_id.pci_revision_id = adev->rev_id;
	init_data.asic_id.hw_internal_rev = adev->external_rev_id;

	init_data.asic_id.vram_width = adev->gmc.vram_width;
	/* TODO: initialize init_data.asic_id.vram_type here!!!! */
	init_data.asic_id.atombios_base_address =
		adev->mode_info.atom_context->bios;

	init_data.driver = adev;

	adev->dm.cgs_device = amdgpu_cgs_create_device(adev);

	if (!adev->dm.cgs_device) {
		DRM_ERROR("amdgpu: failed to create cgs device.\n");
		goto error;
	}

	init_data.cgs_device = adev->dm.cgs_device;

	init_data.dce_environment = DCE_ENV_PRODUCTION_DRV;

	/*
	 * TODO debug why this doesn't work on Raven
	 */
	if (adev->flags & AMD_IS_APU &&
	    adev->asic_type >= CHIP_CARRIZO &&
	    adev->asic_type < CHIP_RAVEN)
		init_data.flags.gpu_vm_support = true;

	if (amdgpu_dc_feature_mask & DC_FBC_MASK)
		init_data.flags.fbc_support = true;

	/* Display Core create. */
	adev->dm.dc = dc_create(&init_data);

	if (adev->dm.dc) {
		DRM_INFO("Display Core initialized with v%s!\n", DC_VER);
	} else {
		DRM_INFO("Display Core failed to initialize with v%s!\n", DC_VER);
		goto error;
	}

	adev->dm.freesync_module = mod_freesync_create(adev->dm.dc);
	if (!adev->dm.freesync_module) {
		DRM_ERROR(
		"amdgpu: failed to initialize freesync_module.\n");
	} else
		DRM_DEBUG_DRIVER("amdgpu: freesync_module init done %p.\n",
				adev->dm.freesync_module);

	amdgpu_dm_init_color_mod();

	if (amdgpu_dm_initialize_drm_device(adev)) {
		DRM_ERROR(
		"amdgpu: failed to initialize sw for display support.\n");
		goto error;
	}

	/* Update the actual used number of crtc */
	adev->mode_info.num_crtc = adev->dm.display_indexes_num;

	/* TODO: Add_display_info? */

	/* TODO use dynamic cursor width */
	adev->ddev->mode_config.cursor_width = adev->dm.dc->caps.max_cursor_size;
	adev->ddev->mode_config.cursor_height = adev->dm.dc->caps.max_cursor_size;

	if (drm_vblank_init(adev->ddev, adev->dm.display_indexes_num)) {
		DRM_ERROR(
		"amdgpu: failed to initialize sw for display support.\n");
		goto error;
	}

#if defined(CONFIG_DEBUG_FS)
	if (dtn_debugfs_init(adev))
		DRM_ERROR("amdgpu: failed initialize dtn debugfs support.\n");
#endif

	DRM_DEBUG_DRIVER("KMS initialized.\n");

	return 0;
error:
	amdgpu_dm_fini(adev);

	return -EINVAL;
}

static void amdgpu_dm_fini(struct amdgpu_device *adev)
{
	amdgpu_dm_destroy_drm_device(&adev->dm);
	/*
	 * TODO: pageflip, vlank interrupt
	 *
	 * amdgpu_dm_irq_fini(adev);
	 */

	if (adev->dm.cgs_device) {
		amdgpu_cgs_destroy_device(adev->dm.cgs_device);
		adev->dm.cgs_device = NULL;
	}
	if (adev->dm.freesync_module) {
		mod_freesync_destroy(adev->dm.freesync_module);
		adev->dm.freesync_module = NULL;
	}
	/* DC Destroy TODO: Replace destroy DAL */
	if (adev->dm.dc)
		dc_destroy(&adev->dm.dc);

	mutex_destroy(&adev->dm.dc_lock);

	return;
}

static int load_dmcu_fw(struct amdgpu_device *adev)
{
	const char *fw_name_dmcu;
	int r;
	const struct dmcu_firmware_header_v1_0 *hdr;

	switch(adev->asic_type) {
	case CHIP_BONAIRE:
	case CHIP_HAWAII:
	case CHIP_KAVERI:
	case CHIP_KABINI:
	case CHIP_MULLINS:
	case CHIP_TONGA:
	case CHIP_FIJI:
	case CHIP_CARRIZO:
	case CHIP_STONEY:
	case CHIP_POLARIS11:
	case CHIP_POLARIS10:
	case CHIP_POLARIS12:
	case CHIP_VEGAM:
	case CHIP_VEGA10:
	case CHIP_VEGA12:
	case CHIP_VEGA20:
		return 0;
	case CHIP_RAVEN:
		fw_name_dmcu = FIRMWARE_RAVEN_DMCU;
		break;
	default:
		DRM_ERROR("Unsupported ASIC type: 0x%X\n", adev->asic_type);
		return -EINVAL;
	}

	if (adev->firmware.load_type != AMDGPU_FW_LOAD_PSP) {
		DRM_DEBUG_KMS("dm: DMCU firmware not supported on direct or SMU loading\n");
		return 0;
	}

	r = request_firmware_direct(&adev->dm.fw_dmcu, fw_name_dmcu, adev->dev);
	if (r == -ENOENT) {
		/* DMCU firmware is not necessary, so don't raise a fuss if it's missing */
		DRM_DEBUG_KMS("dm: DMCU firmware not found\n");
		adev->dm.fw_dmcu = NULL;
		return 0;
	}
	if (r) {
		dev_err(adev->dev, "amdgpu_dm: Can't load firmware \"%s\"\n",
			fw_name_dmcu);
		return r;
	}

	r = amdgpu_ucode_validate(adev->dm.fw_dmcu);
	if (r) {
		dev_err(adev->dev, "amdgpu_dm: Can't validate firmware \"%s\"\n",
			fw_name_dmcu);
		release_firmware(adev->dm.fw_dmcu);
		adev->dm.fw_dmcu = NULL;
		return r;
	}

	hdr = (const struct dmcu_firmware_header_v1_0 *)adev->dm.fw_dmcu->data;
	adev->firmware.ucode[AMDGPU_UCODE_ID_DMCU_ERAM].ucode_id = AMDGPU_UCODE_ID_DMCU_ERAM;
	adev->firmware.ucode[AMDGPU_UCODE_ID_DMCU_ERAM].fw = adev->dm.fw_dmcu;
	adev->firmware.fw_size +=
		ALIGN(le32_to_cpu(hdr->header.ucode_size_bytes) - le32_to_cpu(hdr->intv_size_bytes), PAGE_SIZE);

	adev->firmware.ucode[AMDGPU_UCODE_ID_DMCU_INTV].ucode_id = AMDGPU_UCODE_ID_DMCU_INTV;
	adev->firmware.ucode[AMDGPU_UCODE_ID_DMCU_INTV].fw = adev->dm.fw_dmcu;
	adev->firmware.fw_size +=
		ALIGN(le32_to_cpu(hdr->intv_size_bytes), PAGE_SIZE);

	adev->dm.dmcu_fw_version = le32_to_cpu(hdr->header.ucode_version);

	DRM_DEBUG_KMS("PSP loading DMCU firmware\n");

	return 0;
}

static int dm_sw_init(void *handle)
{
	struct amdgpu_device *adev = (struct amdgpu_device *)handle;

	return load_dmcu_fw(adev);
}

static int dm_sw_fini(void *handle)
{
	struct amdgpu_device *adev = (struct amdgpu_device *)handle;

	if(adev->dm.fw_dmcu) {
		release_firmware(adev->dm.fw_dmcu);
		adev->dm.fw_dmcu = NULL;
	}

	return 0;
}

static int detect_mst_link_for_all_connectors(struct drm_device *dev)
{
	struct amdgpu_dm_connector *aconnector;
	struct drm_connector *connector;
	int ret = 0;

	drm_modeset_lock(&dev->mode_config.connection_mutex, NULL);

	list_for_each_entry(connector, &dev->mode_config.connector_list, head) {
		aconnector = to_amdgpu_dm_connector(connector);
		if (aconnector->dc_link->type == dc_connection_mst_branch &&
		    aconnector->mst_mgr.aux) {
			DRM_DEBUG_DRIVER("DM_MST: starting TM on aconnector: %p [id: %d]\n",
					aconnector, aconnector->base.base.id);

			ret = drm_dp_mst_topology_mgr_set_mst(&aconnector->mst_mgr, true);
			if (ret < 0) {
				DRM_ERROR("DM_MST: Failed to start MST\n");
				((struct dc_link *)aconnector->dc_link)->type = dc_connection_single;
				return ret;
				}
			}
	}

	drm_modeset_unlock(&dev->mode_config.connection_mutex);
	return ret;
}

static int dm_late_init(void *handle)
{
	struct amdgpu_device *adev = (struct amdgpu_device *)handle;

	struct dmcu_iram_parameters params;
	unsigned int linear_lut[16];
	int i;
	struct dmcu *dmcu = adev->dm.dc->res_pool->dmcu;
	bool ret;

	for (i = 0; i < 16; i++)
		linear_lut[i] = 0xFFFF * i / 15;

	params.set = 0;
	params.backlight_ramping_start = 0xCCCC;
	params.backlight_ramping_reduction = 0xCCCCCCCC;
	params.backlight_lut_array_size = 16;
	params.backlight_lut_array = linear_lut;

	ret = dmcu_load_iram(dmcu, params);

	if (!ret)
		return -EINVAL;

	return detect_mst_link_for_all_connectors(adev->ddev);
}

static void s3_handle_mst(struct drm_device *dev, bool suspend)
{
	struct amdgpu_dm_connector *aconnector;
	struct drm_connector *connector;

	drm_modeset_lock(&dev->mode_config.connection_mutex, NULL);

	list_for_each_entry(connector, &dev->mode_config.connector_list, head) {
		   aconnector = to_amdgpu_dm_connector(connector);
		   if (aconnector->dc_link->type == dc_connection_mst_branch &&
				   !aconnector->mst_port) {

			   if (suspend)
				   drm_dp_mst_topology_mgr_suspend(&aconnector->mst_mgr);
			   else
				   drm_dp_mst_topology_mgr_resume(&aconnector->mst_mgr);
		   }
	}

	drm_modeset_unlock(&dev->mode_config.connection_mutex);
}

/**
 * dm_hw_init() - Initialize DC device
 * @handle: The base driver device containing the amdpgu_dm device.
 *
 * Initialize the &struct amdgpu_display_manager device. This involves calling
 * the initializers of each DM component, then populating the struct with them.
 *
 * Although the function implies hardware initialization, both hardware and
 * software are initialized here. Splitting them out to their relevant init
 * hooks is a future TODO item.
 *
 * Some notable things that are initialized here:
 *
 * - Display Core, both software and hardware
 * - DC modules that we need (freesync and color management)
 * - DRM software states
 * - Interrupt sources and handlers
 * - Vblank support
 * - Debug FS entries, if enabled
 */
static int dm_hw_init(void *handle)
{
	struct amdgpu_device *adev = (struct amdgpu_device *)handle;
	/* Create DAL display manager */
	amdgpu_dm_init(adev);
	amdgpu_dm_hpd_init(adev);

	return 0;
}

/**
 * dm_hw_fini() - Teardown DC device
 * @handle: The base driver device containing the amdpgu_dm device.
 *
 * Teardown components within &struct amdgpu_display_manager that require
 * cleanup. This involves cleaning up the DRM device, DC, and any modules that
 * were loaded. Also flush IRQ workqueues and disable them.
 */
static int dm_hw_fini(void *handle)
{
	struct amdgpu_device *adev = (struct amdgpu_device *)handle;

	amdgpu_dm_hpd_fini(adev);

	amdgpu_dm_irq_fini(adev);
	amdgpu_dm_fini(adev);
	return 0;
}

static int dm_suspend(void *handle)
{
	struct amdgpu_device *adev = handle;
	struct amdgpu_display_manager *dm = &adev->dm;
	int ret = 0;

	s3_handle_mst(adev->ddev, true);

	amdgpu_dm_irq_suspend(adev);

	WARN_ON(adev->dm.cached_state);
	adev->dm.cached_state = drm_atomic_helper_suspend(adev->ddev);

	dc_set_power_state(dm->dc, DC_ACPI_CM_POWER_STATE_D3);

	return ret;
}

static struct amdgpu_dm_connector *
amdgpu_dm_find_first_crtc_matching_connector(struct drm_atomic_state *state,
					     struct drm_crtc *crtc)
{
	uint32_t i;
	struct drm_connector_state *new_con_state;
	struct drm_connector *connector;
	struct drm_crtc *crtc_from_state;

	for_each_new_connector_in_state(state, connector, new_con_state, i) {
		crtc_from_state = new_con_state->crtc;

		if (crtc_from_state == crtc)
			return to_amdgpu_dm_connector(connector);
	}

	return NULL;
}

static void emulated_link_detect(struct dc_link *link)
{
	struct dc_sink_init_data sink_init_data = { 0 };
	struct display_sink_capability sink_caps = { 0 };
	enum dc_edid_status edid_status;
	struct dc_context *dc_ctx = link->ctx;
	struct dc_sink *sink = NULL;
	struct dc_sink *prev_sink = NULL;

	link->type = dc_connection_none;
	prev_sink = link->local_sink;

	if (prev_sink != NULL)
		dc_sink_retain(prev_sink);

	switch (link->connector_signal) {
	case SIGNAL_TYPE_HDMI_TYPE_A: {
		sink_caps.transaction_type = DDC_TRANSACTION_TYPE_I2C;
		sink_caps.signal = SIGNAL_TYPE_HDMI_TYPE_A;
		break;
	}

	case SIGNAL_TYPE_DVI_SINGLE_LINK: {
		sink_caps.transaction_type = DDC_TRANSACTION_TYPE_I2C;
		sink_caps.signal = SIGNAL_TYPE_DVI_SINGLE_LINK;
		break;
	}

	case SIGNAL_TYPE_DVI_DUAL_LINK: {
		sink_caps.transaction_type = DDC_TRANSACTION_TYPE_I2C;
		sink_caps.signal = SIGNAL_TYPE_DVI_DUAL_LINK;
		break;
	}

	case SIGNAL_TYPE_LVDS: {
		sink_caps.transaction_type = DDC_TRANSACTION_TYPE_I2C;
		sink_caps.signal = SIGNAL_TYPE_LVDS;
		break;
	}

	case SIGNAL_TYPE_EDP: {
		sink_caps.transaction_type =
			DDC_TRANSACTION_TYPE_I2C_OVER_AUX;
		sink_caps.signal = SIGNAL_TYPE_EDP;
		break;
	}

	case SIGNAL_TYPE_DISPLAY_PORT: {
		sink_caps.transaction_type =
			DDC_TRANSACTION_TYPE_I2C_OVER_AUX;
		sink_caps.signal = SIGNAL_TYPE_VIRTUAL;
		break;
	}

	default:
		DC_ERROR("Invalid connector type! signal:%d\n",
			link->connector_signal);
		return;
	}

	sink_init_data.link = link;
	sink_init_data.sink_signal = sink_caps.signal;

	sink = dc_sink_create(&sink_init_data);
	if (!sink) {
		DC_ERROR("Failed to create sink!\n");
		return;
	}

	link->local_sink = sink;

	edid_status = dm_helpers_read_local_edid(
			link->ctx,
			link,
			sink);

	if (edid_status != EDID_OK)
		DC_ERROR("Failed to read EDID");

}

static int dm_resume(void *handle)
{
	struct amdgpu_device *adev = handle;
	struct drm_device *ddev = adev->ddev;
	struct amdgpu_display_manager *dm = &adev->dm;
	struct amdgpu_dm_connector *aconnector;
	struct drm_connector *connector;
	struct drm_crtc *crtc;
	struct drm_crtc_state *new_crtc_state;
	struct dm_crtc_state *dm_new_crtc_state;
	struct drm_plane *plane;
	struct drm_plane_state *new_plane_state;
	struct dm_plane_state *dm_new_plane_state;
	enum dc_connection_type new_connection_type = dc_connection_none;
	int ret;
	int i;

	/* power on hardware */
	dc_set_power_state(dm->dc, DC_ACPI_CM_POWER_STATE_D0);

	/* program HPD filter */
	dc_resume(dm->dc);

	/* On resume we need to  rewrite the MSTM control bits to enamble MST*/
	s3_handle_mst(ddev, false);

	/*
	 * early enable HPD Rx IRQ, should be done before set mode as short
	 * pulse interrupts are used for MST
	 */
	amdgpu_dm_irq_resume_early(adev);

	/* Do detection*/
	list_for_each_entry(connector, &ddev->mode_config.connector_list, head) {
		aconnector = to_amdgpu_dm_connector(connector);

		/*
		 * this is the case when traversing through already created
		 * MST connectors, should be skipped
		 */
		if (aconnector->mst_port)
			continue;

		mutex_lock(&aconnector->hpd_lock);
		if (!dc_link_detect_sink(aconnector->dc_link, &new_connection_type))
			DRM_ERROR("KMS: Failed to detect connector\n");

		if (aconnector->base.force && new_connection_type == dc_connection_none)
			emulated_link_detect(aconnector->dc_link);
		else
			dc_link_detect(aconnector->dc_link, DETECT_REASON_HPD);

		if (aconnector->fake_enable && aconnector->dc_link->local_sink)
			aconnector->fake_enable = false;

		aconnector->dc_sink = NULL;
		amdgpu_dm_update_connector_after_detect(aconnector);
		mutex_unlock(&aconnector->hpd_lock);
	}

	/* Force mode set in atomic commit */
	for_each_new_crtc_in_state(dm->cached_state, crtc, new_crtc_state, i)
		new_crtc_state->active_changed = true;

	/*
	 * atomic_check is expected to create the dc states. We need to release
	 * them here, since they were duplicated as part of the suspend
	 * procedure.
	 */
	for_each_new_crtc_in_state(dm->cached_state, crtc, new_crtc_state, i) {
		dm_new_crtc_state = to_dm_crtc_state(new_crtc_state);
		if (dm_new_crtc_state->stream) {
			WARN_ON(kref_read(&dm_new_crtc_state->stream->refcount) > 1);
			dc_stream_release(dm_new_crtc_state->stream);
			dm_new_crtc_state->stream = NULL;
		}
	}

	for_each_new_plane_in_state(dm->cached_state, plane, new_plane_state, i) {
		dm_new_plane_state = to_dm_plane_state(new_plane_state);
		if (dm_new_plane_state->dc_state) {
			WARN_ON(kref_read(&dm_new_plane_state->dc_state->refcount) > 1);
			dc_plane_state_release(dm_new_plane_state->dc_state);
			dm_new_plane_state->dc_state = NULL;
		}
	}

	ret = drm_atomic_helper_resume(ddev, dm->cached_state);

	dm->cached_state = NULL;

	amdgpu_dm_irq_resume_late(adev);

	return ret;
}

/**
 * DOC: DM Lifecycle
 *
 * DM (and consequently DC) is registered in the amdgpu base driver as a IP
 * block. When CONFIG_DRM_AMD_DC is enabled, the DM device IP block is added to
 * the base driver's device list to be initialized and torn down accordingly.
 *
 * The functions to do so are provided as hooks in &struct amd_ip_funcs.
 */

static const struct amd_ip_funcs amdgpu_dm_funcs = {
	.name = "dm",
	.early_init = dm_early_init,
	.late_init = dm_late_init,
	.sw_init = dm_sw_init,
	.sw_fini = dm_sw_fini,
	.hw_init = dm_hw_init,
	.hw_fini = dm_hw_fini,
	.suspend = dm_suspend,
	.resume = dm_resume,
	.is_idle = dm_is_idle,
	.wait_for_idle = dm_wait_for_idle,
	.check_soft_reset = dm_check_soft_reset,
	.soft_reset = dm_soft_reset,
	.set_clockgating_state = dm_set_clockgating_state,
	.set_powergating_state = dm_set_powergating_state,
};

const struct amdgpu_ip_block_version dm_ip_block =
{
	.type = AMD_IP_BLOCK_TYPE_DCE,
	.major = 1,
	.minor = 0,
	.rev = 0,
	.funcs = &amdgpu_dm_funcs,
};


/**
 * DOC: atomic
 *
 * *WIP*
 */

static const struct drm_mode_config_funcs amdgpu_dm_mode_funcs = {
	.fb_create = amdgpu_display_user_framebuffer_create,
	.output_poll_changed = drm_fb_helper_output_poll_changed,
	.atomic_check = amdgpu_dm_atomic_check,
	.atomic_commit = amdgpu_dm_atomic_commit,
};

static struct drm_mode_config_helper_funcs amdgpu_dm_mode_config_helperfuncs = {
	.atomic_commit_tail = amdgpu_dm_atomic_commit_tail
};

static void
amdgpu_dm_update_connector_after_detect(struct amdgpu_dm_connector *aconnector)
{
	struct drm_connector *connector = &aconnector->base;
	struct drm_device *dev = connector->dev;
	struct dc_sink *sink;

	/* MST handled by drm_mst framework */
	if (aconnector->mst_mgr.mst_state == true)
		return;


	sink = aconnector->dc_link->local_sink;

	/*
	 * Edid mgmt connector gets first update only in mode_valid hook and then
	 * the connector sink is set to either fake or physical sink depends on link status.
	 * Skip if already done during boot.
	 */
	if (aconnector->base.force != DRM_FORCE_UNSPECIFIED
			&& aconnector->dc_em_sink) {

		/*
		 * For S3 resume with headless use eml_sink to fake stream
		 * because on resume connector->sink is set to NULL
		 */
		mutex_lock(&dev->mode_config.mutex);

		if (sink) {
			if (aconnector->dc_sink) {
				amdgpu_dm_update_freesync_caps(connector, NULL);
				/*
				 * retain and release below are used to
				 * bump up refcount for sink because the link doesn't point
				 * to it anymore after disconnect, so on next crtc to connector
				 * reshuffle by UMD we will get into unwanted dc_sink release
				 */
				if (aconnector->dc_sink != aconnector->dc_em_sink)
					dc_sink_release(aconnector->dc_sink);
			}
			aconnector->dc_sink = sink;
			amdgpu_dm_update_freesync_caps(connector,
					aconnector->edid);
		} else {
			amdgpu_dm_update_freesync_caps(connector, NULL);
			if (!aconnector->dc_sink)
				aconnector->dc_sink = aconnector->dc_em_sink;
			else if (aconnector->dc_sink != aconnector->dc_em_sink)
				dc_sink_retain(aconnector->dc_sink);
		}

		mutex_unlock(&dev->mode_config.mutex);
		return;
	}

	/*
	 * TODO: temporary guard to look for proper fix
	 * if this sink is MST sink, we should not do anything
	 */
	if (sink && sink->sink_signal == SIGNAL_TYPE_DISPLAY_PORT_MST)
		return;

	if (aconnector->dc_sink == sink) {
		/*
		 * We got a DP short pulse (Link Loss, DP CTS, etc...).
		 * Do nothing!!
		 */
		DRM_DEBUG_DRIVER("DCHPD: connector_id=%d: dc_sink didn't change.\n",
				aconnector->connector_id);
		return;
	}

	DRM_DEBUG_DRIVER("DCHPD: connector_id=%d: Old sink=%p New sink=%p\n",
		aconnector->connector_id, aconnector->dc_sink, sink);

	mutex_lock(&dev->mode_config.mutex);

	/*
	 * 1. Update status of the drm connector
	 * 2. Send an event and let userspace tell us what to do
	 */
	if (sink) {
		/*
		 * TODO: check if we still need the S3 mode update workaround.
		 * If yes, put it here.
		 */
		if (aconnector->dc_sink)
			amdgpu_dm_update_freesync_caps(connector, NULL);

		aconnector->dc_sink = sink;
		if (sink->dc_edid.length == 0) {
			aconnector->edid = NULL;
			drm_dp_cec_unset_edid(&aconnector->dm_dp_aux.aux);
		} else {
			aconnector->edid =
				(struct edid *) sink->dc_edid.raw_edid;


			drm_connector_update_edid_property(connector,
					aconnector->edid);
			drm_dp_cec_set_edid(&aconnector->dm_dp_aux.aux,
					    aconnector->edid);
		}
		amdgpu_dm_update_freesync_caps(connector, aconnector->edid);

	} else {
		drm_dp_cec_unset_edid(&aconnector->dm_dp_aux.aux);
		amdgpu_dm_update_freesync_caps(connector, NULL);
		drm_connector_update_edid_property(connector, NULL);
		aconnector->num_modes = 0;
		aconnector->dc_sink = NULL;
		aconnector->edid = NULL;
	}

	mutex_unlock(&dev->mode_config.mutex);
}

static void handle_hpd_irq(void *param)
{
	struct amdgpu_dm_connector *aconnector = (struct amdgpu_dm_connector *)param;
	struct drm_connector *connector = &aconnector->base;
	struct drm_device *dev = connector->dev;
	enum dc_connection_type new_connection_type = dc_connection_none;

	/*
	 * In case of failure or MST no need to update connector status or notify the OS
	 * since (for MST case) MST does this in its own context.
	 */
	mutex_lock(&aconnector->hpd_lock);

	if (aconnector->fake_enable)
		aconnector->fake_enable = false;

	if (!dc_link_detect_sink(aconnector->dc_link, &new_connection_type))
		DRM_ERROR("KMS: Failed to detect connector\n");

	if (aconnector->base.force && new_connection_type == dc_connection_none) {
		emulated_link_detect(aconnector->dc_link);


		drm_modeset_lock_all(dev);
		dm_restore_drm_connector_state(dev, connector);
		drm_modeset_unlock_all(dev);

		if (aconnector->base.force == DRM_FORCE_UNSPECIFIED)
			drm_kms_helper_hotplug_event(dev);

	} else if (dc_link_detect(aconnector->dc_link, DETECT_REASON_HPD)) {
		amdgpu_dm_update_connector_after_detect(aconnector);


		drm_modeset_lock_all(dev);
		dm_restore_drm_connector_state(dev, connector);
		drm_modeset_unlock_all(dev);

		if (aconnector->base.force == DRM_FORCE_UNSPECIFIED)
			drm_kms_helper_hotplug_event(dev);
	}
	mutex_unlock(&aconnector->hpd_lock);

}

static void dm_handle_hpd_rx_irq(struct amdgpu_dm_connector *aconnector)
{
	uint8_t esi[DP_PSR_ERROR_STATUS - DP_SINK_COUNT_ESI] = { 0 };
	uint8_t dret;
	bool new_irq_handled = false;
	int dpcd_addr;
	int dpcd_bytes_to_read;

	const int max_process_count = 30;
	int process_count = 0;

	const struct dc_link_status *link_status = dc_link_get_status(aconnector->dc_link);

	if (link_status->dpcd_caps->dpcd_rev.raw < 0x12) {
		dpcd_bytes_to_read = DP_LANE0_1_STATUS - DP_SINK_COUNT;
		/* DPCD 0x200 - 0x201 for downstream IRQ */
		dpcd_addr = DP_SINK_COUNT;
	} else {
		dpcd_bytes_to_read = DP_PSR_ERROR_STATUS - DP_SINK_COUNT_ESI;
		/* DPCD 0x2002 - 0x2005 for downstream IRQ */
		dpcd_addr = DP_SINK_COUNT_ESI;
	}

	dret = drm_dp_dpcd_read(
		&aconnector->dm_dp_aux.aux,
		dpcd_addr,
		esi,
		dpcd_bytes_to_read);

	while (dret == dpcd_bytes_to_read &&
		process_count < max_process_count) {
		uint8_t retry;
		dret = 0;

		process_count++;

		DRM_DEBUG_DRIVER("ESI %02x %02x %02x\n", esi[0], esi[1], esi[2]);
		/* handle HPD short pulse irq */
		if (aconnector->mst_mgr.mst_state)
			drm_dp_mst_hpd_irq(
				&aconnector->mst_mgr,
				esi,
				&new_irq_handled);

		if (new_irq_handled) {
			/* ACK at DPCD to notify down stream */
			const int ack_dpcd_bytes_to_write =
				dpcd_bytes_to_read - 1;

			for (retry = 0; retry < 3; retry++) {
				uint8_t wret;

				wret = drm_dp_dpcd_write(
					&aconnector->dm_dp_aux.aux,
					dpcd_addr + 1,
					&esi[1],
					ack_dpcd_bytes_to_write);
				if (wret == ack_dpcd_bytes_to_write)
					break;
			}

			/* check if there is new irq to be handled */
			dret = drm_dp_dpcd_read(
				&aconnector->dm_dp_aux.aux,
				dpcd_addr,
				esi,
				dpcd_bytes_to_read);

			new_irq_handled = false;
		} else {
			break;
		}
	}

	if (process_count == max_process_count)
		DRM_DEBUG_DRIVER("Loop exceeded max iterations\n");
}

static void handle_hpd_rx_irq(void *param)
{
	struct amdgpu_dm_connector *aconnector = (struct amdgpu_dm_connector *)param;
	struct drm_connector *connector = &aconnector->base;
	struct drm_device *dev = connector->dev;
	struct dc_link *dc_link = aconnector->dc_link;
	bool is_mst_root_connector = aconnector->mst_mgr.mst_state;
	enum dc_connection_type new_connection_type = dc_connection_none;

	/*
	 * TODO:Temporary add mutex to protect hpd interrupt not have a gpio
	 * conflict, after implement i2c helper, this mutex should be
	 * retired.
	 */
	if (dc_link->type != dc_connection_mst_branch)
		mutex_lock(&aconnector->hpd_lock);

	if (dc_link_handle_hpd_rx_irq(dc_link, NULL, NULL) &&
			!is_mst_root_connector) {
		/* Downstream Port status changed. */
		if (!dc_link_detect_sink(dc_link, &new_connection_type))
			DRM_ERROR("KMS: Failed to detect connector\n");

		if (aconnector->base.force && new_connection_type == dc_connection_none) {
			emulated_link_detect(dc_link);

			if (aconnector->fake_enable)
				aconnector->fake_enable = false;

			amdgpu_dm_update_connector_after_detect(aconnector);


			drm_modeset_lock_all(dev);
			dm_restore_drm_connector_state(dev, connector);
			drm_modeset_unlock_all(dev);

			drm_kms_helper_hotplug_event(dev);
		} else if (dc_link_detect(dc_link, DETECT_REASON_HPDRX)) {

			if (aconnector->fake_enable)
				aconnector->fake_enable = false;

			amdgpu_dm_update_connector_after_detect(aconnector);


			drm_modeset_lock_all(dev);
			dm_restore_drm_connector_state(dev, connector);
			drm_modeset_unlock_all(dev);

			drm_kms_helper_hotplug_event(dev);
		}
	}
	if ((dc_link->cur_link_settings.lane_count != LANE_COUNT_UNKNOWN) ||
	    (dc_link->type == dc_connection_mst_branch))
		dm_handle_hpd_rx_irq(aconnector);

	if (dc_link->type != dc_connection_mst_branch) {
		drm_dp_cec_irq(&aconnector->dm_dp_aux.aux);
		mutex_unlock(&aconnector->hpd_lock);
	}
}

static void register_hpd_handlers(struct amdgpu_device *adev)
{
	struct drm_device *dev = adev->ddev;
	struct drm_connector *connector;
	struct amdgpu_dm_connector *aconnector;
	const struct dc_link *dc_link;
	struct dc_interrupt_params int_params = {0};

	int_params.requested_polarity = INTERRUPT_POLARITY_DEFAULT;
	int_params.current_polarity = INTERRUPT_POLARITY_DEFAULT;

	list_for_each_entry(connector,
			&dev->mode_config.connector_list, head)	{

		aconnector = to_amdgpu_dm_connector(connector);
		dc_link = aconnector->dc_link;

		if (DC_IRQ_SOURCE_INVALID != dc_link->irq_source_hpd) {
			int_params.int_context = INTERRUPT_LOW_IRQ_CONTEXT;
			int_params.irq_source = dc_link->irq_source_hpd;

			amdgpu_dm_irq_register_interrupt(adev, &int_params,
					handle_hpd_irq,
					(void *) aconnector);
		}

		if (DC_IRQ_SOURCE_INVALID != dc_link->irq_source_hpd_rx) {

			/* Also register for DP short pulse (hpd_rx). */
			int_params.int_context = INTERRUPT_LOW_IRQ_CONTEXT;
			int_params.irq_source =	dc_link->irq_source_hpd_rx;

			amdgpu_dm_irq_register_interrupt(adev, &int_params,
					handle_hpd_rx_irq,
					(void *) aconnector);
		}
	}
}

/* Register IRQ sources and initialize IRQ callbacks */
static int dce110_register_irq_handlers(struct amdgpu_device *adev)
{
	struct dc *dc = adev->dm.dc;
	struct common_irq_params *c_irq_params;
	struct dc_interrupt_params int_params = {0};
	int r;
	int i;
	unsigned client_id = AMDGPU_IRQ_CLIENTID_LEGACY;

	if (adev->asic_type == CHIP_VEGA10 ||
	    adev->asic_type == CHIP_VEGA12 ||
	    adev->asic_type == CHIP_VEGA20 ||
	    adev->asic_type == CHIP_RAVEN)
		client_id = SOC15_IH_CLIENTID_DCE;

	int_params.requested_polarity = INTERRUPT_POLARITY_DEFAULT;
	int_params.current_polarity = INTERRUPT_POLARITY_DEFAULT;

	/*
	 * Actions of amdgpu_irq_add_id():
	 * 1. Register a set() function with base driver.
	 *    Base driver will call set() function to enable/disable an
	 *    interrupt in DC hardware.
	 * 2. Register amdgpu_dm_irq_handler().
	 *    Base driver will call amdgpu_dm_irq_handler() for ALL interrupts
	 *    coming from DC hardware.
	 *    amdgpu_dm_irq_handler() will re-direct the interrupt to DC
	 *    for acknowledging and handling. */

	/* Use VBLANK interrupt */
	for (i = VISLANDS30_IV_SRCID_D1_VERTICAL_INTERRUPT0; i <= VISLANDS30_IV_SRCID_D6_VERTICAL_INTERRUPT0; i++) {
		r = amdgpu_irq_add_id(adev, client_id, i, &adev->crtc_irq);
		if (r) {
			DRM_ERROR("Failed to add crtc irq id!\n");
			return r;
		}

		int_params.int_context = INTERRUPT_HIGH_IRQ_CONTEXT;
		int_params.irq_source =
			dc_interrupt_to_irq_source(dc, i, 0);

		c_irq_params = &adev->dm.vblank_params[int_params.irq_source - DC_IRQ_SOURCE_VBLANK1];

		c_irq_params->adev = adev;
		c_irq_params->irq_src = int_params.irq_source;

		amdgpu_dm_irq_register_interrupt(adev, &int_params,
				dm_crtc_high_irq, c_irq_params);
	}

	/* Use GRPH_PFLIP interrupt */
	for (i = VISLANDS30_IV_SRCID_D1_GRPH_PFLIP;
			i <= VISLANDS30_IV_SRCID_D6_GRPH_PFLIP; i += 2) {
		r = amdgpu_irq_add_id(adev, client_id, i, &adev->pageflip_irq);
		if (r) {
			DRM_ERROR("Failed to add page flip irq id!\n");
			return r;
		}

		int_params.int_context = INTERRUPT_HIGH_IRQ_CONTEXT;
		int_params.irq_source =
			dc_interrupt_to_irq_source(dc, i, 0);

		c_irq_params = &adev->dm.pflip_params[int_params.irq_source - DC_IRQ_SOURCE_PFLIP_FIRST];

		c_irq_params->adev = adev;
		c_irq_params->irq_src = int_params.irq_source;

		amdgpu_dm_irq_register_interrupt(adev, &int_params,
				dm_pflip_high_irq, c_irq_params);

	}

	/* HPD */
	r = amdgpu_irq_add_id(adev, client_id,
			VISLANDS30_IV_SRCID_HOTPLUG_DETECT_A, &adev->hpd_irq);
	if (r) {
		DRM_ERROR("Failed to add hpd irq id!\n");
		return r;
	}

	register_hpd_handlers(adev);

	return 0;
}

#if defined(CONFIG_DRM_AMD_DC_DCN1_0)
/* Register IRQ sources and initialize IRQ callbacks */
static int dcn10_register_irq_handlers(struct amdgpu_device *adev)
{
	struct dc *dc = adev->dm.dc;
	struct common_irq_params *c_irq_params;
	struct dc_interrupt_params int_params = {0};
	int r;
	int i;

	int_params.requested_polarity = INTERRUPT_POLARITY_DEFAULT;
	int_params.current_polarity = INTERRUPT_POLARITY_DEFAULT;

	/*
	 * Actions of amdgpu_irq_add_id():
	 * 1. Register a set() function with base driver.
	 *    Base driver will call set() function to enable/disable an
	 *    interrupt in DC hardware.
	 * 2. Register amdgpu_dm_irq_handler().
	 *    Base driver will call amdgpu_dm_irq_handler() for ALL interrupts
	 *    coming from DC hardware.
	 *    amdgpu_dm_irq_handler() will re-direct the interrupt to DC
	 *    for acknowledging and handling.
	 */

	/* Use VSTARTUP interrupt */
	for (i = DCN_1_0__SRCID__DC_D1_OTG_VSTARTUP;
			i <= DCN_1_0__SRCID__DC_D1_OTG_VSTARTUP + adev->mode_info.num_crtc - 1;
			i++) {
		r = amdgpu_irq_add_id(adev, SOC15_IH_CLIENTID_DCE, i, &adev->crtc_irq);

		if (r) {
			DRM_ERROR("Failed to add crtc irq id!\n");
			return r;
		}

		int_params.int_context = INTERRUPT_HIGH_IRQ_CONTEXT;
		int_params.irq_source =
			dc_interrupt_to_irq_source(dc, i, 0);

		c_irq_params = &adev->dm.vblank_params[int_params.irq_source - DC_IRQ_SOURCE_VBLANK1];

		c_irq_params->adev = adev;
		c_irq_params->irq_src = int_params.irq_source;

		amdgpu_dm_irq_register_interrupt(adev, &int_params,
				dm_crtc_high_irq, c_irq_params);
	}

	/* Use GRPH_PFLIP interrupt */
	for (i = DCN_1_0__SRCID__HUBP0_FLIP_INTERRUPT;
			i <= DCN_1_0__SRCID__HUBP0_FLIP_INTERRUPT + adev->mode_info.num_crtc - 1;
			i++) {
		r = amdgpu_irq_add_id(adev, SOC15_IH_CLIENTID_DCE, i, &adev->pageflip_irq);
		if (r) {
			DRM_ERROR("Failed to add page flip irq id!\n");
			return r;
		}

		int_params.int_context = INTERRUPT_HIGH_IRQ_CONTEXT;
		int_params.irq_source =
			dc_interrupt_to_irq_source(dc, i, 0);

		c_irq_params = &adev->dm.pflip_params[int_params.irq_source - DC_IRQ_SOURCE_PFLIP_FIRST];

		c_irq_params->adev = adev;
		c_irq_params->irq_src = int_params.irq_source;

		amdgpu_dm_irq_register_interrupt(adev, &int_params,
				dm_pflip_high_irq, c_irq_params);

	}

	/* HPD */
	r = amdgpu_irq_add_id(adev, SOC15_IH_CLIENTID_DCE, DCN_1_0__SRCID__DC_HPD1_INT,
			&adev->hpd_irq);
	if (r) {
		DRM_ERROR("Failed to add hpd irq id!\n");
		return r;
	}

	register_hpd_handlers(adev);

	return 0;
}
#endif

/*
 * Acquires the lock for the atomic state object and returns
 * the new atomic state.
 *
 * This should only be called during atomic check.
 */
static int dm_atomic_get_state(struct drm_atomic_state *state,
			       struct dm_atomic_state **dm_state)
{
	struct drm_device *dev = state->dev;
	struct amdgpu_device *adev = dev->dev_private;
	struct amdgpu_display_manager *dm = &adev->dm;
	struct drm_private_state *priv_state;
	int ret;

	if (*dm_state)
		return 0;

	ret = drm_modeset_lock(&dm->atomic_obj_lock, state->acquire_ctx);
	if (ret)
		return ret;

	priv_state = drm_atomic_get_private_obj_state(state, &dm->atomic_obj);
	if (IS_ERR(priv_state))
		return PTR_ERR(priv_state);

	*dm_state = to_dm_atomic_state(priv_state);

	return 0;
}

struct dm_atomic_state *
dm_atomic_get_new_state(struct drm_atomic_state *state)
{
	struct drm_device *dev = state->dev;
	struct amdgpu_device *adev = dev->dev_private;
	struct amdgpu_display_manager *dm = &adev->dm;
	struct drm_private_obj *obj;
	struct drm_private_state *new_obj_state;
	int i;

	for_each_new_private_obj_in_state(state, obj, new_obj_state, i) {
		if (obj->funcs == dm->atomic_obj.funcs)
			return to_dm_atomic_state(new_obj_state);
	}

	return NULL;
}

struct dm_atomic_state *
dm_atomic_get_old_state(struct drm_atomic_state *state)
{
	struct drm_device *dev = state->dev;
	struct amdgpu_device *adev = dev->dev_private;
	struct amdgpu_display_manager *dm = &adev->dm;
	struct drm_private_obj *obj;
	struct drm_private_state *old_obj_state;
	int i;

	for_each_old_private_obj_in_state(state, obj, old_obj_state, i) {
		if (obj->funcs == dm->atomic_obj.funcs)
			return to_dm_atomic_state(old_obj_state);
	}

	return NULL;
}

static struct drm_private_state *
dm_atomic_duplicate_state(struct drm_private_obj *obj)
{
	struct dm_atomic_state *old_state, *new_state;

	new_state = kzalloc(sizeof(*new_state), GFP_KERNEL);
	if (!new_state)
		return NULL;

	__drm_atomic_helper_private_obj_duplicate_state(obj, &new_state->base);

	new_state->context = dc_create_state();
	if (!new_state->context) {
		kfree(new_state);
		return NULL;
	}

	old_state = to_dm_atomic_state(obj->state);
	if (old_state && old_state->context)
		dc_resource_state_copy_construct(old_state->context,
						 new_state->context);

	return &new_state->base;
}

static void dm_atomic_destroy_state(struct drm_private_obj *obj,
				    struct drm_private_state *state)
{
	struct dm_atomic_state *dm_state = to_dm_atomic_state(state);

	if (dm_state && dm_state->context)
		dc_release_state(dm_state->context);

	kfree(dm_state);
}

static struct drm_private_state_funcs dm_atomic_state_funcs = {
	.atomic_duplicate_state = dm_atomic_duplicate_state,
	.atomic_destroy_state = dm_atomic_destroy_state,
};

static int amdgpu_dm_mode_config_init(struct amdgpu_device *adev)
{
	struct dm_atomic_state *state;
	int r;

	adev->mode_info.mode_config_initialized = true;

	adev->ddev->mode_config.funcs = (void *)&amdgpu_dm_mode_funcs;
	adev->ddev->mode_config.helper_private = &amdgpu_dm_mode_config_helperfuncs;

	adev->ddev->mode_config.max_width = 16384;
	adev->ddev->mode_config.max_height = 16384;

	adev->ddev->mode_config.preferred_depth = 24;
	adev->ddev->mode_config.prefer_shadow = 1;
	/* indicates support for immediate flip */
	adev->ddev->mode_config.async_page_flip = true;

	adev->ddev->mode_config.fb_base = adev->gmc.aper_base;

	drm_modeset_lock_init(&adev->dm.atomic_obj_lock);

	state = kzalloc(sizeof(*state), GFP_KERNEL);
	if (!state)
		return -ENOMEM;

	state->context = dc_create_state();
	if (!state->context) {
		kfree(state);
		return -ENOMEM;
	}

	dc_resource_state_copy_construct_current(adev->dm.dc, state->context);

	drm_atomic_private_obj_init(&adev->dm.atomic_obj,
				    &state->base,
				    &dm_atomic_state_funcs);

	r = amdgpu_display_modeset_create_props(adev);
	if (r)
		return r;

	return 0;
}

#define AMDGPU_DM_DEFAULT_MIN_BACKLIGHT 12
#define AMDGPU_DM_DEFAULT_MAX_BACKLIGHT 255

#if defined(CONFIG_BACKLIGHT_CLASS_DEVICE) ||\
	defined(CONFIG_BACKLIGHT_CLASS_DEVICE_MODULE)

static void amdgpu_dm_update_backlight_caps(struct amdgpu_display_manager *dm)
{
#if defined(CONFIG_ACPI)
	struct amdgpu_dm_backlight_caps caps;

	if (dm->backlight_caps.caps_valid)
		return;

	amdgpu_acpi_get_backlight_caps(dm->adev, &caps);
	if (caps.caps_valid) {
		dm->backlight_caps.min_input_signal = caps.min_input_signal;
		dm->backlight_caps.max_input_signal = caps.max_input_signal;
		dm->backlight_caps.caps_valid = true;
	} else {
		dm->backlight_caps.min_input_signal =
				AMDGPU_DM_DEFAULT_MIN_BACKLIGHT;
		dm->backlight_caps.max_input_signal =
				AMDGPU_DM_DEFAULT_MAX_BACKLIGHT;
	}
#else
	dm->backlight_caps.min_input_signal = AMDGPU_DM_DEFAULT_MIN_BACKLIGHT;
	dm->backlight_caps.max_input_signal = AMDGPU_DM_DEFAULT_MAX_BACKLIGHT;
#endif
}

static int amdgpu_dm_backlight_update_status(struct backlight_device *bd)
{
	struct amdgpu_display_manager *dm = bl_get_data(bd);
	struct amdgpu_dm_backlight_caps caps;
	uint32_t brightness = bd->props.brightness;

	amdgpu_dm_update_backlight_caps(dm);
	caps = dm->backlight_caps;
	/*
	 * The brightness input is in the range 0-255
	 * It needs to be rescaled to be between the
	 * requested min and max input signal
	 *
	 * It also needs to be scaled up by 0x101 to
	 * match the DC interface which has a range of
	 * 0 to 0xffff
	 */
	brightness =
		brightness
		* 0x101
		* (caps.max_input_signal - caps.min_input_signal)
		/ AMDGPU_MAX_BL_LEVEL
		+ caps.min_input_signal * 0x101;

	if (dc_link_set_backlight_level(dm->backlight_link,
			brightness, 0, 0))
		return 0;
	else
		return 1;
}

static int amdgpu_dm_backlight_get_brightness(struct backlight_device *bd)
{
	struct amdgpu_display_manager *dm = bl_get_data(bd);
	int ret = dc_link_get_backlight_level(dm->backlight_link);

	if (ret == DC_ERROR_UNEXPECTED)
		return bd->props.brightness;
	return ret;
}

static const struct backlight_ops amdgpu_dm_backlight_ops = {
	.get_brightness = amdgpu_dm_backlight_get_brightness,
	.update_status	= amdgpu_dm_backlight_update_status,
};

static void
amdgpu_dm_register_backlight_device(struct amdgpu_display_manager *dm)
{
	char bl_name[16];
	struct backlight_properties props = { 0 };

	amdgpu_dm_update_backlight_caps(dm);

	props.max_brightness = AMDGPU_MAX_BL_LEVEL;
	props.brightness = AMDGPU_MAX_BL_LEVEL;
	props.type = BACKLIGHT_RAW;

	snprintf(bl_name, sizeof(bl_name), "amdgpu_bl%d",
			dm->adev->ddev->primary->index);

	dm->backlight_dev = backlight_device_register(bl_name,
			dm->adev->ddev->dev,
			dm,
			&amdgpu_dm_backlight_ops,
			&props);

	if (IS_ERR(dm->backlight_dev))
		DRM_ERROR("DM: Backlight registration failed!\n");
	else
		DRM_DEBUG_DRIVER("DM: Registered Backlight device: %s\n", bl_name);
}

#endif

static int initialize_plane(struct amdgpu_display_manager *dm,
			     struct amdgpu_mode_info *mode_info,
			     int plane_id)
{
	struct drm_plane *plane;
	unsigned long possible_crtcs;
	int ret = 0;

	plane = kzalloc(sizeof(struct drm_plane), GFP_KERNEL);
	mode_info->planes[plane_id] = plane;

	if (!plane) {
		DRM_ERROR("KMS: Failed to allocate plane\n");
		return -ENOMEM;
	}
	plane->type = mode_info->plane_type[plane_id];

	/*
	 * HACK: IGT tests expect that each plane can only have
	 * one possible CRTC. For now, set one CRTC for each
	 * plane that is not an underlay, but still allow multiple
	 * CRTCs for underlay planes.
	 */
	possible_crtcs = 1 << plane_id;
	if (plane_id >= dm->dc->caps.max_streams)
		possible_crtcs = 0xff;

	ret = amdgpu_dm_plane_init(dm, mode_info->planes[plane_id], possible_crtcs);

	if (ret) {
		DRM_ERROR("KMS: Failed to initialize plane\n");
		return ret;
	}

	return ret;
}


static void register_backlight_device(struct amdgpu_display_manager *dm,
				      struct dc_link *link)
{
#if defined(CONFIG_BACKLIGHT_CLASS_DEVICE) ||\
	defined(CONFIG_BACKLIGHT_CLASS_DEVICE_MODULE)

	if ((link->connector_signal & (SIGNAL_TYPE_EDP | SIGNAL_TYPE_LVDS)) &&
	    link->type != dc_connection_none) {
		/*
		 * Event if registration failed, we should continue with
		 * DM initialization because not having a backlight control
		 * is better then a black screen.
		 */
		amdgpu_dm_register_backlight_device(dm);

		if (dm->backlight_dev)
			dm->backlight_link = link;
	}
#endif
}


/*
 * In this architecture, the association
 * connector -> encoder -> crtc
 * id not really requried. The crtc and connector will hold the
 * display_index as an abstraction to use with DAL component
 *
 * Returns 0 on success
 */
static int amdgpu_dm_initialize_drm_device(struct amdgpu_device *adev)
{
	struct amdgpu_display_manager *dm = &adev->dm;
	int32_t i;
	struct amdgpu_dm_connector *aconnector = NULL;
	struct amdgpu_encoder *aencoder = NULL;
	struct amdgpu_mode_info *mode_info = &adev->mode_info;
	uint32_t link_cnt;
	int32_t total_overlay_planes, total_primary_planes;
	enum dc_connection_type new_connection_type = dc_connection_none;

	link_cnt = dm->dc->caps.max_links;
	if (amdgpu_dm_mode_config_init(dm->adev)) {
		DRM_ERROR("DM: Failed to initialize mode config\n");
		return -EINVAL;
	}

	/* Identify the number of planes to be initialized */
	total_overlay_planes = dm->dc->caps.max_slave_planes;
	total_primary_planes = dm->dc->caps.max_planes - dm->dc->caps.max_slave_planes;

	/* First initialize overlay planes, index starting after primary planes */
	for (i = (total_overlay_planes - 1); i >= 0; i--) {
		if (initialize_plane(dm, mode_info, (total_primary_planes + i))) {
			DRM_ERROR("KMS: Failed to initialize overlay plane\n");
			goto fail;
		}
	}

	/* Initialize primary planes */
	for (i = (total_primary_planes - 1); i >= 0; i--) {
		if (initialize_plane(dm, mode_info, i)) {
			DRM_ERROR("KMS: Failed to initialize primary plane\n");
			goto fail;
		}
	}

	for (i = 0; i < dm->dc->caps.max_streams; i++)
		if (amdgpu_dm_crtc_init(dm, mode_info->planes[i], i)) {
			DRM_ERROR("KMS: Failed to initialize crtc\n");
			goto fail;
		}

	dm->display_indexes_num = dm->dc->caps.max_streams;

	/* loops over all connectors on the board */
	for (i = 0; i < link_cnt; i++) {
		struct dc_link *link = NULL;

		if (i > AMDGPU_DM_MAX_DISPLAY_INDEX) {
			DRM_ERROR(
				"KMS: Cannot support more than %d display indexes\n",
					AMDGPU_DM_MAX_DISPLAY_INDEX);
			continue;
		}

		aconnector = kzalloc(sizeof(*aconnector), GFP_KERNEL);
		if (!aconnector)
			goto fail;

		aencoder = kzalloc(sizeof(*aencoder), GFP_KERNEL);
		if (!aencoder)
			goto fail;

		if (amdgpu_dm_encoder_init(dm->ddev, aencoder, i)) {
			DRM_ERROR("KMS: Failed to initialize encoder\n");
			goto fail;
		}

		if (amdgpu_dm_connector_init(dm, aconnector, i, aencoder)) {
			DRM_ERROR("KMS: Failed to initialize connector\n");
			goto fail;
		}

		link = dc_get_link_at_index(dm->dc, i);

		if (!dc_link_detect_sink(link, &new_connection_type))
			DRM_ERROR("KMS: Failed to detect connector\n");

		if (aconnector->base.force && new_connection_type == dc_connection_none) {
			emulated_link_detect(link);
			amdgpu_dm_update_connector_after_detect(aconnector);

		} else if (dc_link_detect(link, DETECT_REASON_BOOT)) {
			amdgpu_dm_update_connector_after_detect(aconnector);
			register_backlight_device(dm, link);
		}


	}

	/* Software is initialized. Now we can register interrupt handlers. */
	switch (adev->asic_type) {
	case CHIP_BONAIRE:
	case CHIP_HAWAII:
	case CHIP_KAVERI:
	case CHIP_KABINI:
	case CHIP_MULLINS:
	case CHIP_TONGA:
	case CHIP_FIJI:
	case CHIP_CARRIZO:
	case CHIP_STONEY:
	case CHIP_POLARIS11:
	case CHIP_POLARIS10:
	case CHIP_POLARIS12:
	case CHIP_VEGAM:
	case CHIP_VEGA10:
	case CHIP_VEGA12:
	case CHIP_VEGA20:
		if (dce110_register_irq_handlers(dm->adev)) {
			DRM_ERROR("DM: Failed to initialize IRQ\n");
			goto fail;
		}
		break;
#if defined(CONFIG_DRM_AMD_DC_DCN1_0)
	case CHIP_RAVEN:
		if (dcn10_register_irq_handlers(dm->adev)) {
			DRM_ERROR("DM: Failed to initialize IRQ\n");
			goto fail;
		}
		break;
#endif
	default:
		DRM_ERROR("Unsupported ASIC type: 0x%X\n", adev->asic_type);
		goto fail;
	}

	if (adev->asic_type != CHIP_CARRIZO && adev->asic_type != CHIP_STONEY)
		dm->dc->debug.disable_stutter = amdgpu_pp_feature_mask & PP_STUTTER_MODE ? false : true;

	return 0;
fail:
	kfree(aencoder);
	kfree(aconnector);
	for (i = 0; i < dm->dc->caps.max_planes; i++)
		kfree(mode_info->planes[i]);
	return -EINVAL;
}

static void amdgpu_dm_destroy_drm_device(struct amdgpu_display_manager *dm)
{
	drm_mode_config_cleanup(dm->ddev);
	drm_atomic_private_obj_fini(&dm->atomic_obj);
	return;
}

/******************************************************************************
 * amdgpu_display_funcs functions
 *****************************************************************************/

/*
 * dm_bandwidth_update - program display watermarks
 *
 * @adev: amdgpu_device pointer
 *
 * Calculate and program the display watermarks and line buffer allocation.
 */
static void dm_bandwidth_update(struct amdgpu_device *adev)
{
	/* TODO: implement later */
}

static const struct amdgpu_display_funcs dm_display_funcs = {
	.bandwidth_update = dm_bandwidth_update, /* called unconditionally */
	.vblank_get_counter = dm_vblank_get_counter,/* called unconditionally */
	.backlight_set_level = NULL, /* never called for DC */
	.backlight_get_level = NULL, /* never called for DC */
	.hpd_sense = NULL,/* called unconditionally */
	.hpd_set_polarity = NULL, /* called unconditionally */
	.hpd_get_gpio_reg = NULL, /* VBIOS parsing. DAL does it. */
	.page_flip_get_scanoutpos =
		dm_crtc_get_scanoutpos,/* called unconditionally */
	.add_encoder = NULL, /* VBIOS parsing. DAL does it. */
	.add_connector = NULL, /* VBIOS parsing. DAL does it. */
};

#if defined(CONFIG_DEBUG_KERNEL_DC)

static ssize_t s3_debug_store(struct device *device,
			      struct device_attribute *attr,
			      const char *buf,
			      size_t count)
{
	int ret;
	int s3_state;
	struct pci_dev *pdev = to_pci_dev(device);
	struct drm_device *drm_dev = pci_get_drvdata(pdev);
	struct amdgpu_device *adev = drm_dev->dev_private;

	ret = kstrtoint(buf, 0, &s3_state);

	if (ret == 0) {
		if (s3_state) {
			dm_resume(adev);
			drm_kms_helper_hotplug_event(adev->ddev);
		} else
			dm_suspend(adev);
	}

	return ret == 0 ? count : 0;
}

DEVICE_ATTR_WO(s3_debug);

#endif

static int dm_early_init(void *handle)
{
	struct amdgpu_device *adev = (struct amdgpu_device *)handle;

	switch (adev->asic_type) {
	case CHIP_BONAIRE:
	case CHIP_HAWAII:
		adev->mode_info.num_crtc = 6;
		adev->mode_info.num_hpd = 6;
		adev->mode_info.num_dig = 6;
		adev->mode_info.plane_type = dm_plane_type_default;
		break;
	case CHIP_KAVERI:
		adev->mode_info.num_crtc = 4;
		adev->mode_info.num_hpd = 6;
		adev->mode_info.num_dig = 7;
		adev->mode_info.plane_type = dm_plane_type_default;
		break;
	case CHIP_KABINI:
	case CHIP_MULLINS:
		adev->mode_info.num_crtc = 2;
		adev->mode_info.num_hpd = 6;
		adev->mode_info.num_dig = 6;
		adev->mode_info.plane_type = dm_plane_type_default;
		break;
	case CHIP_FIJI:
	case CHIP_TONGA:
		adev->mode_info.num_crtc = 6;
		adev->mode_info.num_hpd = 6;
		adev->mode_info.num_dig = 7;
		adev->mode_info.plane_type = dm_plane_type_default;
		break;
	case CHIP_CARRIZO:
		adev->mode_info.num_crtc = 3;
		adev->mode_info.num_hpd = 6;
		adev->mode_info.num_dig = 9;
		adev->mode_info.plane_type = dm_plane_type_carizzo;
		break;
	case CHIP_STONEY:
		adev->mode_info.num_crtc = 2;
		adev->mode_info.num_hpd = 6;
		adev->mode_info.num_dig = 9;
		adev->mode_info.plane_type = dm_plane_type_stoney;
		break;
	case CHIP_POLARIS11:
	case CHIP_POLARIS12:
		adev->mode_info.num_crtc = 5;
		adev->mode_info.num_hpd = 5;
		adev->mode_info.num_dig = 5;
		adev->mode_info.plane_type = dm_plane_type_default;
		break;
	case CHIP_POLARIS10:
	case CHIP_VEGAM:
		adev->mode_info.num_crtc = 6;
		adev->mode_info.num_hpd = 6;
		adev->mode_info.num_dig = 6;
		adev->mode_info.plane_type = dm_plane_type_default;
		break;
	case CHIP_VEGA10:
	case CHIP_VEGA12:
	case CHIP_VEGA20:
		adev->mode_info.num_crtc = 6;
		adev->mode_info.num_hpd = 6;
		adev->mode_info.num_dig = 6;
		adev->mode_info.plane_type = dm_plane_type_default;
		break;
#if defined(CONFIG_DRM_AMD_DC_DCN1_0)
	case CHIP_RAVEN:
		adev->mode_info.num_crtc = 4;
		adev->mode_info.num_hpd = 4;
		adev->mode_info.num_dig = 4;
		adev->mode_info.plane_type = dm_plane_type_default;
		break;
#endif
	default:
		DRM_ERROR("Unsupported ASIC type: 0x%X\n", adev->asic_type);
		return -EINVAL;
	}

	amdgpu_dm_set_irq_funcs(adev);

	if (adev->mode_info.funcs == NULL)
		adev->mode_info.funcs = &dm_display_funcs;

	/*
	 * Note: Do NOT change adev->audio_endpt_rreg and
	 * adev->audio_endpt_wreg because they are initialised in
	 * amdgpu_device_init()
	 */
#if defined(CONFIG_DEBUG_KERNEL_DC)
	device_create_file(
		adev->ddev->dev,
		&dev_attr_s3_debug);
#endif

	return 0;
}

static bool modeset_required(struct drm_crtc_state *crtc_state,
			     struct dc_stream_state *new_stream,
			     struct dc_stream_state *old_stream)
{
	if (!drm_atomic_crtc_needs_modeset(crtc_state))
		return false;

	if (!crtc_state->enable)
		return false;

	return crtc_state->active;
}

static bool modereset_required(struct drm_crtc_state *crtc_state)
{
	if (!drm_atomic_crtc_needs_modeset(crtc_state))
		return false;

	return !crtc_state->enable || !crtc_state->active;
}

static void amdgpu_dm_encoder_destroy(struct drm_encoder *encoder)
{
	drm_encoder_cleanup(encoder);
	kfree(encoder);
}

static const struct drm_encoder_funcs amdgpu_dm_encoder_funcs = {
	.destroy = amdgpu_dm_encoder_destroy,
};

static bool fill_rects_from_plane_state(const struct drm_plane_state *state,
					struct dc_plane_state *plane_state)
{
	plane_state->src_rect.x = state->src_x >> 16;
	plane_state->src_rect.y = state->src_y >> 16;
	/* we ignore the mantissa for now and do not deal with floating pixels :( */
	plane_state->src_rect.width = state->src_w >> 16;

	if (plane_state->src_rect.width == 0)
		return false;

	plane_state->src_rect.height = state->src_h >> 16;
	if (plane_state->src_rect.height == 0)
		return false;

	plane_state->dst_rect.x = state->crtc_x;
	plane_state->dst_rect.y = state->crtc_y;

	if (state->crtc_w == 0)
		return false;

	plane_state->dst_rect.width = state->crtc_w;

	if (state->crtc_h == 0)
		return false;

	plane_state->dst_rect.height = state->crtc_h;

	plane_state->clip_rect = plane_state->dst_rect;

	switch (state->rotation & DRM_MODE_ROTATE_MASK) {
	case DRM_MODE_ROTATE_0:
		plane_state->rotation = ROTATION_ANGLE_0;
		break;
	case DRM_MODE_ROTATE_90:
		plane_state->rotation = ROTATION_ANGLE_90;
		break;
	case DRM_MODE_ROTATE_180:
		plane_state->rotation = ROTATION_ANGLE_180;
		break;
	case DRM_MODE_ROTATE_270:
		plane_state->rotation = ROTATION_ANGLE_270;
		break;
	default:
		plane_state->rotation = ROTATION_ANGLE_0;
		break;
	}

	return true;
}
static int get_fb_info(const struct amdgpu_framebuffer *amdgpu_fb,
		       uint64_t *tiling_flags)
{
	struct amdgpu_bo *rbo = gem_to_amdgpu_bo(amdgpu_fb->base.obj[0]);
	int r = amdgpu_bo_reserve(rbo, false);

	if (unlikely(r)) {
		/* Don't show error message when returning -ERESTARTSYS */
		if (r != -ERESTARTSYS)
			DRM_ERROR("Unable to reserve buffer: %d\n", r);
		return r;
	}

	if (tiling_flags)
		amdgpu_bo_get_tiling_flags(rbo, tiling_flags);

	amdgpu_bo_unreserve(rbo);

	return r;
}

static int fill_plane_attributes_from_fb(struct amdgpu_device *adev,
					 struct dc_plane_state *plane_state,
					 const struct amdgpu_framebuffer *amdgpu_fb)
{
	uint64_t tiling_flags;
	unsigned int awidth;
	const struct drm_framebuffer *fb = &amdgpu_fb->base;
	int ret = 0;
	struct drm_format_name_buf format_name;

	ret = get_fb_info(
		amdgpu_fb,
		&tiling_flags);

	if (ret)
		return ret;

	switch (fb->format->format) {
	case DRM_FORMAT_C8:
		plane_state->format = SURFACE_PIXEL_FORMAT_GRPH_PALETA_256_COLORS;
		break;
	case DRM_FORMAT_RGB565:
		plane_state->format = SURFACE_PIXEL_FORMAT_GRPH_RGB565;
		break;
	case DRM_FORMAT_XRGB8888:
	case DRM_FORMAT_ARGB8888:
		plane_state->format = SURFACE_PIXEL_FORMAT_GRPH_ARGB8888;
		break;
	case DRM_FORMAT_XRGB2101010:
	case DRM_FORMAT_ARGB2101010:
		plane_state->format = SURFACE_PIXEL_FORMAT_GRPH_ARGB2101010;
		break;
	case DRM_FORMAT_XBGR2101010:
	case DRM_FORMAT_ABGR2101010:
		plane_state->format = SURFACE_PIXEL_FORMAT_GRPH_ABGR2101010;
		break;
	case DRM_FORMAT_XBGR8888:
	case DRM_FORMAT_ABGR8888:
		plane_state->format = SURFACE_PIXEL_FORMAT_GRPH_ABGR8888;
		break;
	case DRM_FORMAT_NV21:
		plane_state->format = SURFACE_PIXEL_FORMAT_VIDEO_420_YCbCr;
		break;
	case DRM_FORMAT_NV12:
		plane_state->format = SURFACE_PIXEL_FORMAT_VIDEO_420_YCrCb;
		break;
	default:
		DRM_ERROR("Unsupported screen format %s\n",
			  drm_get_format_name(fb->format->format, &format_name));
		return -EINVAL;
	}

	if (plane_state->format < SURFACE_PIXEL_FORMAT_VIDEO_BEGIN) {
		plane_state->address.type = PLN_ADDR_TYPE_GRAPHICS;
		plane_state->plane_size.grph.surface_size.x = 0;
		plane_state->plane_size.grph.surface_size.y = 0;
		plane_state->plane_size.grph.surface_size.width = fb->width;
		plane_state->plane_size.grph.surface_size.height = fb->height;
		plane_state->plane_size.grph.surface_pitch =
				fb->pitches[0] / fb->format->cpp[0];
		/* TODO: unhardcode */
		plane_state->color_space = COLOR_SPACE_SRGB;

	} else {
		awidth = ALIGN(fb->width, 64);
		plane_state->address.type = PLN_ADDR_TYPE_VIDEO_PROGRESSIVE;
		plane_state->plane_size.video.luma_size.x = 0;
		plane_state->plane_size.video.luma_size.y = 0;
		plane_state->plane_size.video.luma_size.width = awidth;
		plane_state->plane_size.video.luma_size.height = fb->height;
		/* TODO: unhardcode */
		plane_state->plane_size.video.luma_pitch = awidth;

		plane_state->plane_size.video.chroma_size.x = 0;
		plane_state->plane_size.video.chroma_size.y = 0;
		plane_state->plane_size.video.chroma_size.width = awidth;
		plane_state->plane_size.video.chroma_size.height = fb->height;
		plane_state->plane_size.video.chroma_pitch = awidth / 2;

		/* TODO: unhardcode */
		plane_state->color_space = COLOR_SPACE_YCBCR709;
	}

	memset(&plane_state->tiling_info, 0, sizeof(plane_state->tiling_info));

	/* Fill GFX8 params */
	if (AMDGPU_TILING_GET(tiling_flags, ARRAY_MODE) == DC_ARRAY_2D_TILED_THIN1) {
		unsigned int bankw, bankh, mtaspect, tile_split, num_banks;

		bankw = AMDGPU_TILING_GET(tiling_flags, BANK_WIDTH);
		bankh = AMDGPU_TILING_GET(tiling_flags, BANK_HEIGHT);
		mtaspect = AMDGPU_TILING_GET(tiling_flags, MACRO_TILE_ASPECT);
		tile_split = AMDGPU_TILING_GET(tiling_flags, TILE_SPLIT);
		num_banks = AMDGPU_TILING_GET(tiling_flags, NUM_BANKS);

		/* XXX fix me for VI */
		plane_state->tiling_info.gfx8.num_banks = num_banks;
		plane_state->tiling_info.gfx8.array_mode =
				DC_ARRAY_2D_TILED_THIN1;
		plane_state->tiling_info.gfx8.tile_split = tile_split;
		plane_state->tiling_info.gfx8.bank_width = bankw;
		plane_state->tiling_info.gfx8.bank_height = bankh;
		plane_state->tiling_info.gfx8.tile_aspect = mtaspect;
		plane_state->tiling_info.gfx8.tile_mode =
				DC_ADDR_SURF_MICRO_TILING_DISPLAY;
	} else if (AMDGPU_TILING_GET(tiling_flags, ARRAY_MODE)
			== DC_ARRAY_1D_TILED_THIN1) {
		plane_state->tiling_info.gfx8.array_mode = DC_ARRAY_1D_TILED_THIN1;
	}

	plane_state->tiling_info.gfx8.pipe_config =
			AMDGPU_TILING_GET(tiling_flags, PIPE_CONFIG);

	if (adev->asic_type == CHIP_VEGA10 ||
	    adev->asic_type == CHIP_VEGA12 ||
	    adev->asic_type == CHIP_VEGA20 ||
	    adev->asic_type == CHIP_RAVEN) {
		/* Fill GFX9 params */
		plane_state->tiling_info.gfx9.num_pipes =
			adev->gfx.config.gb_addr_config_fields.num_pipes;
		plane_state->tiling_info.gfx9.num_banks =
			adev->gfx.config.gb_addr_config_fields.num_banks;
		plane_state->tiling_info.gfx9.pipe_interleave =
			adev->gfx.config.gb_addr_config_fields.pipe_interleave_size;
		plane_state->tiling_info.gfx9.num_shader_engines =
			adev->gfx.config.gb_addr_config_fields.num_se;
		plane_state->tiling_info.gfx9.max_compressed_frags =
			adev->gfx.config.gb_addr_config_fields.max_compress_frags;
		plane_state->tiling_info.gfx9.num_rb_per_se =
			adev->gfx.config.gb_addr_config_fields.num_rb_per_se;
		plane_state->tiling_info.gfx9.swizzle =
			AMDGPU_TILING_GET(tiling_flags, SWIZZLE_MODE);
		plane_state->tiling_info.gfx9.shaderEnable = 1;
	}

	plane_state->visible = true;
	plane_state->scaling_quality.h_taps_c = 0;
	plane_state->scaling_quality.v_taps_c = 0;

	/* is this needed? is plane_state zeroed at allocation? */
	plane_state->scaling_quality.h_taps = 0;
	plane_state->scaling_quality.v_taps = 0;
	plane_state->stereo_format = PLANE_STEREO_FORMAT_NONE;

	return ret;

}

static int fill_plane_attributes(struct amdgpu_device *adev,
				 struct dc_plane_state *dc_plane_state,
				 struct drm_plane_state *plane_state,
				 struct drm_crtc_state *crtc_state)
{
	const struct amdgpu_framebuffer *amdgpu_fb =
		to_amdgpu_framebuffer(plane_state->fb);
	const struct drm_crtc *crtc = plane_state->crtc;
	int ret = 0;

	if (!fill_rects_from_plane_state(plane_state, dc_plane_state))
		return -EINVAL;

	ret = fill_plane_attributes_from_fb(
		crtc->dev->dev_private,
		dc_plane_state,
		amdgpu_fb);

	if (ret)
		return ret;

	/*
	 * Always set input transfer function, since plane state is refreshed
	 * every time.
	 */
	ret = amdgpu_dm_set_degamma_lut(crtc_state, dc_plane_state);
	if (ret) {
		dc_transfer_func_release(dc_plane_state->in_transfer_func);
		dc_plane_state->in_transfer_func = NULL;
	}

	return ret;
}

static void update_stream_scaling_settings(const struct drm_display_mode *mode,
					   const struct dm_connector_state *dm_state,
					   struct dc_stream_state *stream)
{
	enum amdgpu_rmx_type rmx_type;

	struct rect src = { 0 }; /* viewport in composition space*/
	struct rect dst = { 0 }; /* stream addressable area */

	/* no mode. nothing to be done */
	if (!mode)
		return;

	/* Full screen scaling by default */
	src.width = mode->hdisplay;
	src.height = mode->vdisplay;
	dst.width = stream->timing.h_addressable;
	dst.height = stream->timing.v_addressable;

	if (dm_state) {
		rmx_type = dm_state->scaling;
		if (rmx_type == RMX_ASPECT || rmx_type == RMX_OFF) {
			if (src.width * dst.height <
					src.height * dst.width) {
				/* height needs less upscaling/more downscaling */
				dst.width = src.width *
						dst.height / src.height;
			} else {
				/* width needs less upscaling/more downscaling */
				dst.height = src.height *
						dst.width / src.width;
			}
		} else if (rmx_type == RMX_CENTER) {
			dst = src;
		}

		dst.x = (stream->timing.h_addressable - dst.width) / 2;
		dst.y = (stream->timing.v_addressable - dst.height) / 2;

		if (dm_state->underscan_enable) {
			dst.x += dm_state->underscan_hborder / 2;
			dst.y += dm_state->underscan_vborder / 2;
			dst.width -= dm_state->underscan_hborder;
			dst.height -= dm_state->underscan_vborder;
		}
	}

	stream->src = src;
	stream->dst = dst;

	DRM_DEBUG_DRIVER("Destination Rectangle x:%d  y:%d  width:%d  height:%d\n",
			dst.x, dst.y, dst.width, dst.height);

}

static enum dc_color_depth
convert_color_depth_from_display_info(const struct drm_connector *connector)
{
	struct dm_connector_state *dm_conn_state =
		to_dm_connector_state(connector->state);
	uint32_t bpc = connector->display_info.bpc;

	/* TODO: Remove this when there's support for max_bpc in drm */
	if (dm_conn_state && bpc > dm_conn_state->max_bpc)
		/* Round down to nearest even number. */
		bpc = dm_conn_state->max_bpc - (dm_conn_state->max_bpc & 1);

	switch (bpc) {
	case 0:
		/*
		 * Temporary Work around, DRM doesn't parse color depth for
		 * EDID revision before 1.4
		 * TODO: Fix edid parsing
		 */
		return COLOR_DEPTH_888;
	case 6:
		return COLOR_DEPTH_666;
	case 8:
		return COLOR_DEPTH_888;
	case 10:
		return COLOR_DEPTH_101010;
	case 12:
		return COLOR_DEPTH_121212;
	case 14:
		return COLOR_DEPTH_141414;
	case 16:
		return COLOR_DEPTH_161616;
	default:
		return COLOR_DEPTH_UNDEFINED;
	}
}

static enum dc_aspect_ratio
get_aspect_ratio(const struct drm_display_mode *mode_in)
{
	/* 1-1 mapping, since both enums follow the HDMI spec. */
	return (enum dc_aspect_ratio) mode_in->picture_aspect_ratio;
}

static enum dc_color_space
get_output_color_space(const struct dc_crtc_timing *dc_crtc_timing)
{
	enum dc_color_space color_space = COLOR_SPACE_SRGB;

	switch (dc_crtc_timing->pixel_encoding)	{
	case PIXEL_ENCODING_YCBCR422:
	case PIXEL_ENCODING_YCBCR444:
	case PIXEL_ENCODING_YCBCR420:
	{
		/*
		 * 27030khz is the separation point between HDTV and SDTV
		 * according to HDMI spec, we use YCbCr709 and YCbCr601
		 * respectively
		 */
		if (dc_crtc_timing->pix_clk_khz > 27030) {
			if (dc_crtc_timing->flags.Y_ONLY)
				color_space =
					COLOR_SPACE_YCBCR709_LIMITED;
			else
				color_space = COLOR_SPACE_YCBCR709;
		} else {
			if (dc_crtc_timing->flags.Y_ONLY)
				color_space =
					COLOR_SPACE_YCBCR601_LIMITED;
			else
				color_space = COLOR_SPACE_YCBCR601;
		}

	}
	break;
	case PIXEL_ENCODING_RGB:
		color_space = COLOR_SPACE_SRGB;
		break;

	default:
		WARN_ON(1);
		break;
	}

	return color_space;
}

static void reduce_mode_colour_depth(struct dc_crtc_timing *timing_out)
{
	if (timing_out->display_color_depth <= COLOR_DEPTH_888)
		return;

	timing_out->display_color_depth--;
}

static void adjust_colour_depth_from_display_info(struct dc_crtc_timing *timing_out,
						const struct drm_display_info *info)
{
	int normalized_clk;
	if (timing_out->display_color_depth <= COLOR_DEPTH_888)
		return;
	do {
		normalized_clk = timing_out->pix_clk_khz;
		/* YCbCr 4:2:0 requires additional adjustment of 1/2 */
		if (timing_out->pixel_encoding == PIXEL_ENCODING_YCBCR420)
			normalized_clk /= 2;
		/* Adjusting pix clock following on HDMI spec based on colour depth */
		switch (timing_out->display_color_depth) {
		case COLOR_DEPTH_101010:
			normalized_clk = (normalized_clk * 30) / 24;
			break;
		case COLOR_DEPTH_121212:
			normalized_clk = (normalized_clk * 36) / 24;
			break;
		case COLOR_DEPTH_161616:
			normalized_clk = (normalized_clk * 48) / 24;
			break;
		default:
			return;
		}
		if (normalized_clk <= info->max_tmds_clock)
			return;
		reduce_mode_colour_depth(timing_out);

	} while (timing_out->display_color_depth > COLOR_DEPTH_888);

}

static void
fill_stream_properties_from_drm_display_mode(struct dc_stream_state *stream,
					     const struct drm_display_mode *mode_in,
					     const struct drm_connector *connector,
					     const struct dc_stream_state *old_stream)
{
	struct dc_crtc_timing *timing_out = &stream->timing;
	const struct drm_display_info *info = &connector->display_info;

	memset(timing_out, 0, sizeof(struct dc_crtc_timing));

	timing_out->h_border_left = 0;
	timing_out->h_border_right = 0;
	timing_out->v_border_top = 0;
	timing_out->v_border_bottom = 0;
	/* TODO: un-hardcode */
	if (drm_mode_is_420_only(info, mode_in)
			&& stream->sink->sink_signal == SIGNAL_TYPE_HDMI_TYPE_A)
		timing_out->pixel_encoding = PIXEL_ENCODING_YCBCR420;
	else if ((connector->display_info.color_formats & DRM_COLOR_FORMAT_YCRCB444)
			&& stream->sink->sink_signal == SIGNAL_TYPE_HDMI_TYPE_A)
		timing_out->pixel_encoding = PIXEL_ENCODING_YCBCR444;
	else
		timing_out->pixel_encoding = PIXEL_ENCODING_RGB;

	timing_out->timing_3d_format = TIMING_3D_FORMAT_NONE;
	timing_out->display_color_depth = convert_color_depth_from_display_info(
			connector);
	timing_out->scan_type = SCANNING_TYPE_NODATA;
	timing_out->hdmi_vic = 0;

	if(old_stream) {
		timing_out->vic = old_stream->timing.vic;
		timing_out->flags.HSYNC_POSITIVE_POLARITY = old_stream->timing.flags.HSYNC_POSITIVE_POLARITY;
		timing_out->flags.VSYNC_POSITIVE_POLARITY = old_stream->timing.flags.VSYNC_POSITIVE_POLARITY;
	} else {
		timing_out->vic = drm_match_cea_mode(mode_in);
		if (mode_in->flags & DRM_MODE_FLAG_PHSYNC)
			timing_out->flags.HSYNC_POSITIVE_POLARITY = 1;
		if (mode_in->flags & DRM_MODE_FLAG_PVSYNC)
			timing_out->flags.VSYNC_POSITIVE_POLARITY = 1;
	}

	timing_out->h_addressable = mode_in->crtc_hdisplay;
	timing_out->h_total = mode_in->crtc_htotal;
	timing_out->h_sync_width =
		mode_in->crtc_hsync_end - mode_in->crtc_hsync_start;
	timing_out->h_front_porch =
		mode_in->crtc_hsync_start - mode_in->crtc_hdisplay;
	timing_out->v_total = mode_in->crtc_vtotal;
	timing_out->v_addressable = mode_in->crtc_vdisplay;
	timing_out->v_front_porch =
		mode_in->crtc_vsync_start - mode_in->crtc_vdisplay;
	timing_out->v_sync_width =
		mode_in->crtc_vsync_end - mode_in->crtc_vsync_start;
	timing_out->pix_clk_khz = mode_in->crtc_clock;
	timing_out->aspect_ratio = get_aspect_ratio(mode_in);

	stream->output_color_space = get_output_color_space(timing_out);

	stream->out_transfer_func->type = TF_TYPE_PREDEFINED;
	stream->out_transfer_func->tf = TRANSFER_FUNCTION_SRGB;
	if (stream->sink->sink_signal == SIGNAL_TYPE_HDMI_TYPE_A)
		adjust_colour_depth_from_display_info(timing_out, info);
}

static void fill_audio_info(struct audio_info *audio_info,
			    const struct drm_connector *drm_connector,
			    const struct dc_sink *dc_sink)
{
	int i = 0;
	int cea_revision = 0;
	const struct dc_edid_caps *edid_caps = &dc_sink->edid_caps;

	audio_info->manufacture_id = edid_caps->manufacturer_id;
	audio_info->product_id = edid_caps->product_id;

	cea_revision = drm_connector->display_info.cea_rev;

	strscpy(audio_info->display_name,
		edid_caps->display_name,
		AUDIO_INFO_DISPLAY_NAME_SIZE_IN_CHARS);

	if (cea_revision >= 3) {
		audio_info->mode_count = edid_caps->audio_mode_count;

		for (i = 0; i < audio_info->mode_count; ++i) {
			audio_info->modes[i].format_code =
					(enum audio_format_code)
					(edid_caps->audio_modes[i].format_code);
			audio_info->modes[i].channel_count =
					edid_caps->audio_modes[i].channel_count;
			audio_info->modes[i].sample_rates.all =
					edid_caps->audio_modes[i].sample_rate;
			audio_info->modes[i].sample_size =
					edid_caps->audio_modes[i].sample_size;
		}
	}

	audio_info->flags.all = edid_caps->speaker_flags;

	/* TODO: We only check for the progressive mode, check for interlace mode too */
	if (drm_connector->latency_present[0]) {
		audio_info->video_latency = drm_connector->video_latency[0];
		audio_info->audio_latency = drm_connector->audio_latency[0];
	}

	/* TODO: For DP, video and audio latency should be calculated from DPCD caps */

}

static void
copy_crtc_timing_for_drm_display_mode(const struct drm_display_mode *src_mode,
				      struct drm_display_mode *dst_mode)
{
	dst_mode->crtc_hdisplay = src_mode->crtc_hdisplay;
	dst_mode->crtc_vdisplay = src_mode->crtc_vdisplay;
	dst_mode->crtc_clock = src_mode->crtc_clock;
	dst_mode->crtc_hblank_start = src_mode->crtc_hblank_start;
	dst_mode->crtc_hblank_end = src_mode->crtc_hblank_end;
	dst_mode->crtc_hsync_start =  src_mode->crtc_hsync_start;
	dst_mode->crtc_hsync_end = src_mode->crtc_hsync_end;
	dst_mode->crtc_htotal = src_mode->crtc_htotal;
	dst_mode->crtc_hskew = src_mode->crtc_hskew;
	dst_mode->crtc_vblank_start = src_mode->crtc_vblank_start;
	dst_mode->crtc_vblank_end = src_mode->crtc_vblank_end;
	dst_mode->crtc_vsync_start = src_mode->crtc_vsync_start;
	dst_mode->crtc_vsync_end = src_mode->crtc_vsync_end;
	dst_mode->crtc_vtotal = src_mode->crtc_vtotal;
}

static void
decide_crtc_timing_for_drm_display_mode(struct drm_display_mode *drm_mode,
					const struct drm_display_mode *native_mode,
					bool scale_enabled)
{
	if (scale_enabled) {
		copy_crtc_timing_for_drm_display_mode(native_mode, drm_mode);
	} else if (native_mode->clock == drm_mode->clock &&
			native_mode->htotal == drm_mode->htotal &&
			native_mode->vtotal == drm_mode->vtotal) {
		copy_crtc_timing_for_drm_display_mode(native_mode, drm_mode);
	} else {
		/* no scaling nor amdgpu inserted, no need to patch */
	}
}

static struct dc_sink *
create_fake_sink(struct amdgpu_dm_connector *aconnector)
{
	struct dc_sink_init_data sink_init_data = { 0 };
	struct dc_sink *sink = NULL;
	sink_init_data.link = aconnector->dc_link;
	sink_init_data.sink_signal = aconnector->dc_link->connector_signal;

	sink = dc_sink_create(&sink_init_data);
	if (!sink) {
		DRM_ERROR("Failed to create sink!\n");
		return NULL;
	}
	sink->sink_signal = SIGNAL_TYPE_VIRTUAL;

	return sink;
}

static void set_multisync_trigger_params(
		struct dc_stream_state *stream)
{
	if (stream->triggered_crtc_reset.enabled) {
		stream->triggered_crtc_reset.event = CRTC_EVENT_VSYNC_RISING;
		stream->triggered_crtc_reset.delay = TRIGGER_DELAY_NEXT_LINE;
	}
}

static void set_master_stream(struct dc_stream_state *stream_set[],
			      int stream_count)
{
	int j, highest_rfr = 0, master_stream = 0;

	for (j = 0;  j < stream_count; j++) {
		if (stream_set[j] && stream_set[j]->triggered_crtc_reset.enabled) {
			int refresh_rate = 0;

			refresh_rate = (stream_set[j]->timing.pix_clk_khz*1000)/
				(stream_set[j]->timing.h_total*stream_set[j]->timing.v_total);
			if (refresh_rate > highest_rfr) {
				highest_rfr = refresh_rate;
				master_stream = j;
			}
		}
	}
	for (j = 0;  j < stream_count; j++) {
		if (stream_set[j])
			stream_set[j]->triggered_crtc_reset.event_source = stream_set[master_stream];
	}
}

static void dm_enable_per_frame_crtc_master_sync(struct dc_state *context)
{
	int i = 0;

	if (context->stream_count < 2)
		return;
	for (i = 0; i < context->stream_count ; i++) {
		if (!context->streams[i])
			continue;
		/*
		 * TODO: add a function to read AMD VSDB bits and set
		 * crtc_sync_master.multi_sync_enabled flag
		 * For now it's set to false
		 */
		set_multisync_trigger_params(context->streams[i]);
	}
	set_master_stream(context->streams, context->stream_count);
}

static struct dc_stream_state *
create_stream_for_sink(struct amdgpu_dm_connector *aconnector,
		       const struct drm_display_mode *drm_mode,
		       const struct dm_connector_state *dm_state,
		       const struct dc_stream_state *old_stream)
{
	struct drm_display_mode *preferred_mode = NULL;
	struct drm_connector *drm_connector;
	struct dc_stream_state *stream = NULL;
	struct drm_display_mode mode = *drm_mode;
	bool native_mode_found = false;
	bool scale = dm_state ? (dm_state->scaling != RMX_OFF) : false;
	int mode_refresh;
	int preferred_refresh = 0;

	struct dc_sink *sink = NULL;
	if (aconnector == NULL) {
		DRM_ERROR("aconnector is NULL!\n");
		return stream;
	}

	drm_connector = &aconnector->base;

	if (!aconnector->dc_sink) {
		if (!aconnector->mst_port) {
			sink = create_fake_sink(aconnector);
			if (!sink)
				return stream;
		}
	} else {
		sink = aconnector->dc_sink;
	}

	stream = dc_create_stream_for_sink(sink);

	if (stream == NULL) {
		DRM_ERROR("Failed to create stream for sink!\n");
		goto finish;
	}

	list_for_each_entry(preferred_mode, &aconnector->base.modes, head) {
		/* Search for preferred mode */
		if (preferred_mode->type & DRM_MODE_TYPE_PREFERRED) {
			native_mode_found = true;
			break;
		}
	}
	if (!native_mode_found)
		preferred_mode = list_first_entry_or_null(
				&aconnector->base.modes,
				struct drm_display_mode,
				head);

	mode_refresh = drm_mode_vrefresh(&mode);

	if (preferred_mode == NULL) {
		/*
		 * This may not be an error, the use case is when we have no
		 * usermode calls to reset and set mode upon hotplug. In this
		 * case, we call set mode ourselves to restore the previous mode
		 * and the modelist may not be filled in in time.
		 */
		DRM_DEBUG_DRIVER("No preferred mode found\n");
	} else {
		decide_crtc_timing_for_drm_display_mode(
				&mode, preferred_mode,
				dm_state ? (dm_state->scaling != RMX_OFF) : false);
		preferred_refresh = drm_mode_vrefresh(preferred_mode);
	}

	if (!dm_state)
		drm_mode_set_crtcinfo(&mode, 0);

	/*
	* If scaling is enabled and refresh rate didn't change
	* we copy the vic and polarities of the old timings
	*/
	if (!scale || mode_refresh != preferred_refresh)
		fill_stream_properties_from_drm_display_mode(stream,
			&mode, &aconnector->base, NULL);
	else
		fill_stream_properties_from_drm_display_mode(stream,
			&mode, &aconnector->base, old_stream);

	update_stream_scaling_settings(&mode, dm_state, stream);

	fill_audio_info(
		&stream->audio_info,
		drm_connector,
		sink);

	update_stream_signal(stream);

	if (dm_state && dm_state->freesync_capable)
		stream->ignore_msa_timing_param = true;

finish:
	if (sink && sink->sink_signal == SIGNAL_TYPE_VIRTUAL && aconnector->base.force != DRM_FORCE_ON)
		dc_sink_release(sink);

	return stream;
}

static void amdgpu_dm_crtc_destroy(struct drm_crtc *crtc)
{
	drm_crtc_cleanup(crtc);
	kfree(crtc);
}

static void dm_crtc_destroy_state(struct drm_crtc *crtc,
				  struct drm_crtc_state *state)
{
	struct dm_crtc_state *cur = to_dm_crtc_state(state);

	/* TODO Destroy dc_stream objects are stream object is flattened */
	if (cur->stream)
		dc_stream_release(cur->stream);


	__drm_atomic_helper_crtc_destroy_state(state);


	kfree(state);
}

static void dm_crtc_reset_state(struct drm_crtc *crtc)
{
	struct dm_crtc_state *state;

	if (crtc->state)
		dm_crtc_destroy_state(crtc, crtc->state);

	state = kzalloc(sizeof(*state), GFP_KERNEL);
	if (WARN_ON(!state))
		return;

	crtc->state = &state->base;
	crtc->state->crtc = crtc;

}

static struct drm_crtc_state *
dm_crtc_duplicate_state(struct drm_crtc *crtc)
{
	struct dm_crtc_state *state, *cur;

	cur = to_dm_crtc_state(crtc->state);

	if (WARN_ON(!crtc->state))
		return NULL;

	state = kzalloc(sizeof(*state), GFP_KERNEL);
	if (!state)
		return NULL;

	__drm_atomic_helper_crtc_duplicate_state(crtc, &state->base);

	if (cur->stream) {
		state->stream = cur->stream;
		dc_stream_retain(state->stream);
	}

	state->vrr_params = cur->vrr_params;
	state->vrr_infopacket = cur->vrr_infopacket;
	state->abm_level = cur->abm_level;
	state->vrr_supported = cur->vrr_supported;
	state->freesync_config = cur->freesync_config;
	state->crc_enabled = cur->crc_enabled;

	/* TODO Duplicate dc_stream after objects are stream object is flattened */

	return &state->base;
}


static inline int dm_set_vblank(struct drm_crtc *crtc, bool enable)
{
	enum dc_irq_source irq_source;
	struct amdgpu_crtc *acrtc = to_amdgpu_crtc(crtc);
	struct amdgpu_device *adev = crtc->dev->dev_private;

	irq_source = IRQ_TYPE_VBLANK + acrtc->otg_inst;
	return dc_interrupt_set(adev->dm.dc, irq_source, enable) ? 0 : -EBUSY;
}

static int dm_enable_vblank(struct drm_crtc *crtc)
{
	return dm_set_vblank(crtc, true);
}

static void dm_disable_vblank(struct drm_crtc *crtc)
{
	dm_set_vblank(crtc, false);
}

/* Implemented only the options currently availible for the driver */
static const struct drm_crtc_funcs amdgpu_dm_crtc_funcs = {
	.reset = dm_crtc_reset_state,
	.destroy = amdgpu_dm_crtc_destroy,
	.gamma_set = drm_atomic_helper_legacy_gamma_set,
	.set_config = drm_atomic_helper_set_config,
	.page_flip = drm_atomic_helper_page_flip,
	.atomic_duplicate_state = dm_crtc_duplicate_state,
	.atomic_destroy_state = dm_crtc_destroy_state,
	.set_crc_source = amdgpu_dm_crtc_set_crc_source,
	.verify_crc_source = amdgpu_dm_crtc_verify_crc_source,
	.enable_vblank = dm_enable_vblank,
	.disable_vblank = dm_disable_vblank,
};

static enum drm_connector_status
amdgpu_dm_connector_detect(struct drm_connector *connector, bool force)
{
	bool connected;
	struct amdgpu_dm_connector *aconnector = to_amdgpu_dm_connector(connector);

	/*
	 * Notes:
	 * 1. This interface is NOT called in context of HPD irq.
	 * 2. This interface *is called* in context of user-mode ioctl. Which
	 * makes it a bad place for *any* MST-related activity.
	 */

	if (aconnector->base.force == DRM_FORCE_UNSPECIFIED &&
	    !aconnector->fake_enable)
		connected = (aconnector->dc_sink != NULL);
	else
		connected = (aconnector->base.force == DRM_FORCE_ON);

	return (connected ? connector_status_connected :
			connector_status_disconnected);
}

int amdgpu_dm_connector_atomic_set_property(struct drm_connector *connector,
					    struct drm_connector_state *connector_state,
					    struct drm_property *property,
					    uint64_t val)
{
	struct drm_device *dev = connector->dev;
	struct amdgpu_device *adev = dev->dev_private;
	struct dm_connector_state *dm_old_state =
		to_dm_connector_state(connector->state);
	struct dm_connector_state *dm_new_state =
		to_dm_connector_state(connector_state);

	int ret = -EINVAL;

	if (property == dev->mode_config.scaling_mode_property) {
		enum amdgpu_rmx_type rmx_type;

		switch (val) {
		case DRM_MODE_SCALE_CENTER:
			rmx_type = RMX_CENTER;
			break;
		case DRM_MODE_SCALE_ASPECT:
			rmx_type = RMX_ASPECT;
			break;
		case DRM_MODE_SCALE_FULLSCREEN:
			rmx_type = RMX_FULL;
			break;
		case DRM_MODE_SCALE_NONE:
		default:
			rmx_type = RMX_OFF;
			break;
		}

		if (dm_old_state->scaling == rmx_type)
			return 0;

		dm_new_state->scaling = rmx_type;
		ret = 0;
	} else if (property == adev->mode_info.underscan_hborder_property) {
		dm_new_state->underscan_hborder = val;
		ret = 0;
	} else if (property == adev->mode_info.underscan_vborder_property) {
		dm_new_state->underscan_vborder = val;
		ret = 0;
	} else if (property == adev->mode_info.underscan_property) {
		dm_new_state->underscan_enable = val;
		ret = 0;
	} else if (property == adev->mode_info.max_bpc_property) {
		dm_new_state->max_bpc = val;
		ret = 0;
<<<<<<< HEAD
	} else if (property == adev->mode_info.abm_level_property) {
		dm_new_state->abm_level = val;
		ret = 0;
=======
>>>>>>> 00eb5b0d
	}

	return ret;
}

int amdgpu_dm_connector_atomic_get_property(struct drm_connector *connector,
					    const struct drm_connector_state *state,
					    struct drm_property *property,
					    uint64_t *val)
{
	struct drm_device *dev = connector->dev;
	struct amdgpu_device *adev = dev->dev_private;
	struct dm_connector_state *dm_state =
		to_dm_connector_state(state);
	int ret = -EINVAL;

	if (property == dev->mode_config.scaling_mode_property) {
		switch (dm_state->scaling) {
		case RMX_CENTER:
			*val = DRM_MODE_SCALE_CENTER;
			break;
		case RMX_ASPECT:
			*val = DRM_MODE_SCALE_ASPECT;
			break;
		case RMX_FULL:
			*val = DRM_MODE_SCALE_FULLSCREEN;
			break;
		case RMX_OFF:
		default:
			*val = DRM_MODE_SCALE_NONE;
			break;
		}
		ret = 0;
	} else if (property == adev->mode_info.underscan_hborder_property) {
		*val = dm_state->underscan_hborder;
		ret = 0;
	} else if (property == adev->mode_info.underscan_vborder_property) {
		*val = dm_state->underscan_vborder;
		ret = 0;
	} else if (property == adev->mode_info.underscan_property) {
		*val = dm_state->underscan_enable;
		ret = 0;
	} else if (property == adev->mode_info.max_bpc_property) {
		*val = dm_state->max_bpc;
		ret = 0;
<<<<<<< HEAD
	} else if (property == adev->mode_info.abm_level_property) {
		*val = dm_state->abm_level;
		ret = 0;
=======
>>>>>>> 00eb5b0d
	}

	return ret;
}

static void amdgpu_dm_connector_destroy(struct drm_connector *connector)
{
	struct amdgpu_dm_connector *aconnector = to_amdgpu_dm_connector(connector);
	const struct dc_link *link = aconnector->dc_link;
	struct amdgpu_device *adev = connector->dev->dev_private;
	struct amdgpu_display_manager *dm = &adev->dm;

#if defined(CONFIG_BACKLIGHT_CLASS_DEVICE) ||\
	defined(CONFIG_BACKLIGHT_CLASS_DEVICE_MODULE)

	if ((link->connector_signal & (SIGNAL_TYPE_EDP | SIGNAL_TYPE_LVDS)) &&
	    link->type != dc_connection_none &&
	    dm->backlight_dev) {
		backlight_device_unregister(dm->backlight_dev);
		dm->backlight_dev = NULL;
	}
#endif
	drm_dp_cec_unregister_connector(&aconnector->dm_dp_aux.aux);
	drm_connector_unregister(connector);
	drm_connector_cleanup(connector);
	kfree(connector);
}

void amdgpu_dm_connector_funcs_reset(struct drm_connector *connector)
{
	struct dm_connector_state *state =
		to_dm_connector_state(connector->state);

	if (connector->state)
		__drm_atomic_helper_connector_destroy_state(connector->state);

	kfree(state);

	state = kzalloc(sizeof(*state), GFP_KERNEL);

	if (state) {
		state->scaling = RMX_OFF;
		state->underscan_enable = false;
		state->underscan_hborder = 0;
		state->underscan_vborder = 0;
		state->max_bpc = 8;

		__drm_atomic_helper_connector_reset(connector, &state->base);
	}
}

struct drm_connector_state *
amdgpu_dm_connector_atomic_duplicate_state(struct drm_connector *connector)
{
	struct dm_connector_state *state =
		to_dm_connector_state(connector->state);

	struct dm_connector_state *new_state =
			kmemdup(state, sizeof(*state), GFP_KERNEL);

	if (!new_state)
		return NULL;

	__drm_atomic_helper_connector_duplicate_state(connector, &new_state->base);

	new_state->freesync_capable = state->freesync_capable;
	new_state->abm_level = state->abm_level;
	new_state->scaling = state->scaling;
	new_state->underscan_enable = state->underscan_enable;
	new_state->underscan_hborder = state->underscan_hborder;
	new_state->underscan_vborder = state->underscan_vborder;
	new_state->max_bpc = state->max_bpc;

	return &new_state->base;
}

static const struct drm_connector_funcs amdgpu_dm_connector_funcs = {
	.reset = amdgpu_dm_connector_funcs_reset,
	.detect = amdgpu_dm_connector_detect,
	.fill_modes = drm_helper_probe_single_connector_modes,
	.destroy = amdgpu_dm_connector_destroy,
	.atomic_duplicate_state = amdgpu_dm_connector_atomic_duplicate_state,
	.atomic_destroy_state = drm_atomic_helper_connector_destroy_state,
	.atomic_set_property = amdgpu_dm_connector_atomic_set_property,
	.atomic_get_property = amdgpu_dm_connector_atomic_get_property
};

static int get_modes(struct drm_connector *connector)
{
	return amdgpu_dm_connector_get_modes(connector);
}

static void create_eml_sink(struct amdgpu_dm_connector *aconnector)
{
	struct dc_sink_init_data init_params = {
			.link = aconnector->dc_link,
			.sink_signal = SIGNAL_TYPE_VIRTUAL
	};
	struct edid *edid;

	if (!aconnector->base.edid_blob_ptr) {
		DRM_ERROR("No EDID firmware found on connector: %s ,forcing to OFF!\n",
				aconnector->base.name);

		aconnector->base.force = DRM_FORCE_OFF;
		aconnector->base.override_edid = false;
		return;
	}

	edid = (struct edid *) aconnector->base.edid_blob_ptr->data;

	aconnector->edid = edid;

	aconnector->dc_em_sink = dc_link_add_remote_sink(
		aconnector->dc_link,
		(uint8_t *)edid,
		(edid->extensions + 1) * EDID_LENGTH,
		&init_params);

	if (aconnector->base.force == DRM_FORCE_ON)
		aconnector->dc_sink = aconnector->dc_link->local_sink ?
		aconnector->dc_link->local_sink :
		aconnector->dc_em_sink;
}

static void handle_edid_mgmt(struct amdgpu_dm_connector *aconnector)
{
	struct dc_link *link = (struct dc_link *)aconnector->dc_link;

	/*
	 * In case of headless boot with force on for DP managed connector
	 * Those settings have to be != 0 to get initial modeset
	 */
	if (link->connector_signal == SIGNAL_TYPE_DISPLAY_PORT) {
		link->verified_link_cap.lane_count = LANE_COUNT_FOUR;
		link->verified_link_cap.link_rate = LINK_RATE_HIGH2;
	}


	aconnector->base.override_edid = true;
	create_eml_sink(aconnector);
}

enum drm_mode_status amdgpu_dm_connector_mode_valid(struct drm_connector *connector,
				   struct drm_display_mode *mode)
{
	int result = MODE_ERROR;
	struct dc_sink *dc_sink;
	struct amdgpu_device *adev = connector->dev->dev_private;
	/* TODO: Unhardcode stream count */
	struct dc_stream_state *stream;
	struct amdgpu_dm_connector *aconnector = to_amdgpu_dm_connector(connector);
	enum dc_status dc_result = DC_OK;

	if ((mode->flags & DRM_MODE_FLAG_INTERLACE) ||
			(mode->flags & DRM_MODE_FLAG_DBLSCAN))
		return result;

	/*
	 * Only run this the first time mode_valid is called to initilialize
	 * EDID mgmt
	 */
	if (aconnector->base.force != DRM_FORCE_UNSPECIFIED &&
		!aconnector->dc_em_sink)
		handle_edid_mgmt(aconnector);

	dc_sink = to_amdgpu_dm_connector(connector)->dc_sink;

	if (dc_sink == NULL) {
		DRM_ERROR("dc_sink is NULL!\n");
		goto fail;
	}

	stream = create_stream_for_sink(aconnector, mode, NULL, NULL);
	if (stream == NULL) {
		DRM_ERROR("Failed to create stream for sink!\n");
		goto fail;
	}

	dc_result = dc_validate_stream(adev->dm.dc, stream);

	if (dc_result == DC_OK)
		result = MODE_OK;
	else
		DRM_DEBUG_KMS("Mode %dx%d (clk %d) failed DC validation with error %d\n",
			      mode->vdisplay,
			      mode->hdisplay,
			      mode->clock,
			      dc_result);

	dc_stream_release(stream);

fail:
	/* TODO: error handling*/
	return result;
}

static const struct drm_connector_helper_funcs
amdgpu_dm_connector_helper_funcs = {
	/*
	 * If hotplugging a second bigger display in FB Con mode, bigger resolution
	 * modes will be filtered by drm_mode_validate_size(), and those modes
	 * are missing after user start lightdm. So we need to renew modes list.
	 * in get_modes call back, not just return the modes count
	 */
	.get_modes = get_modes,
	.mode_valid = amdgpu_dm_connector_mode_valid,
};

static void dm_crtc_helper_disable(struct drm_crtc *crtc)
{
}

static int dm_crtc_helper_atomic_check(struct drm_crtc *crtc,
				       struct drm_crtc_state *state)
{
	struct amdgpu_device *adev = crtc->dev->dev_private;
	struct dc *dc = adev->dm.dc;
	struct dm_crtc_state *dm_crtc_state = to_dm_crtc_state(state);
	int ret = -EINVAL;

	if (unlikely(!dm_crtc_state->stream &&
		     modeset_required(state, NULL, dm_crtc_state->stream))) {
		WARN_ON(1);
		return ret;
	}

	/* In some use cases, like reset, no stream is attached */
	if (!dm_crtc_state->stream)
		return 0;

	if (dc_validate_stream(dc, dm_crtc_state->stream) == DC_OK)
		return 0;

	return ret;
}

static bool dm_crtc_helper_mode_fixup(struct drm_crtc *crtc,
				      const struct drm_display_mode *mode,
				      struct drm_display_mode *adjusted_mode)
{
	return true;
}

static const struct drm_crtc_helper_funcs amdgpu_dm_crtc_helper_funcs = {
	.disable = dm_crtc_helper_disable,
	.atomic_check = dm_crtc_helper_atomic_check,
	.mode_fixup = dm_crtc_helper_mode_fixup
};

static void dm_encoder_helper_disable(struct drm_encoder *encoder)
{

}

static int dm_encoder_helper_atomic_check(struct drm_encoder *encoder,
					  struct drm_crtc_state *crtc_state,
					  struct drm_connector_state *conn_state)
{
	return 0;
}

const struct drm_encoder_helper_funcs amdgpu_dm_encoder_helper_funcs = {
	.disable = dm_encoder_helper_disable,
	.atomic_check = dm_encoder_helper_atomic_check
};

static void dm_drm_plane_reset(struct drm_plane *plane)
{
	struct dm_plane_state *amdgpu_state = NULL;

	if (plane->state)
		plane->funcs->atomic_destroy_state(plane, plane->state);

	amdgpu_state = kzalloc(sizeof(*amdgpu_state), GFP_KERNEL);
	WARN_ON(amdgpu_state == NULL);

	if (amdgpu_state) {
		plane->state = &amdgpu_state->base;
		plane->state->plane = plane;
		plane->state->rotation = DRM_MODE_ROTATE_0;
	}
}

static struct drm_plane_state *
dm_drm_plane_duplicate_state(struct drm_plane *plane)
{
	struct dm_plane_state *dm_plane_state, *old_dm_plane_state;

	old_dm_plane_state = to_dm_plane_state(plane->state);
	dm_plane_state = kzalloc(sizeof(*dm_plane_state), GFP_KERNEL);
	if (!dm_plane_state)
		return NULL;

	__drm_atomic_helper_plane_duplicate_state(plane, &dm_plane_state->base);

	if (old_dm_plane_state->dc_state) {
		dm_plane_state->dc_state = old_dm_plane_state->dc_state;
		dc_plane_state_retain(dm_plane_state->dc_state);
	}

	return &dm_plane_state->base;
}

void dm_drm_plane_destroy_state(struct drm_plane *plane,
				struct drm_plane_state *state)
{
	struct dm_plane_state *dm_plane_state = to_dm_plane_state(state);

	if (dm_plane_state->dc_state)
		dc_plane_state_release(dm_plane_state->dc_state);

	drm_atomic_helper_plane_destroy_state(plane, state);
}

static const struct drm_plane_funcs dm_plane_funcs = {
	.update_plane	= drm_atomic_helper_update_plane,
	.disable_plane	= drm_atomic_helper_disable_plane,
	.destroy	= drm_primary_helper_destroy,
	.reset = dm_drm_plane_reset,
	.atomic_duplicate_state = dm_drm_plane_duplicate_state,
	.atomic_destroy_state = dm_drm_plane_destroy_state,
};

static int dm_plane_helper_prepare_fb(struct drm_plane *plane,
				      struct drm_plane_state *new_state)
{
	struct amdgpu_framebuffer *afb;
	struct drm_gem_object *obj;
	struct amdgpu_device *adev;
	struct amdgpu_bo *rbo;
	uint64_t chroma_addr = 0;
	struct dm_plane_state *dm_plane_state_new, *dm_plane_state_old;
	unsigned int awidth;
	uint32_t domain;
	int r;

	dm_plane_state_old = to_dm_plane_state(plane->state);
	dm_plane_state_new = to_dm_plane_state(new_state);

	if (!new_state->fb) {
		DRM_DEBUG_DRIVER("No FB bound\n");
		return 0;
	}

	afb = to_amdgpu_framebuffer(new_state->fb);
	obj = new_state->fb->obj[0];
	rbo = gem_to_amdgpu_bo(obj);
	adev = amdgpu_ttm_adev(rbo->tbo.bdev);
	r = amdgpu_bo_reserve(rbo, false);
	if (unlikely(r != 0))
		return r;

	if (plane->type != DRM_PLANE_TYPE_CURSOR)
		domain = amdgpu_display_supported_domains(adev);
	else
		domain = AMDGPU_GEM_DOMAIN_VRAM;

	r = amdgpu_bo_pin(rbo, domain);
	if (unlikely(r != 0)) {
		if (r != -ERESTARTSYS)
			DRM_ERROR("Failed to pin framebuffer with error %d\n", r);
		amdgpu_bo_unreserve(rbo);
		return r;
	}

	r = amdgpu_ttm_alloc_gart(&rbo->tbo);
	if (unlikely(r != 0)) {
		amdgpu_bo_unpin(rbo);
		amdgpu_bo_unreserve(rbo);
		DRM_ERROR("%p bind failed\n", rbo);
		return r;
	}
	amdgpu_bo_unreserve(rbo);

	afb->address = amdgpu_bo_gpu_offset(rbo);

	amdgpu_bo_ref(rbo);

	if (dm_plane_state_new->dc_state &&
			dm_plane_state_old->dc_state != dm_plane_state_new->dc_state) {
		struct dc_plane_state *plane_state = dm_plane_state_new->dc_state;

		if (plane_state->format < SURFACE_PIXEL_FORMAT_VIDEO_BEGIN) {
			plane_state->address.grph.addr.low_part = lower_32_bits(afb->address);
			plane_state->address.grph.addr.high_part = upper_32_bits(afb->address);
		} else {
			awidth = ALIGN(new_state->fb->width, 64);
			plane_state->address.type = PLN_ADDR_TYPE_VIDEO_PROGRESSIVE;
			plane_state->address.video_progressive.luma_addr.low_part
							= lower_32_bits(afb->address);
			plane_state->address.video_progressive.luma_addr.high_part
							= upper_32_bits(afb->address);
			chroma_addr = afb->address + (u64)awidth * new_state->fb->height;
			plane_state->address.video_progressive.chroma_addr.low_part
							= lower_32_bits(chroma_addr);
			plane_state->address.video_progressive.chroma_addr.high_part
							= upper_32_bits(chroma_addr);
		}
	}

	return 0;
}

static void dm_plane_helper_cleanup_fb(struct drm_plane *plane,
				       struct drm_plane_state *old_state)
{
	struct amdgpu_bo *rbo;
	int r;

	if (!old_state->fb)
		return;

	rbo = gem_to_amdgpu_bo(old_state->fb->obj[0]);
	r = amdgpu_bo_reserve(rbo, false);
	if (unlikely(r)) {
		DRM_ERROR("failed to reserve rbo before unpin\n");
		return;
	}

	amdgpu_bo_unpin(rbo);
	amdgpu_bo_unreserve(rbo);
	amdgpu_bo_unref(&rbo);
}

static int dm_plane_atomic_check(struct drm_plane *plane,
				 struct drm_plane_state *state)
{
	struct amdgpu_device *adev = plane->dev->dev_private;
	struct dc *dc = adev->dm.dc;
	struct dm_plane_state *dm_plane_state = to_dm_plane_state(state);

	if (!dm_plane_state->dc_state)
		return 0;

	if (!fill_rects_from_plane_state(state, dm_plane_state->dc_state))
		return -EINVAL;

	if (dc_validate_plane(dc, dm_plane_state->dc_state) == DC_OK)
		return 0;

	return -EINVAL;
}

static int dm_plane_atomic_async_check(struct drm_plane *plane,
				       struct drm_plane_state *new_plane_state)
{
	struct drm_plane_state *old_plane_state =
		drm_atomic_get_old_plane_state(new_plane_state->state, plane);

	/* Only support async updates on cursor planes. */
	if (plane->type != DRM_PLANE_TYPE_CURSOR)
		return -EINVAL;

	/*
	 * DRM calls prepare_fb and cleanup_fb on new_plane_state for
	 * async commits so don't allow fb changes.
	 */
	if (old_plane_state->fb != new_plane_state->fb)
		return -EINVAL;

	return 0;
}

static void dm_plane_atomic_async_update(struct drm_plane *plane,
					 struct drm_plane_state *new_state)
{
	struct drm_plane_state *old_state =
		drm_atomic_get_old_plane_state(new_state->state, plane);

	if (plane->state->fb != new_state->fb)
		drm_atomic_set_fb_for_plane(plane->state, new_state->fb);

	plane->state->src_x = new_state->src_x;
	plane->state->src_y = new_state->src_y;
	plane->state->src_w = new_state->src_w;
	plane->state->src_h = new_state->src_h;
	plane->state->crtc_x = new_state->crtc_x;
	plane->state->crtc_y = new_state->crtc_y;
	plane->state->crtc_w = new_state->crtc_w;
	plane->state->crtc_h = new_state->crtc_h;

	handle_cursor_update(plane, old_state);
}

static const struct drm_plane_helper_funcs dm_plane_helper_funcs = {
	.prepare_fb = dm_plane_helper_prepare_fb,
	.cleanup_fb = dm_plane_helper_cleanup_fb,
	.atomic_check = dm_plane_atomic_check,
	.atomic_async_check = dm_plane_atomic_async_check,
	.atomic_async_update = dm_plane_atomic_async_update
};

/*
 * TODO: these are currently initialized to rgb formats only.
 * For future use cases we should either initialize them dynamically based on
 * plane capabilities, or initialize this array to all formats, so internal drm
 * check will succeed, and let DC implement proper check
 */
static const uint32_t rgb_formats[] = {
	DRM_FORMAT_RGB888,
	DRM_FORMAT_XRGB8888,
	DRM_FORMAT_ARGB8888,
	DRM_FORMAT_RGBA8888,
	DRM_FORMAT_XRGB2101010,
	DRM_FORMAT_XBGR2101010,
	DRM_FORMAT_ARGB2101010,
	DRM_FORMAT_ABGR2101010,
	DRM_FORMAT_XBGR8888,
	DRM_FORMAT_ABGR8888,
};

static const uint32_t yuv_formats[] = {
	DRM_FORMAT_NV12,
	DRM_FORMAT_NV21,
};

static const u32 cursor_formats[] = {
	DRM_FORMAT_ARGB8888
};

static int amdgpu_dm_plane_init(struct amdgpu_display_manager *dm,
				struct drm_plane *plane,
				unsigned long possible_crtcs)
{
	int res = -EPERM;

	switch (plane->type) {
	case DRM_PLANE_TYPE_PRIMARY:
		res = drm_universal_plane_init(
				dm->adev->ddev,
				plane,
				possible_crtcs,
				&dm_plane_funcs,
				rgb_formats,
				ARRAY_SIZE(rgb_formats),
				NULL, plane->type, NULL);
		break;
	case DRM_PLANE_TYPE_OVERLAY:
		res = drm_universal_plane_init(
				dm->adev->ddev,
				plane,
				possible_crtcs,
				&dm_plane_funcs,
				yuv_formats,
				ARRAY_SIZE(yuv_formats),
				NULL, plane->type, NULL);
		break;
	case DRM_PLANE_TYPE_CURSOR:
		res = drm_universal_plane_init(
				dm->adev->ddev,
				plane,
				possible_crtcs,
				&dm_plane_funcs,
				cursor_formats,
				ARRAY_SIZE(cursor_formats),
				NULL, plane->type, NULL);
		break;
	}

	drm_plane_helper_add(plane, &dm_plane_helper_funcs);

	/* Create (reset) the plane state */
	if (plane->funcs->reset)
		plane->funcs->reset(plane);


	return res;
}

static int amdgpu_dm_crtc_init(struct amdgpu_display_manager *dm,
			       struct drm_plane *plane,
			       uint32_t crtc_index)
{
	struct amdgpu_crtc *acrtc = NULL;
	struct drm_plane *cursor_plane;

	int res = -ENOMEM;

	cursor_plane = kzalloc(sizeof(*cursor_plane), GFP_KERNEL);
	if (!cursor_plane)
		goto fail;

	cursor_plane->type = DRM_PLANE_TYPE_CURSOR;
	res = amdgpu_dm_plane_init(dm, cursor_plane, 0);

	acrtc = kzalloc(sizeof(struct amdgpu_crtc), GFP_KERNEL);
	if (!acrtc)
		goto fail;

	res = drm_crtc_init_with_planes(
			dm->ddev,
			&acrtc->base,
			plane,
			cursor_plane,
			&amdgpu_dm_crtc_funcs, NULL);

	if (res)
		goto fail;

	drm_crtc_helper_add(&acrtc->base, &amdgpu_dm_crtc_helper_funcs);

	/* Create (reset) the plane state */
	if (acrtc->base.funcs->reset)
		acrtc->base.funcs->reset(&acrtc->base);

	acrtc->max_cursor_width = dm->adev->dm.dc->caps.max_cursor_size;
	acrtc->max_cursor_height = dm->adev->dm.dc->caps.max_cursor_size;

	acrtc->crtc_id = crtc_index;
	acrtc->base.enabled = false;
	acrtc->otg_inst = -1;

	dm->adev->mode_info.crtcs[crtc_index] = acrtc;
	drm_crtc_enable_color_mgmt(&acrtc->base, MAX_COLOR_LUT_ENTRIES,
				   true, MAX_COLOR_LUT_ENTRIES);
	drm_mode_crtc_set_gamma_size(&acrtc->base, MAX_COLOR_LEGACY_LUT_ENTRIES);

	return 0;

fail:
	kfree(acrtc);
	kfree(cursor_plane);
	return res;
}


static int to_drm_connector_type(enum signal_type st)
{
	switch (st) {
	case SIGNAL_TYPE_HDMI_TYPE_A:
		return DRM_MODE_CONNECTOR_HDMIA;
	case SIGNAL_TYPE_EDP:
		return DRM_MODE_CONNECTOR_eDP;
	case SIGNAL_TYPE_LVDS:
		return DRM_MODE_CONNECTOR_LVDS;
	case SIGNAL_TYPE_RGB:
		return DRM_MODE_CONNECTOR_VGA;
	case SIGNAL_TYPE_DISPLAY_PORT:
	case SIGNAL_TYPE_DISPLAY_PORT_MST:
		return DRM_MODE_CONNECTOR_DisplayPort;
	case SIGNAL_TYPE_DVI_DUAL_LINK:
	case SIGNAL_TYPE_DVI_SINGLE_LINK:
		return DRM_MODE_CONNECTOR_DVID;
	case SIGNAL_TYPE_VIRTUAL:
		return DRM_MODE_CONNECTOR_VIRTUAL;

	default:
		return DRM_MODE_CONNECTOR_Unknown;
	}
}

static struct drm_encoder *amdgpu_dm_connector_to_encoder(struct drm_connector *connector)
{
	return drm_encoder_find(connector->dev, NULL, connector->encoder_ids[0]);
}

static void amdgpu_dm_get_native_mode(struct drm_connector *connector)
{
	struct drm_encoder *encoder;
	struct amdgpu_encoder *amdgpu_encoder;

	encoder = amdgpu_dm_connector_to_encoder(connector);

	if (encoder == NULL)
		return;

	amdgpu_encoder = to_amdgpu_encoder(encoder);

	amdgpu_encoder->native_mode.clock = 0;

	if (!list_empty(&connector->probed_modes)) {
		struct drm_display_mode *preferred_mode = NULL;

		list_for_each_entry(preferred_mode,
				    &connector->probed_modes,
				    head) {
			if (preferred_mode->type & DRM_MODE_TYPE_PREFERRED)
				amdgpu_encoder->native_mode = *preferred_mode;

			break;
		}

	}
}

static struct drm_display_mode *
amdgpu_dm_create_common_mode(struct drm_encoder *encoder,
			     char *name,
			     int hdisplay, int vdisplay)
{
	struct drm_device *dev = encoder->dev;
	struct amdgpu_encoder *amdgpu_encoder = to_amdgpu_encoder(encoder);
	struct drm_display_mode *mode = NULL;
	struct drm_display_mode *native_mode = &amdgpu_encoder->native_mode;

	mode = drm_mode_duplicate(dev, native_mode);

	if (mode == NULL)
		return NULL;

	mode->hdisplay = hdisplay;
	mode->vdisplay = vdisplay;
	mode->type &= ~DRM_MODE_TYPE_PREFERRED;
	strscpy(mode->name, name, DRM_DISPLAY_MODE_LEN);

	return mode;

}

static void amdgpu_dm_connector_add_common_modes(struct drm_encoder *encoder,
						 struct drm_connector *connector)
{
	struct amdgpu_encoder *amdgpu_encoder = to_amdgpu_encoder(encoder);
	struct drm_display_mode *mode = NULL;
	struct drm_display_mode *native_mode = &amdgpu_encoder->native_mode;
	struct amdgpu_dm_connector *amdgpu_dm_connector =
				to_amdgpu_dm_connector(connector);
	int i;
	int n;
	struct mode_size {
		char name[DRM_DISPLAY_MODE_LEN];
		int w;
		int h;
	} common_modes[] = {
		{  "640x480",  640,  480},
		{  "800x600",  800,  600},
		{ "1024x768", 1024,  768},
		{ "1280x720", 1280,  720},
		{ "1280x800", 1280,  800},
		{"1280x1024", 1280, 1024},
		{ "1440x900", 1440,  900},
		{"1680x1050", 1680, 1050},
		{"1600x1200", 1600, 1200},
		{"1920x1080", 1920, 1080},
		{"1920x1200", 1920, 1200}
	};

	n = ARRAY_SIZE(common_modes);

	for (i = 0; i < n; i++) {
		struct drm_display_mode *curmode = NULL;
		bool mode_existed = false;

		if (common_modes[i].w > native_mode->hdisplay ||
		    common_modes[i].h > native_mode->vdisplay ||
		   (common_modes[i].w == native_mode->hdisplay &&
		    common_modes[i].h == native_mode->vdisplay))
			continue;

		list_for_each_entry(curmode, &connector->probed_modes, head) {
			if (common_modes[i].w == curmode->hdisplay &&
			    common_modes[i].h == curmode->vdisplay) {
				mode_existed = true;
				break;
			}
		}

		if (mode_existed)
			continue;

		mode = amdgpu_dm_create_common_mode(encoder,
				common_modes[i].name, common_modes[i].w,
				common_modes[i].h);
		drm_mode_probed_add(connector, mode);
		amdgpu_dm_connector->num_modes++;
	}
}

static void amdgpu_dm_connector_ddc_get_modes(struct drm_connector *connector,
					      struct edid *edid)
{
	struct amdgpu_dm_connector *amdgpu_dm_connector =
			to_amdgpu_dm_connector(connector);

	if (edid) {
		/* empty probed_modes */
		INIT_LIST_HEAD(&connector->probed_modes);
		amdgpu_dm_connector->num_modes =
				drm_add_edid_modes(connector, edid);

		amdgpu_dm_get_native_mode(connector);
	} else {
		amdgpu_dm_connector->num_modes = 0;
	}
}

static int amdgpu_dm_connector_get_modes(struct drm_connector *connector)
{
	struct amdgpu_dm_connector *amdgpu_dm_connector =
			to_amdgpu_dm_connector(connector);
	struct drm_encoder *encoder;
	struct edid *edid = amdgpu_dm_connector->edid;

	encoder = amdgpu_dm_connector_to_encoder(connector);

	if (!edid || !drm_edid_is_valid(edid)) {
		amdgpu_dm_connector->num_modes =
				drm_add_modes_noedid(connector, 640, 480);
	} else {
		amdgpu_dm_connector_ddc_get_modes(connector, edid);
		amdgpu_dm_connector_add_common_modes(encoder, connector);
	}
	amdgpu_dm_fbc_init(connector);

	return amdgpu_dm_connector->num_modes;
}

void amdgpu_dm_connector_init_helper(struct amdgpu_display_manager *dm,
				     struct amdgpu_dm_connector *aconnector,
				     int connector_type,
				     struct dc_link *link,
				     int link_index)
{
	struct amdgpu_device *adev = dm->ddev->dev_private;

	aconnector->connector_id = link_index;
	aconnector->dc_link = link;
	aconnector->base.interlace_allowed = false;
	aconnector->base.doublescan_allowed = false;
	aconnector->base.stereo_allowed = false;
	aconnector->base.dpms = DRM_MODE_DPMS_OFF;
	aconnector->hpd.hpd = AMDGPU_HPD_NONE; /* not used */
	mutex_init(&aconnector->hpd_lock);

	/*
	 * configure support HPD hot plug connector_>polled default value is 0
	 * which means HPD hot plug not supported
	 */
	switch (connector_type) {
	case DRM_MODE_CONNECTOR_HDMIA:
		aconnector->base.polled = DRM_CONNECTOR_POLL_HPD;
		aconnector->base.ycbcr_420_allowed =
			link->link_enc->features.hdmi_ycbcr420_supported ? true : false;
		break;
	case DRM_MODE_CONNECTOR_DisplayPort:
		aconnector->base.polled = DRM_CONNECTOR_POLL_HPD;
		aconnector->base.ycbcr_420_allowed =
			link->link_enc->features.dp_ycbcr420_supported ? true : false;
		break;
	case DRM_MODE_CONNECTOR_DVID:
		aconnector->base.polled = DRM_CONNECTOR_POLL_HPD;
		break;
	default:
		break;
	}

	drm_object_attach_property(&aconnector->base.base,
				dm->ddev->mode_config.scaling_mode_property,
				DRM_MODE_SCALE_NONE);

	drm_object_attach_property(&aconnector->base.base,
				adev->mode_info.underscan_property,
				UNDERSCAN_OFF);
	drm_object_attach_property(&aconnector->base.base,
				adev->mode_info.underscan_hborder_property,
				0);
	drm_object_attach_property(&aconnector->base.base,
				adev->mode_info.underscan_vborder_property,
				0);
	drm_object_attach_property(&aconnector->base.base,
				adev->mode_info.max_bpc_property,
				0);
<<<<<<< HEAD

	if (connector_type == DRM_MODE_CONNECTOR_eDP &&
	    dc_is_dmcu_initialized(adev->dm.dc)) {
		drm_object_attach_property(&aconnector->base.base,
				adev->mode_info.abm_level_property, 0);
	}
=======
>>>>>>> 00eb5b0d

	if (connector_type == DRM_MODE_CONNECTOR_HDMIA ||
	    connector_type == DRM_MODE_CONNECTOR_DisplayPort) {
		drm_connector_attach_vrr_capable_property(
			&aconnector->base);
	}
}

static int amdgpu_dm_i2c_xfer(struct i2c_adapter *i2c_adap,
			      struct i2c_msg *msgs, int num)
{
	struct amdgpu_i2c_adapter *i2c = i2c_get_adapdata(i2c_adap);
	struct ddc_service *ddc_service = i2c->ddc_service;
	struct i2c_command cmd;
	int i;
	int result = -EIO;

	cmd.payloads = kcalloc(num, sizeof(struct i2c_payload), GFP_KERNEL);

	if (!cmd.payloads)
		return result;

	cmd.number_of_payloads = num;
	cmd.engine = I2C_COMMAND_ENGINE_DEFAULT;
	cmd.speed = 100;

	for (i = 0; i < num; i++) {
		cmd.payloads[i].write = !(msgs[i].flags & I2C_M_RD);
		cmd.payloads[i].address = msgs[i].addr;
		cmd.payloads[i].length = msgs[i].len;
		cmd.payloads[i].data = msgs[i].buf;
	}

	if (dc_submit_i2c(
			ddc_service->ctx->dc,
			ddc_service->ddc_pin->hw_info.ddc_channel,
			&cmd))
		result = num;

	kfree(cmd.payloads);
	return result;
}

static u32 amdgpu_dm_i2c_func(struct i2c_adapter *adap)
{
	return I2C_FUNC_I2C | I2C_FUNC_SMBUS_EMUL;
}

static const struct i2c_algorithm amdgpu_dm_i2c_algo = {
	.master_xfer = amdgpu_dm_i2c_xfer,
	.functionality = amdgpu_dm_i2c_func,
};

static struct amdgpu_i2c_adapter *
create_i2c(struct ddc_service *ddc_service,
	   int link_index,
	   int *res)
{
	struct amdgpu_device *adev = ddc_service->ctx->driver_context;
	struct amdgpu_i2c_adapter *i2c;

	i2c = kzalloc(sizeof(struct amdgpu_i2c_adapter), GFP_KERNEL);
	if (!i2c)
		return NULL;
	i2c->base.owner = THIS_MODULE;
	i2c->base.class = I2C_CLASS_DDC;
	i2c->base.dev.parent = &adev->pdev->dev;
	i2c->base.algo = &amdgpu_dm_i2c_algo;
	snprintf(i2c->base.name, sizeof(i2c->base.name), "AMDGPU DM i2c hw bus %d", link_index);
	i2c_set_adapdata(&i2c->base, i2c);
	i2c->ddc_service = ddc_service;
	i2c->ddc_service->ddc_pin->hw_info.ddc_channel = link_index;

	return i2c;
}


/*
 * Note: this function assumes that dc_link_detect() was called for the
 * dc_link which will be represented by this aconnector.
 */
static int amdgpu_dm_connector_init(struct amdgpu_display_manager *dm,
				    struct amdgpu_dm_connector *aconnector,
				    uint32_t link_index,
				    struct amdgpu_encoder *aencoder)
{
	int res = 0;
	int connector_type;
	struct dc *dc = dm->dc;
	struct dc_link *link = dc_get_link_at_index(dc, link_index);
	struct amdgpu_i2c_adapter *i2c;

	link->priv = aconnector;

	DRM_DEBUG_DRIVER("%s()\n", __func__);

	i2c = create_i2c(link->ddc, link->link_index, &res);
	if (!i2c) {
		DRM_ERROR("Failed to create i2c adapter data\n");
		return -ENOMEM;
	}

	aconnector->i2c = i2c;
	res = i2c_add_adapter(&i2c->base);

	if (res) {
		DRM_ERROR("Failed to register hw i2c %d\n", link->link_index);
		goto out_free;
	}

	connector_type = to_drm_connector_type(link->connector_signal);

	res = drm_connector_init(
			dm->ddev,
			&aconnector->base,
			&amdgpu_dm_connector_funcs,
			connector_type);

	if (res) {
		DRM_ERROR("connector_init failed\n");
		aconnector->connector_id = -1;
		goto out_free;
	}

	drm_connector_helper_add(
			&aconnector->base,
			&amdgpu_dm_connector_helper_funcs);

	if (aconnector->base.funcs->reset)
		aconnector->base.funcs->reset(&aconnector->base);

	amdgpu_dm_connector_init_helper(
		dm,
		aconnector,
		connector_type,
		link,
		link_index);

	drm_connector_attach_encoder(
		&aconnector->base, &aencoder->base);

	drm_connector_register(&aconnector->base);
#if defined(CONFIG_DEBUG_FS)
	res = connector_debugfs_init(aconnector);
	if (res) {
		DRM_ERROR("Failed to create debugfs for connector");
		goto out_free;
	}
#endif

	if (connector_type == DRM_MODE_CONNECTOR_DisplayPort
		|| connector_type == DRM_MODE_CONNECTOR_eDP)
		amdgpu_dm_initialize_dp_connector(dm, aconnector);

out_free:
	if (res) {
		kfree(i2c);
		aconnector->i2c = NULL;
	}
	return res;
}

int amdgpu_dm_get_encoder_crtc_mask(struct amdgpu_device *adev)
{
	switch (adev->mode_info.num_crtc) {
	case 1:
		return 0x1;
	case 2:
		return 0x3;
	case 3:
		return 0x7;
	case 4:
		return 0xf;
	case 5:
		return 0x1f;
	case 6:
	default:
		return 0x3f;
	}
}

static int amdgpu_dm_encoder_init(struct drm_device *dev,
				  struct amdgpu_encoder *aencoder,
				  uint32_t link_index)
{
	struct amdgpu_device *adev = dev->dev_private;

	int res = drm_encoder_init(dev,
				   &aencoder->base,
				   &amdgpu_dm_encoder_funcs,
				   DRM_MODE_ENCODER_TMDS,
				   NULL);

	aencoder->base.possible_crtcs = amdgpu_dm_get_encoder_crtc_mask(adev);

	if (!res)
		aencoder->encoder_id = link_index;
	else
		aencoder->encoder_id = -1;

	drm_encoder_helper_add(&aencoder->base, &amdgpu_dm_encoder_helper_funcs);

	return res;
}

static void manage_dm_interrupts(struct amdgpu_device *adev,
				 struct amdgpu_crtc *acrtc,
				 bool enable)
{
	/*
	 * this is not correct translation but will work as soon as VBLANK
	 * constant is the same as PFLIP
	 */
	int irq_type =
		amdgpu_display_crtc_idx_to_irq_type(
			adev,
			acrtc->crtc_id);

	if (enable) {
		drm_crtc_vblank_on(&acrtc->base);
		amdgpu_irq_get(
			adev,
			&adev->pageflip_irq,
			irq_type);
	} else {

		amdgpu_irq_put(
			adev,
			&adev->pageflip_irq,
			irq_type);
		drm_crtc_vblank_off(&acrtc->base);
	}
}

static bool
is_scaling_state_different(const struct dm_connector_state *dm_state,
			   const struct dm_connector_state *old_dm_state)
{
	if (dm_state->scaling != old_dm_state->scaling)
		return true;
	if (!dm_state->underscan_enable && old_dm_state->underscan_enable) {
		if (old_dm_state->underscan_hborder != 0 && old_dm_state->underscan_vborder != 0)
			return true;
	} else  if (dm_state->underscan_enable && !old_dm_state->underscan_enable) {
		if (dm_state->underscan_hborder != 0 && dm_state->underscan_vborder != 0)
			return true;
	} else if (dm_state->underscan_hborder != old_dm_state->underscan_hborder ||
		   dm_state->underscan_vborder != old_dm_state->underscan_vborder)
		return true;
	return false;
}

static void remove_stream(struct amdgpu_device *adev,
			  struct amdgpu_crtc *acrtc,
			  struct dc_stream_state *stream)
{
	/* this is the update mode case */

	acrtc->otg_inst = -1;
	acrtc->enabled = false;
}

static int get_cursor_position(struct drm_plane *plane, struct drm_crtc *crtc,
			       struct dc_cursor_position *position)
{
	struct amdgpu_crtc *amdgpu_crtc = to_amdgpu_crtc(crtc);
	int x, y;
	int xorigin = 0, yorigin = 0;

	if (!crtc || !plane->state->fb) {
		position->enable = false;
		position->x = 0;
		position->y = 0;
		return 0;
	}

	if ((plane->state->crtc_w > amdgpu_crtc->max_cursor_width) ||
	    (plane->state->crtc_h > amdgpu_crtc->max_cursor_height)) {
		DRM_ERROR("%s: bad cursor width or height %d x %d\n",
			  __func__,
			  plane->state->crtc_w,
			  plane->state->crtc_h);
		return -EINVAL;
	}

	x = plane->state->crtc_x;
	y = plane->state->crtc_y;
	/* avivo cursor are offset into the total surface */
	x += crtc->primary->state->src_x >> 16;
	y += crtc->primary->state->src_y >> 16;
	if (x < 0) {
		xorigin = min(-x, amdgpu_crtc->max_cursor_width - 1);
		x = 0;
	}
	if (y < 0) {
		yorigin = min(-y, amdgpu_crtc->max_cursor_height - 1);
		y = 0;
	}
	position->enable = true;
	position->x = x;
	position->y = y;
	position->x_hotspot = xorigin;
	position->y_hotspot = yorigin;

	return 0;
}

static void handle_cursor_update(struct drm_plane *plane,
				 struct drm_plane_state *old_plane_state)
{
	struct amdgpu_device *adev = plane->dev->dev_private;
	struct amdgpu_framebuffer *afb = to_amdgpu_framebuffer(plane->state->fb);
	struct drm_crtc *crtc = afb ? plane->state->crtc : old_plane_state->crtc;
	struct dm_crtc_state *crtc_state = crtc ? to_dm_crtc_state(crtc->state) : NULL;
	struct amdgpu_crtc *amdgpu_crtc = to_amdgpu_crtc(crtc);
	uint64_t address = afb ? afb->address : 0;
	struct dc_cursor_position position;
	struct dc_cursor_attributes attributes;
	int ret;

	if (!plane->state->fb && !old_plane_state->fb)
		return;

	DRM_DEBUG_DRIVER("%s: crtc_id=%d with size %d to %d\n",
			 __func__,
			 amdgpu_crtc->crtc_id,
			 plane->state->crtc_w,
			 plane->state->crtc_h);

	ret = get_cursor_position(plane, crtc, &position);
	if (ret)
		return;

	if (!position.enable) {
		/* turn off cursor */
		if (crtc_state && crtc_state->stream) {
			mutex_lock(&adev->dm.dc_lock);
			dc_stream_set_cursor_position(crtc_state->stream,
						      &position);
			mutex_unlock(&adev->dm.dc_lock);
		}
		return;
	}

	amdgpu_crtc->cursor_width = plane->state->crtc_w;
	amdgpu_crtc->cursor_height = plane->state->crtc_h;

	attributes.address.high_part = upper_32_bits(address);
	attributes.address.low_part  = lower_32_bits(address);
	attributes.width             = plane->state->crtc_w;
	attributes.height            = plane->state->crtc_h;
	attributes.color_format      = CURSOR_MODE_COLOR_PRE_MULTIPLIED_ALPHA;
	attributes.rotation_angle    = 0;
	attributes.attribute_flags.value = 0;

	attributes.pitch = attributes.width;

	if (crtc_state->stream) {
		mutex_lock(&adev->dm.dc_lock);
		if (!dc_stream_set_cursor_attributes(crtc_state->stream,
							 &attributes))
			DRM_ERROR("DC failed to set cursor attributes\n");

		if (!dc_stream_set_cursor_position(crtc_state->stream,
						   &position))
			DRM_ERROR("DC failed to set cursor position\n");
		mutex_unlock(&adev->dm.dc_lock);
	}
}

static void prepare_flip_isr(struct amdgpu_crtc *acrtc)
{

	assert_spin_locked(&acrtc->base.dev->event_lock);
	WARN_ON(acrtc->event);

	acrtc->event = acrtc->base.state->event;

	/* Set the flip status */
	acrtc->pflip_status = AMDGPU_FLIP_SUBMITTED;

	/* Mark this event as consumed */
	acrtc->base.state->event = NULL;

	DRM_DEBUG_DRIVER("crtc:%d, pflip_stat:AMDGPU_FLIP_SUBMITTED\n",
						 acrtc->crtc_id);
}

struct dc_stream_status *dc_state_get_stream_status(
	struct dc_state *state,
	struct dc_stream_state *stream)
{
	uint8_t i;

	for (i = 0; i < state->stream_count; i++) {
		if (stream == state->streams[i])
			return &state->stream_status[i];
	}

	return NULL;
}

static void update_freesync_state_on_stream(
	struct amdgpu_display_manager *dm,
	struct dm_crtc_state *new_crtc_state,
	struct dc_stream_state *new_stream,
	struct dc_plane_state *surface,
	u32 flip_timestamp_in_us)
{
	struct mod_vrr_params vrr_params = new_crtc_state->vrr_params;
	struct dc_info_packet vrr_infopacket = {0};
	struct mod_freesync_config config = new_crtc_state->freesync_config;

	if (!new_stream)
		return;

	/*
	 * TODO: Determine why min/max totals and vrefresh can be 0 here.
	 * For now it's sufficient to just guard against these conditions.
	 */

	if (!new_stream->timing.h_total || !new_stream->timing.v_total)
		return;

	if (new_crtc_state->vrr_supported &&
	    config.min_refresh_in_uhz &&
	    config.max_refresh_in_uhz) {
		config.state = new_crtc_state->base.vrr_enabled ?
			VRR_STATE_ACTIVE_VARIABLE :
			VRR_STATE_INACTIVE;
	} else {
		config.state = VRR_STATE_UNSUPPORTED;
	}

	mod_freesync_build_vrr_params(dm->freesync_module,
				      new_stream,
				      &config, &vrr_params);

	if (surface) {
		mod_freesync_handle_preflip(
			dm->freesync_module,
			surface,
			new_stream,
			flip_timestamp_in_us,
			&vrr_params);
	}

	mod_freesync_build_vrr_infopacket(
		dm->freesync_module,
		new_stream,
		&vrr_params,
		PACKET_TYPE_VRR,
		TRANSFER_FUNC_UNKNOWN,
		&vrr_infopacket);

	new_crtc_state->freesync_timing_changed =
		(memcmp(&new_crtc_state->vrr_params.adjust,
			&vrr_params.adjust,
			sizeof(vrr_params.adjust)) != 0);

	new_crtc_state->freesync_vrr_info_changed =
		(memcmp(&new_crtc_state->vrr_infopacket,
			&vrr_infopacket,
			sizeof(vrr_infopacket)) != 0);

	new_crtc_state->vrr_params = vrr_params;
	new_crtc_state->vrr_infopacket = vrr_infopacket;

	new_stream->adjust = new_crtc_state->vrr_params.adjust;
	new_stream->vrr_infopacket = vrr_infopacket;

	if (new_crtc_state->freesync_vrr_info_changed)
		DRM_DEBUG_KMS("VRR packet update: crtc=%u enabled=%d state=%d",
			      new_crtc_state->base.crtc->base.id,
			      (int)new_crtc_state->base.vrr_enabled,
			      (int)vrr_params.state);

	if (new_crtc_state->freesync_timing_changed)
		DRM_DEBUG_KMS("VRR timing update: crtc=%u min=%u max=%u\n",
			      new_crtc_state->base.crtc->base.id,
				  vrr_params.adjust.v_total_min,
				  vrr_params.adjust.v_total_max);
}

/*
 * Executes flip
 *
 * Waits on all BO's fences and for proper vblank count
 */
static void amdgpu_dm_do_flip(struct drm_crtc *crtc,
			      struct drm_framebuffer *fb,
			      uint32_t target,
			      struct dc_state *state)
{
	unsigned long flags;
	uint64_t timestamp_ns;
	uint32_t target_vblank;
	int r, vpos, hpos;
	struct amdgpu_crtc *acrtc = to_amdgpu_crtc(crtc);
	struct amdgpu_framebuffer *afb = to_amdgpu_framebuffer(fb);
	struct amdgpu_bo *abo = gem_to_amdgpu_bo(fb->obj[0]);
	struct amdgpu_device *adev = crtc->dev->dev_private;
	bool async_flip = (crtc->state->pageflip_flags & DRM_MODE_PAGE_FLIP_ASYNC) != 0;
	struct dc_flip_addrs addr = { {0} };
	/* TODO eliminate or rename surface_update */
	struct dc_surface_update surface_updates[1] = { {0} };
	struct dc_stream_update stream_update = {0};
	struct dm_crtc_state *acrtc_state = to_dm_crtc_state(crtc->state);
	struct dc_stream_status *stream_status;
	struct dc_plane_state *surface;


	/* Prepare wait for target vblank early - before the fence-waits */
	target_vblank = target - (uint32_t)drm_crtc_vblank_count(crtc) +
			amdgpu_get_vblank_counter_kms(crtc->dev, acrtc->crtc_id);

	/*
	 * TODO This might fail and hence better not used, wait
	 * explicitly on fences instead
	 * and in general should be called for
	 * blocking commit to as per framework helpers
	 */
	r = amdgpu_bo_reserve(abo, true);
	if (unlikely(r != 0)) {
		DRM_ERROR("failed to reserve buffer before flip\n");
		WARN_ON(1);
	}

	/* Wait for all fences on this FB */
	WARN_ON(reservation_object_wait_timeout_rcu(abo->tbo.resv, true, false,
								    MAX_SCHEDULE_TIMEOUT) < 0);

	amdgpu_bo_unreserve(abo);

	/*
	 * Wait until we're out of the vertical blank period before the one
	 * targeted by the flip
	 */
	while ((acrtc->enabled &&
		(amdgpu_display_get_crtc_scanoutpos(adev->ddev, acrtc->crtc_id,
						    0, &vpos, &hpos, NULL,
						    NULL, &crtc->hwmode)
		 & (DRM_SCANOUTPOS_VALID | DRM_SCANOUTPOS_IN_VBLANK)) ==
		(DRM_SCANOUTPOS_VALID | DRM_SCANOUTPOS_IN_VBLANK) &&
		(int)(target_vblank -
		  amdgpu_get_vblank_counter_kms(adev->ddev, acrtc->crtc_id)) > 0)) {
		usleep_range(1000, 1100);
	}

	/* Flip */
	spin_lock_irqsave(&crtc->dev->event_lock, flags);

	WARN_ON(acrtc->pflip_status != AMDGPU_FLIP_NONE);
	WARN_ON(!acrtc_state->stream);

	addr.address.grph.addr.low_part = lower_32_bits(afb->address);
	addr.address.grph.addr.high_part = upper_32_bits(afb->address);
	addr.flip_immediate = async_flip;

	timestamp_ns = ktime_get_ns();
	addr.flip_timestamp_in_us = div_u64(timestamp_ns, 1000);


	if (acrtc->base.state->event)
		prepare_flip_isr(acrtc);

	spin_unlock_irqrestore(&crtc->dev->event_lock, flags);

	stream_status = dc_stream_get_status(acrtc_state->stream);
	if (!stream_status) {
		DRM_ERROR("No stream status for CRTC: id=%d\n",
			acrtc->crtc_id);
		return;
	}

	surface = stream_status->plane_states[0];
	surface_updates->surface = surface;

	if (!surface) {
		DRM_ERROR("No surface for CRTC: id=%d\n",
			acrtc->crtc_id);
		return;
	}
	surface_updates->flip_addr = &addr;

	if (acrtc_state->stream) {
		update_freesync_state_on_stream(
			&adev->dm,
			acrtc_state,
			acrtc_state->stream,
			surface,
			addr.flip_timestamp_in_us);

		if (acrtc_state->freesync_timing_changed)
			stream_update.adjust =
				&acrtc_state->stream->adjust;

		if (acrtc_state->freesync_vrr_info_changed)
			stream_update.vrr_infopacket =
				&acrtc_state->stream->vrr_infopacket;
	}

	/* Update surface timing information. */
	surface->time.time_elapsed_in_us[surface->time.index] =
		addr.flip_timestamp_in_us - surface->time.prev_update_time_in_us;
	surface->time.prev_update_time_in_us = addr.flip_timestamp_in_us;
	surface->time.index++;
	if (surface->time.index >= DC_PLANE_UPDATE_TIMES_MAX)
		surface->time.index = 0;

	mutex_lock(&adev->dm.dc_lock);

	dc_commit_updates_for_stream(adev->dm.dc,
					     surface_updates,
					     1,
					     acrtc_state->stream,
					     &stream_update,
					     &surface_updates->surface,
					     state);
	mutex_unlock(&adev->dm.dc_lock);

	DRM_DEBUG_DRIVER("%s Flipping to hi: 0x%x, low: 0x%x \n",
			 __func__,
			 addr.address.grph.addr.high_part,
			 addr.address.grph.addr.low_part);
}

/*
 * TODO this whole function needs to go
 *
 * dc_surface_update is needlessly complex. See if we can just replace this
 * with a dc_plane_state and follow the atomic model a bit more closely here.
 */
static bool commit_planes_to_stream(
		struct amdgpu_display_manager *dm,
		struct dc *dc,
		struct dc_plane_state **plane_states,
		uint8_t new_plane_count,
		struct dm_crtc_state *dm_new_crtc_state,
		struct dm_crtc_state *dm_old_crtc_state,
		struct dc_state *state)
{
	/* no need to dynamically allocate this. it's pretty small */
	struct dc_surface_update updates[MAX_SURFACES];
	struct dc_flip_addrs *flip_addr;
	struct dc_plane_info *plane_info;
	struct dc_scaling_info *scaling_info;
	int i;
	struct dc_stream_state *dc_stream = dm_new_crtc_state->stream;
	struct dc_stream_update *stream_update =
			kzalloc(sizeof(struct dc_stream_update), GFP_KERNEL);
	unsigned int abm_level;

	if (!stream_update) {
		BREAK_TO_DEBUGGER();
		return false;
	}

	flip_addr = kcalloc(MAX_SURFACES, sizeof(struct dc_flip_addrs),
			    GFP_KERNEL);
	plane_info = kcalloc(MAX_SURFACES, sizeof(struct dc_plane_info),
			     GFP_KERNEL);
	scaling_info = kcalloc(MAX_SURFACES, sizeof(struct dc_scaling_info),
			       GFP_KERNEL);

	if (!flip_addr || !plane_info || !scaling_info) {
		kfree(flip_addr);
		kfree(plane_info);
		kfree(scaling_info);
		kfree(stream_update);
		return false;
	}

	memset(updates, 0, sizeof(updates));

	stream_update->src = dc_stream->src;
	stream_update->dst = dc_stream->dst;
	stream_update->out_transfer_func = dc_stream->out_transfer_func;

	if (dm_new_crtc_state->abm_level != dm_old_crtc_state->abm_level) {
		abm_level = dm_new_crtc_state->abm_level;
		stream_update->abm_level = &abm_level;
	}

	for (i = 0; i < new_plane_count; i++) {
		updates[i].surface = plane_states[i];
		updates[i].gamma =
			(struct dc_gamma *)plane_states[i]->gamma_correction;
		updates[i].in_transfer_func = plane_states[i]->in_transfer_func;
		flip_addr[i].address = plane_states[i]->address;
		flip_addr[i].flip_immediate = plane_states[i]->flip_immediate;
		plane_info[i].color_space = plane_states[i]->color_space;
		plane_info[i].format = plane_states[i]->format;
		plane_info[i].plane_size = plane_states[i]->plane_size;
		plane_info[i].rotation = plane_states[i]->rotation;
		plane_info[i].horizontal_mirror = plane_states[i]->horizontal_mirror;
		plane_info[i].stereo_format = plane_states[i]->stereo_format;
		plane_info[i].tiling_info = plane_states[i]->tiling_info;
		plane_info[i].visible = plane_states[i]->visible;
		plane_info[i].per_pixel_alpha = plane_states[i]->per_pixel_alpha;
		plane_info[i].dcc = plane_states[i]->dcc;
		scaling_info[i].scaling_quality = plane_states[i]->scaling_quality;
		scaling_info[i].src_rect = plane_states[i]->src_rect;
		scaling_info[i].dst_rect = plane_states[i]->dst_rect;
		scaling_info[i].clip_rect = plane_states[i]->clip_rect;

		updates[i].flip_addr = &flip_addr[i];
		updates[i].plane_info = &plane_info[i];
		updates[i].scaling_info = &scaling_info[i];
	}

	mutex_lock(&dm->dc_lock);
	dc_commit_updates_for_stream(
			dc,
			updates,
			new_plane_count,
			dc_stream, stream_update, plane_states, state);
	mutex_unlock(&dm->dc_lock);

	kfree(flip_addr);
	kfree(plane_info);
	kfree(scaling_info);
	kfree(stream_update);
	return true;
}

static void amdgpu_dm_commit_planes(struct drm_atomic_state *state,
				    struct dc_state *dc_state,
				    struct drm_device *dev,
				    struct amdgpu_display_manager *dm,
				    struct drm_crtc *pcrtc,
				    bool *wait_for_vblank)
{
	uint32_t i;
	struct drm_plane *plane;
	struct drm_plane_state *old_plane_state, *new_plane_state;
	struct dc_stream_state *dc_stream_attach;
	struct dc_plane_state *plane_states_constructed[MAX_SURFACES];
	struct amdgpu_crtc *acrtc_attach = to_amdgpu_crtc(pcrtc);
	struct drm_crtc_state *new_pcrtc_state =
			drm_atomic_get_new_crtc_state(state, pcrtc);
	struct dm_crtc_state *acrtc_state = to_dm_crtc_state(new_pcrtc_state);
	struct dm_crtc_state *dm_old_crtc_state =
			to_dm_crtc_state(drm_atomic_get_old_crtc_state(state, pcrtc));
	int planes_count = 0;
	unsigned long flags;

	/* update planes when needed */
	for_each_oldnew_plane_in_state(state, plane, old_plane_state, new_plane_state, i) {
		struct drm_crtc *crtc = new_plane_state->crtc;
		struct drm_crtc_state *new_crtc_state;
		struct drm_framebuffer *fb = new_plane_state->fb;
		bool pflip_needed;
		struct dm_plane_state *dm_new_plane_state = to_dm_plane_state(new_plane_state);

		if (plane->type == DRM_PLANE_TYPE_CURSOR) {
			handle_cursor_update(plane, old_plane_state);
			continue;
		}

		if (!fb || !crtc || pcrtc != crtc)
			continue;

		new_crtc_state = drm_atomic_get_new_crtc_state(state, crtc);
		if (!new_crtc_state->active)
			continue;

		pflip_needed = !state->allow_modeset;

		spin_lock_irqsave(&crtc->dev->event_lock, flags);
		if (acrtc_attach->pflip_status != AMDGPU_FLIP_NONE) {
			DRM_ERROR("%s: acrtc %d, already busy\n",
				  __func__,
				  acrtc_attach->crtc_id);
			/* In commit tail framework this cannot happen */
			WARN_ON(1);
		}
		spin_unlock_irqrestore(&crtc->dev->event_lock, flags);

		if (!pflip_needed || plane->type == DRM_PLANE_TYPE_OVERLAY) {
			WARN_ON(!dm_new_plane_state->dc_state);

			plane_states_constructed[planes_count] = dm_new_plane_state->dc_state;

			dc_stream_attach = acrtc_state->stream;
			planes_count++;

		} else if (new_crtc_state->planes_changed) {
			/* Assume even ONE crtc with immediate flip means
			 * entire can't wait for VBLANK
			 * TODO Check if it's correct
			 */
			*wait_for_vblank =
					new_pcrtc_state->pageflip_flags & DRM_MODE_PAGE_FLIP_ASYNC ?
				false : true;

			/* TODO: Needs rework for multiplane flip */
			if (plane->type == DRM_PLANE_TYPE_PRIMARY)
				drm_crtc_vblank_get(crtc);

			amdgpu_dm_do_flip(
				crtc,
				fb,
				(uint32_t)drm_crtc_vblank_count(crtc) + *wait_for_vblank,
				dc_state);
		}

	}

	if (planes_count) {
		unsigned long flags;

		if (new_pcrtc_state->event) {

			drm_crtc_vblank_get(pcrtc);

			spin_lock_irqsave(&pcrtc->dev->event_lock, flags);
			prepare_flip_isr(acrtc_attach);
			spin_unlock_irqrestore(&pcrtc->dev->event_lock, flags);
		}

		dc_stream_attach->abm_level = acrtc_state->abm_level;

		if (false == commit_planes_to_stream(dm,
							dm->dc,
							plane_states_constructed,
							planes_count,
							acrtc_state,
							dm_old_crtc_state,
							dc_state))
			dm_error("%s: Failed to attach plane!\n", __func__);
	} else {
		/*TODO BUG Here should go disable planes on CRTC. */
	}
}

/*
 * amdgpu_dm_crtc_copy_transient_flags - copy mirrored flags from DRM to DC
 * @crtc_state: the DRM CRTC state
 * @stream_state: the DC stream state.
 *
 * Copy the mirrored transient state flags from DRM, to DC. It is used to bring
 * a dc_stream_state's flags in sync with a drm_crtc_state's flags.
 */
static void amdgpu_dm_crtc_copy_transient_flags(struct drm_crtc_state *crtc_state,
						struct dc_stream_state *stream_state)
{
	stream_state->mode_changed = crtc_state->mode_changed;
}

static int amdgpu_dm_atomic_commit(struct drm_device *dev,
				   struct drm_atomic_state *state,
				   bool nonblock)
{
	struct drm_crtc *crtc;
	struct drm_crtc_state *old_crtc_state, *new_crtc_state;
	struct amdgpu_device *adev = dev->dev_private;
	int i;

	/*
	 * We evade vblanks and pflips on crtc that
	 * should be changed. We do it here to flush & disable
	 * interrupts before drm_swap_state is called in drm_atomic_helper_commit
	 * it will update crtc->dm_crtc_state->stream pointer which is used in
	 * the ISRs.
	 */
	for_each_oldnew_crtc_in_state(state, crtc, old_crtc_state, new_crtc_state, i) {
		struct dm_crtc_state *dm_old_crtc_state = to_dm_crtc_state(old_crtc_state);
		struct amdgpu_crtc *acrtc = to_amdgpu_crtc(crtc);

		if (drm_atomic_crtc_needs_modeset(new_crtc_state) && dm_old_crtc_state->stream)
			manage_dm_interrupts(adev, acrtc, false);
	}
	/*
	 * Add check here for SoC's that support hardware cursor plane, to
	 * unset legacy_cursor_update
	 */

	return drm_atomic_helper_commit(dev, state, nonblock);

	/*TODO Handle EINTR, reenable IRQ*/
}

/**
 * amdgpu_dm_atomic_commit_tail() - AMDgpu DM's commit tail implementation.
 * @state: The atomic state to commit
 *
 * This will tell DC to commit the constructed DC state from atomic_check,
 * programming the hardware. Any failures here implies a hardware failure, since
 * atomic check should have filtered anything non-kosher.
 */
static void amdgpu_dm_atomic_commit_tail(struct drm_atomic_state *state)
{
	struct drm_device *dev = state->dev;
	struct amdgpu_device *adev = dev->dev_private;
	struct amdgpu_display_manager *dm = &adev->dm;
	struct dm_atomic_state *dm_state;
	struct dc_state *dc_state = NULL, *dc_state_temp = NULL;
	uint32_t i, j;
	struct drm_crtc *crtc;
	struct drm_crtc_state *old_crtc_state, *new_crtc_state;
	unsigned long flags;
	bool wait_for_vblank = true;
	struct drm_connector *connector;
	struct drm_connector_state *old_con_state, *new_con_state;
	struct dm_crtc_state *dm_old_crtc_state, *dm_new_crtc_state;
	int crtc_disable_count = 0;

	drm_atomic_helper_update_legacy_modeset_state(dev, state);

	dm_state = dm_atomic_get_new_state(state);
	if (dm_state && dm_state->context) {
		dc_state = dm_state->context;
	} else {
		/* No state changes, retain current state. */
		dc_state_temp = dc_create_state();
		ASSERT(dc_state_temp);
		dc_state = dc_state_temp;
		dc_resource_state_copy_construct_current(dm->dc, dc_state);
	}

	/* update changed items */
	for_each_oldnew_crtc_in_state(state, crtc, old_crtc_state, new_crtc_state, i) {
		struct amdgpu_crtc *acrtc = to_amdgpu_crtc(crtc);

		dm_new_crtc_state = to_dm_crtc_state(new_crtc_state);
		dm_old_crtc_state = to_dm_crtc_state(old_crtc_state);

		DRM_DEBUG_DRIVER(
			"amdgpu_crtc id:%d crtc_state_flags: enable:%d, active:%d, "
			"planes_changed:%d, mode_changed:%d,active_changed:%d,"
			"connectors_changed:%d\n",
			acrtc->crtc_id,
			new_crtc_state->enable,
			new_crtc_state->active,
			new_crtc_state->planes_changed,
			new_crtc_state->mode_changed,
			new_crtc_state->active_changed,
			new_crtc_state->connectors_changed);

		/* Copy all transient state flags into dc state */
		if (dm_new_crtc_state->stream) {
			amdgpu_dm_crtc_copy_transient_flags(&dm_new_crtc_state->base,
							    dm_new_crtc_state->stream);
		}

		/* handles headless hotplug case, updating new_state and
		 * aconnector as needed
		 */

		if (modeset_required(new_crtc_state, dm_new_crtc_state->stream, dm_old_crtc_state->stream)) {

			DRM_DEBUG_DRIVER("Atomic commit: SET crtc id %d: [%p]\n", acrtc->crtc_id, acrtc);

			if (!dm_new_crtc_state->stream) {
				/*
				 * this could happen because of issues with
				 * userspace notifications delivery.
				 * In this case userspace tries to set mode on
				 * display which is disconnected in fact.
				 * dc_sink is NULL in this case on aconnector.
				 * We expect reset mode will come soon.
				 *
				 * This can also happen when unplug is done
				 * during resume sequence ended
				 *
				 * In this case, we want to pretend we still
				 * have a sink to keep the pipe running so that
				 * hw state is consistent with the sw state
				 */
				DRM_DEBUG_DRIVER("%s: Failed to create new stream for crtc %d\n",
						__func__, acrtc->base.base.id);
				continue;
			}

			if (dm_old_crtc_state->stream)
				remove_stream(adev, acrtc, dm_old_crtc_state->stream);

			pm_runtime_get_noresume(dev->dev);

			acrtc->enabled = true;
			acrtc->hw_mode = new_crtc_state->mode;
			crtc->hwmode = new_crtc_state->mode;
		} else if (modereset_required(new_crtc_state)) {
			DRM_DEBUG_DRIVER("Atomic commit: RESET. crtc id %d:[%p]\n", acrtc->crtc_id, acrtc);

			/* i.e. reset mode */
			if (dm_old_crtc_state->stream)
				remove_stream(adev, acrtc, dm_old_crtc_state->stream);
		}
	} /* for_each_crtc_in_state() */

	if (dc_state) {
		dm_enable_per_frame_crtc_master_sync(dc_state);
		mutex_lock(&dm->dc_lock);
		WARN_ON(!dc_commit_state(dm->dc, dc_state));
		mutex_unlock(&dm->dc_lock);
	}

	for_each_new_crtc_in_state(state, crtc, new_crtc_state, i) {
		struct amdgpu_crtc *acrtc = to_amdgpu_crtc(crtc);

		dm_new_crtc_state = to_dm_crtc_state(new_crtc_state);

		if (dm_new_crtc_state->stream != NULL) {
			const struct dc_stream_status *status =
					dc_stream_get_status(dm_new_crtc_state->stream);

			if (!status)
				status = dc_state_get_stream_status(dc_state,
								    dm_new_crtc_state->stream);

			if (!status)
				DC_ERR("got no status for stream %p on acrtc%p\n", dm_new_crtc_state->stream, acrtc);
			else
				acrtc->otg_inst = status->primary_otg_inst;
		}
	}

	/* Handle scaling, underscan, and abm changes*/
	for_each_oldnew_connector_in_state(state, connector, old_con_state, new_con_state, i) {
		struct dm_connector_state *dm_new_con_state = to_dm_connector_state(new_con_state);
		struct dm_connector_state *dm_old_con_state = to_dm_connector_state(old_con_state);
		struct amdgpu_crtc *acrtc = to_amdgpu_crtc(dm_new_con_state->base.crtc);
		struct dc_stream_status *status = NULL;

		if (acrtc) {
			new_crtc_state = drm_atomic_get_new_crtc_state(state, &acrtc->base);
			old_crtc_state = drm_atomic_get_old_crtc_state(state, &acrtc->base);
		}

		/* Skip any modesets/resets */
		if (!acrtc || drm_atomic_crtc_needs_modeset(new_crtc_state))
			continue;


		dm_new_crtc_state = to_dm_crtc_state(new_crtc_state);
		dm_old_crtc_state = to_dm_crtc_state(old_crtc_state);

		/* Skip anything that is not scaling or underscan changes */
		if (!is_scaling_state_different(dm_new_con_state, dm_old_con_state) &&
				(dm_new_crtc_state->abm_level == dm_old_crtc_state->abm_level))
			continue;

		update_stream_scaling_settings(&dm_new_con_state->base.crtc->mode,
				dm_new_con_state, (struct dc_stream_state *)dm_new_crtc_state->stream);

		if (!dm_new_crtc_state->stream)
			continue;

		status = dc_stream_get_status(dm_new_crtc_state->stream);
		WARN_ON(!status);
		WARN_ON(!status->plane_count);

		dm_new_crtc_state->stream->abm_level = dm_new_crtc_state->abm_level;

		/*TODO How it works with MPO ?*/
		if (!commit_planes_to_stream(
				dm,
				dm->dc,
				status->plane_states,
				status->plane_count,
				dm_new_crtc_state,
				to_dm_crtc_state(old_crtc_state),
				dc_state))
			dm_error("%s: Failed to update stream scaling!\n", __func__);
	}

	for_each_oldnew_crtc_in_state(state, crtc, old_crtc_state,
			new_crtc_state, i) {
		/*
		 * loop to enable interrupts on newly arrived crtc
		 */
		struct amdgpu_crtc *acrtc = to_amdgpu_crtc(crtc);
		bool modeset_needed;

		if (old_crtc_state->active && !new_crtc_state->active)
			crtc_disable_count++;

		dm_new_crtc_state = to_dm_crtc_state(new_crtc_state);
		dm_old_crtc_state = to_dm_crtc_state(old_crtc_state);
		modeset_needed = modeset_required(
				new_crtc_state,
				dm_new_crtc_state->stream,
				dm_old_crtc_state->stream);

		if (dm_new_crtc_state->stream == NULL || !modeset_needed)
			continue;

		manage_dm_interrupts(adev, acrtc, true);
	}

	/* update planes when needed per crtc*/
	for_each_new_crtc_in_state(state, crtc, new_crtc_state, j) {
		dm_new_crtc_state = to_dm_crtc_state(new_crtc_state);

		if (dm_new_crtc_state->stream)
			amdgpu_dm_commit_planes(state, dc_state, dev,
						dm, crtc, &wait_for_vblank);
	}


	/*
	 * send vblank event on all events not handled in flip and
	 * mark consumed event for drm_atomic_helper_commit_hw_done
	 */
	spin_lock_irqsave(&adev->ddev->event_lock, flags);
	for_each_new_crtc_in_state(state, crtc, new_crtc_state, i) {

		if (new_crtc_state->event)
			drm_send_event_locked(dev, &new_crtc_state->event->base);

		new_crtc_state->event = NULL;
	}
	spin_unlock_irqrestore(&adev->ddev->event_lock, flags);


	if (wait_for_vblank)
		drm_atomic_helper_wait_for_flip_done(dev, state);

	/*
	 * FIXME:
	 * Delay hw_done() until flip_done() is signaled. This is to block
	 * another commit from freeing the CRTC state while we're still
	 * waiting on flip_done.
	 */
	drm_atomic_helper_commit_hw_done(state);

	drm_atomic_helper_cleanup_planes(dev, state);

	/*
	 * Finally, drop a runtime PM reference for each newly disabled CRTC,
	 * so we can put the GPU into runtime suspend if we're not driving any
	 * displays anymore
	 */
	for (i = 0; i < crtc_disable_count; i++)
		pm_runtime_put_autosuspend(dev->dev);
	pm_runtime_mark_last_busy(dev->dev);

	if (dc_state_temp)
		dc_release_state(dc_state_temp);
}


static int dm_force_atomic_commit(struct drm_connector *connector)
{
	int ret = 0;
	struct drm_device *ddev = connector->dev;
	struct drm_atomic_state *state = drm_atomic_state_alloc(ddev);
	struct amdgpu_crtc *disconnected_acrtc = to_amdgpu_crtc(connector->encoder->crtc);
	struct drm_plane *plane = disconnected_acrtc->base.primary;
	struct drm_connector_state *conn_state;
	struct drm_crtc_state *crtc_state;
	struct drm_plane_state *plane_state;

	if (!state)
		return -ENOMEM;

	state->acquire_ctx = ddev->mode_config.acquire_ctx;

	/* Construct an atomic state to restore previous display setting */

	/*
	 * Attach connectors to drm_atomic_state
	 */
	conn_state = drm_atomic_get_connector_state(state, connector);

	ret = PTR_ERR_OR_ZERO(conn_state);
	if (ret)
		goto err;

	/* Attach crtc to drm_atomic_state*/
	crtc_state = drm_atomic_get_crtc_state(state, &disconnected_acrtc->base);

	ret = PTR_ERR_OR_ZERO(crtc_state);
	if (ret)
		goto err;

	/* force a restore */
	crtc_state->mode_changed = true;

	/* Attach plane to drm_atomic_state */
	plane_state = drm_atomic_get_plane_state(state, plane);

	ret = PTR_ERR_OR_ZERO(plane_state);
	if (ret)
		goto err;


	/* Call commit internally with the state we just constructed */
	ret = drm_atomic_commit(state);
	if (!ret)
		return 0;

err:
	DRM_ERROR("Restoring old state failed with %i\n", ret);
	drm_atomic_state_put(state);

	return ret;
}

/*
 * This function handles all cases when set mode does not come upon hotplug.
 * This includes when a display is unplugged then plugged back into the
 * same port and when running without usermode desktop manager supprot
 */
void dm_restore_drm_connector_state(struct drm_device *dev,
				    struct drm_connector *connector)
{
	struct amdgpu_dm_connector *aconnector = to_amdgpu_dm_connector(connector);
	struct amdgpu_crtc *disconnected_acrtc;
	struct dm_crtc_state *acrtc_state;

	if (!aconnector->dc_sink || !connector->state || !connector->encoder)
		return;

	disconnected_acrtc = to_amdgpu_crtc(connector->encoder->crtc);
	if (!disconnected_acrtc)
		return;

	acrtc_state = to_dm_crtc_state(disconnected_acrtc->base.state);
	if (!acrtc_state->stream)
		return;

	/*
	 * If the previous sink is not released and different from the current,
	 * we deduce we are in a state where we can not rely on usermode call
	 * to turn on the display, so we do it here
	 */
	if (acrtc_state->stream->sink != aconnector->dc_sink)
		dm_force_atomic_commit(&aconnector->base);
}

/*
 * Grabs all modesetting locks to serialize against any blocking commits,
 * Waits for completion of all non blocking commits.
 */
static int do_aquire_global_lock(struct drm_device *dev,
				 struct drm_atomic_state *state)
{
	struct drm_crtc *crtc;
	struct drm_crtc_commit *commit;
	long ret;

	/*
	 * Adding all modeset locks to aquire_ctx will
	 * ensure that when the framework release it the
	 * extra locks we are locking here will get released to
	 */
	ret = drm_modeset_lock_all_ctx(dev, state->acquire_ctx);
	if (ret)
		return ret;

	list_for_each_entry(crtc, &dev->mode_config.crtc_list, head) {
		spin_lock(&crtc->commit_lock);
		commit = list_first_entry_or_null(&crtc->commit_list,
				struct drm_crtc_commit, commit_entry);
		if (commit)
			drm_crtc_commit_get(commit);
		spin_unlock(&crtc->commit_lock);

		if (!commit)
			continue;

		/*
		 * Make sure all pending HW programming completed and
		 * page flips done
		 */
		ret = wait_for_completion_interruptible_timeout(&commit->hw_done, 10*HZ);

		if (ret > 0)
			ret = wait_for_completion_interruptible_timeout(
					&commit->flip_done, 10*HZ);

		if (ret == 0)
			DRM_ERROR("[CRTC:%d:%s] hw_done or flip_done "
				  "timed out\n", crtc->base.id, crtc->name);

		drm_crtc_commit_put(commit);
	}

	return ret < 0 ? ret : 0;
}

static void get_freesync_config_for_crtc(
	struct dm_crtc_state *new_crtc_state,
	struct dm_connector_state *new_con_state)
{
	struct mod_freesync_config config = {0};
	struct amdgpu_dm_connector *aconnector =
			to_amdgpu_dm_connector(new_con_state->base.connector);

	new_crtc_state->vrr_supported = new_con_state->freesync_capable;

	if (new_con_state->freesync_capable) {
		config.state = new_crtc_state->base.vrr_enabled ?
				VRR_STATE_ACTIVE_VARIABLE :
				VRR_STATE_INACTIVE;
		config.min_refresh_in_uhz =
				aconnector->min_vfreq * 1000000;
		config.max_refresh_in_uhz =
				aconnector->max_vfreq * 1000000;
		config.vsif_supported = true;
		config.btr = true;
	}

	new_crtc_state->freesync_config = config;
}

static void reset_freesync_config_for_crtc(
	struct dm_crtc_state *new_crtc_state)
{
	new_crtc_state->vrr_supported = false;

	memset(&new_crtc_state->vrr_params, 0,
	       sizeof(new_crtc_state->vrr_params));
	memset(&new_crtc_state->vrr_infopacket, 0,
	       sizeof(new_crtc_state->vrr_infopacket));
}

static int dm_update_crtcs_state(struct amdgpu_display_manager *dm,
				 struct drm_atomic_state *state,
				 bool enable,
				 bool *lock_and_validation_needed)
{
	struct dm_atomic_state *dm_state = NULL;
	struct drm_crtc *crtc;
	struct drm_crtc_state *old_crtc_state, *new_crtc_state;
	int i;
	struct dm_crtc_state *dm_old_crtc_state, *dm_new_crtc_state;
	struct dc_stream_state *new_stream;
	int ret = 0;

	/*
	 * TODO Move this code into dm_crtc_atomic_check once we get rid of dc_validation_set
	 * update changed items
	 */
	for_each_oldnew_crtc_in_state(state, crtc, old_crtc_state, new_crtc_state, i) {
		struct amdgpu_crtc *acrtc = NULL;
		struct amdgpu_dm_connector *aconnector = NULL;
		struct drm_connector_state *drm_new_conn_state = NULL, *drm_old_conn_state = NULL;
		struct dm_connector_state *dm_new_conn_state = NULL, *dm_old_conn_state = NULL;
		struct drm_plane_state *new_plane_state = NULL;

		new_stream = NULL;

		dm_old_crtc_state = to_dm_crtc_state(old_crtc_state);
		dm_new_crtc_state = to_dm_crtc_state(new_crtc_state);
		acrtc = to_amdgpu_crtc(crtc);

		new_plane_state = drm_atomic_get_new_plane_state(state, new_crtc_state->crtc->primary);

		if (new_crtc_state->enable && new_plane_state && !new_plane_state->fb) {
			ret = -EINVAL;
			goto fail;
		}

		aconnector = amdgpu_dm_find_first_crtc_matching_connector(state, crtc);

		/* TODO This hack should go away */
		if (aconnector && enable) {
			/* Make sure fake sink is created in plug-in scenario */
			drm_new_conn_state = drm_atomic_get_new_connector_state(state,
 								    &aconnector->base);
			drm_old_conn_state = drm_atomic_get_old_connector_state(state,
								    &aconnector->base);

			if (IS_ERR(drm_new_conn_state)) {
				ret = PTR_ERR_OR_ZERO(drm_new_conn_state);
				break;
			}

			dm_new_conn_state = to_dm_connector_state(drm_new_conn_state);
			dm_old_conn_state = to_dm_connector_state(drm_old_conn_state);

			new_stream = create_stream_for_sink(aconnector,
							     &new_crtc_state->mode,
							    dm_new_conn_state,
							    dm_old_crtc_state->stream);

			/*
			 * we can have no stream on ACTION_SET if a display
			 * was disconnected during S3, in this case it is not an
			 * error, the OS will be updated after detection, and
			 * will do the right thing on next atomic commit
			 */

			if (!new_stream) {
				DRM_DEBUG_DRIVER("%s: Failed to create new stream for crtc %d\n",
						__func__, acrtc->base.base.id);
				break;
			}

			dm_new_crtc_state->abm_level = dm_new_conn_state->abm_level;

			if (dc_is_stream_unchanged(new_stream, dm_old_crtc_state->stream) &&
			    dc_is_stream_scaling_unchanged(new_stream, dm_old_crtc_state->stream)) {
				new_crtc_state->mode_changed = false;
				DRM_DEBUG_DRIVER("Mode change not required, setting mode_changed to %d",
						 new_crtc_state->mode_changed);
			}
		}

		if (!drm_atomic_crtc_needs_modeset(new_crtc_state))
			goto next_crtc;

		DRM_DEBUG_DRIVER(
			"amdgpu_crtc id:%d crtc_state_flags: enable:%d, active:%d, "
			"planes_changed:%d, mode_changed:%d,active_changed:%d,"
			"connectors_changed:%d\n",
			acrtc->crtc_id,
			new_crtc_state->enable,
			new_crtc_state->active,
			new_crtc_state->planes_changed,
			new_crtc_state->mode_changed,
			new_crtc_state->active_changed,
			new_crtc_state->connectors_changed);

		/* Remove stream for any changed/disabled CRTC */
		if (!enable) {

			if (!dm_old_crtc_state->stream)
				goto next_crtc;

			ret = dm_atomic_get_state(state, &dm_state);
			if (ret)
				goto fail;

			DRM_DEBUG_DRIVER("Disabling DRM crtc: %d\n",
					crtc->base.id);

			/* i.e. reset mode */
			if (dc_remove_stream_from_ctx(
					dm->dc,
					dm_state->context,
					dm_old_crtc_state->stream) != DC_OK) {
				ret = -EINVAL;
				goto fail;
			}

			dc_stream_release(dm_old_crtc_state->stream);
			dm_new_crtc_state->stream = NULL;

			reset_freesync_config_for_crtc(dm_new_crtc_state);

			*lock_and_validation_needed = true;

		} else {/* Add stream for any updated/enabled CRTC */
			/*
			 * Quick fix to prevent NULL pointer on new_stream when
			 * added MST connectors not found in existing crtc_state in the chained mode
			 * TODO: need to dig out the root cause of that
			 */
			if (!aconnector || (!aconnector->dc_sink && aconnector->mst_port))
				goto next_crtc;

			if (modereset_required(new_crtc_state))
				goto next_crtc;

			if (modeset_required(new_crtc_state, new_stream,
					     dm_old_crtc_state->stream)) {

				WARN_ON(dm_new_crtc_state->stream);

				ret = dm_atomic_get_state(state, &dm_state);
				if (ret)
					goto fail;

				dm_new_crtc_state->stream = new_stream;

				dc_stream_retain(new_stream);

				DRM_DEBUG_DRIVER("Enabling DRM crtc: %d\n",
							crtc->base.id);

				if (dc_add_stream_to_ctx(
						dm->dc,
						dm_state->context,
						dm_new_crtc_state->stream) != DC_OK) {
					ret = -EINVAL;
					goto fail;
				}

				*lock_and_validation_needed = true;
			}
		}

next_crtc:
		/* Release extra reference */
		if (new_stream)
			 dc_stream_release(new_stream);

		/*
		 * We want to do dc stream updates that do not require a
		 * full modeset below.
		 */
		if (!(enable && aconnector && new_crtc_state->enable &&
		      new_crtc_state->active))
			continue;
		/*
		 * Given above conditions, the dc state cannot be NULL because:
		 * 1. We're in the process of enabling CRTCs (just been added
		 *    to the dc context, or already is on the context)
		 * 2. Has a valid connector attached, and
		 * 3. Is currently active and enabled.
		 * => The dc stream state currently exists.
		 */
		BUG_ON(dm_new_crtc_state->stream == NULL);

		/* Scaling or underscan settings */
		if (is_scaling_state_different(dm_old_conn_state, dm_new_conn_state))
			update_stream_scaling_settings(
				&new_crtc_state->mode, dm_new_conn_state, dm_new_crtc_state->stream);

		/*
		 * Color management settings. We also update color properties
		 * when a modeset is needed, to ensure it gets reprogrammed.
		 */
		if (dm_new_crtc_state->base.color_mgmt_changed ||
		    drm_atomic_crtc_needs_modeset(new_crtc_state)) {
			ret = amdgpu_dm_set_regamma_lut(dm_new_crtc_state);
			if (ret)
				goto fail;
			amdgpu_dm_set_ctm(dm_new_crtc_state);
		}

		/* Update Freesync settings. */
		get_freesync_config_for_crtc(dm_new_crtc_state,
					     dm_new_conn_state);
	}

	return ret;

fail:
	if (new_stream)
		dc_stream_release(new_stream);
	return ret;
}

static int dm_update_planes_state(struct dc *dc,
				  struct drm_atomic_state *state,
				  bool enable,
				  bool *lock_and_validation_needed)
{

	struct dm_atomic_state *dm_state = NULL;
	struct drm_crtc *new_plane_crtc, *old_plane_crtc;
	struct drm_crtc_state *old_crtc_state, *new_crtc_state;
	struct drm_plane *plane;
	struct drm_plane_state *old_plane_state, *new_plane_state;
	struct dm_crtc_state *dm_new_crtc_state, *dm_old_crtc_state;
	struct dm_plane_state *dm_new_plane_state, *dm_old_plane_state;
	int i ;
	/* TODO return page_flip_needed() function */
	bool pflip_needed  = !state->allow_modeset;
	int ret = 0;


	/* Add new planes, in reverse order as DC expectation */
	for_each_oldnew_plane_in_state_reverse(state, plane, old_plane_state, new_plane_state, i) {
		new_plane_crtc = new_plane_state->crtc;
		old_plane_crtc = old_plane_state->crtc;
		dm_new_plane_state = to_dm_plane_state(new_plane_state);
		dm_old_plane_state = to_dm_plane_state(old_plane_state);

		/*TODO Implement atomic check for cursor plane */
		if (plane->type == DRM_PLANE_TYPE_CURSOR)
			continue;

		/* Remove any changed/removed planes */
		if (!enable) {
			if (pflip_needed &&
			    plane->type != DRM_PLANE_TYPE_OVERLAY)
				continue;

			if (!old_plane_crtc)
				continue;

			old_crtc_state = drm_atomic_get_old_crtc_state(
					state, old_plane_crtc);
			dm_old_crtc_state = to_dm_crtc_state(old_crtc_state);

			if (!dm_old_crtc_state->stream)
				continue;

			DRM_DEBUG_ATOMIC("Disabling DRM plane: %d on DRM crtc %d\n",
					plane->base.id, old_plane_crtc->base.id);

			ret = dm_atomic_get_state(state, &dm_state);
			if (ret)
				return ret;

			if (!dc_remove_plane_from_context(
					dc,
					dm_old_crtc_state->stream,
					dm_old_plane_state->dc_state,
					dm_state->context)) {

				ret = EINVAL;
				return ret;
			}


			dc_plane_state_release(dm_old_plane_state->dc_state);
			dm_new_plane_state->dc_state = NULL;

			*lock_and_validation_needed = true;

		} else { /* Add new planes */
			struct dc_plane_state *dc_new_plane_state;

			if (drm_atomic_plane_disabling(plane->state, new_plane_state))
				continue;

			if (!new_plane_crtc)
				continue;

			new_crtc_state = drm_atomic_get_new_crtc_state(state, new_plane_crtc);
			dm_new_crtc_state = to_dm_crtc_state(new_crtc_state);

			if (!dm_new_crtc_state->stream)
				continue;

			if (pflip_needed &&
			    plane->type != DRM_PLANE_TYPE_OVERLAY)
				continue;

			WARN_ON(dm_new_plane_state->dc_state);

			dc_new_plane_state = dc_create_plane_state(dc);
			if (!dc_new_plane_state)
				return -ENOMEM;

			DRM_DEBUG_DRIVER("Enabling DRM plane: %d on DRM crtc %d\n",
					plane->base.id, new_plane_crtc->base.id);

			ret = fill_plane_attributes(
				new_plane_crtc->dev->dev_private,
				dc_new_plane_state,
				new_plane_state,
				new_crtc_state);
			if (ret) {
				dc_plane_state_release(dc_new_plane_state);
				return ret;
			}

			ret = dm_atomic_get_state(state, &dm_state);
			if (ret) {
				dc_plane_state_release(dc_new_plane_state);
				return ret;
			}

			/*
			 * Any atomic check errors that occur after this will
			 * not need a release. The plane state will be attached
			 * to the stream, and therefore part of the atomic
			 * state. It'll be released when the atomic state is
			 * cleaned.
			 */
			if (!dc_add_plane_to_context(
					dc,
					dm_new_crtc_state->stream,
					dc_new_plane_state,
					dm_state->context)) {

				dc_plane_state_release(dc_new_plane_state);
				return -EINVAL;
			}

			dm_new_plane_state->dc_state = dc_new_plane_state;

			/* Tell DC to do a full surface update every time there
			 * is a plane change. Inefficient, but works for now.
			 */
			dm_new_plane_state->dc_state->update_flags.bits.full_update = 1;

			*lock_and_validation_needed = true;
		}
	}


	return ret;
}

static int
dm_determine_update_type_for_commit(struct dc *dc,
				    struct drm_atomic_state *state,
				    enum surface_update_type *out_type)
{
	struct dm_atomic_state *dm_state = NULL, *old_dm_state = NULL;
	int i, j, num_plane, ret = 0;
	struct drm_plane_state *old_plane_state, *new_plane_state;
	struct dm_plane_state *new_dm_plane_state, *old_dm_plane_state;
	struct drm_crtc *new_plane_crtc, *old_plane_crtc;
	struct drm_plane *plane;

	struct drm_crtc *crtc;
	struct drm_crtc_state *new_crtc_state, *old_crtc_state;
	struct dm_crtc_state *new_dm_crtc_state, *old_dm_crtc_state;
	struct dc_stream_status *status = NULL;

	struct dc_surface_update *updates = kzalloc(MAX_SURFACES * sizeof(struct dc_surface_update), GFP_KERNEL);
	struct dc_plane_state *surface = kzalloc(MAX_SURFACES * sizeof(struct dc_plane_state), GFP_KERNEL);
	struct dc_stream_update stream_update;
	enum surface_update_type update_type = UPDATE_TYPE_FAST;

	if (!updates || !surface) {
		DRM_ERROR("Plane or surface update failed to allocate");
		/* Set type to FULL to avoid crashing in DC*/
		update_type = UPDATE_TYPE_FULL;
		goto cleanup;
	}

	for_each_oldnew_crtc_in_state(state, crtc, old_crtc_state, new_crtc_state, i) {
		new_dm_crtc_state = to_dm_crtc_state(new_crtc_state);
		old_dm_crtc_state = to_dm_crtc_state(old_crtc_state);
		num_plane = 0;

		if (new_dm_crtc_state->stream) {

			for_each_oldnew_plane_in_state(state, plane, old_plane_state, new_plane_state, j) {
				new_plane_crtc = new_plane_state->crtc;
				old_plane_crtc = old_plane_state->crtc;
				new_dm_plane_state = to_dm_plane_state(new_plane_state);
				old_dm_plane_state = to_dm_plane_state(old_plane_state);

				if (plane->type == DRM_PLANE_TYPE_CURSOR)
					continue;

				if (!state->allow_modeset)
					continue;

				if (crtc == new_plane_crtc) {
					updates[num_plane].surface = &surface[num_plane];

					if (new_crtc_state->mode_changed) {
						updates[num_plane].surface->src_rect =
									new_dm_plane_state->dc_state->src_rect;
						updates[num_plane].surface->dst_rect =
									new_dm_plane_state->dc_state->dst_rect;
						updates[num_plane].surface->rotation =
									new_dm_plane_state->dc_state->rotation;
						updates[num_plane].surface->in_transfer_func =
									new_dm_plane_state->dc_state->in_transfer_func;
						stream_update.dst = new_dm_crtc_state->stream->dst;
						stream_update.src = new_dm_crtc_state->stream->src;
					}

					if (new_crtc_state->color_mgmt_changed) {
						updates[num_plane].gamma =
								new_dm_plane_state->dc_state->gamma_correction;
						updates[num_plane].in_transfer_func =
								new_dm_plane_state->dc_state->in_transfer_func;
						stream_update.gamut_remap =
								&new_dm_crtc_state->stream->gamut_remap_matrix;
						stream_update.out_transfer_func =
								new_dm_crtc_state->stream->out_transfer_func;
					}

					num_plane++;
				}
			}

			if (num_plane > 0) {
				ret = dm_atomic_get_state(state, &dm_state);
				if (ret)
					goto cleanup;

				old_dm_state = dm_atomic_get_old_state(state);
				if (!old_dm_state) {
					ret = -EINVAL;
					goto cleanup;
				}

				status = dc_state_get_stream_status(old_dm_state->context,
								    new_dm_crtc_state->stream);

				update_type = dc_check_update_surfaces_for_stream(dc, updates, num_plane,
										  &stream_update, status);

				if (update_type > UPDATE_TYPE_MED) {
					update_type = UPDATE_TYPE_FULL;
					goto cleanup;
				}
			}

		} else if (!new_dm_crtc_state->stream && old_dm_crtc_state->stream) {
			update_type = UPDATE_TYPE_FULL;
			goto cleanup;
		}
	}

cleanup:
	kfree(updates);
	kfree(surface);

	*out_type = update_type;
	return ret;
}

/**
 * amdgpu_dm_atomic_check() - Atomic check implementation for AMDgpu DM.
 * @dev: The DRM device
 * @state: The atomic state to commit
 *
 * Validate that the given atomic state is programmable by DC into hardware.
 * This involves constructing a &struct dc_state reflecting the new hardware
 * state we wish to commit, then querying DC to see if it is programmable. It's
 * important not to modify the existing DC state. Otherwise, atomic_check
 * may unexpectedly commit hardware changes.
 *
 * When validating the DC state, it's important that the right locks are
 * acquired. For full updates case which removes/adds/updates streams on one
 * CRTC while flipping on another CRTC, acquiring global lock will guarantee
 * that any such full update commit will wait for completion of any outstanding
 * flip using DRMs synchronization events. See
 * dm_determine_update_type_for_commit()
 *
 * Note that DM adds the affected connectors for all CRTCs in state, when that
 * might not seem necessary. This is because DC stream creation requires the
 * DC sink, which is tied to the DRM connector state. Cleaning this up should
 * be possible but non-trivial - a possible TODO item.
 *
 * Return: -Error code if validation failed.
 */
static int amdgpu_dm_atomic_check(struct drm_device *dev,
				  struct drm_atomic_state *state)
{
	struct amdgpu_device *adev = dev->dev_private;
	struct dm_atomic_state *dm_state = NULL;
	struct dc *dc = adev->dm.dc;
	struct drm_connector *connector;
	struct drm_connector_state *old_con_state, *new_con_state;
	struct drm_crtc *crtc;
	struct drm_crtc_state *old_crtc_state, *new_crtc_state;
	enum surface_update_type update_type = UPDATE_TYPE_FAST;
	enum surface_update_type overall_update_type = UPDATE_TYPE_FAST;

	int ret, i;

	/*
	 * This bool will be set for true for any modeset/reset
	 * or plane update which implies non fast surface update.
	 */
	bool lock_and_validation_needed = false;

	ret = drm_atomic_helper_check_modeset(dev, state);
	if (ret)
		goto fail;

	for_each_oldnew_crtc_in_state(state, crtc, old_crtc_state, new_crtc_state, i) {
		if (!drm_atomic_crtc_needs_modeset(new_crtc_state) &&
		    !new_crtc_state->color_mgmt_changed &&
		    !new_crtc_state->vrr_enabled)
			continue;

		if (!new_crtc_state->enable)
			continue;

		ret = drm_atomic_add_affected_connectors(state, crtc);
		if (ret)
			return ret;

		ret = drm_atomic_add_affected_planes(state, crtc);
		if (ret)
			goto fail;
	}

	/* Remove exiting planes if they are modified */
	ret = dm_update_planes_state(dc, state, false, &lock_and_validation_needed);
	if (ret) {
		goto fail;
	}

	/* Disable all crtcs which require disable */
	ret = dm_update_crtcs_state(&adev->dm, state, false, &lock_and_validation_needed);
	if (ret) {
		goto fail;
	}

	/* Enable all crtcs which require enable */
	ret = dm_update_crtcs_state(&adev->dm, state, true, &lock_and_validation_needed);
	if (ret) {
		goto fail;
	}

	/* Add new/modified planes */
	ret = dm_update_planes_state(dc, state, true, &lock_and_validation_needed);
	if (ret) {
		goto fail;
	}

	/* Run this here since we want to validate the streams we created */
	ret = drm_atomic_helper_check_planes(dev, state);
	if (ret)
		goto fail;

	/* Check scaling and underscan changes*/
	/* TODO Removed scaling changes validation due to inability to commit
	 * new stream into context w\o causing full reset. Need to
	 * decide how to handle.
	 */
	for_each_oldnew_connector_in_state(state, connector, old_con_state, new_con_state, i) {
		struct dm_connector_state *dm_old_con_state = to_dm_connector_state(old_con_state);
		struct dm_connector_state *dm_new_con_state = to_dm_connector_state(new_con_state);
		struct amdgpu_crtc *acrtc = to_amdgpu_crtc(dm_new_con_state->base.crtc);

		/* Skip any modesets/resets */
		if (!acrtc || drm_atomic_crtc_needs_modeset(
				drm_atomic_get_new_crtc_state(state, &acrtc->base)))
			continue;

		/* Skip any thing not scale or underscan changes */
		if (!is_scaling_state_different(dm_new_con_state, dm_old_con_state))
			continue;

		overall_update_type = UPDATE_TYPE_FULL;
		lock_and_validation_needed = true;
	}

	ret = dm_determine_update_type_for_commit(dc, state, &update_type);
	if (ret)
		goto fail;

	if (overall_update_type < update_type)
		overall_update_type = update_type;

	/*
	 * lock_and_validation_needed was an old way to determine if we need to set
	 * the global lock. Leaving it in to check if we broke any corner cases
	 * lock_and_validation_needed true = UPDATE_TYPE_FULL or UPDATE_TYPE_MED
	 * lock_and_validation_needed false = UPDATE_TYPE_FAST
	 */
	if (lock_and_validation_needed && overall_update_type <= UPDATE_TYPE_FAST)
		WARN(1, "Global lock should be Set, overall_update_type should be UPDATE_TYPE_MED or UPDATE_TYPE_FULL");
	else if (!lock_and_validation_needed && overall_update_type > UPDATE_TYPE_FAST)
		WARN(1, "Global lock should NOT be set, overall_update_type should be UPDATE_TYPE_FAST");


	if (overall_update_type > UPDATE_TYPE_FAST) {
		ret = dm_atomic_get_state(state, &dm_state);
		if (ret)
			goto fail;

		ret = do_aquire_global_lock(dev, state);
		if (ret)
			goto fail;

		if (dc_validate_global_state(dc, dm_state->context) != DC_OK) {
			ret = -EINVAL;
			goto fail;
		}
	} else if (state->legacy_cursor_update) {
		/*
		 * This is a fast cursor update coming from the plane update
		 * helper, check if it can be done asynchronously for better
		 * performance.
		 */
		state->async_update = !drm_atomic_helper_async_check(dev, state);
	}

	/* Must be success */
	WARN_ON(ret);
	return ret;

fail:
	if (ret == -EDEADLK)
		DRM_DEBUG_DRIVER("Atomic check stopped to avoid deadlock.\n");
	else if (ret == -EINTR || ret == -EAGAIN || ret == -ERESTARTSYS)
		DRM_DEBUG_DRIVER("Atomic check stopped due to signal.\n");
	else
		DRM_DEBUG_DRIVER("Atomic check failed with err: %d \n", ret);

	return ret;
}

static bool is_dp_capable_without_timing_msa(struct dc *dc,
					     struct amdgpu_dm_connector *amdgpu_dm_connector)
{
	uint8_t dpcd_data;
	bool capable = false;

	if (amdgpu_dm_connector->dc_link &&
		dm_helpers_dp_read_dpcd(
				NULL,
				amdgpu_dm_connector->dc_link,
				DP_DOWN_STREAM_PORT_COUNT,
				&dpcd_data,
				sizeof(dpcd_data))) {
		capable = (dpcd_data & DP_MSA_TIMING_PAR_IGNORED) ? true:false;
	}

	return capable;
}
void amdgpu_dm_update_freesync_caps(struct drm_connector *connector,
					struct edid *edid)
{
	int i;
	bool edid_check_required;
	struct detailed_timing *timing;
	struct detailed_non_pixel *data;
	struct detailed_data_monitor_range *range;
	struct amdgpu_dm_connector *amdgpu_dm_connector =
			to_amdgpu_dm_connector(connector);
	struct dm_connector_state *dm_con_state = NULL;

	struct drm_device *dev = connector->dev;
	struct amdgpu_device *adev = dev->dev_private;
	bool freesync_capable = false;

	if (!connector->state) {
		DRM_ERROR("%s - Connector has no state", __func__);
		goto update;
	}

	if (!edid) {
		dm_con_state = to_dm_connector_state(connector->state);

		amdgpu_dm_connector->min_vfreq = 0;
		amdgpu_dm_connector->max_vfreq = 0;
		amdgpu_dm_connector->pixel_clock_mhz = 0;

		goto update;
	}

	dm_con_state = to_dm_connector_state(connector->state);

	edid_check_required = false;
	if (!amdgpu_dm_connector->dc_sink) {
		DRM_ERROR("dc_sink NULL, could not add free_sync module.\n");
		goto update;
	}
	if (!adev->dm.freesync_module)
		goto update;
	/*
	 * if edid non zero restrict freesync only for dp and edp
	 */
	if (edid) {
		if (amdgpu_dm_connector->dc_sink->sink_signal == SIGNAL_TYPE_DISPLAY_PORT
			|| amdgpu_dm_connector->dc_sink->sink_signal == SIGNAL_TYPE_EDP) {
			edid_check_required = is_dp_capable_without_timing_msa(
						adev->dm.dc,
						amdgpu_dm_connector);
		}
	}
	if (edid_check_required == true && (edid->version > 1 ||
	   (edid->version == 1 && edid->revision > 1))) {
		for (i = 0; i < 4; i++) {

			timing	= &edid->detailed_timings[i];
			data	= &timing->data.other_data;
			range	= &data->data.range;
			/*
			 * Check if monitor has continuous frequency mode
			 */
			if (data->type != EDID_DETAIL_MONITOR_RANGE)
				continue;
			/*
			 * Check for flag range limits only. If flag == 1 then
			 * no additional timing information provided.
			 * Default GTF, GTF Secondary curve and CVT are not
			 * supported
			 */
			if (range->flags != 1)
				continue;

			amdgpu_dm_connector->min_vfreq = range->min_vfreq;
			amdgpu_dm_connector->max_vfreq = range->max_vfreq;
			amdgpu_dm_connector->pixel_clock_mhz =
				range->pixel_clock_mhz * 10;
			break;
		}

		if (amdgpu_dm_connector->max_vfreq -
		    amdgpu_dm_connector->min_vfreq > 10) {

			freesync_capable = true;
		}
	}

update:
	if (dm_con_state)
		dm_con_state->freesync_capable = freesync_capable;

	if (connector->vrr_capable_property)
		drm_connector_set_vrr_capable_property(connector,
						       freesync_capable);
}
<|MERGE_RESOLUTION|>--- conflicted
+++ resolved
@@ -1692,7 +1692,8 @@
 
 	dc_resource_state_copy_construct_current(adev->dm.dc, state->context);
 
-	drm_atomic_private_obj_init(&adev->dm.atomic_obj,
+	drm_atomic_private_obj_init(adev->ddev,
+				    &adev->dm.atomic_obj,
 				    &state->base,
 				    &dm_atomic_state_funcs);
 
@@ -3147,12 +3148,9 @@
 	} else if (property == adev->mode_info.max_bpc_property) {
 		dm_new_state->max_bpc = val;
 		ret = 0;
-<<<<<<< HEAD
 	} else if (property == adev->mode_info.abm_level_property) {
 		dm_new_state->abm_level = val;
 		ret = 0;
-=======
->>>>>>> 00eb5b0d
 	}
 
 	return ret;
@@ -3198,12 +3196,9 @@
 	} else if (property == adev->mode_info.max_bpc_property) {
 		*val = dm_state->max_bpc;
 		ret = 0;
-<<<<<<< HEAD
 	} else if (property == adev->mode_info.abm_level_property) {
 		*val = dm_state->abm_level;
 		ret = 0;
-=======
->>>>>>> 00eb5b0d
 	}
 
 	return ret;
@@ -4067,15 +4062,12 @@
 	drm_object_attach_property(&aconnector->base.base,
 				adev->mode_info.max_bpc_property,
 				0);
-<<<<<<< HEAD
 
 	if (connector_type == DRM_MODE_CONNECTOR_eDP &&
 	    dc_is_dmcu_initialized(adev->dm.dc)) {
 		drm_object_attach_property(&aconnector->base.base,
 				adev->mode_info.abm_level_property, 0);
 	}
-=======
->>>>>>> 00eb5b0d
 
 	if (connector_type == DRM_MODE_CONNECTOR_HDMIA ||
 	    connector_type == DRM_MODE_CONNECTOR_DisplayPort) {
