/* SCTP kernel reference Implementation
 * (C) Copyright IBM Corp. 2001, 2004
 * Copyright (c) 1999-2000 Cisco, Inc.
 * Copyright (c) 1999-2001 Motorola, Inc.
 * Copyright (c) 2001-2002 Intel Corp.
 * Copyright (c) 2002      Nokia Corp.
 *
 * This file is part of the SCTP kernel reference Implementation
 *
 * This is part of the SCTP Linux Kernel Reference Implementation.
 *
 * These are the state functions for the state machine.
 *
 * The SCTP reference implementation is free software;
 * you can redistribute it and/or modify it under the terms of
 * the GNU General Public License as published by
 * the Free Software Foundation; either version 2, or (at your option)
 * any later version.
 *
 * The SCTP reference implementation is distributed in the hope that it
 * will be useful, but WITHOUT ANY WARRANTY; without even the implied
 *                 ************************
 * warranty of MERCHANTABILITY or FITNESS FOR A PARTICULAR PURPOSE.
 * See the GNU General Public License for more details.
 *
 * You should have received a copy of the GNU General Public License
 * along with GNU CC; see the file COPYING.  If not, write to
 * the Free Software Foundation, 59 Temple Place - Suite 330,
 * Boston, MA 02111-1307, USA.
 *
 * Please send any bug reports or fixes you make to the
 * email address(es):
 *    lksctp developers <lksctp-developers@lists.sourceforge.net>
 *
 * Or submit a bug report through the following website:
 *    http://www.sf.net/projects/lksctp
 *
 * Written or modified by:
 *    La Monte H.P. Yarroll <piggy@acm.org>
 *    Karl Knutson          <karl@athena.chicago.il.us>
 *    Mathew Kotowsky       <kotowsky@sctp.org>
 *    Sridhar Samudrala     <samudrala@us.ibm.com>
 *    Jon Grimm             <jgrimm@us.ibm.com>
 *    Hui Huang 	    <hui.huang@nokia.com>
 *    Dajiang Zhang 	    <dajiang.zhang@nokia.com>
 *    Daisy Chang	    <daisyc@us.ibm.com>
 *    Ardelle Fan	    <ardelle.fan@intel.com>
 *    Ryan Layer	    <rmlayer@us.ibm.com>
 *    Kevin Gao		    <kevin.gao@intel.com>
 *
 * Any bugs reported given to us we will try to fix... any fixes shared will
 * be incorporated into the next SCTP release.
 */

#include <linux/types.h>
#include <linux/kernel.h>
#include <linux/ip.h>
#include <linux/ipv6.h>
#include <linux/net.h>
#include <linux/inet.h>
#include <net/sock.h>
#include <net/inet_ecn.h>
#include <linux/skbuff.h>
#include <net/sctp/sctp.h>
#include <net/sctp/sm.h>
#include <net/sctp/structs.h>

/**********************************************************
 * These are the state functions for handling chunk events.
 **********************************************************/

/*
 * Process the final SHUTDOWN COMPLETE.
 *
 * Section: 4 (C) (diagram), 9.2
 * Upon reception of the SHUTDOWN COMPLETE chunk the endpoint will verify
 * that it is in SHUTDOWN-ACK-SENT state, if it is not the chunk should be
 * discarded. If the endpoint is in the SHUTDOWN-ACK-SENT state the endpoint
 * should stop the T2-shutdown timer and remove all knowledge of the
 * association (and thus the association enters the CLOSED state).
 *
 * Verification Tag: 8.5.1(C)
 * C) Rules for packet carrying SHUTDOWN COMPLETE:
 * ...
 * - The receiver of a SHUTDOWN COMPLETE shall accept the packet if the
 *   Verification Tag field of the packet matches its own tag OR it is
 *   set to its peer's tag and the T bit is set in the Chunk Flags.
 *   Otherwise, the receiver MUST silently discard the packet and take
 *   no further action. An endpoint MUST ignore the SHUTDOWN COMPLETE if
 *   it is not in the SHUTDOWN-ACK-SENT state.
 *
 * Inputs
 * (endpoint, asoc, chunk)
 *
 * Outputs
 * (asoc, reply_msg, msg_up, timers, counters)
 *
 * The return value is the disposition of the chunk.
 */
sctp_disposition_t sctp_sf_do_4_C(const struct sctp_endpoint *ep,
				  const struct sctp_association *asoc,
				  const sctp_subtype_t type,
				  void *arg,
				  sctp_cmd_seq_t *commands)
{
	struct sctp_chunk *chunk = arg;
	struct sctp_ulpevent *ev;

	/* RFC 2960 6.10 Bundling
	 *
	 * An endpoint MUST NOT bundle INIT, INIT ACK or
	 * SHUTDOWN COMPLETE with any other chunks.
	 */
	if (!chunk->singleton)
		return SCTP_DISPOSITION_VIOLATION;

	if (!sctp_vtag_verify_either(chunk, asoc))
		return sctp_sf_pdiscard(ep, asoc, type, arg, commands);

	/* RFC 2960 10.2 SCTP-to-ULP
	 *
	 * H) SHUTDOWN COMPLETE notification
	 *
	 * When SCTP completes the shutdown procedures (section 9.2) this
	 * notification is passed to the upper layer.
	 */
	ev = sctp_ulpevent_make_assoc_change(asoc, 0, SCTP_SHUTDOWN_COMP,
					     0, 0, 0, GFP_ATOMIC);
	if (!ev)
		goto nomem;

	sctp_add_cmd_sf(commands, SCTP_CMD_EVENT_ULP, SCTP_ULPEVENT(ev));

	/* Upon reception of the SHUTDOWN COMPLETE chunk the endpoint
	 * will verify that it is in SHUTDOWN-ACK-SENT state, if it is
	 * not the chunk should be discarded. If the endpoint is in
	 * the SHUTDOWN-ACK-SENT state the endpoint should stop the
	 * T2-shutdown timer and remove all knowledge of the
	 * association (and thus the association enters the CLOSED
	 * state).
	 */
	sctp_add_cmd_sf(commands, SCTP_CMD_TIMER_STOP,
			SCTP_TO(SCTP_EVENT_TIMEOUT_T2_SHUTDOWN));

	sctp_add_cmd_sf(commands, SCTP_CMD_TIMER_STOP,
			SCTP_TO(SCTP_EVENT_TIMEOUT_T5_SHUTDOWN_GUARD));

	sctp_add_cmd_sf(commands, SCTP_CMD_NEW_STATE,
			SCTP_STATE(SCTP_STATE_CLOSED));

	SCTP_INC_STATS(SCTP_MIB_SHUTDOWNS);
	SCTP_DEC_STATS(SCTP_MIB_CURRESTAB);

	sctp_add_cmd_sf(commands, SCTP_CMD_DELETE_TCB, SCTP_NULL());

	return SCTP_DISPOSITION_DELETE_TCB;

nomem:
	return SCTP_DISPOSITION_NOMEM;
}

/*
 * Respond to a normal INIT chunk.
 * We are the side that is being asked for an association.
 *
 * Section: 5.1 Normal Establishment of an Association, B
 * B) "Z" shall respond immediately with an INIT ACK chunk.  The
 *    destination IP address of the INIT ACK MUST be set to the source
 *    IP address of the INIT to which this INIT ACK is responding.  In
 *    the response, besides filling in other parameters, "Z" must set the
 *    Verification Tag field to Tag_A, and also provide its own
 *    Verification Tag (Tag_Z) in the Initiate Tag field.
 *
 * Verification Tag: Must be 0. 
 *
 * Inputs
 * (endpoint, asoc, chunk)
 *
 * Outputs
 * (asoc, reply_msg, msg_up, timers, counters)
 *
 * The return value is the disposition of the chunk.
 */
sctp_disposition_t sctp_sf_do_5_1B_init(const struct sctp_endpoint *ep,
					const struct sctp_association *asoc,
					const sctp_subtype_t type,
					void *arg,
					sctp_cmd_seq_t *commands)
{
	struct sctp_chunk *chunk = arg;
	struct sctp_chunk *repl;
	struct sctp_association *new_asoc;
	struct sctp_chunk *err_chunk;
	struct sctp_packet *packet;
	sctp_unrecognized_param_t *unk_param;
	struct sock *sk;
	int len;

	/* 6.10 Bundling
	 * An endpoint MUST NOT bundle INIT, INIT ACK or
	 * SHUTDOWN COMPLETE with any other chunks.
	 */
	if (!chunk->singleton)
		return SCTP_DISPOSITION_VIOLATION;

	/* If the packet is an OOTB packet which is temporarily on the
	 * control endpoint, respond with an ABORT.
	 */
	if (ep == sctp_sk((sctp_get_ctl_sock()))->ep)
		return sctp_sf_tabort_8_4_8(ep, asoc, type, arg, commands);

	sk = ep->base.sk;
	/* If the endpoint is not listening or if the number of associations
	 * on the TCP-style socket exceed the max backlog, respond with an
	 * ABORT.
	 */
	if (!sctp_sstate(sk, LISTENING) ||
	    (sctp_style(sk, TCP) &&
	     (sk->sk_ack_backlog >= sk->sk_max_ack_backlog)))
		return sctp_sf_tabort_8_4_8(ep, asoc, type, arg, commands);

	/* 3.1 A packet containing an INIT chunk MUST have a zero Verification
	 * Tag. 
	 */
	if (chunk->sctp_hdr->vtag != 0)
		return sctp_sf_tabort_8_4_8(ep, asoc, type, arg, commands);

	/* Verify the INIT chunk before processing it. */
	err_chunk = NULL;
	if (!sctp_verify_init(asoc, chunk->chunk_hdr->type,
			      (sctp_init_chunk_t *)chunk->chunk_hdr, chunk,
			      &err_chunk)) {
		/* This chunk contains fatal error. It is to be discarded.
		 * Send an ABORT, with causes if there is any.
		 */
		if (err_chunk) {
			packet = sctp_abort_pkt_new(ep, asoc, arg,
					(__u8 *)(err_chunk->chunk_hdr) +
					sizeof(sctp_chunkhdr_t),
					ntohs(err_chunk->chunk_hdr->length) -
					sizeof(sctp_chunkhdr_t));

			sctp_chunk_free(err_chunk);

			if (packet) {
				sctp_add_cmd_sf(commands, SCTP_CMD_SEND_PKT,
						SCTP_PACKET(packet));
				SCTP_INC_STATS(SCTP_MIB_OUTCTRLCHUNKS);
				return SCTP_DISPOSITION_CONSUME;
			} else {
				return SCTP_DISPOSITION_NOMEM;
			}
		} else {
			return sctp_sf_tabort_8_4_8(ep, asoc, type, arg,
						    commands);
		}
	}

        /* Grab the INIT header.  */
	chunk->subh.init_hdr = (sctp_inithdr_t *)chunk->skb->data;

	/* Tag the variable length parameters.  */
	chunk->param_hdr.v = skb_pull(chunk->skb, sizeof(sctp_inithdr_t));

	new_asoc = sctp_make_temp_asoc(ep, chunk, GFP_ATOMIC);
	if (!new_asoc)
		goto nomem;

	/* The call, sctp_process_init(), can fail on memory allocation.  */
	if (!sctp_process_init(new_asoc, chunk->chunk_hdr->type,
			       sctp_source(chunk),
			       (sctp_init_chunk_t *)chunk->chunk_hdr,
			       GFP_ATOMIC))
		goto nomem_init;

	sctp_add_cmd_sf(commands, SCTP_CMD_NEW_ASOC, SCTP_ASOC(new_asoc));

	/* B) "Z" shall respond immediately with an INIT ACK chunk.  */

	/* If there are errors need to be reported for unknown parameters,
	 * make sure to reserve enough room in the INIT ACK for them.
	 */
	len = 0;
	if (err_chunk)
		len = ntohs(err_chunk->chunk_hdr->length) -
			sizeof(sctp_chunkhdr_t);

	if (sctp_assoc_set_bind_addr_from_ep(new_asoc, GFP_ATOMIC) < 0)
		goto nomem_ack;

	repl = sctp_make_init_ack(new_asoc, chunk, GFP_ATOMIC, len);
	if (!repl)
		goto nomem_ack;

	/* If there are errors need to be reported for unknown parameters,
	 * include them in the outgoing INIT ACK as "Unrecognized parameter"
	 * parameter.
	 */
	if (err_chunk) {
		/* Get the "Unrecognized parameter" parameter(s) out of the
		 * ERROR chunk generated by sctp_verify_init(). Since the
		 * error cause code for "unknown parameter" and the
		 * "Unrecognized parameter" type is the same, we can
		 * construct the parameters in INIT ACK by copying the
		 * ERROR causes over.
		 */
		unk_param = (sctp_unrecognized_param_t *)
			    ((__u8 *)(err_chunk->chunk_hdr) +
			    sizeof(sctp_chunkhdr_t));
		/* Replace the cause code with the "Unrecognized parameter"
		 * parameter type.
		 */
		sctp_addto_chunk(repl, len, unk_param);
		sctp_chunk_free(err_chunk);
	}

	sctp_add_cmd_sf(commands, SCTP_CMD_REPLY, SCTP_CHUNK(repl));

	/*
	 * Note:  After sending out INIT ACK with the State Cookie parameter,
	 * "Z" MUST NOT allocate any resources, nor keep any states for the
	 * new association.  Otherwise, "Z" will be vulnerable to resource
	 * attacks.
	 */
	sctp_add_cmd_sf(commands, SCTP_CMD_DELETE_TCB, SCTP_NULL());

	return SCTP_DISPOSITION_DELETE_TCB;

nomem_ack:
	if (err_chunk)
		sctp_chunk_free(err_chunk);
nomem_init:
	sctp_association_free(new_asoc);
nomem:
	return SCTP_DISPOSITION_NOMEM;
}

/*
 * Respond to a normal INIT ACK chunk.
 * We are the side that is initiating the association.
 *
 * Section: 5.1 Normal Establishment of an Association, C
 * C) Upon reception of the INIT ACK from "Z", "A" shall stop the T1-init
 *    timer and leave COOKIE-WAIT state. "A" shall then send the State
 *    Cookie received in the INIT ACK chunk in a COOKIE ECHO chunk, start
 *    the T1-cookie timer, and enter the COOKIE-ECHOED state.
 *
 *    Note: The COOKIE ECHO chunk can be bundled with any pending outbound
 *    DATA chunks, but it MUST be the first chunk in the packet and
 *    until the COOKIE ACK is returned the sender MUST NOT send any
 *    other packets to the peer.
 *
 * Verification Tag: 3.3.3
 *   If the value of the Initiate Tag in a received INIT ACK chunk is
 *   found to be 0, the receiver MUST treat it as an error and close the
 *   association by transmitting an ABORT.
 *
 * Inputs
 * (endpoint, asoc, chunk)
 *
 * Outputs
 * (asoc, reply_msg, msg_up, timers, counters)
 *
 * The return value is the disposition of the chunk.
 */
sctp_disposition_t sctp_sf_do_5_1C_ack(const struct sctp_endpoint *ep,
				       const struct sctp_association *asoc,
				       const sctp_subtype_t type,
				       void *arg,
				       sctp_cmd_seq_t *commands)
{
	struct sctp_chunk *chunk = arg;
	sctp_init_chunk_t *initchunk;
	__u32 init_tag;
	struct sctp_chunk *err_chunk;
	struct sctp_packet *packet;
	sctp_disposition_t ret;

	/* 6.10 Bundling
	 * An endpoint MUST NOT bundle INIT, INIT ACK or
	 * SHUTDOWN COMPLETE with any other chunks.
	 */
	if (!chunk->singleton)
		return SCTP_DISPOSITION_VIOLATION;

	if (!sctp_vtag_verify(chunk, asoc))
		return sctp_sf_pdiscard(ep, asoc, type, arg, commands);

	/* Grab the INIT header.  */
	chunk->subh.init_hdr = (sctp_inithdr_t *) chunk->skb->data;

	init_tag = ntohl(chunk->subh.init_hdr->init_tag);

	/* Verification Tag: 3.3.3
	 *   If the value of the Initiate Tag in a received INIT ACK
	 *   chunk is found to be 0, the receiver MUST treat it as an
	 *   error and close the association by transmitting an ABORT.
	 */
	if (!init_tag) {
		struct sctp_chunk *reply = sctp_make_abort(asoc, chunk, 0);
		if (!reply)
			goto nomem;

		sctp_add_cmd_sf(commands, SCTP_CMD_REPLY, SCTP_CHUNK(reply));
		sctp_add_cmd_sf(commands, SCTP_CMD_NEW_STATE,
				SCTP_STATE(SCTP_STATE_CLOSED));
		SCTP_INC_STATS(SCTP_MIB_ABORTEDS);
		sctp_add_cmd_sf(commands, SCTP_CMD_DELETE_TCB, SCTP_NULL());
		return SCTP_DISPOSITION_DELETE_TCB;
	}

	/* Verify the INIT chunk before processing it. */
	err_chunk = NULL;
	if (!sctp_verify_init(asoc, chunk->chunk_hdr->type,
			      (sctp_init_chunk_t *)chunk->chunk_hdr, chunk,
			      &err_chunk)) {

		SCTP_INC_STATS(SCTP_MIB_ABORTEDS);

		/* This chunk contains fatal error. It is to be discarded.
		 * Send an ABORT, with causes if there is any.
		 */
		if (err_chunk) {
			packet = sctp_abort_pkt_new(ep, asoc, arg,
					(__u8 *)(err_chunk->chunk_hdr) +
					sizeof(sctp_chunkhdr_t),
					ntohs(err_chunk->chunk_hdr->length) -
					sizeof(sctp_chunkhdr_t));

			sctp_chunk_free(err_chunk);

			if (packet) {
				sctp_add_cmd_sf(commands, SCTP_CMD_SEND_PKT,
						SCTP_PACKET(packet));
				SCTP_INC_STATS(SCTP_MIB_OUTCTRLCHUNKS);
				sctp_add_cmd_sf(commands, SCTP_CMD_NEW_STATE,
						SCTP_STATE(SCTP_STATE_CLOSED));
				sctp_add_cmd_sf(commands, SCTP_CMD_DELETE_TCB,
						SCTP_NULL());
				return SCTP_DISPOSITION_CONSUME;
			} else {
				sctp_add_cmd_sf(commands, SCTP_CMD_NEW_STATE,
						SCTP_STATE(SCTP_STATE_CLOSED));
				sctp_add_cmd_sf(commands, SCTP_CMD_DELETE_TCB,
						SCTP_NULL());
				return SCTP_DISPOSITION_NOMEM;
			}
		} else {
			ret = sctp_sf_tabort_8_4_8(ep, asoc, type, arg,
						   commands);
			sctp_add_cmd_sf(commands, SCTP_CMD_NEW_STATE,
					SCTP_STATE(SCTP_STATE_CLOSED));
			sctp_add_cmd_sf(commands, SCTP_CMD_DELETE_TCB,
					SCTP_NULL());
			return ret;
		}
	}

	/* Tag the variable length parameters.  Note that we never
	 * convert the parameters in an INIT chunk.
	 */
	chunk->param_hdr.v = skb_pull(chunk->skb, sizeof(sctp_inithdr_t));

	initchunk = (sctp_init_chunk_t *) chunk->chunk_hdr;

	sctp_add_cmd_sf(commands, SCTP_CMD_PEER_INIT,
			SCTP_PEER_INIT(initchunk));

	/* 5.1 C) "A" shall stop the T1-init timer and leave
	 * COOKIE-WAIT state.  "A" shall then ... start the T1-cookie
	 * timer, and enter the COOKIE-ECHOED state.
	 */
	sctp_add_cmd_sf(commands, SCTP_CMD_TIMER_STOP,
			SCTP_TO(SCTP_EVENT_TIMEOUT_T1_INIT));
	sctp_add_cmd_sf(commands, SCTP_CMD_TIMER_START,
			SCTP_TO(SCTP_EVENT_TIMEOUT_T1_COOKIE));
	sctp_add_cmd_sf(commands, SCTP_CMD_NEW_STATE,
			SCTP_STATE(SCTP_STATE_COOKIE_ECHOED));

	/* 5.1 C) "A" shall then send the State Cookie received in the
	 * INIT ACK chunk in a COOKIE ECHO chunk, ...
	 */
	/* If there is any errors to report, send the ERROR chunk generated
	 * for unknown parameters as well.
	 */
	sctp_add_cmd_sf(commands, SCTP_CMD_GEN_COOKIE_ECHO,
			SCTP_CHUNK(err_chunk));

	return SCTP_DISPOSITION_CONSUME;

nomem:
	return SCTP_DISPOSITION_NOMEM;
}

/*
 * Respond to a normal COOKIE ECHO chunk.
 * We are the side that is being asked for an association.
 *
 * Section: 5.1 Normal Establishment of an Association, D
 * D) Upon reception of the COOKIE ECHO chunk, Endpoint "Z" will reply
 *    with a COOKIE ACK chunk after building a TCB and moving to
 *    the ESTABLISHED state. A COOKIE ACK chunk may be bundled with
 *    any pending DATA chunks (and/or SACK chunks), but the COOKIE ACK
 *    chunk MUST be the first chunk in the packet.
 *
 *   IMPLEMENTATION NOTE: An implementation may choose to send the
 *   Communication Up notification to the SCTP user upon reception
 *   of a valid COOKIE ECHO chunk.
 *
 * Verification Tag: 8.5.1 Exceptions in Verification Tag Rules
 * D) Rules for packet carrying a COOKIE ECHO
 *
 * - When sending a COOKIE ECHO, the endpoint MUST use the value of the
 *   Initial Tag received in the INIT ACK.
 *
 * - The receiver of a COOKIE ECHO follows the procedures in Section 5.
 *
 * Inputs
 * (endpoint, asoc, chunk)
 *
 * Outputs
 * (asoc, reply_msg, msg_up, timers, counters)
 *
 * The return value is the disposition of the chunk.
 */
sctp_disposition_t sctp_sf_do_5_1D_ce(const struct sctp_endpoint *ep,
				      const struct sctp_association *asoc,
				      const sctp_subtype_t type, void *arg,
				      sctp_cmd_seq_t *commands)
{
	struct sctp_chunk *chunk = arg;
	struct sctp_association *new_asoc;
	sctp_init_chunk_t *peer_init;
	struct sctp_chunk *repl;
	struct sctp_ulpevent *ev;
	int error = 0;
	struct sctp_chunk *err_chk_p;

	/* If the packet is an OOTB packet which is temporarily on the
	 * control endpoint, respond with an ABORT.
	 */
	if (ep == sctp_sk((sctp_get_ctl_sock()))->ep)
		return sctp_sf_ootb(ep, asoc, type, arg, commands);

	/* "Decode" the chunk.  We have no optional parameters so we
	 * are in good shape.
	 */
        chunk->subh.cookie_hdr =
		(struct sctp_signed_cookie *)chunk->skb->data;
	skb_pull(chunk->skb,
		 ntohs(chunk->chunk_hdr->length) - sizeof(sctp_chunkhdr_t));

	/* 5.1 D) Upon reception of the COOKIE ECHO chunk, Endpoint
	 * "Z" will reply with a COOKIE ACK chunk after building a TCB
	 * and moving to the ESTABLISHED state.
	 */
	new_asoc = sctp_unpack_cookie(ep, asoc, chunk, GFP_ATOMIC, &error,
				      &err_chk_p);

	/* FIXME:
	 * If the re-build failed, what is the proper error path
	 * from here?
	 *
	 * [We should abort the association. --piggy]
	 */
	if (!new_asoc) {
		/* FIXME: Several errors are possible.  A bad cookie should
		 * be silently discarded, but think about logging it too.
		 */
		switch (error) {
		case -SCTP_IERROR_NOMEM:
			goto nomem;

		case -SCTP_IERROR_STALE_COOKIE:
			sctp_send_stale_cookie_err(ep, asoc, chunk, commands,
						   err_chk_p);
			return sctp_sf_pdiscard(ep, asoc, type, arg, commands);

		case -SCTP_IERROR_BAD_SIG:
		default:
			return sctp_sf_pdiscard(ep, asoc, type, arg, commands);
		};
	}

	sctp_add_cmd_sf(commands, SCTP_CMD_NEW_ASOC, SCTP_ASOC(new_asoc));
	sctp_add_cmd_sf(commands, SCTP_CMD_NEW_STATE,
			SCTP_STATE(SCTP_STATE_ESTABLISHED));
	SCTP_INC_STATS(SCTP_MIB_CURRESTAB);
	SCTP_INC_STATS(SCTP_MIB_PASSIVEESTABS);
	sctp_add_cmd_sf(commands, SCTP_CMD_HB_TIMERS_START, SCTP_NULL());

	if (new_asoc->autoclose)
		sctp_add_cmd_sf(commands, SCTP_CMD_TIMER_START,
				SCTP_TO(SCTP_EVENT_TIMEOUT_AUTOCLOSE));

	sctp_add_cmd_sf(commands, SCTP_CMD_TRANSMIT, SCTP_NULL());

	/* Re-build the bind address for the association is done in
	 * the sctp_unpack_cookie() already.
	 */
	/* This is a brand-new association, so these are not yet side
	 * effects--it is safe to run them here.
	 */
	peer_init = &chunk->subh.cookie_hdr->c.peer_init[0];

	if (!sctp_process_init(new_asoc, chunk->chunk_hdr->type,
			       &chunk->subh.cookie_hdr->c.peer_addr,
			       peer_init, GFP_ATOMIC))
		goto nomem_init;

	repl = sctp_make_cookie_ack(new_asoc, chunk);
	if (!repl)
		goto nomem_repl;

	sctp_add_cmd_sf(commands, SCTP_CMD_REPLY, SCTP_CHUNK(repl));

	/* RFC 2960 5.1 Normal Establishment of an Association
	 *
	 * D) IMPLEMENTATION NOTE: An implementation may choose to
	 * send the Communication Up notification to the SCTP user
	 * upon reception of a valid COOKIE ECHO chunk.
	 */
	ev = sctp_ulpevent_make_assoc_change(new_asoc, 0, SCTP_COMM_UP, 0,
					     new_asoc->c.sinit_num_ostreams,
					     new_asoc->c.sinit_max_instreams,
					     GFP_ATOMIC);
	if (!ev)
		goto nomem_ev;

	sctp_add_cmd_sf(commands, SCTP_CMD_EVENT_ULP, SCTP_ULPEVENT(ev));

	return SCTP_DISPOSITION_CONSUME;

nomem_ev:
	sctp_chunk_free(repl);
nomem_repl:
nomem_init:
	sctp_association_free(new_asoc);
nomem:
	return SCTP_DISPOSITION_NOMEM;
}

/*
 * Respond to a normal COOKIE ACK chunk.
 * We are the side that is being asked for an association.
 *
 * RFC 2960 5.1 Normal Establishment of an Association
 *
 * E) Upon reception of the COOKIE ACK, endpoint "A" will move from the
 *    COOKIE-ECHOED state to the ESTABLISHED state, stopping the T1-cookie
 *    timer. It may also notify its ULP about the successful
 *    establishment of the association with a Communication Up
 *    notification (see Section 10).
 *
 * Verification Tag:
 * Inputs
 * (endpoint, asoc, chunk)
 *
 * Outputs
 * (asoc, reply_msg, msg_up, timers, counters)
 *
 * The return value is the disposition of the chunk.
 */
sctp_disposition_t sctp_sf_do_5_1E_ca(const struct sctp_endpoint *ep,
				      const struct sctp_association *asoc,
				      const sctp_subtype_t type, void *arg,
				      sctp_cmd_seq_t *commands)
{
	struct sctp_chunk *chunk = arg;
	struct sctp_ulpevent *ev;

	if (!sctp_vtag_verify(chunk, asoc))
		return sctp_sf_pdiscard(ep, asoc, type, arg, commands);

	/* Reset init error count upon receipt of COOKIE-ACK,
	 * to avoid problems with the managemement of this
	 * counter in stale cookie situations when a transition back
	 * from the COOKIE-ECHOED state to the COOKIE-WAIT
	 * state is performed.
	 */
	sctp_add_cmd_sf(commands, SCTP_CMD_COUNTER_RESET,
	                SCTP_COUNTER(SCTP_COUNTER_INIT_ERROR));

	/* RFC 2960 5.1 Normal Establishment of an Association
	 *
	 * E) Upon reception of the COOKIE ACK, endpoint "A" will move
	 * from the COOKIE-ECHOED state to the ESTABLISHED state,
	 * stopping the T1-cookie timer.
	 */
	sctp_add_cmd_sf(commands, SCTP_CMD_TIMER_STOP,
			SCTP_TO(SCTP_EVENT_TIMEOUT_T1_COOKIE));
	sctp_add_cmd_sf(commands, SCTP_CMD_NEW_STATE,
			SCTP_STATE(SCTP_STATE_ESTABLISHED));
	SCTP_INC_STATS(SCTP_MIB_CURRESTAB);
	SCTP_INC_STATS(SCTP_MIB_ACTIVEESTABS);
	sctp_add_cmd_sf(commands, SCTP_CMD_HB_TIMERS_START, SCTP_NULL());
	if (asoc->autoclose)
		sctp_add_cmd_sf(commands, SCTP_CMD_TIMER_START,
				SCTP_TO(SCTP_EVENT_TIMEOUT_AUTOCLOSE));
	sctp_add_cmd_sf(commands, SCTP_CMD_TRANSMIT, SCTP_NULL());

	/* It may also notify its ULP about the successful
	 * establishment of the association with a Communication Up
	 * notification (see Section 10).
	 */
	ev = sctp_ulpevent_make_assoc_change(asoc, 0, SCTP_COMM_UP,
					     0, asoc->c.sinit_num_ostreams,
					     asoc->c.sinit_max_instreams,
					     GFP_ATOMIC);

	if (!ev)
		goto nomem;

	sctp_add_cmd_sf(commands, SCTP_CMD_EVENT_ULP, SCTP_ULPEVENT(ev));

	return SCTP_DISPOSITION_CONSUME;
nomem:
	return SCTP_DISPOSITION_NOMEM;
}

/* Generate and sendout a heartbeat packet.  */
sctp_disposition_t sctp_sf_heartbeat(const struct sctp_endpoint *ep,
				     const struct sctp_association *asoc,
				     const sctp_subtype_t type,
				     void *arg,
				     sctp_cmd_seq_t *commands)
{
	struct sctp_transport *transport = (struct sctp_transport *) arg;
	struct sctp_chunk *reply;
	sctp_sender_hb_info_t hbinfo;
	size_t paylen = 0;

	hbinfo.param_hdr.type = SCTP_PARAM_HEARTBEAT_INFO;
	hbinfo.param_hdr.length = htons(sizeof(sctp_sender_hb_info_t));
	hbinfo.daddr = transport->ipaddr;
	hbinfo.sent_at = jiffies;

	/* Send a heartbeat to our peer.  */
	paylen = sizeof(sctp_sender_hb_info_t);
	reply = sctp_make_heartbeat(asoc, transport, &hbinfo, paylen);
	if (!reply)
		return SCTP_DISPOSITION_NOMEM;

	/* Set rto_pending indicating that an RTT measurement
	 * is started with this heartbeat chunk.
	 */
	sctp_add_cmd_sf(commands, SCTP_CMD_RTO_PENDING,
			SCTP_TRANSPORT(transport));

	sctp_add_cmd_sf(commands, SCTP_CMD_REPLY, SCTP_CHUNK(reply));
	return SCTP_DISPOSITION_CONSUME;
}

/* Generate a HEARTBEAT packet on the given transport.  */
sctp_disposition_t sctp_sf_sendbeat_8_3(const struct sctp_endpoint *ep,
					const struct sctp_association *asoc,
					const sctp_subtype_t type,
					void *arg,
					sctp_cmd_seq_t *commands)
{
	struct sctp_transport *transport = (struct sctp_transport *) arg;

	if (asoc->overall_error_count > asoc->max_retrans) {
		/* CMD_ASSOC_FAILED calls CMD_DELETE_TCB. */
		sctp_add_cmd_sf(commands, SCTP_CMD_ASSOC_FAILED,
				SCTP_U32(SCTP_ERROR_NO_ERROR));
		SCTP_INC_STATS(SCTP_MIB_ABORTEDS);
		SCTP_DEC_STATS(SCTP_MIB_CURRESTAB);
		return SCTP_DISPOSITION_DELETE_TCB;
	}

	/* Section 3.3.5.
	 * The Sender-specific Heartbeat Info field should normally include
	 * information about the sender's current time when this HEARTBEAT
	 * chunk is sent and the destination transport address to which this
	 * HEARTBEAT is sent (see Section 8.3).
	 */

	if (transport->hb_allowed) {
		if (SCTP_DISPOSITION_NOMEM ==
				sctp_sf_heartbeat(ep, asoc, type, arg,
						  commands))
			return SCTP_DISPOSITION_NOMEM;
		/* Set transport error counter and association error counter
		 * when sending heartbeat.
		 */
		sctp_add_cmd_sf(commands, SCTP_CMD_TRANSPORT_RESET,
				SCTP_TRANSPORT(transport));
	}
	sctp_add_cmd_sf(commands, SCTP_CMD_HB_TIMER_UPDATE,
			SCTP_TRANSPORT(transport));

        return SCTP_DISPOSITION_CONSUME;
}

/*
 * Process an heartbeat request.
 *
 * Section: 8.3 Path Heartbeat
 * The receiver of the HEARTBEAT should immediately respond with a
 * HEARTBEAT ACK that contains the Heartbeat Information field copied
 * from the received HEARTBEAT chunk.
 *
 * Verification Tag:  8.5 Verification Tag [Normal verification]
 * When receiving an SCTP packet, the endpoint MUST ensure that the
 * value in the Verification Tag field of the received SCTP packet
 * matches its own Tag. If the received Verification Tag value does not
 * match the receiver's own tag value, the receiver shall silently
 * discard the packet and shall not process it any further except for
 * those cases listed in Section 8.5.1 below.
 *
 * Inputs
 * (endpoint, asoc, chunk)
 *
 * Outputs
 * (asoc, reply_msg, msg_up, timers, counters)
 *
 * The return value is the disposition of the chunk.
 */
sctp_disposition_t sctp_sf_beat_8_3(const struct sctp_endpoint *ep,
				    const struct sctp_association *asoc,
				    const sctp_subtype_t type,
				    void *arg,
				    sctp_cmd_seq_t *commands)
{
	struct sctp_chunk *chunk = arg;
	struct sctp_chunk *reply;
	size_t paylen = 0;

	if (!sctp_vtag_verify(chunk, asoc))
		return sctp_sf_pdiscard(ep, asoc, type, arg, commands);

	/* 8.3 The receiver of the HEARTBEAT should immediately
	 * respond with a HEARTBEAT ACK that contains the Heartbeat
	 * Information field copied from the received HEARTBEAT chunk.
	 */
	chunk->subh.hb_hdr = (sctp_heartbeathdr_t *) chunk->skb->data;
	paylen = ntohs(chunk->chunk_hdr->length) - sizeof(sctp_chunkhdr_t);
	skb_pull(chunk->skb, paylen);

	reply = sctp_make_heartbeat_ack(asoc, chunk,
					chunk->subh.hb_hdr, paylen);
	if (!reply)
		goto nomem;

	sctp_add_cmd_sf(commands, SCTP_CMD_REPLY, SCTP_CHUNK(reply));
	return SCTP_DISPOSITION_CONSUME;

nomem:
	return SCTP_DISPOSITION_NOMEM;
}

/*
 * Process the returning HEARTBEAT ACK.
 *
 * Section: 8.3 Path Heartbeat
 * Upon the receipt of the HEARTBEAT ACK, the sender of the HEARTBEAT
 * should clear the error counter of the destination transport
 * address to which the HEARTBEAT was sent, and mark the destination
 * transport address as active if it is not so marked. The endpoint may
 * optionally report to the upper layer when an inactive destination
 * address is marked as active due to the reception of the latest
 * HEARTBEAT ACK. The receiver of the HEARTBEAT ACK must also
 * clear the association overall error count as well (as defined
 * in section 8.1).
 *
 * The receiver of the HEARTBEAT ACK should also perform an RTT
 * measurement for that destination transport address using the time
 * value carried in the HEARTBEAT ACK chunk.
 *
 * Verification Tag:  8.5 Verification Tag [Normal verification]
 *
 * Inputs
 * (endpoint, asoc, chunk)
 *
 * Outputs
 * (asoc, reply_msg, msg_up, timers, counters)
 *
 * The return value is the disposition of the chunk.
 */
sctp_disposition_t sctp_sf_backbeat_8_3(const struct sctp_endpoint *ep,
					const struct sctp_association *asoc,
					const sctp_subtype_t type,
					void *arg,
					sctp_cmd_seq_t *commands)
{
	struct sctp_chunk *chunk = arg;
	union sctp_addr from_addr;
	struct sctp_transport *link;
	sctp_sender_hb_info_t *hbinfo;
	unsigned long max_interval;

	if (!sctp_vtag_verify(chunk, asoc))
		return sctp_sf_pdiscard(ep, asoc, type, arg, commands);

	hbinfo = (sctp_sender_hb_info_t *) chunk->skb->data;
	from_addr = hbinfo->daddr;
	link = sctp_assoc_lookup_paddr(asoc, &from_addr);

	/* This should never happen, but lets log it if so.  */
	if (!link) {
		printk(KERN_WARNING
		       "%s: Could not find address %d.%d.%d.%d\n",
		       __FUNCTION__, NIPQUAD(from_addr.v4.sin_addr));
		return SCTP_DISPOSITION_DISCARD;
	}

	max_interval = link->hb_interval + link->rto;

	/* Check if the timestamp looks valid.  */
	if (time_after(hbinfo->sent_at, jiffies) ||
	    time_after(jiffies, hbinfo->sent_at + max_interval)) {
		SCTP_DEBUG_PRINTK("%s: HEARTBEAT ACK with invalid timestamp"
				  "received for transport: %p\n",
				   __FUNCTION__, link);
		return SCTP_DISPOSITION_DISCARD;
	}

	/* 8.3 Upon the receipt of the HEARTBEAT ACK, the sender of
	 * the HEARTBEAT should clear the error counter of the
	 * destination transport address to which the HEARTBEAT was
	 * sent and mark the destination transport address as active if
	 * it is not so marked.
	 */
	sctp_add_cmd_sf(commands, SCTP_CMD_TRANSPORT_ON, SCTP_TRANSPORT(link));

	return SCTP_DISPOSITION_CONSUME;
}

/* Helper function to send out an abort for the restart
 * condition.
 */
static int sctp_sf_send_restart_abort(union sctp_addr *ssa,
				      struct sctp_chunk *init,
				      sctp_cmd_seq_t *commands)
{
	int len;
	struct sctp_packet *pkt;
	union sctp_addr_param *addrparm;
	struct sctp_errhdr *errhdr;
	struct sctp_endpoint *ep;
	char buffer[sizeof(struct sctp_errhdr)+sizeof(union sctp_addr_param)];
	struct sctp_af *af = sctp_get_af_specific(ssa->v4.sin_family);

	/* Build the error on the stack.   We are way to malloc crazy
	 * throughout the code today.
	 */
	errhdr = (struct sctp_errhdr *)buffer;
	addrparm = (union sctp_addr_param *)errhdr->variable;

	/* Copy into a parm format. */
	len = af->to_addr_param(ssa, addrparm);
	len += sizeof(sctp_errhdr_t);

	errhdr->cause = SCTP_ERROR_RESTART;
	errhdr->length = htons(len);

	/* Assign to the control socket. */
	ep = sctp_sk((sctp_get_ctl_sock()))->ep;

	/* Association is NULL since this may be a restart attack and we
	 * want to send back the attacker's vtag.
	 */
	pkt = sctp_abort_pkt_new(ep, NULL, init, errhdr, len);

	if (!pkt)
		goto out;
	sctp_add_cmd_sf(commands, SCTP_CMD_SEND_PKT, SCTP_PACKET(pkt));

	SCTP_INC_STATS(SCTP_MIB_OUTCTRLCHUNKS);

	/* Discard the rest of the inbound packet. */
	sctp_add_cmd_sf(commands, SCTP_CMD_DISCARD_PACKET, SCTP_NULL());

out:
	/* Even if there is no memory, treat as a failure so
	 * the packet will get dropped.
	 */
	return 0;
}

/* A restart is occurring, check to make sure no new addresses
 * are being added as we may be under a takeover attack.
 */
static int sctp_sf_check_restart_addrs(const struct sctp_association *new_asoc,
				       const struct sctp_association *asoc,
				       struct sctp_chunk *init,
				       sctp_cmd_seq_t *commands)
{
	struct sctp_transport *new_addr, *addr;
	struct list_head *pos, *pos2;
	int found;

	/* Implementor's Guide - Sectin 5.2.2
	 * ...
	 * Before responding the endpoint MUST check to see if the
	 * unexpected INIT adds new addresses to the association. If new
	 * addresses are added to the association, the endpoint MUST respond
	 * with an ABORT..
	 */

	/* Search through all current addresses and make sure
	 * we aren't adding any new ones.
	 */
	new_addr = NULL;
	found = 0;

	list_for_each(pos, &new_asoc->peer.transport_addr_list) {
		new_addr = list_entry(pos, struct sctp_transport, transports);
		found = 0;
		list_for_each(pos2, &asoc->peer.transport_addr_list) {
			addr = list_entry(pos2, struct sctp_transport,
					  transports);
			if (sctp_cmp_addr_exact(&new_addr->ipaddr,
						&addr->ipaddr)) {
				found = 1;
				break;
			}
		}
		if (!found)
			break;
	}

	/* If a new address was added, ABORT the sender. */
	if (!found && new_addr) {
		sctp_sf_send_restart_abort(&new_addr->ipaddr, init, commands);
	}

	/* Return success if all addresses were found. */
	return found;
}

/* Populate the verification/tie tags based on overlapping INIT
 * scenario.
 *
 * Note: Do not use in CLOSED or SHUTDOWN-ACK-SENT state.
 */
static void sctp_tietags_populate(struct sctp_association *new_asoc,
				  const struct sctp_association *asoc)
{
	switch (asoc->state) {

	/* 5.2.1 INIT received in COOKIE-WAIT or COOKIE-ECHOED State */

	case SCTP_STATE_COOKIE_WAIT:
		new_asoc->c.my_vtag     = asoc->c.my_vtag;
		new_asoc->c.my_ttag     = asoc->c.my_vtag;
		new_asoc->c.peer_ttag   = 0;
		break;

	case SCTP_STATE_COOKIE_ECHOED:
		new_asoc->c.my_vtag     = asoc->c.my_vtag;
		new_asoc->c.my_ttag     = asoc->c.my_vtag;
		new_asoc->c.peer_ttag   = asoc->c.peer_vtag;
		break;

	/* 5.2.2 Unexpected INIT in States Other than CLOSED, COOKIE-ECHOED,
	 * COOKIE-WAIT and SHUTDOWN-ACK-SENT
	 */
	default:
		new_asoc->c.my_ttag   = asoc->c.my_vtag;
		new_asoc->c.peer_ttag = asoc->c.peer_vtag;
		break;
	};

	/* Other parameters for the endpoint SHOULD be copied from the
	 * existing parameters of the association (e.g. number of
	 * outbound streams) into the INIT ACK and cookie.
	 */
	new_asoc->rwnd                  = asoc->rwnd;
	new_asoc->c.sinit_num_ostreams  = asoc->c.sinit_num_ostreams;
	new_asoc->c.sinit_max_instreams = asoc->c.sinit_max_instreams;
	new_asoc->c.initial_tsn         = asoc->c.initial_tsn;
}

/*
 * Compare vtag/tietag values to determine unexpected COOKIE-ECHO
 * handling action.
 *
 * RFC 2960 5.2.4 Handle a COOKIE ECHO when a TCB exists.
 *
 * Returns value representing action to be taken.   These action values
 * correspond to Action/Description values in RFC 2960, Table 2.
 */
static char sctp_tietags_compare(struct sctp_association *new_asoc,
				 const struct sctp_association *asoc)
{
	/* In this case, the peer may have restarted.  */
	if ((asoc->c.my_vtag != new_asoc->c.my_vtag) &&
	    (asoc->c.peer_vtag != new_asoc->c.peer_vtag) &&
	    (asoc->c.my_vtag == new_asoc->c.my_ttag) &&
	    (asoc->c.peer_vtag == new_asoc->c.peer_ttag))
		return 'A';

	/* Collision case B. */
	if ((asoc->c.my_vtag == new_asoc->c.my_vtag) &&
	    ((asoc->c.peer_vtag != new_asoc->c.peer_vtag) ||
	     (0 == asoc->c.peer_vtag))) {
		return 'B';
	}

	/* Collision case D. */
	if ((asoc->c.my_vtag == new_asoc->c.my_vtag) &&
	    (asoc->c.peer_vtag == new_asoc->c.peer_vtag))
		return 'D';

	/* Collision case C. */
	if ((asoc->c.my_vtag != new_asoc->c.my_vtag) &&
	    (asoc->c.peer_vtag == new_asoc->c.peer_vtag) &&
	    (0 == new_asoc->c.my_ttag) &&
	    (0 == new_asoc->c.peer_ttag))
		return 'C';

	/* No match to any of the special cases; discard this packet. */
	return 'E';
}

/* Common helper routine for both duplicate and simulataneous INIT
 * chunk handling.
 */
static sctp_disposition_t sctp_sf_do_unexpected_init(
	const struct sctp_endpoint *ep,
	const struct sctp_association *asoc,
	const sctp_subtype_t type,
	void *arg, sctp_cmd_seq_t *commands)
{
	sctp_disposition_t retval;
	struct sctp_chunk *chunk = arg;
	struct sctp_chunk *repl;
	struct sctp_association *new_asoc;
	struct sctp_chunk *err_chunk;
	struct sctp_packet *packet;
	sctp_unrecognized_param_t *unk_param;
	int len;

	/* 6.10 Bundling
	 * An endpoint MUST NOT bundle INIT, INIT ACK or
	 * SHUTDOWN COMPLETE with any other chunks.
	 */
	if (!chunk->singleton)
		return SCTP_DISPOSITION_VIOLATION;

	/* 3.1 A packet containing an INIT chunk MUST have a zero Verification
	 * Tag. 
	 */
	if (chunk->sctp_hdr->vtag != 0)
		return sctp_sf_tabort_8_4_8(ep, asoc, type, arg, commands);

	/* Grab the INIT header.  */
	chunk->subh.init_hdr = (sctp_inithdr_t *) chunk->skb->data;

	/* Tag the variable length parameters.  */
	chunk->param_hdr.v = skb_pull(chunk->skb, sizeof(sctp_inithdr_t));

	/* Verify the INIT chunk before processing it. */
	err_chunk = NULL;
	if (!sctp_verify_init(asoc, chunk->chunk_hdr->type,
			      (sctp_init_chunk_t *)chunk->chunk_hdr, chunk,
			      &err_chunk)) {
		/* This chunk contains fatal error. It is to be discarded.
		 * Send an ABORT, with causes if there is any.
		 */
		if (err_chunk) {
			packet = sctp_abort_pkt_new(ep, asoc, arg,
					(__u8 *)(err_chunk->chunk_hdr) +
					sizeof(sctp_chunkhdr_t),
					ntohs(err_chunk->chunk_hdr->length) -
					sizeof(sctp_chunkhdr_t));

			if (packet) {
				sctp_add_cmd_sf(commands, SCTP_CMD_SEND_PKT,
						SCTP_PACKET(packet));
				SCTP_INC_STATS(SCTP_MIB_OUTCTRLCHUNKS);
				retval = SCTP_DISPOSITION_CONSUME;
			} else {
				retval = SCTP_DISPOSITION_NOMEM;
			}
			goto cleanup;
		} else {
			return sctp_sf_tabort_8_4_8(ep, asoc, type, arg,
						    commands);
		}
	}

	/*
	 * Other parameters for the endpoint SHOULD be copied from the
	 * existing parameters of the association (e.g. number of
	 * outbound streams) into the INIT ACK and cookie.
	 * FIXME:  We are copying parameters from the endpoint not the
	 * association.
	 */
	new_asoc = sctp_make_temp_asoc(ep, chunk, GFP_ATOMIC);
	if (!new_asoc)
		goto nomem;

	/* In the outbound INIT ACK the endpoint MUST copy its current
	 * Verification Tag and Peers Verification tag into a reserved
	 * place (local tie-tag and per tie-tag) within the state cookie.
	 */
	if (!sctp_process_init(new_asoc, chunk->chunk_hdr->type,
			       sctp_source(chunk),
			       (sctp_init_chunk_t *)chunk->chunk_hdr,
			       GFP_ATOMIC)) {
		retval = SCTP_DISPOSITION_NOMEM;
		goto nomem_init;
	}

	/* Make sure no new addresses are being added during the
	 * restart.   Do not do this check for COOKIE-WAIT state,
	 * since there are no peer addresses to check against.
	 * Upon return an ABORT will have been sent if needed.
	 */
	if (!sctp_state(asoc, COOKIE_WAIT)) {
		if (!sctp_sf_check_restart_addrs(new_asoc, asoc, chunk,
						 commands)) {
			retval = SCTP_DISPOSITION_CONSUME;
			goto cleanup_asoc;
		}
	}

	sctp_tietags_populate(new_asoc, asoc);

	/* B) "Z" shall respond immediately with an INIT ACK chunk.  */

	/* If there are errors need to be reported for unknown parameters,
	 * make sure to reserve enough room in the INIT ACK for them.
	 */
	len = 0;
	if (err_chunk) {
		len = ntohs(err_chunk->chunk_hdr->length) -
			sizeof(sctp_chunkhdr_t);
	}

	if (sctp_assoc_set_bind_addr_from_ep(new_asoc, GFP_ATOMIC) < 0)
		goto nomem;

	repl = sctp_make_init_ack(new_asoc, chunk, GFP_ATOMIC, len);
	if (!repl)
		goto nomem;

	/* If there are errors need to be reported for unknown parameters,
	 * include them in the outgoing INIT ACK as "Unrecognized parameter"
	 * parameter.
	 */
	if (err_chunk) {
		/* Get the "Unrecognized parameter" parameter(s) out of the
		 * ERROR chunk generated by sctp_verify_init(). Since the
		 * error cause code for "unknown parameter" and the
		 * "Unrecognized parameter" type is the same, we can
		 * construct the parameters in INIT ACK by copying the
		 * ERROR causes over.
		 */
		unk_param = (sctp_unrecognized_param_t *)
			    ((__u8 *)(err_chunk->chunk_hdr) +
			    sizeof(sctp_chunkhdr_t));
		/* Replace the cause code with the "Unrecognized parameter"
		 * parameter type.
		 */
		sctp_addto_chunk(repl, len, unk_param);
	}

	sctp_add_cmd_sf(commands, SCTP_CMD_NEW_ASOC, SCTP_ASOC(new_asoc));
	sctp_add_cmd_sf(commands, SCTP_CMD_REPLY, SCTP_CHUNK(repl));

	/*
	 * Note: After sending out INIT ACK with the State Cookie parameter,
	 * "Z" MUST NOT allocate any resources for this new association.
	 * Otherwise, "Z" will be vulnerable to resource attacks.
	 */
	sctp_add_cmd_sf(commands, SCTP_CMD_DELETE_TCB, SCTP_NULL());
	retval = SCTP_DISPOSITION_CONSUME;

cleanup:
	if (err_chunk)
		sctp_chunk_free(err_chunk);
	return retval;
nomem:
	retval = SCTP_DISPOSITION_NOMEM;
	goto cleanup;
nomem_init:
cleanup_asoc:
	sctp_association_free(new_asoc);
	goto cleanup;
}

/*
 * Handle simultanous INIT.
 * This means we started an INIT and then we got an INIT request from
 * our peer.
 *
 * Section: 5.2.1 INIT received in COOKIE-WAIT or COOKIE-ECHOED State (Item B)
 * This usually indicates an initialization collision, i.e., each
 * endpoint is attempting, at about the same time, to establish an
 * association with the other endpoint.
 *
 * Upon receipt of an INIT in the COOKIE-WAIT or COOKIE-ECHOED state, an
 * endpoint MUST respond with an INIT ACK using the same parameters it
 * sent in its original INIT chunk (including its Verification Tag,
 * unchanged). These original parameters are combined with those from the
 * newly received INIT chunk. The endpoint shall also generate a State
 * Cookie with the INIT ACK. The endpoint uses the parameters sent in its
 * INIT to calculate the State Cookie.
 *
 * After that, the endpoint MUST NOT change its state, the T1-init
 * timer shall be left running and the corresponding TCB MUST NOT be
 * destroyed. The normal procedures for handling State Cookies when
 * a TCB exists will resolve the duplicate INITs to a single association.
 *
 * For an endpoint that is in the COOKIE-ECHOED state it MUST populate
 * its Tie-Tags with the Tag information of itself and its peer (see
 * section 5.2.2 for a description of the Tie-Tags).
 *
 * Verification Tag: Not explicit, but an INIT can not have a valid
 * verification tag, so we skip the check.
 *
 * Inputs
 * (endpoint, asoc, chunk)
 *
 * Outputs
 * (asoc, reply_msg, msg_up, timers, counters)
 *
 * The return value is the disposition of the chunk.
 */
sctp_disposition_t sctp_sf_do_5_2_1_siminit(const struct sctp_endpoint *ep,
				    const struct sctp_association *asoc,
				    const sctp_subtype_t type,
				    void *arg,
				    sctp_cmd_seq_t *commands)
{
	/* Call helper to do the real work for both simulataneous and
	 * duplicate INIT chunk handling.
	 */
	return sctp_sf_do_unexpected_init(ep, asoc, type, arg, commands);
}

/*
 * Handle duplicated INIT messages.  These are usually delayed
 * restransmissions.
 *
 * Section: 5.2.2 Unexpected INIT in States Other than CLOSED,
 * COOKIE-ECHOED and COOKIE-WAIT
 *
 * Unless otherwise stated, upon reception of an unexpected INIT for
 * this association, the endpoint shall generate an INIT ACK with a
 * State Cookie.  In the outbound INIT ACK the endpoint MUST copy its
 * current Verification Tag and peer's Verification Tag into a reserved
 * place within the state cookie.  We shall refer to these locations as
 * the Peer's-Tie-Tag and the Local-Tie-Tag.  The outbound SCTP packet
 * containing this INIT ACK MUST carry a Verification Tag value equal to
 * the Initiation Tag found in the unexpected INIT.  And the INIT ACK
 * MUST contain a new Initiation Tag (randomly generated see Section
 * 5.3.1).  Other parameters for the endpoint SHOULD be copied from the
 * existing parameters of the association (e.g. number of outbound
 * streams) into the INIT ACK and cookie.
 *
 * After sending out the INIT ACK, the endpoint shall take no further
 * actions, i.e., the existing association, including its current state,
 * and the corresponding TCB MUST NOT be changed.
 *
 * Note: Only when a TCB exists and the association is not in a COOKIE-
 * WAIT state are the Tie-Tags populated.  For a normal association INIT
 * (i.e. the endpoint is in a COOKIE-WAIT state), the Tie-Tags MUST be
 * set to 0 (indicating that no previous TCB existed).  The INIT ACK and
 * State Cookie are populated as specified in section 5.2.1.
 *
 * Verification Tag: Not specified, but an INIT has no way of knowing
 * what the verification tag could be, so we ignore it.
 *
 * Inputs
 * (endpoint, asoc, chunk)
 *
 * Outputs
 * (asoc, reply_msg, msg_up, timers, counters)
 *
 * The return value is the disposition of the chunk.
 */
sctp_disposition_t sctp_sf_do_5_2_2_dupinit(const struct sctp_endpoint *ep,
					const struct sctp_association *asoc,
					const sctp_subtype_t type,
					void *arg,
					sctp_cmd_seq_t *commands)
{
	/* Call helper to do the real work for both simulataneous and
	 * duplicate INIT chunk handling.
	 */
	return sctp_sf_do_unexpected_init(ep, asoc, type, arg, commands);
}



/* Unexpected COOKIE-ECHO handler for peer restart (Table 2, action 'A')
 *
 * Section 5.2.4
 *  A)  In this case, the peer may have restarted.
 */
static sctp_disposition_t sctp_sf_do_dupcook_a(const struct sctp_endpoint *ep,
					const struct sctp_association *asoc,
					struct sctp_chunk *chunk,
					sctp_cmd_seq_t *commands,
					struct sctp_association *new_asoc)
{
	sctp_init_chunk_t *peer_init;
	struct sctp_ulpevent *ev;
	struct sctp_chunk *repl;
	struct sctp_chunk *err;
	sctp_disposition_t disposition;

	/* new_asoc is a brand-new association, so these are not yet
	 * side effects--it is safe to run them here.
	 */
	peer_init = &chunk->subh.cookie_hdr->c.peer_init[0];

	if (!sctp_process_init(new_asoc, chunk->chunk_hdr->type,
			       sctp_source(chunk), peer_init,
			       GFP_ATOMIC))
		goto nomem;

	/* Make sure no new addresses are being added during the
	 * restart.  Though this is a pretty complicated attack
	 * since you'd have to get inside the cookie.
	 */
	if (!sctp_sf_check_restart_addrs(new_asoc, asoc, chunk, commands)) {
		return SCTP_DISPOSITION_CONSUME;
	}

	/* If the endpoint is in the SHUTDOWN-ACK-SENT state and recognizes
	 * the peer has restarted (Action A), it MUST NOT setup a new
	 * association but instead resend the SHUTDOWN ACK and send an ERROR
	 * chunk with a "Cookie Received while Shutting Down" error cause to
	 * its peer.
	*/
	if (sctp_state(asoc, SHUTDOWN_ACK_SENT)) {
		disposition = sctp_sf_do_9_2_reshutack(ep, asoc,
				SCTP_ST_CHUNK(chunk->chunk_hdr->type),
				chunk, commands);
		if (SCTP_DISPOSITION_NOMEM == disposition)
			goto nomem;

		err = sctp_make_op_error(asoc, chunk,
					 SCTP_ERROR_COOKIE_IN_SHUTDOWN,
					 NULL, 0);
		if (err)
			sctp_add_cmd_sf(commands, SCTP_CMD_REPLY,
					SCTP_CHUNK(err));

		return SCTP_DISPOSITION_CONSUME;
	}

	/* For now, fail any unsent/unacked data.  Consider the optional
	 * choice of resending of this data.
	 */
	sctp_add_cmd_sf(commands, SCTP_CMD_PURGE_OUTQUEUE, SCTP_NULL());

	/* Update the content of current association. */
	sctp_add_cmd_sf(commands, SCTP_CMD_UPDATE_ASSOC, SCTP_ASOC(new_asoc));

	repl = sctp_make_cookie_ack(new_asoc, chunk);
	if (!repl)
		goto nomem;

	sctp_add_cmd_sf(commands, SCTP_CMD_REPLY, SCTP_CHUNK(repl));

	/* Report association restart to upper layer. */
	ev = sctp_ulpevent_make_assoc_change(asoc, 0, SCTP_RESTART, 0,
					     new_asoc->c.sinit_num_ostreams,
					     new_asoc->c.sinit_max_instreams,
					     GFP_ATOMIC);
	if (!ev)
		goto nomem_ev;

	sctp_add_cmd_sf(commands, SCTP_CMD_EVENT_ULP, SCTP_ULPEVENT(ev));
	return SCTP_DISPOSITION_CONSUME;

nomem_ev:
	sctp_chunk_free(repl);
nomem:
	return SCTP_DISPOSITION_NOMEM;
}

/* Unexpected COOKIE-ECHO handler for setup collision (Table 2, action 'B')
 *
 * Section 5.2.4
 *   B) In this case, both sides may be attempting to start an association
 *      at about the same time but the peer endpoint started its INIT
 *      after responding to the local endpoint's INIT
 */
/* This case represents an initialization collision.  */
static sctp_disposition_t sctp_sf_do_dupcook_b(const struct sctp_endpoint *ep,
					const struct sctp_association *asoc,
					struct sctp_chunk *chunk,
					sctp_cmd_seq_t *commands,
					struct sctp_association *new_asoc)
{
	sctp_init_chunk_t *peer_init;
	struct sctp_ulpevent *ev;
	struct sctp_chunk *repl;

	/* new_asoc is a brand-new association, so these are not yet
	 * side effects--it is safe to run them here.
	 */
	peer_init = &chunk->subh.cookie_hdr->c.peer_init[0];
	if (!sctp_process_init(new_asoc, chunk->chunk_hdr->type,
			       sctp_source(chunk), peer_init,
			       GFP_ATOMIC))
		goto nomem;

	/* Update the content of current association.  */
	sctp_add_cmd_sf(commands, SCTP_CMD_UPDATE_ASSOC, SCTP_ASOC(new_asoc));
	sctp_add_cmd_sf(commands, SCTP_CMD_NEW_STATE,
			SCTP_STATE(SCTP_STATE_ESTABLISHED));
	SCTP_INC_STATS(SCTP_MIB_CURRESTAB);
	sctp_add_cmd_sf(commands, SCTP_CMD_HB_TIMERS_START, SCTP_NULL());

	repl = sctp_make_cookie_ack(new_asoc, chunk);
	if (!repl)
		goto nomem;

	sctp_add_cmd_sf(commands, SCTP_CMD_REPLY, SCTP_CHUNK(repl));
	sctp_add_cmd_sf(commands, SCTP_CMD_TRANSMIT, SCTP_NULL());

	/* RFC 2960 5.1 Normal Establishment of an Association
	 *
	 * D) IMPLEMENTATION NOTE: An implementation may choose to
	 * send the Communication Up notification to the SCTP user
	 * upon reception of a valid COOKIE ECHO chunk.
	 */
	ev = sctp_ulpevent_make_assoc_change(asoc, 0, SCTP_COMM_UP, 0,
					     new_asoc->c.sinit_num_ostreams,
					     new_asoc->c.sinit_max_instreams,
					     GFP_ATOMIC);
	if (!ev)
		goto nomem_ev;

	sctp_add_cmd_sf(commands, SCTP_CMD_EVENT_ULP, SCTP_ULPEVENT(ev));
	return SCTP_DISPOSITION_CONSUME;

nomem_ev:
	sctp_chunk_free(repl);
nomem:
	return SCTP_DISPOSITION_NOMEM;
}

/* Unexpected COOKIE-ECHO handler for setup collision (Table 2, action 'C')
 *
 * Section 5.2.4
 *  C) In this case, the local endpoint's cookie has arrived late.
 *     Before it arrived, the local endpoint sent an INIT and received an
 *     INIT-ACK and finally sent a COOKIE ECHO with the peer's same tag
 *     but a new tag of its own.
 */
/* This case represents an initialization collision.  */
static sctp_disposition_t sctp_sf_do_dupcook_c(const struct sctp_endpoint *ep,
					const struct sctp_association *asoc,
					struct sctp_chunk *chunk,
					sctp_cmd_seq_t *commands,
					struct sctp_association *new_asoc)
{
	/* The cookie should be silently discarded.
	 * The endpoint SHOULD NOT change states and should leave
	 * any timers running.
	 */
	return SCTP_DISPOSITION_DISCARD;
}

/* Unexpected COOKIE-ECHO handler lost chunk (Table 2, action 'D')
 *
 * Section 5.2.4
 *
 * D) When both local and remote tags match the endpoint should always
 *    enter the ESTABLISHED state, if it has not already done so.
 */
/* This case represents an initialization collision.  */
static sctp_disposition_t sctp_sf_do_dupcook_d(const struct sctp_endpoint *ep,
					const struct sctp_association *asoc,
					struct sctp_chunk *chunk,
					sctp_cmd_seq_t *commands,
					struct sctp_association *new_asoc)
{
	struct sctp_ulpevent *ev = NULL;
	struct sctp_chunk *repl;

	/* Clarification from Implementor's Guide:
	 * D) When both local and remote tags match the endpoint should
         * enter the ESTABLISHED state, if it is in the COOKIE-ECHOED state.
         * It should stop any cookie timer that may be running and send
         * a COOKIE ACK.
	 */

	/* Don't accidentally move back into established state. */
	if (asoc->state < SCTP_STATE_ESTABLISHED) {
		sctp_add_cmd_sf(commands, SCTP_CMD_TIMER_STOP,
				SCTP_TO(SCTP_EVENT_TIMEOUT_T1_COOKIE));
		sctp_add_cmd_sf(commands, SCTP_CMD_NEW_STATE,
				SCTP_STATE(SCTP_STATE_ESTABLISHED));
		SCTP_INC_STATS(SCTP_MIB_CURRESTAB);
		sctp_add_cmd_sf(commands, SCTP_CMD_HB_TIMERS_START,
				SCTP_NULL());

		/* RFC 2960 5.1 Normal Establishment of an Association
		 *
		 * D) IMPLEMENTATION NOTE: An implementation may choose
		 * to send the Communication Up notification to the
		 * SCTP user upon reception of a valid COOKIE
		 * ECHO chunk.
		 */
		ev = sctp_ulpevent_make_assoc_change(new_asoc, 0,
					     SCTP_COMM_UP, 0,
					     new_asoc->c.sinit_num_ostreams,
					     new_asoc->c.sinit_max_instreams,
                                             GFP_ATOMIC);
		if (!ev)
			goto nomem;
		sctp_add_cmd_sf(commands, SCTP_CMD_EVENT_ULP,
				SCTP_ULPEVENT(ev));
	}
	sctp_add_cmd_sf(commands, SCTP_CMD_TRANSMIT, SCTP_NULL());

	repl = sctp_make_cookie_ack(new_asoc, chunk);
	if (!repl)
		goto nomem;

	sctp_add_cmd_sf(commands, SCTP_CMD_REPLY, SCTP_CHUNK(repl));
	sctp_add_cmd_sf(commands, SCTP_CMD_TRANSMIT, SCTP_NULL());

	return SCTP_DISPOSITION_CONSUME;

nomem:
	if (ev)
		sctp_ulpevent_free(ev);
	return SCTP_DISPOSITION_NOMEM;
}

/*
 * Handle a duplicate COOKIE-ECHO.  This usually means a cookie-carrying
 * chunk was retransmitted and then delayed in the network.
 *
 * Section: 5.2.4 Handle a COOKIE ECHO when a TCB exists
 *
 * Verification Tag: None.  Do cookie validation.
 *
 * Inputs
 * (endpoint, asoc, chunk)
 *
 * Outputs
 * (asoc, reply_msg, msg_up, timers, counters)
 *
 * The return value is the disposition of the chunk.
 */
sctp_disposition_t sctp_sf_do_5_2_4_dupcook(const struct sctp_endpoint *ep,
					const struct sctp_association *asoc,
					const sctp_subtype_t type,
					void *arg,
					sctp_cmd_seq_t *commands)
{
	sctp_disposition_t retval;
	struct sctp_chunk *chunk = arg;
	struct sctp_association *new_asoc;
	int error = 0;
	char action;
	struct sctp_chunk *err_chk_p;

	/* "Decode" the chunk.  We have no optional parameters so we
	 * are in good shape.
	 */
        chunk->subh.cookie_hdr = (struct sctp_signed_cookie *)chunk->skb->data;
	skb_pull(chunk->skb, ntohs(chunk->chunk_hdr->length) -
		 sizeof(sctp_chunkhdr_t));

	/* In RFC 2960 5.2.4 3, if both Verification Tags in the State Cookie
	 * of a duplicate COOKIE ECHO match the Verification Tags of the
	 * current association, consider the State Cookie valid even if
	 * the lifespan is exceeded.
	 */
	new_asoc = sctp_unpack_cookie(ep, asoc, chunk, GFP_ATOMIC, &error,
				      &err_chk_p);

	/* FIXME:
	 * If the re-build failed, what is the proper error path
	 * from here?
	 *
	 * [We should abort the association. --piggy]
	 */
	if (!new_asoc) {
		/* FIXME: Several errors are possible.  A bad cookie should
		 * be silently discarded, but think about logging it too.
		 */
		switch (error) {
		case -SCTP_IERROR_NOMEM:
			goto nomem;

		case -SCTP_IERROR_STALE_COOKIE:
			sctp_send_stale_cookie_err(ep, asoc, chunk, commands,
						   err_chk_p);
			return sctp_sf_pdiscard(ep, asoc, type, arg, commands);
		case -SCTP_IERROR_BAD_SIG:
		default:
			return sctp_sf_pdiscard(ep, asoc, type, arg, commands);
		};
	}

	/* Compare the tie_tag in cookie with the verification tag of
	 * current association.
	 */
	action = sctp_tietags_compare(new_asoc, asoc);

	switch (action) {
	case 'A': /* Association restart. */
		retval = sctp_sf_do_dupcook_a(ep, asoc, chunk, commands,
					      new_asoc);
		break;

	case 'B': /* Collision case B. */
		retval = sctp_sf_do_dupcook_b(ep, asoc, chunk, commands,
					      new_asoc);
		break;

	case 'C': /* Collision case C. */
		retval = sctp_sf_do_dupcook_c(ep, asoc, chunk, commands,
					      new_asoc);
		break;

	case 'D': /* Collision case D. */
		retval = sctp_sf_do_dupcook_d(ep, asoc, chunk, commands,
					      new_asoc);
		break;

	default: /* Discard packet for all others. */
		retval = sctp_sf_pdiscard(ep, asoc, type, arg, commands);
		break;
        };

	/* Delete the tempory new association. */
	sctp_add_cmd_sf(commands, SCTP_CMD_NEW_ASOC, SCTP_ASOC(new_asoc));
	sctp_add_cmd_sf(commands, SCTP_CMD_DELETE_TCB, SCTP_NULL());

	return retval;

nomem:
	return SCTP_DISPOSITION_NOMEM;
}

/*
 * Process an ABORT.  (SHUTDOWN-PENDING state)
 *
 * See sctp_sf_do_9_1_abort().
 */
sctp_disposition_t sctp_sf_shutdown_pending_abort(
	const struct sctp_endpoint *ep,
	const struct sctp_association *asoc,
	const sctp_subtype_t type,
	void *arg,
	sctp_cmd_seq_t *commands)
{
	struct sctp_chunk *chunk = arg;

	if (!sctp_vtag_verify_either(chunk, asoc))
		return sctp_sf_pdiscard(ep, asoc, type, arg, commands);

	/* Stop the T5-shutdown guard timer.  */
	sctp_add_cmd_sf(commands, SCTP_CMD_TIMER_STOP,
			SCTP_TO(SCTP_EVENT_TIMEOUT_T5_SHUTDOWN_GUARD));

	return sctp_sf_do_9_1_abort(ep, asoc, type, arg, commands);
}

/*
 * Process an ABORT.  (SHUTDOWN-SENT state)
 *
 * See sctp_sf_do_9_1_abort().
 */
sctp_disposition_t sctp_sf_shutdown_sent_abort(const struct sctp_endpoint *ep,
					const struct sctp_association *asoc,
					const sctp_subtype_t type,
					void *arg,
					sctp_cmd_seq_t *commands)
{
	struct sctp_chunk *chunk = arg;

	if (!sctp_vtag_verify_either(chunk, asoc))
		return sctp_sf_pdiscard(ep, asoc, type, arg, commands);

	/* Stop the T2-shutdown timer. */
	sctp_add_cmd_sf(commands, SCTP_CMD_TIMER_STOP,
			SCTP_TO(SCTP_EVENT_TIMEOUT_T2_SHUTDOWN));

	/* Stop the T5-shutdown guard timer.  */
	sctp_add_cmd_sf(commands, SCTP_CMD_TIMER_STOP,
			SCTP_TO(SCTP_EVENT_TIMEOUT_T5_SHUTDOWN_GUARD));

	return sctp_sf_do_9_1_abort(ep, asoc, type, arg, commands);
}

/*
 * Process an ABORT.  (SHUTDOWN-ACK-SENT state)
 *
 * See sctp_sf_do_9_1_abort().
 */
sctp_disposition_t sctp_sf_shutdown_ack_sent_abort(
	const struct sctp_endpoint *ep,
	const struct sctp_association *asoc,
	const sctp_subtype_t type,
	void *arg,
	sctp_cmd_seq_t *commands)
{
	/* The same T2 timer, so we should be able to use
	 * common function with the SHUTDOWN-SENT state.
	 */
	return sctp_sf_shutdown_sent_abort(ep, asoc, type, arg, commands);
}

/*
 * Handle an Error received in COOKIE_ECHOED state.
 *
 * Only handle the error type of stale COOKIE Error, the other errors will
 * be ignored.
 *
 * Inputs
 * (endpoint, asoc, chunk)
 *
 * Outputs
 * (asoc, reply_msg, msg_up, timers, counters)
 *
 * The return value is the disposition of the chunk.
 */
sctp_disposition_t sctp_sf_cookie_echoed_err(const struct sctp_endpoint *ep,
					const struct sctp_association *asoc,
					const sctp_subtype_t type,
					void *arg,
					sctp_cmd_seq_t *commands)
{
	struct sctp_chunk *chunk = arg;
	sctp_errhdr_t *err;

	/* Process the error here */
	/* FUTURE FIXME:  When PR-SCTP related and other optional
	 * parms are emitted, this will have to change to handle multiple
	 * errors.
	 */
	sctp_walk_errors(err, chunk->chunk_hdr) {
		if (SCTP_ERROR_STALE_COOKIE == err->cause)
			return sctp_sf_do_5_2_6_stale(ep, asoc, type, 
							arg, commands);
	}
	return sctp_sf_pdiscard(ep, asoc, type, arg, commands);
}

/*
 * Handle a Stale COOKIE Error
 *
 * Section: 5.2.6 Handle Stale COOKIE Error
 * If the association is in the COOKIE-ECHOED state, the endpoint may elect
 * one of the following three alternatives.
 * ...
 * 3) Send a new INIT chunk to the endpoint, adding a Cookie
 *    Preservative parameter requesting an extension to the lifetime of
 *    the State Cookie. When calculating the time extension, an
 *    implementation SHOULD use the RTT information measured based on the
 *    previous COOKIE ECHO / ERROR exchange, and should add no more
 *    than 1 second beyond the measured RTT, due to long State Cookie
 *    lifetimes making the endpoint more subject to a replay attack.
 *
 * Verification Tag:  Not explicit, but safe to ignore.
 *
 * Inputs
 * (endpoint, asoc, chunk)
 *
 * Outputs
 * (asoc, reply_msg, msg_up, timers, counters)
 *
 * The return value is the disposition of the chunk.
 */
sctp_disposition_t sctp_sf_do_5_2_6_stale(const struct sctp_endpoint *ep,
					  const struct sctp_association *asoc,
					  const sctp_subtype_t type,
					  void *arg,
					  sctp_cmd_seq_t *commands)
{
	struct sctp_chunk *chunk = arg;
	time_t stale;
	sctp_cookie_preserve_param_t bht;
	sctp_errhdr_t *err;
	struct sctp_chunk *reply;
	struct sctp_bind_addr *bp;
	int attempts;

	attempts = asoc->counters[SCTP_COUNTER_INIT_ERROR] + 1;

	if (attempts >= asoc->max_init_attempts) {
		sctp_add_cmd_sf(commands, SCTP_CMD_INIT_FAILED,
				SCTP_U32(SCTP_ERROR_STALE_COOKIE));
		return SCTP_DISPOSITION_DELETE_TCB;
	}

	err = (sctp_errhdr_t *)(chunk->skb->data);

	/* When calculating the time extension, an implementation
	 * SHOULD use the RTT information measured based on the
	 * previous COOKIE ECHO / ERROR exchange, and should add no
	 * more than 1 second beyond the measured RTT, due to long
	 * State Cookie lifetimes making the endpoint more subject to
	 * a replay attack.
	 * Measure of Staleness's unit is usec. (1/1000000 sec)
	 * Suggested Cookie Life-span Increment's unit is msec.
	 * (1/1000 sec)
	 * In general, if you use the suggested cookie life, the value
	 * found in the field of measure of staleness should be doubled
	 * to give ample time to retransmit the new cookie and thus
	 * yield a higher probability of success on the reattempt.
	 */
	stale = ntohl(*(suseconds_t *)((u8 *)err + sizeof(sctp_errhdr_t)));
	stale = (stale * 2) / 1000;

	bht.param_hdr.type = SCTP_PARAM_COOKIE_PRESERVATIVE;
	bht.param_hdr.length = htons(sizeof(bht));
	bht.lifespan_increment = htonl(stale);

	/* Build that new INIT chunk.  */
	bp = (struct sctp_bind_addr *) &asoc->base.bind_addr;
	reply = sctp_make_init(asoc, bp, GFP_ATOMIC, sizeof(bht));
	if (!reply)
		goto nomem;

	sctp_addto_chunk(reply, sizeof(bht), &bht);

	/* Clear peer's init_tag cached in assoc as we are sending a new INIT */
	sctp_add_cmd_sf(commands, SCTP_CMD_CLEAR_INIT_TAG, SCTP_NULL());

	/* Stop pending T3-rtx and heartbeat timers */
	sctp_add_cmd_sf(commands, SCTP_CMD_T3_RTX_TIMERS_STOP, SCTP_NULL());
	sctp_add_cmd_sf(commands, SCTP_CMD_HB_TIMERS_STOP, SCTP_NULL());

	/* Delete non-primary peer ip addresses since we are transitioning
	 * back to the COOKIE-WAIT state
	 */
	sctp_add_cmd_sf(commands, SCTP_CMD_DEL_NON_PRIMARY, SCTP_NULL());

	/* If we've sent any data bundled with COOKIE-ECHO we will need to 
	 * resend 
	 */
	sctp_add_cmd_sf(commands, SCTP_CMD_RETRAN, 
			SCTP_TRANSPORT(asoc->peer.primary_path));

	/* Cast away the const modifier, as we want to just
	 * rerun it through as a sideffect.
	 */
	sctp_add_cmd_sf(commands, SCTP_CMD_COUNTER_INC,
			SCTP_COUNTER(SCTP_COUNTER_INIT_ERROR));

	sctp_add_cmd_sf(commands, SCTP_CMD_TIMER_STOP,
			SCTP_TO(SCTP_EVENT_TIMEOUT_T1_COOKIE));
	sctp_add_cmd_sf(commands, SCTP_CMD_NEW_STATE,
			SCTP_STATE(SCTP_STATE_COOKIE_WAIT));
	sctp_add_cmd_sf(commands, SCTP_CMD_TIMER_START,
			SCTP_TO(SCTP_EVENT_TIMEOUT_T1_INIT));

	sctp_add_cmd_sf(commands, SCTP_CMD_REPLY, SCTP_CHUNK(reply));

	return SCTP_DISPOSITION_CONSUME;

nomem:
	return SCTP_DISPOSITION_NOMEM;
}

/*
 * Process an ABORT.
 *
 * Section: 9.1
 * After checking the Verification Tag, the receiving endpoint shall
 * remove the association from its record, and shall report the
 * termination to its upper layer.
 *
 * Verification Tag: 8.5.1 Exceptions in Verification Tag Rules
 * B) Rules for packet carrying ABORT:
 *
 *  - The endpoint shall always fill in the Verification Tag field of the
 *    outbound packet with the destination endpoint's tag value if it
 *    is known.
 *
 *  - If the ABORT is sent in response to an OOTB packet, the endpoint
 *    MUST follow the procedure described in Section 8.4.
 *
 *  - The receiver MUST accept the packet if the Verification Tag
 *    matches either its own tag, OR the tag of its peer. Otherwise, the
 *    receiver MUST silently discard the packet and take no further
 *    action.
 *
 * Inputs
 * (endpoint, asoc, chunk)
 *
 * Outputs
 * (asoc, reply_msg, msg_up, timers, counters)
 *
 * The return value is the disposition of the chunk.
 */
sctp_disposition_t sctp_sf_do_9_1_abort(const struct sctp_endpoint *ep,
					const struct sctp_association *asoc,
					const sctp_subtype_t type,
					void *arg,
					sctp_cmd_seq_t *commands)
{
	struct sctp_chunk *chunk = arg;
	unsigned len;
	__u16 error = SCTP_ERROR_NO_ERROR;

	if (!sctp_vtag_verify_either(chunk, asoc))
		return sctp_sf_pdiscard(ep, asoc, type, arg, commands);

	/* Check that chunk header looks valid.  */
	len = ntohs(chunk->chunk_hdr->length);
	if (len >= sizeof(struct sctp_chunkhdr) + sizeof(struct sctp_errhdr))
		error = ((sctp_errhdr_t *)chunk->skb->data)->cause;


 	/* ASSOC_FAILED will DELETE_TCB. */
	sctp_add_cmd_sf(commands, SCTP_CMD_ASSOC_FAILED, SCTP_U32(error));
	SCTP_INC_STATS(SCTP_MIB_ABORTEDS);
	SCTP_DEC_STATS(SCTP_MIB_CURRESTAB);

	return SCTP_DISPOSITION_ABORT;
}

/*
 * Process an ABORT.  (COOKIE-WAIT state)
 *
 * See sctp_sf_do_9_1_abort() above.
 */
sctp_disposition_t sctp_sf_cookie_wait_abort(const struct sctp_endpoint *ep,
				     const struct sctp_association *asoc,
				     const sctp_subtype_t type,
				     void *arg,
				     sctp_cmd_seq_t *commands)
{
	struct sctp_chunk *chunk = arg;
	unsigned len;
	__u16 error = SCTP_ERROR_NO_ERROR;

	if (!sctp_vtag_verify_either(chunk, asoc))
		return sctp_sf_pdiscard(ep, asoc, type, arg, commands);

	sctp_add_cmd_sf(commands, SCTP_CMD_NEW_STATE,
			SCTP_STATE(SCTP_STATE_CLOSED));
	SCTP_INC_STATS(SCTP_MIB_ABORTEDS);
	sctp_add_cmd_sf(commands, SCTP_CMD_TIMER_STOP,
			SCTP_TO(SCTP_EVENT_TIMEOUT_T1_INIT));

	/* Check that chunk header looks valid.  */
	len = ntohs(chunk->chunk_hdr->length);
	if (len >= sizeof(struct sctp_chunkhdr) + sizeof(struct sctp_errhdr))
		error = ((sctp_errhdr_t *)chunk->skb->data)->cause;

	/* CMD_INIT_FAILED will DELETE_TCB. */
	sctp_add_cmd_sf(commands, SCTP_CMD_INIT_FAILED, SCTP_U32(error));

	return SCTP_DISPOSITION_ABORT;
}

/*
 * Process an ABORT.  (COOKIE-ECHOED state)
 *
 * See sctp_sf_do_9_1_abort() above.
 */
sctp_disposition_t sctp_sf_cookie_echoed_abort(const struct sctp_endpoint *ep,
					       const struct sctp_association *asoc,
					       const sctp_subtype_t type,
					       void *arg,
					       sctp_cmd_seq_t *commands)
{
	/* There is a single T1 timer, so we should be able to use
	 * common function with the COOKIE-WAIT state.
	 */
	return sctp_sf_cookie_wait_abort(ep, asoc, type, arg, commands);
}

/*
 * sctp_sf_do_9_2_shut
 *
 * Section: 9.2
 * Upon the reception of the SHUTDOWN, the peer endpoint shall
 *  - enter the SHUTDOWN-RECEIVED state,
 *
 *  - stop accepting new data from its SCTP user
 *
 *  - verify, by checking the Cumulative TSN Ack field of the chunk,
 *    that all its outstanding DATA chunks have been received by the
 *    SHUTDOWN sender.
 *
 * Once an endpoint as reached the SHUTDOWN-RECEIVED state it MUST NOT
 * send a SHUTDOWN in response to a ULP request. And should discard
 * subsequent SHUTDOWN chunks.
 *
 * If there are still outstanding DATA chunks left, the SHUTDOWN
 * receiver shall continue to follow normal data transmission
 * procedures defined in Section 6 until all outstanding DATA chunks
 * are acknowledged; however, the SHUTDOWN receiver MUST NOT accept
 * new data from its SCTP user.
 *
 * Verification Tag:  8.5 Verification Tag [Normal verification]
 *
 * Inputs
 * (endpoint, asoc, chunk)
 *
 * Outputs
 * (asoc, reply_msg, msg_up, timers, counters)
 *
 * The return value is the disposition of the chunk.
 */
sctp_disposition_t sctp_sf_do_9_2_shutdown(const struct sctp_endpoint *ep,
					   const struct sctp_association *asoc,
					   const sctp_subtype_t type,
					   void *arg,
					   sctp_cmd_seq_t *commands)
{
	struct sctp_chunk *chunk = arg;
	sctp_shutdownhdr_t *sdh;
	sctp_disposition_t disposition;
	struct sctp_ulpevent *ev;

	/* Convert the elaborate header.  */
	sdh = (sctp_shutdownhdr_t *)chunk->skb->data;
	skb_pull(chunk->skb, sizeof(sctp_shutdownhdr_t));
	chunk->subh.shutdown_hdr = sdh;

	if (!sctp_vtag_verify(chunk, asoc))
		return sctp_sf_pdiscard(ep, asoc, type, arg, commands);

	/* Upon the reception of the SHUTDOWN, the peer endpoint shall
	 *  - enter the SHUTDOWN-RECEIVED state,
	 *  - stop accepting new data from its SCTP user
	 *
	 * [This is implicit in the new state.]
	 */
	sctp_add_cmd_sf(commands, SCTP_CMD_NEW_STATE,
			SCTP_STATE(SCTP_STATE_SHUTDOWN_RECEIVED));
	disposition = SCTP_DISPOSITION_CONSUME;

	if (sctp_outq_is_empty(&asoc->outqueue)) {
		disposition = sctp_sf_do_9_2_shutdown_ack(ep, asoc, type,
							  arg, commands);
	}

	if (SCTP_DISPOSITION_NOMEM == disposition)
		goto out;

	/*  - verify, by checking the Cumulative TSN Ack field of the
	 *    chunk, that all its outstanding DATA chunks have been
	 *    received by the SHUTDOWN sender.
	 */
	sctp_add_cmd_sf(commands, SCTP_CMD_PROCESS_CTSN,
			SCTP_U32(chunk->subh.shutdown_hdr->cum_tsn_ack));

	/* API 5.3.1.5 SCTP_SHUTDOWN_EVENT
	 * When a peer sends a SHUTDOWN, SCTP delivers this notification to
	 * inform the application that it should cease sending data.
	 */
	ev = sctp_ulpevent_make_shutdown_event(asoc, 0, GFP_ATOMIC);
	if (!ev) {
		disposition = SCTP_DISPOSITION_NOMEM;
		goto out;	
	}
	sctp_add_cmd_sf(commands, SCTP_CMD_EVENT_ULP, SCTP_ULPEVENT(ev));

out:
	return disposition;
}

/* RFC 2960 9.2
 * If an endpoint is in SHUTDOWN-ACK-SENT state and receives an INIT chunk
 * (e.g., if the SHUTDOWN COMPLETE was lost) with source and destination
 * transport addresses (either in the IP addresses or in the INIT chunk)
 * that belong to this association, it should discard the INIT chunk and
 * retransmit the SHUTDOWN ACK chunk.
 */
sctp_disposition_t sctp_sf_do_9_2_reshutack(const struct sctp_endpoint *ep,
				    const struct sctp_association *asoc,
				    const sctp_subtype_t type,
				    void *arg,
				    sctp_cmd_seq_t *commands)
{
	struct sctp_chunk *chunk = (struct sctp_chunk *) arg;
	struct sctp_chunk *reply;

	reply = sctp_make_shutdown_ack(asoc, chunk);
	if (NULL == reply)
		goto nomem;

	/* Set the transport for the SHUTDOWN ACK chunk and the timeout for
	 * the T2-SHUTDOWN timer.
	 */
	sctp_add_cmd_sf(commands, SCTP_CMD_SETUP_T2, SCTP_CHUNK(reply));

	/* and restart the T2-shutdown timer. */
	sctp_add_cmd_sf(commands, SCTP_CMD_TIMER_RESTART,
			SCTP_TO(SCTP_EVENT_TIMEOUT_T2_SHUTDOWN));

	sctp_add_cmd_sf(commands, SCTP_CMD_REPLY, SCTP_CHUNK(reply));

	return SCTP_DISPOSITION_CONSUME;
nomem:
	return SCTP_DISPOSITION_NOMEM;
}

/*
 * sctp_sf_do_ecn_cwr
 *
 * Section:  Appendix A: Explicit Congestion Notification
 *
 * CWR:
 *
 * RFC 2481 details a specific bit for a sender to send in the header of
 * its next outbound TCP segment to indicate to its peer that it has
 * reduced its congestion window.  This is termed the CWR bit.  For
 * SCTP the same indication is made by including the CWR chunk.
 * This chunk contains one data element, i.e. the TSN number that
 * was sent in the ECNE chunk.  This element represents the lowest
 * TSN number in the datagram that was originally marked with the
 * CE bit.
 *
 * Verification Tag: 8.5 Verification Tag [Normal verification]
 * Inputs
 * (endpoint, asoc, chunk)
 *
 * Outputs
 * (asoc, reply_msg, msg_up, timers, counters)
 *
 * The return value is the disposition of the chunk.
 */
sctp_disposition_t sctp_sf_do_ecn_cwr(const struct sctp_endpoint *ep,
				      const struct sctp_association *asoc,
				      const sctp_subtype_t type,
				      void *arg,
				      sctp_cmd_seq_t *commands)
{
	sctp_cwrhdr_t *cwr;
	struct sctp_chunk *chunk = arg;

	if (!sctp_vtag_verify(chunk, asoc))
		return sctp_sf_pdiscard(ep, asoc, type, arg, commands);

	cwr = (sctp_cwrhdr_t *) chunk->skb->data;
	skb_pull(chunk->skb, sizeof(sctp_cwrhdr_t));

	cwr->lowest_tsn = ntohl(cwr->lowest_tsn);

	/* Does this CWR ack the last sent congestion notification? */
	if (TSN_lte(asoc->last_ecne_tsn, cwr->lowest_tsn)) {
		/* Stop sending ECNE. */
		sctp_add_cmd_sf(commands,
				SCTP_CMD_ECN_CWR,
				SCTP_U32(cwr->lowest_tsn));
	}
	return SCTP_DISPOSITION_CONSUME;
}

/*
 * sctp_sf_do_ecne
 *
 * Section:  Appendix A: Explicit Congestion Notification
 *
 * ECN-Echo
 *
 * RFC 2481 details a specific bit for a receiver to send back in its
 * TCP acknowledgements to notify the sender of the Congestion
 * Experienced (CE) bit having arrived from the network.  For SCTP this
 * same indication is made by including the ECNE chunk.  This chunk
 * contains one data element, i.e. the lowest TSN associated with the IP
 * datagram marked with the CE bit.....
 *
 * Verification Tag: 8.5 Verification Tag [Normal verification]
 * Inputs
 * (endpoint, asoc, chunk)
 *
 * Outputs
 * (asoc, reply_msg, msg_up, timers, counters)
 *
 * The return value is the disposition of the chunk.
 */
sctp_disposition_t sctp_sf_do_ecne(const struct sctp_endpoint *ep,
				   const struct sctp_association *asoc,
				   const sctp_subtype_t type,
				   void *arg,
				   sctp_cmd_seq_t *commands)
{
	sctp_ecnehdr_t *ecne;
	struct sctp_chunk *chunk = arg;

	if (!sctp_vtag_verify(chunk, asoc))
		return sctp_sf_pdiscard(ep, asoc, type, arg, commands);

	ecne = (sctp_ecnehdr_t *) chunk->skb->data;
	skb_pull(chunk->skb, sizeof(sctp_ecnehdr_t));

	/* If this is a newer ECNE than the last CWR packet we sent out */
	sctp_add_cmd_sf(commands, SCTP_CMD_ECN_ECNE,
			SCTP_U32(ntohl(ecne->lowest_tsn)));

	return SCTP_DISPOSITION_CONSUME;
}

/*
 * Section: 6.2  Acknowledgement on Reception of DATA Chunks
 *
 * The SCTP endpoint MUST always acknowledge the reception of each valid
 * DATA chunk.
 *
 * The guidelines on delayed acknowledgement algorithm specified in
 * Section 4.2 of [RFC2581] SHOULD be followed. Specifically, an
 * acknowledgement SHOULD be generated for at least every second packet
 * (not every second DATA chunk) received, and SHOULD be generated within
 * 200 ms of the arrival of any unacknowledged DATA chunk. In some
 * situations it may be beneficial for an SCTP transmitter to be more
 * conservative than the algorithms detailed in this document allow.
 * However, an SCTP transmitter MUST NOT be more aggressive than the
 * following algorithms allow.
 *
 * A SCTP receiver MUST NOT generate more than one SACK for every
 * incoming packet, other than to update the offered window as the
 * receiving application consumes new data.
 *
 * Verification Tag:  8.5 Verification Tag [Normal verification]
 *
 * Inputs
 * (endpoint, asoc, chunk)
 *
 * Outputs
 * (asoc, reply_msg, msg_up, timers, counters)
 *
 * The return value is the disposition of the chunk.
 */
sctp_disposition_t sctp_sf_eat_data_6_2(const struct sctp_endpoint *ep,
					const struct sctp_association *asoc,
					const sctp_subtype_t type,
					void *arg,
					sctp_cmd_seq_t *commands)
{
	struct sctp_chunk *chunk = arg;
	int error;

	if (!sctp_vtag_verify(chunk, asoc)) {
		sctp_add_cmd_sf(commands, SCTP_CMD_REPORT_BAD_TAG,
				SCTP_NULL());
		return sctp_sf_pdiscard(ep, asoc, type, arg, commands);
        }

	error = sctp_eat_data(asoc, chunk, commands );
	switch (error) {
	case SCTP_IERROR_NO_ERROR:
		break;
	case SCTP_IERROR_HIGH_TSN:
	case SCTP_IERROR_BAD_STREAM:
		goto discard_noforce;
	case SCTP_IERROR_DUP_TSN:
	case SCTP_IERROR_IGNORE_TSN:
		goto discard_force;
	case SCTP_IERROR_NO_DATA:
		goto consume;
	default:
		BUG();
	}

<<<<<<< HEAD
	/* This is a new TSN.  */

	/* Discard if there is no room in the receive window.
	 * Actually, allow a little bit of overflow (up to a MTU).
	 */
	datalen = ntohs(chunk->chunk_hdr->length);
	datalen -= sizeof(sctp_data_chunk_t);

	deliver = SCTP_CMD_CHUNK_ULP;

	/* Think about partial delivery. */
	if ((datalen >= asoc->rwnd) && (!asoc->ulpq.pd_mode)) {

		/* Even if we don't accept this chunk there is
		 * memory pressure.
		 */
		sctp_add_cmd_sf(commands, SCTP_CMD_PART_DELIVER, SCTP_NULL());
	}

        /* Spill over rwnd a little bit.  Note: While allowed, this spill over
	 * seems a bit troublesome in that frag_point varies based on
	 * PMTU.  In cases, such as loopback, this might be a rather
	 * large spill over.
	 */
	if (!asoc->rwnd || asoc->rwnd_over ||
	    (datalen > asoc->rwnd + asoc->frag_point)) {

		/* If this is the next TSN, consider reneging to make
		 * room.   Note: Playing nice with a confused sender.  A
		 * malicious sender can still eat up all our buffer
		 * space and in the future we may want to detect and
		 * do more drastic reneging.
		 */
		if (sctp_tsnmap_has_gap(&asoc->peer.tsn_map) &&
		    (sctp_tsnmap_get_ctsn(&asoc->peer.tsn_map) + 1) == tsn) {
			SCTP_DEBUG_PRINTK("Reneging for tsn:%u\n", tsn);
			deliver = SCTP_CMD_RENEGE;
		} else {
			SCTP_DEBUG_PRINTK("Discard tsn: %u len: %Zd, "
					  "rwnd: %d\n", tsn, datalen,
					  asoc->rwnd);
			goto discard_force;
		}
	}

	/*
	 * Section 3.3.10.9 No User Data (9)
	 *
	 * Cause of error
	 * ---------------
	 * No User Data:  This error cause is returned to the originator of a
	 * DATA chunk if a received DATA chunk has no user data.
	 */
	if (unlikely(0 == datalen)) {
		err = sctp_make_abort_no_data(asoc, chunk, tsn);
		if (err) {
			sctp_add_cmd_sf(commands, SCTP_CMD_REPLY,
					SCTP_CHUNK(err));
		}
		/* We are going to ABORT, so we might as well stop
		 * processing the rest of the chunks in the packet.
		 */
		sctp_add_cmd_sf(commands, SCTP_CMD_DISCARD_PACKET,SCTP_NULL());
		sctp_add_cmd_sf(commands, SCTP_CMD_ASSOC_FAILED,
				SCTP_U32(SCTP_ERROR_NO_DATA));
		SCTP_INC_STATS(SCTP_MIB_ABORTEDS);
		SCTP_DEC_STATS(SCTP_MIB_CURRESTAB);
		return SCTP_DISPOSITION_CONSUME;
	}

	/* If definately accepting the DATA chunk, record its TSN, otherwise
	 * wait for renege processing.
	 */
	if (SCTP_CMD_CHUNK_ULP == deliver)
		sctp_add_cmd_sf(commands, SCTP_CMD_REPORT_TSN, SCTP_U32(tsn));

	/* Note: Some chunks may get overcounted (if we drop) or overcounted
	 * if we renege and the chunk arrives again.
	 */
	if (chunk->chunk_hdr->flags & SCTP_DATA_UNORDERED)
		SCTP_INC_STATS(SCTP_MIB_INUNORDERCHUNKS);
	else
		SCTP_INC_STATS(SCTP_MIB_INORDERCHUNKS);

	/* RFC 2960 6.5 Stream Identifier and Stream Sequence Number
	 *
	 * If an endpoint receive a DATA chunk with an invalid stream
	 * identifier, it shall acknowledge the reception of the DATA chunk
	 * following the normal procedure, immediately send an ERROR chunk
	 * with cause set to "Invalid Stream Identifier" (See Section 3.3.10)
	 * and discard the DATA chunk.
	 */
	if (ntohs(data_hdr->stream) >= asoc->c.sinit_max_instreams) {
		err = sctp_make_op_error(asoc, chunk, SCTP_ERROR_INV_STRM,
					 &data_hdr->stream,
					 sizeof(data_hdr->stream));
		if (err)
			sctp_add_cmd_sf(commands, SCTP_CMD_REPLY,
					SCTP_CHUNK(err));
		goto discard_noforce;
	}

	/* Send the data up to the user.  Note:  Schedule  the
	 * SCTP_CMD_CHUNK_ULP cmd before the SCTP_CMD_GEN_SACK, as the SACK
	 * chunk needs the updated rwnd.
	 */
	sctp_add_cmd_sf(commands, deliver, SCTP_CHUNK(chunk));

=======
>>>>>>> a2ba8aa8
	if (asoc->autoclose) {
		sctp_add_cmd_sf(commands, SCTP_CMD_TIMER_RESTART,
				SCTP_TO(SCTP_EVENT_TIMEOUT_AUTOCLOSE));
	}

	/* If this is the last chunk in a packet, we need to count it
	 * toward sack generation.  Note that we need to SACK every
	 * OTHER packet containing data chunks, EVEN IF WE DISCARD
	 * THEM.  We elect to NOT generate SACK's if the chunk fails
	 * the verification tag test.
	 *
	 * RFC 2960 6.2 Acknowledgement on Reception of DATA Chunks
	 *
	 * The SCTP endpoint MUST always acknowledge the reception of
	 * each valid DATA chunk.
	 *
	 * The guidelines on delayed acknowledgement algorithm
	 * specified in  Section 4.2 of [RFC2581] SHOULD be followed.
	 * Specifically, an acknowledgement SHOULD be generated for at
	 * least every second packet (not every second DATA chunk)
	 * received, and SHOULD be generated within 200 ms of the
	 * arrival of any unacknowledged DATA chunk.  In some
	 * situations it may be beneficial for an SCTP transmitter to
	 * be more conservative than the algorithms detailed in this
	 * document allow. However, an SCTP transmitter MUST NOT be
	 * more aggressive than the following algorithms allow.
	 */
	if (chunk->end_of_packet) {
		sctp_add_cmd_sf(commands, SCTP_CMD_GEN_SACK, SCTP_NOFORCE());

		/* Start the SACK timer.  */
		sctp_add_cmd_sf(commands, SCTP_CMD_TIMER_RESTART,
				SCTP_TO(SCTP_EVENT_TIMEOUT_SACK));
	}

	return SCTP_DISPOSITION_CONSUME;

discard_force:
	/* RFC 2960 6.2 Acknowledgement on Reception of DATA Chunks
	 *
	 * When a packet arrives with duplicate DATA chunk(s) and with
	 * no new DATA chunk(s), the endpoint MUST immediately send a
	 * SACK with no delay.  If a packet arrives with duplicate
	 * DATA chunk(s) bundled with new DATA chunks, the endpoint
	 * MAY immediately send a SACK.  Normally receipt of duplicate
	 * DATA chunks will occur when the original SACK chunk was lost
	 * and the peer's RTO has expired.  The duplicate TSN number(s)
	 * SHOULD be reported in the SACK as duplicate.
	 */
	/* In our case, we split the MAY SACK advice up whether or not
	 * the last chunk is a duplicate.'
	 */
	if (chunk->end_of_packet)
		sctp_add_cmd_sf(commands, SCTP_CMD_GEN_SACK, SCTP_FORCE());
	return SCTP_DISPOSITION_DISCARD;

discard_noforce:
	if (chunk->end_of_packet) {
		sctp_add_cmd_sf(commands, SCTP_CMD_GEN_SACK, SCTP_NOFORCE());

		/* Start the SACK timer.  */
		sctp_add_cmd_sf(commands, SCTP_CMD_TIMER_RESTART,
				SCTP_TO(SCTP_EVENT_TIMEOUT_SACK));
	}
	return SCTP_DISPOSITION_DISCARD;
consume:
	return SCTP_DISPOSITION_CONSUME;
	
}

/*
 * sctp_sf_eat_data_fast_4_4
 *
 * Section: 4 (4)
 * (4) In SHUTDOWN-SENT state the endpoint MUST acknowledge any received
 *    DATA chunks without delay.
 *
 * Verification Tag:  8.5 Verification Tag [Normal verification]
 * Inputs
 * (endpoint, asoc, chunk)
 *
 * Outputs
 * (asoc, reply_msg, msg_up, timers, counters)
 *
 * The return value is the disposition of the chunk.
 */
sctp_disposition_t sctp_sf_eat_data_fast_4_4(const struct sctp_endpoint *ep,
				     const struct sctp_association *asoc,
				     const sctp_subtype_t type,
				     void *arg,
				     sctp_cmd_seq_t *commands)
{
	struct sctp_chunk *chunk = arg;
	int error;

	if (!sctp_vtag_verify(chunk, asoc)) {
		sctp_add_cmd_sf(commands, SCTP_CMD_REPORT_BAD_TAG,
				SCTP_NULL());
		return sctp_sf_pdiscard(ep, asoc, type, arg, commands);
	}


<<<<<<< HEAD
	datalen = ntohs(chunk->chunk_hdr->length);
	datalen -= sizeof(sctp_data_chunk_t);

	/*
	 * Section 3.3.10.9 No User Data (9)
	 *
	 * Cause of error
	 * ---------------
	 * No User Data:  This error cause is returned to the originator of a
	 * DATA chunk if a received DATA chunk has no user data.
	 */
	if (unlikely(0 == datalen)) {
		err = sctp_make_abort_no_data(asoc, chunk, tsn);
		if (err) {
			sctp_add_cmd_sf(commands, SCTP_CMD_REPLY,
					SCTP_CHUNK(err));
		}
		/* We are going to ABORT, so we might as well stop
		 * processing the rest of the chunks in the packet.
		 */
		sctp_add_cmd_sf(commands, SCTP_CMD_DISCARD_PACKET,SCTP_NULL());
		sctp_add_cmd_sf(commands, SCTP_CMD_ASSOC_FAILED,
				SCTP_U32(SCTP_ERROR_NO_DATA));
		SCTP_INC_STATS(SCTP_MIB_ABORTEDS);
		SCTP_DEC_STATS(SCTP_MIB_CURRESTAB);
		return SCTP_DISPOSITION_CONSUME;
	}

	/* We are accepting this DATA chunk. */

	/* Record the fact that we have received this TSN.  */
	sctp_add_cmd_sf(commands, SCTP_CMD_REPORT_TSN, SCTP_U32(tsn));

	if (chunk->chunk_hdr->flags & SCTP_DATA_UNORDERED)
		SCTP_INC_STATS(SCTP_MIB_INUNORDERCHUNKS);
	else
		SCTP_INC_STATS(SCTP_MIB_INORDERCHUNKS);

	/* RFC 2960 6.5 Stream Identifier and Stream Sequence Number
	 *
	 * If an endpoint receive a DATA chunk with an invalid stream
	 * identifier, it shall acknowledge the reception of the DATA chunk
	 * following the normal procedure, immediately send an ERROR chunk
	 * with cause set to "Invalid Stream Identifier" (See Section 3.3.10)
	 * and discard the DATA chunk.
	 */
	if (ntohs(data_hdr->stream) >= asoc->c.sinit_max_instreams) {
		err = sctp_make_op_error(asoc, chunk, SCTP_ERROR_INV_STRM,
					 &data_hdr->stream,
					 sizeof(data_hdr->stream));
		if (err) {
			sctp_add_cmd_sf(commands, SCTP_CMD_REPLY,
					SCTP_CHUNK(err));
		}
=======
	error = sctp_eat_data(asoc, chunk, commands );
	switch (error) {
	case SCTP_IERROR_NO_ERROR:
	case SCTP_IERROR_HIGH_TSN:
	case SCTP_IERROR_DUP_TSN:
	case SCTP_IERROR_IGNORE_TSN:
	case SCTP_IERROR_BAD_STREAM:
		break;
	case SCTP_IERROR_NO_DATA:
		goto consume;
	default:
		BUG();
>>>>>>> a2ba8aa8
	}

	/* Go a head and force a SACK, since we are shutting down. */

	/* Implementor's Guide.
	 *
	 * While in SHUTDOWN-SENT state, the SHUTDOWN sender MUST immediately
	 * respond to each received packet containing one or more DATA chunk(s)
	 * with a SACK, a SHUTDOWN chunk, and restart the T2-shutdown timer
	 */
	if (chunk->end_of_packet) {
		/* We must delay the chunk creation since the cumulative
		 * TSN has not been updated yet.
		 */
		sctp_add_cmd_sf(commands, SCTP_CMD_GEN_SHUTDOWN, SCTP_NULL());
		sctp_add_cmd_sf(commands, SCTP_CMD_GEN_SACK, SCTP_FORCE());
		sctp_add_cmd_sf(commands, SCTP_CMD_TIMER_RESTART,
				SCTP_TO(SCTP_EVENT_TIMEOUT_T2_SHUTDOWN));
	}

consume:
	return SCTP_DISPOSITION_CONSUME;
}

/*
 * Section: 6.2  Processing a Received SACK
 * D) Any time a SACK arrives, the endpoint performs the following:
 *
 *     i) If Cumulative TSN Ack is less than the Cumulative TSN Ack Point,
 *     then drop the SACK.   Since Cumulative TSN Ack is monotonically
 *     increasing, a SACK whose Cumulative TSN Ack is less than the
 *     Cumulative TSN Ack Point indicates an out-of-order SACK.
 *
 *     ii) Set rwnd equal to the newly received a_rwnd minus the number
 *     of bytes still outstanding after processing the Cumulative TSN Ack
 *     and the Gap Ack Blocks.
 *
 *     iii) If the SACK is missing a TSN that was previously
 *     acknowledged via a Gap Ack Block (e.g., the data receiver
 *     reneged on the data), then mark the corresponding DATA chunk
 *     as available for retransmit:  Mark it as missing for fast
 *     retransmit as described in Section 7.2.4 and if no retransmit
 *     timer is running for the destination address to which the DATA
 *     chunk was originally transmitted, then T3-rtx is started for
 *     that destination address.
 *
 * Verification Tag:  8.5 Verification Tag [Normal verification]
 *
 * Inputs
 * (endpoint, asoc, chunk)
 *
 * Outputs
 * (asoc, reply_msg, msg_up, timers, counters)
 *
 * The return value is the disposition of the chunk.
 */
sctp_disposition_t sctp_sf_eat_sack_6_2(const struct sctp_endpoint *ep,
					const struct sctp_association *asoc,
					const sctp_subtype_t type,
					void *arg,
					sctp_cmd_seq_t *commands)
{
	struct sctp_chunk *chunk = arg;
	sctp_sackhdr_t *sackh;
	__u32 ctsn;

	if (!sctp_vtag_verify(chunk, asoc))
		return sctp_sf_pdiscard(ep, asoc, type, arg, commands);

	/* Pull the SACK chunk from the data buffer */
	sackh = sctp_sm_pull_sack(chunk);
	/* Was this a bogus SACK? */
	if (!sackh)
		return sctp_sf_pdiscard(ep, asoc, type, arg, commands);
	chunk->subh.sack_hdr = sackh;
	ctsn = ntohl(sackh->cum_tsn_ack);

	/* i) If Cumulative TSN Ack is less than the Cumulative TSN
	 *     Ack Point, then drop the SACK.  Since Cumulative TSN
	 *     Ack is monotonically increasing, a SACK whose
	 *     Cumulative TSN Ack is less than the Cumulative TSN Ack
	 *     Point indicates an out-of-order SACK.
	 */
	if (TSN_lt(ctsn, asoc->ctsn_ack_point)) {
		SCTP_DEBUG_PRINTK("ctsn %x\n", ctsn);
		SCTP_DEBUG_PRINTK("ctsn_ack_point %x\n", asoc->ctsn_ack_point);
		return SCTP_DISPOSITION_DISCARD;
	}

	/* Return this SACK for further processing.  */
	sctp_add_cmd_sf(commands, SCTP_CMD_PROCESS_SACK, SCTP_SACKH(sackh));

	/* Note: We do the rest of the work on the PROCESS_SACK
	 * sideeffect.
	 */
	return SCTP_DISPOSITION_CONSUME;
}

/*
 * Generate an ABORT in response to a packet.
 *
 * Section: 8.4 Handle "Out of the blue" Packets
 *
 * 8) The receiver should respond to the sender of the OOTB packet
 *    with an ABORT.  When sending the ABORT, the receiver of the
 *    OOTB packet MUST fill in the Verification Tag field of the
 *    outbound packet with the value found in the Verification Tag
 *    field of the OOTB packet and set the T-bit in the Chunk Flags
 *    to indicate that no TCB was found.  After sending this ABORT,
 *    the receiver of the OOTB packet shall discard the OOTB packet
 *    and take no further action.
 *
 * Verification Tag:
 *
 * The return value is the disposition of the chunk.
*/
sctp_disposition_t sctp_sf_tabort_8_4_8(const struct sctp_endpoint *ep,
					const struct sctp_association *asoc,
					const sctp_subtype_t type,
					void *arg,
					sctp_cmd_seq_t *commands)
{
	struct sctp_packet *packet = NULL;
	struct sctp_chunk *chunk = arg;
	struct sctp_chunk *abort;

	packet = sctp_ootb_pkt_new(asoc, chunk);

	if (packet) {
		/* Make an ABORT. The T bit will be set if the asoc
		 * is NULL.
		 */
        	abort = sctp_make_abort(asoc, chunk, 0);
		if (!abort) {
			sctp_ootb_pkt_free(packet);
			return SCTP_DISPOSITION_NOMEM;
		}

		/* Set the skb to the belonging sock for accounting.  */
		abort->skb->sk = ep->base.sk;

		sctp_packet_append_chunk(packet, abort);

		sctp_add_cmd_sf(commands, SCTP_CMD_SEND_PKT,
				SCTP_PACKET(packet));

		SCTP_INC_STATS(SCTP_MIB_OUTCTRLCHUNKS);

		return SCTP_DISPOSITION_CONSUME;
	}

	return SCTP_DISPOSITION_NOMEM;
}

/*
 * Received an ERROR chunk from peer.  Generate SCTP_REMOTE_ERROR
 * event as ULP notification for each cause included in the chunk.
 *
 * API 5.3.1.3 - SCTP_REMOTE_ERROR
 *
 * The return value is the disposition of the chunk.
*/
sctp_disposition_t sctp_sf_operr_notify(const struct sctp_endpoint *ep,
					const struct sctp_association *asoc,
					const sctp_subtype_t type,
					void *arg,
					sctp_cmd_seq_t *commands)
{
	struct sctp_chunk *chunk = arg;
	struct sctp_ulpevent *ev;

	while (chunk->chunk_end > chunk->skb->data) {
		ev = sctp_ulpevent_make_remote_error(asoc, chunk, 0,
						     GFP_ATOMIC);
		if (!ev)
			goto nomem;

		if (!sctp_add_cmd(commands, SCTP_CMD_EVENT_ULP,
				  SCTP_ULPEVENT(ev))) {
			sctp_ulpevent_free(ev);
			goto nomem;
		}

		sctp_add_cmd_sf(commands, SCTP_CMD_PROCESS_OPERR,
				SCTP_CHUNK(chunk));	
	}
	return SCTP_DISPOSITION_CONSUME;

nomem:
	return SCTP_DISPOSITION_NOMEM;
}

/*
 * Process an inbound SHUTDOWN ACK.
 *
 * From Section 9.2:
 * Upon the receipt of the SHUTDOWN ACK, the SHUTDOWN sender shall
 * stop the T2-shutdown timer, send a SHUTDOWN COMPLETE chunk to its
 * peer, and remove all record of the association.
 *
 * The return value is the disposition.
 */
sctp_disposition_t sctp_sf_do_9_2_final(const struct sctp_endpoint *ep,
					const struct sctp_association *asoc,
					const sctp_subtype_t type,
					void *arg,
					sctp_cmd_seq_t *commands)
{
	struct sctp_chunk *chunk = arg;
	struct sctp_chunk *reply;
	struct sctp_ulpevent *ev;

	if (!sctp_vtag_verify(chunk, asoc))
		return sctp_sf_pdiscard(ep, asoc, type, arg, commands);

	/* 10.2 H) SHUTDOWN COMPLETE notification
	 *
	 * When SCTP completes the shutdown procedures (section 9.2) this
	 * notification is passed to the upper layer.
	 */
	ev = sctp_ulpevent_make_assoc_change(asoc, 0, SCTP_SHUTDOWN_COMP,
					     0, 0, 0, GFP_ATOMIC);
	if (!ev)
		goto nomem;

	sctp_add_cmd_sf(commands, SCTP_CMD_EVENT_ULP, SCTP_ULPEVENT(ev));

	/* Upon the receipt of the SHUTDOWN ACK, the SHUTDOWN sender shall
	 * stop the T2-shutdown timer,
	 */
	sctp_add_cmd_sf(commands, SCTP_CMD_TIMER_STOP,
			SCTP_TO(SCTP_EVENT_TIMEOUT_T2_SHUTDOWN));

	sctp_add_cmd_sf(commands, SCTP_CMD_TIMER_STOP,
			SCTP_TO(SCTP_EVENT_TIMEOUT_T5_SHUTDOWN_GUARD));

	/* ...send a SHUTDOWN COMPLETE chunk to its peer, */
	reply = sctp_make_shutdown_complete(asoc, chunk);
	if (!reply)
		goto nomem;

	sctp_add_cmd_sf(commands, SCTP_CMD_NEW_STATE,
			SCTP_STATE(SCTP_STATE_CLOSED));
	SCTP_INC_STATS(SCTP_MIB_SHUTDOWNS);
	SCTP_DEC_STATS(SCTP_MIB_CURRESTAB);
	sctp_add_cmd_sf(commands, SCTP_CMD_REPLY, SCTP_CHUNK(reply));

	/* ...and remove all record of the association. */
	sctp_add_cmd_sf(commands, SCTP_CMD_DELETE_TCB, SCTP_NULL());
	return SCTP_DISPOSITION_DELETE_TCB;

nomem:
	return SCTP_DISPOSITION_NOMEM;
}

/*
 * RFC 2960, 8.4 - Handle "Out of the blue" Packets
 * 5) If the packet contains a SHUTDOWN ACK chunk, the receiver should
 *    respond to the sender of the OOTB packet with a SHUTDOWN COMPLETE.
 *    When sending the SHUTDOWN COMPLETE, the receiver of the OOTB
 *    packet must fill in the Verification Tag field of the outbound
 *    packet with the Verification Tag received in the SHUTDOWN ACK and
 *    set the T-bit in the Chunk Flags to indicate that no TCB was
 *    found. Otherwise,
 *
 * 8) The receiver should respond to the sender of the OOTB packet with
 *    an ABORT.  When sending the ABORT, the receiver of the OOTB packet
 *    MUST fill in the Verification Tag field of the outbound packet
 *    with the value found in the Verification Tag field of the OOTB
 *    packet and set the T-bit in the Chunk Flags to indicate that no
 *    TCB was found.  After sending this ABORT, the receiver of the OOTB
 *    packet shall discard the OOTB packet and take no further action.
 */
sctp_disposition_t sctp_sf_ootb(const struct sctp_endpoint *ep,
				const struct sctp_association *asoc,
				const sctp_subtype_t type,
				void *arg,
				sctp_cmd_seq_t *commands)
{
	struct sctp_chunk *chunk = arg;
	struct sk_buff *skb = chunk->skb;
	sctp_chunkhdr_t *ch;
	__u8 *ch_end;
	int ootb_shut_ack = 0;

	SCTP_INC_STATS(SCTP_MIB_OUTOFBLUES);

	ch = (sctp_chunkhdr_t *) chunk->chunk_hdr;
	do {
		ch_end = ((__u8 *)ch) + WORD_ROUND(ntohs(ch->length));

		if (SCTP_CID_SHUTDOWN_ACK == ch->type)
			ootb_shut_ack = 1;

		ch = (sctp_chunkhdr_t *) ch_end;
	} while (ch_end < skb->tail);

	if (ootb_shut_ack)
		sctp_sf_shut_8_4_5(ep, asoc, type, arg, commands);
	else
		sctp_sf_tabort_8_4_8(ep, asoc, type, arg, commands);

	return sctp_sf_pdiscard(ep, asoc, type, arg, commands);
}

/*
 * Handle an "Out of the blue" SHUTDOWN ACK.
 *
 * Section: 8.4 5)
 * 5) If the packet contains a SHUTDOWN ACK chunk, the receiver should
 *   respond to the sender of the OOTB packet with a SHUTDOWN COMPLETE.
 *   When sending the SHUTDOWN COMPLETE, the receiver of the OOTB packet
 *   must fill in the Verification Tag field of the outbound packet with
 *   the Verification Tag received in the SHUTDOWN ACK and set the
 *   T-bit in the Chunk Flags to indicate that no TCB was found.
 *
 * Inputs
 * (endpoint, asoc, type, arg, commands)
 *
 * Outputs
 * (sctp_disposition_t)
 *
 * The return value is the disposition of the chunk.
 */
sctp_disposition_t sctp_sf_shut_8_4_5(const struct sctp_endpoint *ep,
				      const struct sctp_association *asoc,
				      const sctp_subtype_t type,
				      void *arg,
				      sctp_cmd_seq_t *commands)
{
	struct sctp_packet *packet = NULL;
	struct sctp_chunk *chunk = arg;
	struct sctp_chunk *shut;

	packet = sctp_ootb_pkt_new(asoc, chunk);

	if (packet) {
		/* Make an SHUTDOWN_COMPLETE.
         	 * The T bit will be set if the asoc is NULL.
         	 */
		shut = sctp_make_shutdown_complete(asoc, chunk);
		if (!shut) {
			sctp_ootb_pkt_free(packet);
			return SCTP_DISPOSITION_NOMEM;
		}

		/* Set the skb to the belonging sock for accounting.  */
		shut->skb->sk = ep->base.sk;

		sctp_packet_append_chunk(packet, shut);

		sctp_add_cmd_sf(commands, SCTP_CMD_SEND_PKT,
				SCTP_PACKET(packet));

		SCTP_INC_STATS(SCTP_MIB_OUTCTRLCHUNKS);

		return SCTP_DISPOSITION_CONSUME;
	}

	return SCTP_DISPOSITION_NOMEM;
}

/*
 * Handle SHUTDOWN ACK in COOKIE_ECHOED or COOKIE_WAIT state.
 *
 * Verification Tag:  8.5.1 E) Rules for packet carrying a SHUTDOWN ACK
 *   If the receiver is in COOKIE-ECHOED or COOKIE-WAIT state the
 *   procedures in section 8.4 SHOULD be followed, in other words it
 *   should be treated as an Out Of The Blue packet.
 *   [This means that we do NOT check the Verification Tag on these
 *   chunks. --piggy ]
 *
 */
sctp_disposition_t sctp_sf_do_8_5_1_E_sa(const struct sctp_endpoint *ep,
				      const struct sctp_association *asoc,
				      const sctp_subtype_t type,
				      void *arg,
				      sctp_cmd_seq_t *commands)
{
	/* Although we do have an association in this case, it corresponds
	 * to a restarted association. So the packet is treated as an OOTB
	 * packet and the state function that handles OOTB SHUTDOWN_ACK is
	 * called with a NULL association.
	 */
	return sctp_sf_shut_8_4_5(ep, NULL, type, arg, commands);
}

/* ADDIP Section 4.2 Upon reception of an ASCONF Chunk.  */
sctp_disposition_t sctp_sf_do_asconf(const struct sctp_endpoint *ep,
				     const struct sctp_association *asoc,
				     const sctp_subtype_t type, void *arg,
				     sctp_cmd_seq_t *commands)
{
	struct sctp_chunk	*chunk = arg;
	struct sctp_chunk	*asconf_ack = NULL;
	sctp_addiphdr_t		*hdr;
	__u32			serial;

	hdr = (sctp_addiphdr_t *)chunk->skb->data;
	serial = ntohl(hdr->serial);

	/* ADDIP 4.2 C1) Compare the value of the serial number to the value
	 * the endpoint stored in a new association variable
	 * 'Peer-Serial-Number'. 
	 */
	if (serial == asoc->peer.addip_serial + 1) {
   		/* ADDIP 4.2 C2) If the value found in the serial number is
		 * equal to the ('Peer-Serial-Number' + 1), the endpoint MUST
		 * do V1-V5.
		 */
		asconf_ack = sctp_process_asconf((struct sctp_association *)
						 asoc, chunk);
		if (!asconf_ack)
			return SCTP_DISPOSITION_NOMEM;
	} else if (serial == asoc->peer.addip_serial) {
		/* ADDIP 4.2 C3) If the value found in the serial number is
		 * equal to the value stored in the 'Peer-Serial-Number'
		 * IMPLEMENTATION NOTE: As an optimization a receiver may wish
		 * to save the last ASCONF-ACK for some predetermined period of 		 * time and instead of re-processing the ASCONF (with the same
		 * serial number) it may just re-transmit the ASCONF-ACK.
		 */
		if (asoc->addip_last_asconf_ack)
			asconf_ack = asoc->addip_last_asconf_ack;
		else
			return SCTP_DISPOSITION_DISCARD;
	} else {
		/* ADDIP 4.2 C4) Otherwise, the ASCONF Chunk is discarded since 
		 * it must be either a stale packet or from an attacker.
		 */	
		return SCTP_DISPOSITION_DISCARD;
	}

	/* ADDIP 4.2 C5) In both cases C2 and C3 the ASCONF-ACK MUST be sent
	 * back to the source address contained in the IP header of the ASCONF
	 * being responded to.
	 */
	sctp_add_cmd_sf(commands, SCTP_CMD_REPLY, SCTP_CHUNK(asconf_ack));
	
	return SCTP_DISPOSITION_CONSUME;
}

/*
 * ADDIP Section 4.3 General rules for address manipulation
 * When building TLV parameters for the ASCONF Chunk that will add or
 * delete IP addresses the D0 to D13 rules should be applied:
 */
sctp_disposition_t sctp_sf_do_asconf_ack(const struct sctp_endpoint *ep,
					 const struct sctp_association *asoc,
	 				 const sctp_subtype_t type, void *arg,
					 sctp_cmd_seq_t *commands)
{
	struct sctp_chunk	*asconf_ack = arg;
	struct sctp_chunk	*last_asconf = asoc->addip_last_asconf;
	struct sctp_chunk	*abort;
	sctp_addiphdr_t		*addip_hdr;
	__u32			sent_serial, rcvd_serial;

	addip_hdr = (sctp_addiphdr_t *)asconf_ack->skb->data;
	rcvd_serial = ntohl(addip_hdr->serial);

	if (last_asconf) {
		addip_hdr = (sctp_addiphdr_t *)last_asconf->subh.addip_hdr;
		sent_serial = ntohl(addip_hdr->serial);
	} else {
		sent_serial = asoc->addip_serial - 1;
	}

	/* D0) If an endpoint receives an ASCONF-ACK that is greater than or
	 * equal to the next serial number to be used but no ASCONF chunk is
	 * outstanding the endpoint MUST ABORT the association. Note that a
	 * sequence number is greater than if it is no more than 2^^31-1
	 * larger than the current sequence number (using serial arithmetic).
	 */
	if (ADDIP_SERIAL_gte(rcvd_serial, sent_serial + 1) &&
	    !(asoc->addip_last_asconf)) {
		abort = sctp_make_abort(asoc, asconf_ack,
					sizeof(sctp_errhdr_t));
		if (abort) {
			sctp_init_cause(abort, SCTP_ERROR_ASCONF_ACK, NULL, 0);
			sctp_add_cmd_sf(commands, SCTP_CMD_REPLY,
					SCTP_CHUNK(abort));
		}
		/* We are going to ABORT, so we might as well stop
		 * processing the rest of the chunks in the packet.
		 */
		sctp_add_cmd_sf(commands, SCTP_CMD_TIMER_STOP,
				SCTP_TO(SCTP_EVENT_TIMEOUT_T4_RTO));
		sctp_add_cmd_sf(commands, SCTP_CMD_DISCARD_PACKET,SCTP_NULL());
		sctp_add_cmd_sf(commands, SCTP_CMD_ASSOC_FAILED,
				SCTP_U32(SCTP_ERROR_ASCONF_ACK));
		SCTP_INC_STATS(SCTP_MIB_ABORTEDS);
		SCTP_DEC_STATS(SCTP_MIB_CURRESTAB);
		return SCTP_DISPOSITION_ABORT;
	}

	if ((rcvd_serial == sent_serial) && asoc->addip_last_asconf) {
		sctp_add_cmd_sf(commands, SCTP_CMD_TIMER_STOP,
				SCTP_TO(SCTP_EVENT_TIMEOUT_T4_RTO));

		if (!sctp_process_asconf_ack((struct sctp_association *)asoc,
					     asconf_ack))
			return SCTP_DISPOSITION_CONSUME;

		abort = sctp_make_abort(asoc, asconf_ack,
					sizeof(sctp_errhdr_t));
		if (abort) {
			sctp_init_cause(abort, SCTP_ERROR_RSRC_LOW, NULL, 0);
			sctp_add_cmd_sf(commands, SCTP_CMD_REPLY,
					SCTP_CHUNK(abort));
		}
		/* We are going to ABORT, so we might as well stop
		 * processing the rest of the chunks in the packet.
		 */
		sctp_add_cmd_sf(commands, SCTP_CMD_DISCARD_PACKET,SCTP_NULL());
		sctp_add_cmd_sf(commands, SCTP_CMD_ASSOC_FAILED,
				SCTP_U32(SCTP_ERROR_ASCONF_ACK));
		SCTP_INC_STATS(SCTP_MIB_ABORTEDS);
		SCTP_DEC_STATS(SCTP_MIB_CURRESTAB);
		return SCTP_DISPOSITION_ABORT;
	}

	return SCTP_DISPOSITION_DISCARD;
}

/*
 * PR-SCTP Section 3.6 Receiver Side Implementation of PR-SCTP
 *
 * When a FORWARD TSN chunk arrives, the data receiver MUST first update
 * its cumulative TSN point to the value carried in the FORWARD TSN
 * chunk, and then MUST further advance its cumulative TSN point locally
 * if possible.
 * After the above processing, the data receiver MUST stop reporting any
 * missing TSNs earlier than or equal to the new cumulative TSN point.
 *
 * Verification Tag:  8.5 Verification Tag [Normal verification]
 *
 * The return value is the disposition of the chunk.
 */
sctp_disposition_t sctp_sf_eat_fwd_tsn(const struct sctp_endpoint *ep,
				       const struct sctp_association *asoc,
				       const sctp_subtype_t type,
				       void *arg,
				       sctp_cmd_seq_t *commands)
{
	struct sctp_chunk *chunk = arg;
	struct sctp_fwdtsn_hdr *fwdtsn_hdr;
	__u16 len;
	__u32 tsn;

	if (!sctp_vtag_verify(chunk, asoc)) {
		sctp_add_cmd_sf(commands, SCTP_CMD_REPORT_BAD_TAG,
				SCTP_NULL());
		return sctp_sf_pdiscard(ep, asoc, type, arg, commands);
	}

	fwdtsn_hdr = (struct sctp_fwdtsn_hdr *)chunk->skb->data;
	chunk->subh.fwdtsn_hdr = fwdtsn_hdr;
	len = ntohs(chunk->chunk_hdr->length);
	len -= sizeof(struct sctp_chunkhdr);
	skb_pull(chunk->skb, len);

	tsn = ntohl(fwdtsn_hdr->new_cum_tsn);
	SCTP_DEBUG_PRINTK("%s: TSN 0x%x.\n", __FUNCTION__, tsn);

	/* The TSN is too high--silently discard the chunk and count on it
	 * getting retransmitted later.
	 */
	if (sctp_tsnmap_check(&asoc->peer.tsn_map, tsn) < 0)
		goto discard_noforce;

	sctp_add_cmd_sf(commands, SCTP_CMD_REPORT_FWDTSN, SCTP_U32(tsn));
	if (len > sizeof(struct sctp_fwdtsn_hdr))
		sctp_add_cmd_sf(commands, SCTP_CMD_PROCESS_FWDTSN, 
				SCTP_CHUNK(chunk));
	
	/* Count this as receiving DATA. */
	if (asoc->autoclose) {
		sctp_add_cmd_sf(commands, SCTP_CMD_TIMER_RESTART,
				SCTP_TO(SCTP_EVENT_TIMEOUT_AUTOCLOSE));
	}
	
	/* FIXME: For now send a SACK, but DATA processing may
	 * send another. 
	 */
	sctp_add_cmd_sf(commands, SCTP_CMD_GEN_SACK, SCTP_NOFORCE());
	/* Start the SACK timer.  */
	sctp_add_cmd_sf(commands, SCTP_CMD_TIMER_RESTART,
			SCTP_TO(SCTP_EVENT_TIMEOUT_SACK));

	return SCTP_DISPOSITION_CONSUME;

discard_noforce:
	return SCTP_DISPOSITION_DISCARD;
}

sctp_disposition_t sctp_sf_eat_fwd_tsn_fast(
	const struct sctp_endpoint *ep,
	const struct sctp_association *asoc,
	const sctp_subtype_t type,
	void *arg,
	sctp_cmd_seq_t *commands)
{
	struct sctp_chunk *chunk = arg;
	struct sctp_fwdtsn_hdr *fwdtsn_hdr;
	__u16 len;
	__u32 tsn;

	if (!sctp_vtag_verify(chunk, asoc)) {
		sctp_add_cmd_sf(commands, SCTP_CMD_REPORT_BAD_TAG,
				SCTP_NULL());
		return sctp_sf_pdiscard(ep, asoc, type, arg, commands);
	}

	fwdtsn_hdr = (struct sctp_fwdtsn_hdr *)chunk->skb->data;
	chunk->subh.fwdtsn_hdr = fwdtsn_hdr;
	len = ntohs(chunk->chunk_hdr->length);
	len -= sizeof(struct sctp_chunkhdr);
	skb_pull(chunk->skb, len);

	tsn = ntohl(fwdtsn_hdr->new_cum_tsn);
	SCTP_DEBUG_PRINTK("%s: TSN 0x%x.\n", __FUNCTION__, tsn);

	/* The TSN is too high--silently discard the chunk and count on it
	 * getting retransmitted later.
	 */
	if (sctp_tsnmap_check(&asoc->peer.tsn_map, tsn) < 0)
		goto gen_shutdown;

	sctp_add_cmd_sf(commands, SCTP_CMD_REPORT_FWDTSN, SCTP_U32(tsn));
	if (len > sizeof(struct sctp_fwdtsn_hdr))
		sctp_add_cmd_sf(commands, SCTP_CMD_PROCESS_FWDTSN, 
				SCTP_CHUNK(chunk));
	
	/* Go a head and force a SACK, since we are shutting down. */
gen_shutdown:
	/* Implementor's Guide.
	 *
	 * While in SHUTDOWN-SENT state, the SHUTDOWN sender MUST immediately
	 * respond to each received packet containing one or more DATA chunk(s)
	 * with a SACK, a SHUTDOWN chunk, and restart the T2-shutdown timer
	 */
	sctp_add_cmd_sf(commands, SCTP_CMD_GEN_SHUTDOWN, SCTP_NULL());
	sctp_add_cmd_sf(commands, SCTP_CMD_GEN_SACK, SCTP_FORCE());
	sctp_add_cmd_sf(commands, SCTP_CMD_TIMER_RESTART,
			SCTP_TO(SCTP_EVENT_TIMEOUT_T2_SHUTDOWN));

        return SCTP_DISPOSITION_CONSUME;
}

/*
 * Process an unknown chunk.
 *
 * Section: 3.2. Also, 2.1 in the implementor's guide.
 *
 * Chunk Types are encoded such that the highest-order two bits specify
 * the action that must be taken if the processing endpoint does not
 * recognize the Chunk Type.
 *
 * 00 - Stop processing this SCTP packet and discard it, do not process
 *      any further chunks within it.
 *
 * 01 - Stop processing this SCTP packet and discard it, do not process
 *      any further chunks within it, and report the unrecognized
 *      chunk in an 'Unrecognized Chunk Type'.
 *
 * 10 - Skip this chunk and continue processing.
 *
 * 11 - Skip this chunk and continue processing, but report in an ERROR
 *      Chunk using the 'Unrecognized Chunk Type' cause of error.
 *
 * The return value is the disposition of the chunk.
 */
sctp_disposition_t sctp_sf_unk_chunk(const struct sctp_endpoint *ep,
				     const struct sctp_association *asoc,
				     const sctp_subtype_t type,
				     void *arg,
				     sctp_cmd_seq_t *commands)
{
	struct sctp_chunk *unk_chunk = arg;
	struct sctp_chunk *err_chunk;
	sctp_chunkhdr_t *hdr;

	SCTP_DEBUG_PRINTK("Processing the unknown chunk id %d.\n", type.chunk);

	if (!sctp_vtag_verify(unk_chunk, asoc))
		return sctp_sf_pdiscard(ep, asoc, type, arg, commands);

	switch (type.chunk & SCTP_CID_ACTION_MASK) {
	case SCTP_CID_ACTION_DISCARD:
		/* Discard the packet.  */
		return sctp_sf_pdiscard(ep, asoc, type, arg, commands);
		break;
	case SCTP_CID_ACTION_DISCARD_ERR:
		/* Discard the packet.  */
		sctp_sf_pdiscard(ep, asoc, type, arg, commands);

		/* Generate an ERROR chunk as response. */
		hdr = unk_chunk->chunk_hdr;
		err_chunk = sctp_make_op_error(asoc, unk_chunk,
					       SCTP_ERROR_UNKNOWN_CHUNK, hdr,
					       WORD_ROUND(ntohs(hdr->length)));
		if (err_chunk) {
			sctp_add_cmd_sf(commands, SCTP_CMD_REPLY,
					SCTP_CHUNK(err_chunk));
		}
		return SCTP_DISPOSITION_CONSUME;
		break;
	case SCTP_CID_ACTION_SKIP:
		/* Skip the chunk.  */
		return SCTP_DISPOSITION_DISCARD;
		break;
	case SCTP_CID_ACTION_SKIP_ERR:
		/* Generate an ERROR chunk as response. */
		hdr = unk_chunk->chunk_hdr;
		err_chunk = sctp_make_op_error(asoc, unk_chunk,
					       SCTP_ERROR_UNKNOWN_CHUNK, hdr,
					       WORD_ROUND(ntohs(hdr->length)));
		if (err_chunk) {
			sctp_add_cmd_sf(commands, SCTP_CMD_REPLY,
					SCTP_CHUNK(err_chunk));
		}
		/* Skip the chunk.  */
		return SCTP_DISPOSITION_CONSUME;
		break;
	default:
		break;
	}

	return SCTP_DISPOSITION_DISCARD;
}

/*
 * Discard the chunk.
 *
 * Section: 0.2, 5.2.3, 5.2.5, 5.2.6, 6.0, 8.4.6, 8.5.1c, 9.2
 * [Too numerous to mention...]
 * Verification Tag: No verification needed.
 * Inputs
 * (endpoint, asoc, chunk)
 *
 * Outputs
 * (asoc, reply_msg, msg_up, timers, counters)
 *
 * The return value is the disposition of the chunk.
 */
sctp_disposition_t sctp_sf_discard_chunk(const struct sctp_endpoint *ep,
					 const struct sctp_association *asoc,
					 const sctp_subtype_t type,
					 void *arg,
					 sctp_cmd_seq_t *commands)
{
	SCTP_DEBUG_PRINTK("Chunk %d is discarded\n", type.chunk);
	return SCTP_DISPOSITION_DISCARD;
}

/*
 * Discard the whole packet.
 *
 * Section: 8.4 2)
 *
 * 2) If the OOTB packet contains an ABORT chunk, the receiver MUST
 *    silently discard the OOTB packet and take no further action.
 *    Otherwise,
 *
 * Verification Tag: No verification necessary
 *
 * Inputs
 * (endpoint, asoc, chunk)
 *
 * Outputs
 * (asoc, reply_msg, msg_up, timers, counters)
 *
 * The return value is the disposition of the chunk.
 */
sctp_disposition_t sctp_sf_pdiscard(const struct sctp_endpoint *ep,
				    const struct sctp_association *asoc,
				    const sctp_subtype_t type,
				    void *arg,
				    sctp_cmd_seq_t *commands)
{
	sctp_add_cmd_sf(commands, SCTP_CMD_DISCARD_PACKET, SCTP_NULL());

	return SCTP_DISPOSITION_CONSUME;
}


/*
 * The other end is violating protocol.
 *
 * Section: Not specified
 * Verification Tag: Not specified
 * Inputs
 * (endpoint, asoc, chunk)
 *
 * Outputs
 * (asoc, reply_msg, msg_up, timers, counters)
 *
 * We simply tag the chunk as a violation.  The state machine will log
 * the violation and continue.
 */
sctp_disposition_t sctp_sf_violation(const struct sctp_endpoint *ep,
				     const struct sctp_association *asoc,
				     const sctp_subtype_t type,
				     void *arg,
				     sctp_cmd_seq_t *commands)
{
	return SCTP_DISPOSITION_VIOLATION;
}

/***************************************************************************
 * These are the state functions for handling primitive (Section 10) events.
 ***************************************************************************/
/*
 * sctp_sf_do_prm_asoc
 *
 * Section: 10.1 ULP-to-SCTP
 * B) Associate
 *
 * Format: ASSOCIATE(local SCTP instance name, destination transport addr,
 * outbound stream count)
 * -> association id [,destination transport addr list] [,outbound stream
 * count]
 *
 * This primitive allows the upper layer to initiate an association to a
 * specific peer endpoint.
 *
 * The peer endpoint shall be specified by one of the transport addresses
 * which defines the endpoint (see Section 1.4).  If the local SCTP
 * instance has not been initialized, the ASSOCIATE is considered an
 * error.
 * [This is not relevant for the kernel implementation since we do all
 * initialization at boot time.  It we hadn't initialized we wouldn't
 * get anywhere near this code.]
 *
 * An association id, which is a local handle to the SCTP association,
 * will be returned on successful establishment of the association. If
 * SCTP is not able to open an SCTP association with the peer endpoint,
 * an error is returned.
 * [In the kernel implementation, the struct sctp_association needs to
 * be created BEFORE causing this primitive to run.]
 *
 * Other association parameters may be returned, including the
 * complete destination transport addresses of the peer as well as the
 * outbound stream count of the local endpoint. One of the transport
 * address from the returned destination addresses will be selected by
 * the local endpoint as default primary path for sending SCTP packets
 * to this peer.  The returned "destination transport addr list" can
 * be used by the ULP to change the default primary path or to force
 * sending a packet to a specific transport address.  [All of this
 * stuff happens when the INIT ACK arrives.  This is a NON-BLOCKING
 * function.]
 *
 * Mandatory attributes:
 *
 * o local SCTP instance name - obtained from the INITIALIZE operation.
 *   [This is the argument asoc.]
 * o destination transport addr - specified as one of the transport
 * addresses of the peer endpoint with which the association is to be
 * established.
 *  [This is asoc->peer.active_path.]
 * o outbound stream count - the number of outbound streams the ULP
 * would like to open towards this peer endpoint.
 * [BUG: This is not currently implemented.]
 * Optional attributes:
 *
 * None.
 *
 * The return value is a disposition.
 */
sctp_disposition_t sctp_sf_do_prm_asoc(const struct sctp_endpoint *ep,
				       const struct sctp_association *asoc,
				       const sctp_subtype_t type,
				       void *arg,
				       sctp_cmd_seq_t *commands)
{
	struct sctp_chunk *repl;

	/* The comment below says that we enter COOKIE-WAIT AFTER
	 * sending the INIT, but that doesn't actually work in our
	 * implementation...
	 */
	sctp_add_cmd_sf(commands, SCTP_CMD_NEW_STATE,
			SCTP_STATE(SCTP_STATE_COOKIE_WAIT));

	/* RFC 2960 5.1 Normal Establishment of an Association
	 *
	 * A) "A" first sends an INIT chunk to "Z".  In the INIT, "A"
	 * must provide its Verification Tag (Tag_A) in the Initiate
	 * Tag field.  Tag_A SHOULD be a random number in the range of
	 * 1 to 4294967295 (see 5.3.1 for Tag value selection). ...
	 */

	repl = sctp_make_init(asoc, &asoc->base.bind_addr, GFP_ATOMIC, 0);
	if (!repl)
		goto nomem;

	/* Cast away the const modifier, as we want to just
	 * rerun it through as a sideffect.
	 */
	sctp_add_cmd_sf(commands, SCTP_CMD_NEW_ASOC,
			SCTP_ASOC((struct sctp_association *) asoc));

	/* After sending the INIT, "A" starts the T1-init timer and
	 * enters the COOKIE-WAIT state.
	 */
	sctp_add_cmd_sf(commands, SCTP_CMD_TIMER_START,
			SCTP_TO(SCTP_EVENT_TIMEOUT_T1_INIT));
	sctp_add_cmd_sf(commands, SCTP_CMD_REPLY, SCTP_CHUNK(repl));
	return SCTP_DISPOSITION_CONSUME;

nomem:
	return SCTP_DISPOSITION_NOMEM;
}

/*
 * Process the SEND primitive.
 *
 * Section: 10.1 ULP-to-SCTP
 * E) Send
 *
 * Format: SEND(association id, buffer address, byte count [,context]
 *         [,stream id] [,life time] [,destination transport address]
 *         [,unorder flag] [,no-bundle flag] [,payload protocol-id] )
 * -> result
 *
 * This is the main method to send user data via SCTP.
 *
 * Mandatory attributes:
 *
 *  o association id - local handle to the SCTP association
 *
 *  o buffer address - the location where the user message to be
 *    transmitted is stored;
 *
 *  o byte count - The size of the user data in number of bytes;
 *
 * Optional attributes:
 *
 *  o context - an optional 32 bit integer that will be carried in the
 *    sending failure notification to the ULP if the transportation of
 *    this User Message fails.
 *
 *  o stream id - to indicate which stream to send the data on. If not
 *    specified, stream 0 will be used.
 *
 *  o life time - specifies the life time of the user data. The user data
 *    will not be sent by SCTP after the life time expires. This
 *    parameter can be used to avoid efforts to transmit stale
 *    user messages. SCTP notifies the ULP if the data cannot be
 *    initiated to transport (i.e. sent to the destination via SCTP's
 *    send primitive) within the life time variable. However, the
 *    user data will be transmitted if SCTP has attempted to transmit a
 *    chunk before the life time expired.
 *
 *  o destination transport address - specified as one of the destination
 *    transport addresses of the peer endpoint to which this packet
 *    should be sent. Whenever possible, SCTP should use this destination
 *    transport address for sending the packets, instead of the current
 *    primary path.
 *
 *  o unorder flag - this flag, if present, indicates that the user
 *    would like the data delivered in an unordered fashion to the peer
 *    (i.e., the U flag is set to 1 on all DATA chunks carrying this
 *    message).
 *
 *  o no-bundle flag - instructs SCTP not to bundle this user data with
 *    other outbound DATA chunks. SCTP MAY still bundle even when
 *    this flag is present, when faced with network congestion.
 *
 *  o payload protocol-id - A 32 bit unsigned integer that is to be
 *    passed to the peer indicating the type of payload protocol data
 *    being transmitted. This value is passed as opaque data by SCTP.
 *
 * The return value is the disposition.
 */
sctp_disposition_t sctp_sf_do_prm_send(const struct sctp_endpoint *ep,
				       const struct sctp_association *asoc,
				       const sctp_subtype_t type,
				       void *arg,
				       sctp_cmd_seq_t *commands)
{
	struct sctp_chunk *chunk = arg;

	sctp_add_cmd_sf(commands, SCTP_CMD_REPLY, SCTP_CHUNK(chunk));
	return SCTP_DISPOSITION_CONSUME;
}

/*
 * Process the SHUTDOWN primitive.
 *
 * Section: 10.1:
 * C) Shutdown
 *
 * Format: SHUTDOWN(association id)
 * -> result
 *
 * Gracefully closes an association. Any locally queued user data
 * will be delivered to the peer. The association will be terminated only
 * after the peer acknowledges all the SCTP packets sent.  A success code
 * will be returned on successful termination of the association. If
 * attempting to terminate the association results in a failure, an error
 * code shall be returned.
 *
 * Mandatory attributes:
 *
 *  o association id - local handle to the SCTP association
 *
 * Optional attributes:
 *
 * None.
 *
 * The return value is the disposition.
 */
sctp_disposition_t sctp_sf_do_9_2_prm_shutdown(
	const struct sctp_endpoint *ep,
	const struct sctp_association *asoc,
	const sctp_subtype_t type,
	void *arg,
	sctp_cmd_seq_t *commands)
{
	int disposition;

	/* From 9.2 Shutdown of an Association
	 * Upon receipt of the SHUTDOWN primitive from its upper
	 * layer, the endpoint enters SHUTDOWN-PENDING state and
	 * remains there until all outstanding data has been
	 * acknowledged by its peer. The endpoint accepts no new data
	 * from its upper layer, but retransmits data to the far end
	 * if necessary to fill gaps.
	 */
	sctp_add_cmd_sf(commands, SCTP_CMD_NEW_STATE,
			SCTP_STATE(SCTP_STATE_SHUTDOWN_PENDING));

	/* sctpimpguide-05 Section 2.12.2
	 * The sender of the SHUTDOWN MAY also start an overall guard timer
	 * 'T5-shutdown-guard' to bound the overall time for shutdown sequence.
	 */
	sctp_add_cmd_sf(commands, SCTP_CMD_TIMER_START,
			SCTP_TO(SCTP_EVENT_TIMEOUT_T5_SHUTDOWN_GUARD));

	disposition = SCTP_DISPOSITION_CONSUME;
	if (sctp_outq_is_empty(&asoc->outqueue)) {
		disposition = sctp_sf_do_9_2_start_shutdown(ep, asoc, type,
							    arg, commands);
	}
	return disposition;
}

/*
 * Process the ABORT primitive.
 *
 * Section: 10.1:
 * C) Abort
 *
 * Format: Abort(association id [, cause code])
 * -> result
 *
 * Ungracefully closes an association. Any locally queued user data
 * will be discarded and an ABORT chunk is sent to the peer.  A success code
 * will be returned on successful abortion of the association. If
 * attempting to abort the association results in a failure, an error
 * code shall be returned.
 *
 * Mandatory attributes:
 *
 *  o association id - local handle to the SCTP association
 *
 * Optional attributes:
 *
 *  o cause code - reason of the abort to be passed to the peer
 *
 * None.
 *
 * The return value is the disposition.
 */
sctp_disposition_t sctp_sf_do_9_1_prm_abort(
	const struct sctp_endpoint *ep,
	const struct sctp_association *asoc,
	const sctp_subtype_t type,
	void *arg,
	sctp_cmd_seq_t *commands)
{
	/* From 9.1 Abort of an Association
	 * Upon receipt of the ABORT primitive from its upper
	 * layer, the endpoint enters CLOSED state and
	 * discard all outstanding data has been
	 * acknowledged by its peer. The endpoint accepts no new data
	 * from its upper layer, but retransmits data to the far end
	 * if necessary to fill gaps.
	 */
	struct msghdr *msg = arg;
	struct sctp_chunk *abort;
	sctp_disposition_t retval;

	retval = SCTP_DISPOSITION_CONSUME;

	/* Generate ABORT chunk to send the peer.  */
	abort = sctp_make_abort_user(asoc, NULL, msg);
	if (!abort)
		retval = SCTP_DISPOSITION_NOMEM;
	else
		sctp_add_cmd_sf(commands, SCTP_CMD_REPLY, SCTP_CHUNK(abort));

	/* Even if we can't send the ABORT due to low memory delete the
	 * TCB.  This is a departure from our typical NOMEM handling.
	 */

	/* Delete the established association. */
	sctp_add_cmd_sf(commands, SCTP_CMD_ASSOC_FAILED,
			SCTP_U32(SCTP_ERROR_USER_ABORT));

	SCTP_INC_STATS(SCTP_MIB_ABORTEDS);
	SCTP_DEC_STATS(SCTP_MIB_CURRESTAB);

	return retval;
}

/* We tried an illegal operation on an association which is closed.  */
sctp_disposition_t sctp_sf_error_closed(const struct sctp_endpoint *ep,
					const struct sctp_association *asoc,
					const sctp_subtype_t type,
					void *arg,
					sctp_cmd_seq_t *commands)
{
	sctp_add_cmd_sf(commands, SCTP_CMD_REPORT_ERROR, SCTP_ERROR(-EINVAL));
	return SCTP_DISPOSITION_CONSUME;
}

/* We tried an illegal operation on an association which is shutting
 * down.
 */
sctp_disposition_t sctp_sf_error_shutdown(const struct sctp_endpoint *ep,
					  const struct sctp_association *asoc,
					  const sctp_subtype_t type,
					  void *arg,
					  sctp_cmd_seq_t *commands)
{
	sctp_add_cmd_sf(commands, SCTP_CMD_REPORT_ERROR,
			SCTP_ERROR(-ESHUTDOWN));
	return SCTP_DISPOSITION_CONSUME;
}

/*
 * sctp_cookie_wait_prm_shutdown
 *
 * Section: 4 Note: 2
 * Verification Tag:
 * Inputs
 * (endpoint, asoc)
 *
 * The RFC does not explicitly address this issue, but is the route through the
 * state table when someone issues a shutdown while in COOKIE_WAIT state.
 *
 * Outputs
 * (timers)
 */
sctp_disposition_t sctp_sf_cookie_wait_prm_shutdown(
	const struct sctp_endpoint *ep,
	const struct sctp_association *asoc,
	const sctp_subtype_t type,
	void *arg,
	sctp_cmd_seq_t *commands)
{
	sctp_add_cmd_sf(commands, SCTP_CMD_TIMER_STOP,
			SCTP_TO(SCTP_EVENT_TIMEOUT_T1_INIT));

	sctp_add_cmd_sf(commands, SCTP_CMD_NEW_STATE,
			SCTP_STATE(SCTP_STATE_CLOSED));

	SCTP_INC_STATS(SCTP_MIB_SHUTDOWNS);

	sctp_add_cmd_sf(commands, SCTP_CMD_DELETE_TCB, SCTP_NULL());

	return SCTP_DISPOSITION_DELETE_TCB;
}

/*
 * sctp_cookie_echoed_prm_shutdown
 *
 * Section: 4 Note: 2
 * Verification Tag:
 * Inputs
 * (endpoint, asoc)
 *
 * The RFC does not explcitly address this issue, but is the route through the
 * state table when someone issues a shutdown while in COOKIE_ECHOED state.
 *
 * Outputs
 * (timers)
 */
sctp_disposition_t sctp_sf_cookie_echoed_prm_shutdown(
	const struct sctp_endpoint *ep,
	const struct sctp_association *asoc,
	const sctp_subtype_t type,
	void *arg, sctp_cmd_seq_t *commands)
{
	/* There is a single T1 timer, so we should be able to use
	 * common function with the COOKIE-WAIT state.
	 */
	return sctp_sf_cookie_wait_prm_shutdown(ep, asoc, type, arg, commands);
}

/*
 * sctp_sf_cookie_wait_prm_abort
 *
 * Section: 4 Note: 2
 * Verification Tag:
 * Inputs
 * (endpoint, asoc)
 *
 * The RFC does not explicitly address this issue, but is the route through the
 * state table when someone issues an abort while in COOKIE_WAIT state.
 *
 * Outputs
 * (timers)
 */
sctp_disposition_t sctp_sf_cookie_wait_prm_abort(
	const struct sctp_endpoint *ep,
	const struct sctp_association *asoc,
	const sctp_subtype_t type,
	void *arg,
	sctp_cmd_seq_t *commands)
{
	struct msghdr *msg = arg;
	struct sctp_chunk *abort;
	sctp_disposition_t retval;

	/* Stop T1-init timer */
	sctp_add_cmd_sf(commands, SCTP_CMD_TIMER_STOP,
			SCTP_TO(SCTP_EVENT_TIMEOUT_T1_INIT));
	retval = SCTP_DISPOSITION_CONSUME;

	/* Generate ABORT chunk to send the peer */
	abort = sctp_make_abort_user(asoc, NULL, msg);
	if (!abort)
		retval = SCTP_DISPOSITION_NOMEM;
	else
		sctp_add_cmd_sf(commands, SCTP_CMD_REPLY, SCTP_CHUNK(abort));

	sctp_add_cmd_sf(commands, SCTP_CMD_NEW_STATE,
			SCTP_STATE(SCTP_STATE_CLOSED));

	SCTP_INC_STATS(SCTP_MIB_ABORTEDS);

	/* Even if we can't send the ABORT due to low memory delete the
	 * TCB.  This is a departure from our typical NOMEM handling.
	 */

	/* Delete the established association. */
	sctp_add_cmd_sf(commands, SCTP_CMD_INIT_FAILED,
			SCTP_U32(SCTP_ERROR_USER_ABORT));

	return retval;
}

/*
 * sctp_sf_cookie_echoed_prm_abort
 *
 * Section: 4 Note: 3
 * Verification Tag:
 * Inputs
 * (endpoint, asoc)
 *
 * The RFC does not explcitly address this issue, but is the route through the
 * state table when someone issues an abort while in COOKIE_ECHOED state.
 *
 * Outputs
 * (timers)
 */
sctp_disposition_t sctp_sf_cookie_echoed_prm_abort(
	const struct sctp_endpoint *ep,
	const struct sctp_association *asoc,
	const sctp_subtype_t type,
	void *arg,
	sctp_cmd_seq_t *commands)
{
	/* There is a single T1 timer, so we should be able to use
	 * common function with the COOKIE-WAIT state.
	 */
	return sctp_sf_cookie_wait_prm_abort(ep, asoc, type, arg, commands);
}

/*
 * sctp_sf_shutdown_pending_prm_abort
 *
 * Inputs
 * (endpoint, asoc)
 *
 * The RFC does not explicitly address this issue, but is the route through the
 * state table when someone issues an abort while in SHUTDOWN-PENDING state.
 *
 * Outputs
 * (timers)
 */
sctp_disposition_t sctp_sf_shutdown_pending_prm_abort(
	const struct sctp_endpoint *ep,
	const struct sctp_association *asoc,
	const sctp_subtype_t type,
	void *arg,
	sctp_cmd_seq_t *commands)
{
	/* Stop the T5-shutdown guard timer.  */
	sctp_add_cmd_sf(commands, SCTP_CMD_TIMER_STOP,
			SCTP_TO(SCTP_EVENT_TIMEOUT_T5_SHUTDOWN_GUARD));

	return sctp_sf_do_9_1_prm_abort(ep, asoc, type, arg, commands);
}

/*
 * sctp_sf_shutdown_sent_prm_abort
 *
 * Inputs
 * (endpoint, asoc)
 *
 * The RFC does not explicitly address this issue, but is the route through the
 * state table when someone issues an abort while in SHUTDOWN-SENT state.
 *
 * Outputs
 * (timers)
 */
sctp_disposition_t sctp_sf_shutdown_sent_prm_abort(
	const struct sctp_endpoint *ep,
	const struct sctp_association *asoc,
	const sctp_subtype_t type,
	void *arg,
	sctp_cmd_seq_t *commands)
{
	/* Stop the T2-shutdown timer.  */
	sctp_add_cmd_sf(commands, SCTP_CMD_TIMER_STOP,
			SCTP_TO(SCTP_EVENT_TIMEOUT_T2_SHUTDOWN));

	/* Stop the T5-shutdown guard timer.  */
	sctp_add_cmd_sf(commands, SCTP_CMD_TIMER_STOP,
			SCTP_TO(SCTP_EVENT_TIMEOUT_T5_SHUTDOWN_GUARD));

	return sctp_sf_do_9_1_prm_abort(ep, asoc, type, arg, commands);
}

/*
 * sctp_sf_cookie_echoed_prm_abort
 *
 * Inputs
 * (endpoint, asoc)
 *
 * The RFC does not explcitly address this issue, but is the route through the
 * state table when someone issues an abort while in COOKIE_ECHOED state.
 *
 * Outputs
 * (timers)
 */
sctp_disposition_t sctp_sf_shutdown_ack_sent_prm_abort(
	const struct sctp_endpoint *ep,
	const struct sctp_association *asoc,
	const sctp_subtype_t type,
	void *arg,
	sctp_cmd_seq_t *commands)
{
	/* The same T2 timer, so we should be able to use
	 * common function with the SHUTDOWN-SENT state.
	 */
	return sctp_sf_shutdown_sent_prm_abort(ep, asoc, type, arg, commands);
}

/*
 * Process the REQUESTHEARTBEAT primitive
 *
 * 10.1 ULP-to-SCTP
 * J) Request Heartbeat
 *
 * Format: REQUESTHEARTBEAT(association id, destination transport address)
 *
 * -> result
 *
 * Instructs the local endpoint to perform a HeartBeat on the specified
 * destination transport address of the given association. The returned
 * result should indicate whether the transmission of the HEARTBEAT
 * chunk to the destination address is successful.
 *
 * Mandatory attributes:
 *
 * o association id - local handle to the SCTP association
 *
 * o destination transport address - the transport address of the
 *   association on which a heartbeat should be issued.
 */
sctp_disposition_t sctp_sf_do_prm_requestheartbeat(
					const struct sctp_endpoint *ep,
					const struct sctp_association *asoc,
					const sctp_subtype_t type,
					void *arg,
					sctp_cmd_seq_t *commands)
{
	return sctp_sf_heartbeat(ep, asoc, type, (struct sctp_transport *)arg,
				 commands);
}

/*
 * ADDIP Section 4.1 ASCONF Chunk Procedures
 * When an endpoint has an ASCONF signaled change to be sent to the
 * remote endpoint it should do A1 to A9
 */
sctp_disposition_t sctp_sf_do_prm_asconf(const struct sctp_endpoint *ep,
					const struct sctp_association *asoc,
					const sctp_subtype_t type,
					void *arg,
					sctp_cmd_seq_t *commands)
{
	struct sctp_chunk *chunk = arg;

	sctp_add_cmd_sf(commands, SCTP_CMD_SETUP_T4, SCTP_CHUNK(chunk));
	sctp_add_cmd_sf(commands, SCTP_CMD_TIMER_START,
			SCTP_TO(SCTP_EVENT_TIMEOUT_T4_RTO));
	sctp_add_cmd_sf(commands, SCTP_CMD_REPLY, SCTP_CHUNK(chunk));
	return SCTP_DISPOSITION_CONSUME;
}

/*
 * Ignore the primitive event
 *
 * The return value is the disposition of the primitive.
 */
sctp_disposition_t sctp_sf_ignore_primitive(
	const struct sctp_endpoint *ep,
	const struct sctp_association *asoc,
	const sctp_subtype_t type,
	void *arg,
	sctp_cmd_seq_t *commands)
{
	SCTP_DEBUG_PRINTK("Primitive type %d is ignored.\n", type.primitive);
	return SCTP_DISPOSITION_DISCARD;
}

/***************************************************************************
 * These are the state functions for the OTHER events.
 ***************************************************************************/

/*
 * Start the shutdown negotiation.
 *
 * From Section 9.2:
 * Once all its outstanding data has been acknowledged, the endpoint
 * shall send a SHUTDOWN chunk to its peer including in the Cumulative
 * TSN Ack field the last sequential TSN it has received from the peer.
 * It shall then start the T2-shutdown timer and enter the SHUTDOWN-SENT
 * state. If the timer expires, the endpoint must re-send the SHUTDOWN
 * with the updated last sequential TSN received from its peer.
 *
 * The return value is the disposition.
 */
sctp_disposition_t sctp_sf_do_9_2_start_shutdown(
	const struct sctp_endpoint *ep,
	const struct sctp_association *asoc,
	const sctp_subtype_t type,
	void *arg,
	sctp_cmd_seq_t *commands)
{
	struct sctp_chunk *reply;

	/* Once all its outstanding data has been acknowledged, the
	 * endpoint shall send a SHUTDOWN chunk to its peer including
	 * in the Cumulative TSN Ack field the last sequential TSN it
	 * has received from the peer.
	 */
	reply = sctp_make_shutdown(asoc, NULL);
	if (!reply)
		goto nomem;

	/* Set the transport for the SHUTDOWN chunk and the timeout for the
	 * T2-shutdown timer.
	 */
	sctp_add_cmd_sf(commands, SCTP_CMD_SETUP_T2, SCTP_CHUNK(reply));

	/* It shall then start the T2-shutdown timer */
	sctp_add_cmd_sf(commands, SCTP_CMD_TIMER_START,
			SCTP_TO(SCTP_EVENT_TIMEOUT_T2_SHUTDOWN));

	if (asoc->autoclose)
		sctp_add_cmd_sf(commands, SCTP_CMD_TIMER_STOP,
				SCTP_TO(SCTP_EVENT_TIMEOUT_AUTOCLOSE));

	/* and enter the SHUTDOWN-SENT state.  */
	sctp_add_cmd_sf(commands, SCTP_CMD_NEW_STATE,
			SCTP_STATE(SCTP_STATE_SHUTDOWN_SENT));

	/* sctp-implguide 2.10 Issues with Heartbeating and failover
	 *
	 * HEARTBEAT ... is discontinued after sending either SHUTDOWN
         * or SHUTDOWN-ACK.
	 */
	sctp_add_cmd_sf(commands, SCTP_CMD_HB_TIMERS_STOP, SCTP_NULL());

	sctp_add_cmd_sf(commands, SCTP_CMD_REPLY, SCTP_CHUNK(reply));

	return SCTP_DISPOSITION_CONSUME;

nomem:
	return SCTP_DISPOSITION_NOMEM;
}

/*
 * Generate a SHUTDOWN ACK now that everything is SACK'd.
 *
 * From Section 9.2:
 *
 * If it has no more outstanding DATA chunks, the SHUTDOWN receiver
 * shall send a SHUTDOWN ACK and start a T2-shutdown timer of its own,
 * entering the SHUTDOWN-ACK-SENT state. If the timer expires, the
 * endpoint must re-send the SHUTDOWN ACK.
 *
 * The return value is the disposition.
 */
sctp_disposition_t sctp_sf_do_9_2_shutdown_ack(
	const struct sctp_endpoint *ep,
	const struct sctp_association *asoc,
	const sctp_subtype_t type,
	void *arg,
	sctp_cmd_seq_t *commands)
{
	struct sctp_chunk *chunk = (struct sctp_chunk *) arg;
	struct sctp_chunk *reply;

	/* If it has no more outstanding DATA chunks, the SHUTDOWN receiver
	 * shall send a SHUTDOWN ACK ...
	 */
	reply = sctp_make_shutdown_ack(asoc, chunk);
	if (!reply)
		goto nomem;

	/* Set the transport for the SHUTDOWN ACK chunk and the timeout for
	 * the T2-shutdown timer.
	 */
	sctp_add_cmd_sf(commands, SCTP_CMD_SETUP_T2, SCTP_CHUNK(reply));

	/* and start/restart a T2-shutdown timer of its own, */
	sctp_add_cmd_sf(commands, SCTP_CMD_TIMER_RESTART,
			SCTP_TO(SCTP_EVENT_TIMEOUT_T2_SHUTDOWN));

	if (asoc->autoclose)
		sctp_add_cmd_sf(commands, SCTP_CMD_TIMER_STOP,
				SCTP_TO(SCTP_EVENT_TIMEOUT_AUTOCLOSE));

	/* Enter the SHUTDOWN-ACK-SENT state.  */
	sctp_add_cmd_sf(commands, SCTP_CMD_NEW_STATE,
			SCTP_STATE(SCTP_STATE_SHUTDOWN_ACK_SENT));

	/* sctp-implguide 2.10 Issues with Heartbeating and failover
	 *
	 * HEARTBEAT ... is discontinued after sending either SHUTDOWN
         * or SHUTDOWN-ACK.
	 */
	sctp_add_cmd_sf(commands, SCTP_CMD_HB_TIMERS_STOP, SCTP_NULL());

	sctp_add_cmd_sf(commands, SCTP_CMD_REPLY, SCTP_CHUNK(reply));

	return SCTP_DISPOSITION_CONSUME;

nomem:
	return SCTP_DISPOSITION_NOMEM;
}

/*
 * Ignore the event defined as other
 *
 * The return value is the disposition of the event.
 */
sctp_disposition_t sctp_sf_ignore_other(const struct sctp_endpoint *ep,
					const struct sctp_association *asoc,
					const sctp_subtype_t type,
					void *arg,
					sctp_cmd_seq_t *commands)
{
	SCTP_DEBUG_PRINTK("The event other type %d is ignored\n", type.other);
	return SCTP_DISPOSITION_DISCARD;
}

/************************************************************
 * These are the state functions for handling timeout events.
 ************************************************************/

/*
 * RTX Timeout
 *
 * Section: 6.3.3 Handle T3-rtx Expiration
 *
 * Whenever the retransmission timer T3-rtx expires for a destination
 * address, do the following:
 * [See below]
 *
 * The return value is the disposition of the chunk.
 */
sctp_disposition_t sctp_sf_do_6_3_3_rtx(const struct sctp_endpoint *ep,
					const struct sctp_association *asoc,
					const sctp_subtype_t type,
					void *arg,
					sctp_cmd_seq_t *commands)
{
	struct sctp_transport *transport = arg;

	if (asoc->overall_error_count >= asoc->max_retrans) {
		/* CMD_ASSOC_FAILED calls CMD_DELETE_TCB. */
		sctp_add_cmd_sf(commands, SCTP_CMD_ASSOC_FAILED,
				SCTP_U32(SCTP_ERROR_NO_ERROR));
		SCTP_INC_STATS(SCTP_MIB_ABORTEDS);
		SCTP_DEC_STATS(SCTP_MIB_CURRESTAB);
		return SCTP_DISPOSITION_DELETE_TCB;
	}

	/* E1) For the destination address for which the timer
	 * expires, adjust its ssthresh with rules defined in Section
	 * 7.2.3 and set the cwnd <- MTU.
	 */

	/* E2) For the destination address for which the timer
	 * expires, set RTO <- RTO * 2 ("back off the timer").  The
	 * maximum value discussed in rule C7 above (RTO.max) may be
	 * used to provide an upper bound to this doubling operation.
	 */

	/* E3) Determine how many of the earliest (i.e., lowest TSN)
	 * outstanding DATA chunks for the address for which the
	 * T3-rtx has expired will fit into a single packet, subject
	 * to the MTU constraint for the path corresponding to the
	 * destination transport address to which the retransmission
	 * is being sent (this may be different from the address for
	 * which the timer expires [see Section 6.4]).  Call this
	 * value K. Bundle and retransmit those K DATA chunks in a
	 * single packet to the destination endpoint.
	 *
	 * Note: Any DATA chunks that were sent to the address for
	 * which the T3-rtx timer expired but did not fit in one MTU
	 * (rule E3 above), should be marked for retransmission and
	 * sent as soon as cwnd allows (normally when a SACK arrives).
	 */

	/* NB: Rules E4 and F1 are implicit in R1.  */
	sctp_add_cmd_sf(commands, SCTP_CMD_RETRAN, SCTP_TRANSPORT(transport));

	/* Do some failure management (Section 8.2). */
	sctp_add_cmd_sf(commands, SCTP_CMD_STRIKE, SCTP_TRANSPORT(transport));

	return SCTP_DISPOSITION_CONSUME;
}

/*
 * Generate delayed SACK on timeout
 *
 * Section: 6.2  Acknowledgement on Reception of DATA Chunks
 *
 * The guidelines on delayed acknowledgement algorithm specified in
 * Section 4.2 of [RFC2581] SHOULD be followed.  Specifically, an
 * acknowledgement SHOULD be generated for at least every second packet
 * (not every second DATA chunk) received, and SHOULD be generated
 * within 200 ms of the arrival of any unacknowledged DATA chunk.  In
 * some situations it may be beneficial for an SCTP transmitter to be
 * more conservative than the algorithms detailed in this document
 * allow. However, an SCTP transmitter MUST NOT be more aggressive than
 * the following algorithms allow.
 */
sctp_disposition_t sctp_sf_do_6_2_sack(const struct sctp_endpoint *ep,
				       const struct sctp_association *asoc,
				       const sctp_subtype_t type,
				       void *arg,
				       sctp_cmd_seq_t *commands)
{
	sctp_add_cmd_sf(commands, SCTP_CMD_GEN_SACK, SCTP_FORCE());
	return SCTP_DISPOSITION_CONSUME;
}

/*
 * sctp_sf_t1_timer_expire
 *
 * Section: 4 Note: 2
 * Verification Tag:
 * Inputs
 * (endpoint, asoc)
 *
 *  RFC 2960 Section 4 Notes
 *  2) If the T1-init timer expires, the endpoint MUST retransmit INIT
 *     and re-start the T1-init timer without changing state.  This MUST
 *     be repeated up to 'Max.Init.Retransmits' times.  After that, the
 *     endpoint MUST abort the initialization process and report the
 *     error to SCTP user.
 *
 *   3) If the T1-cookie timer expires, the endpoint MUST retransmit
 *     COOKIE ECHO and re-start the T1-cookie timer without changing
 *     state.  This MUST be repeated up to 'Max.Init.Retransmits' times.
 *     After that, the endpoint MUST abort the initialization process and
 *     report the error to SCTP user.
 *
 * Outputs
 * (timers, events)
 *
 */
sctp_disposition_t sctp_sf_t1_timer_expire(const struct sctp_endpoint *ep,
					   const struct sctp_association *asoc,
					   const sctp_subtype_t type,
					   void *arg,
					   sctp_cmd_seq_t *commands)
{
	struct sctp_chunk *repl;
	struct sctp_bind_addr *bp;
	sctp_event_timeout_t timer = (sctp_event_timeout_t) arg;
	int timeout;
	int attempts;

	timeout = asoc->timeouts[timer];
	attempts = asoc->counters[SCTP_COUNTER_INIT_ERROR] + 1;
	repl = NULL;

	SCTP_DEBUG_PRINTK("Timer T1 expired.\n");

	if (attempts < asoc->max_init_attempts) {
		switch (timer) {
		case SCTP_EVENT_TIMEOUT_T1_INIT:
			bp = (struct sctp_bind_addr *) &asoc->base.bind_addr;
			repl = sctp_make_init(asoc, bp, GFP_ATOMIC, 0);
			break;

		case SCTP_EVENT_TIMEOUT_T1_COOKIE:
			repl = sctp_make_cookie_echo(asoc, NULL);
			break;

		default:
			BUG();
			break;
		};

		if (!repl)
			goto nomem;

		/* Issue a sideeffect to do the needed accounting. */
		sctp_add_cmd_sf(commands, SCTP_CMD_INIT_RESTART,
				SCTP_TO(timer));
		sctp_add_cmd_sf(commands, SCTP_CMD_REPLY, SCTP_CHUNK(repl));
	} else {
		sctp_add_cmd_sf(commands, SCTP_CMD_INIT_FAILED,
				SCTP_U32(SCTP_ERROR_NO_ERROR));
		return SCTP_DISPOSITION_DELETE_TCB;
	}

	return SCTP_DISPOSITION_CONSUME;

nomem:
	return SCTP_DISPOSITION_NOMEM;
}

/* RFC2960 9.2 If the timer expires, the endpoint must re-send the SHUTDOWN
 * with the updated last sequential TSN received from its peer.
 *
 * An endpoint should limit the number of retransmissions of the
 * SHUTDOWN chunk to the protocol parameter 'Association.Max.Retrans'.
 * If this threshold is exceeded the endpoint should destroy the TCB and
 * MUST report the peer endpoint unreachable to the upper layer (and
 * thus the association enters the CLOSED state).  The reception of any
 * packet from its peer (i.e. as the peer sends all of its queued DATA
 * chunks) should clear the endpoint's retransmission count and restart
 * the T2-Shutdown timer,  giving its peer ample opportunity to transmit
 * all of its queued DATA chunks that have not yet been sent.
 */
sctp_disposition_t sctp_sf_t2_timer_expire(const struct sctp_endpoint *ep,
					   const struct sctp_association *asoc,
					   const sctp_subtype_t type,
					   void *arg,
					   sctp_cmd_seq_t *commands)
{
	struct sctp_chunk *reply = NULL;

	SCTP_DEBUG_PRINTK("Timer T2 expired.\n");
	if (asoc->overall_error_count >= asoc->max_retrans) {
		/* Note:  CMD_ASSOC_FAILED calls CMD_DELETE_TCB. */
		sctp_add_cmd_sf(commands, SCTP_CMD_ASSOC_FAILED,
				SCTP_U32(SCTP_ERROR_NO_ERROR));
		SCTP_INC_STATS(SCTP_MIB_ABORTEDS);
		SCTP_DEC_STATS(SCTP_MIB_CURRESTAB);
		return SCTP_DISPOSITION_DELETE_TCB;
	}

	switch (asoc->state) {
	case SCTP_STATE_SHUTDOWN_SENT:
		reply = sctp_make_shutdown(asoc, NULL);
		break;

	case SCTP_STATE_SHUTDOWN_ACK_SENT:
		reply = sctp_make_shutdown_ack(asoc, NULL);
		break;

	default:
		BUG();
		break;
	};

	if (!reply)
		goto nomem;

	/* Do some failure management (Section 8.2). */
	sctp_add_cmd_sf(commands, SCTP_CMD_STRIKE,
			SCTP_TRANSPORT(asoc->shutdown_last_sent_to));

	/* Set the transport for the SHUTDOWN/ACK chunk and the timeout for
	 * the T2-shutdown timer.
	 */
	sctp_add_cmd_sf(commands, SCTP_CMD_SETUP_T2, SCTP_CHUNK(reply));

	/* Restart the T2-shutdown timer.  */
	sctp_add_cmd_sf(commands, SCTP_CMD_TIMER_RESTART,
			SCTP_TO(SCTP_EVENT_TIMEOUT_T2_SHUTDOWN));
	sctp_add_cmd_sf(commands, SCTP_CMD_REPLY, SCTP_CHUNK(reply));
	return SCTP_DISPOSITION_CONSUME;

nomem:
	return SCTP_DISPOSITION_NOMEM;
}

/*
 * ADDIP Section 4.1 ASCONF CHunk Procedures
 * If the T4 RTO timer expires the endpoint should do B1 to B5
 */
sctp_disposition_t sctp_sf_t4_timer_expire(
	const struct sctp_endpoint *ep,
	const struct sctp_association *asoc,
	const sctp_subtype_t type,
	void *arg,
	sctp_cmd_seq_t *commands)
{
	struct sctp_chunk *chunk = asoc->addip_last_asconf;
	struct sctp_transport *transport = chunk->transport;

	/* ADDIP 4.1 B1) Increment the error counters and perform path failure
	 * detection on the appropriate destination address as defined in
	 * RFC2960 [5] section 8.1 and 8.2.
	 */
	sctp_add_cmd_sf(commands, SCTP_CMD_STRIKE, SCTP_TRANSPORT(transport));

	/* Reconfig T4 timer and transport. */
	sctp_add_cmd_sf(commands, SCTP_CMD_SETUP_T4, SCTP_CHUNK(chunk));

	/* ADDIP 4.1 B2) Increment the association error counters and perform
	 * endpoint failure detection on the association as defined in
	 * RFC2960 [5] section 8.1 and 8.2.
	 * association error counter is incremented in SCTP_CMD_STRIKE.
	 */
	if (asoc->overall_error_count >= asoc->max_retrans) {
		sctp_add_cmd_sf(commands, SCTP_CMD_TIMER_STOP,
				SCTP_TO(SCTP_EVENT_TIMEOUT_T4_RTO));
		sctp_add_cmd_sf(commands, SCTP_CMD_ASSOC_FAILED,
				SCTP_U32(SCTP_ERROR_NO_ERROR));
		SCTP_INC_STATS(SCTP_MIB_ABORTEDS);
		SCTP_INC_STATS(SCTP_MIB_CURRESTAB);
		return SCTP_DISPOSITION_ABORT;
	}

	/* ADDIP 4.1 B3) Back-off the destination address RTO value to which
	 * the ASCONF chunk was sent by doubling the RTO timer value.
	 * This is done in SCTP_CMD_STRIKE.
	 */

	/* ADDIP 4.1 B4) Re-transmit the ASCONF Chunk last sent and if possible
	 * choose an alternate destination address (please refer to RFC2960
	 * [5] section 6.4.1). An endpoint MUST NOT add new parameters to this
	 * chunk, it MUST be the same (including its serial number) as the last 
	 * ASCONF sent.
	 */
	sctp_chunk_hold(asoc->addip_last_asconf);
	sctp_add_cmd_sf(commands, SCTP_CMD_REPLY,
			SCTP_CHUNK(asoc->addip_last_asconf));

	/* ADDIP 4.1 B5) Restart the T-4 RTO timer. Note that if a different
	 * destination is selected, then the RTO used will be that of the new
	 * destination address.
	 */
	sctp_add_cmd_sf(commands, SCTP_CMD_TIMER_RESTART,
			SCTP_TO(SCTP_EVENT_TIMEOUT_T4_RTO));

	return SCTP_DISPOSITION_CONSUME;
}

/* sctpimpguide-05 Section 2.12.2
 * The sender of the SHUTDOWN MAY also start an overall guard timer
 * 'T5-shutdown-guard' to bound the overall time for shutdown sequence.
 * At the expiration of this timer the sender SHOULD abort the association
 * by sending an ABORT chunk.
 */
sctp_disposition_t sctp_sf_t5_timer_expire(const struct sctp_endpoint *ep,
					   const struct sctp_association *asoc,
					   const sctp_subtype_t type,
					   void *arg,
					   sctp_cmd_seq_t *commands)
{
	struct sctp_chunk *reply = NULL;

	SCTP_DEBUG_PRINTK("Timer T5 expired.\n");

	reply = sctp_make_abort(asoc, NULL, 0);
	if (!reply)
		goto nomem;

	sctp_add_cmd_sf(commands, SCTP_CMD_REPLY, SCTP_CHUNK(reply));
	sctp_add_cmd_sf(commands, SCTP_CMD_ASSOC_FAILED,
			SCTP_U32(SCTP_ERROR_NO_ERROR));

	return SCTP_DISPOSITION_DELETE_TCB;
nomem:
	return SCTP_DISPOSITION_NOMEM;
}

/* Handle expiration of AUTOCLOSE timer.  When the autoclose timer expires,
 * the association is automatically closed by starting the shutdown process.
 * The work that needs to be done is same as when SHUTDOWN is initiated by
 * the user.  So this routine looks same as sctp_sf_do_9_2_prm_shutdown().
 */
sctp_disposition_t sctp_sf_autoclose_timer_expire(
	const struct sctp_endpoint *ep,
	const struct sctp_association *asoc,
	const sctp_subtype_t type,
	void *arg,
	sctp_cmd_seq_t *commands)
{
	int disposition;

	/* From 9.2 Shutdown of an Association
	 * Upon receipt of the SHUTDOWN primitive from its upper
	 * layer, the endpoint enters SHUTDOWN-PENDING state and
	 * remains there until all outstanding data has been
	 * acknowledged by its peer. The endpoint accepts no new data
	 * from its upper layer, but retransmits data to the far end
	 * if necessary to fill gaps.
	 */
	sctp_add_cmd_sf(commands, SCTP_CMD_NEW_STATE,
			SCTP_STATE(SCTP_STATE_SHUTDOWN_PENDING));

	/* sctpimpguide-05 Section 2.12.2
	 * The sender of the SHUTDOWN MAY also start an overall guard timer
	 * 'T5-shutdown-guard' to bound the overall time for shutdown sequence.
 	 */
	sctp_add_cmd_sf(commands, SCTP_CMD_TIMER_START,
			SCTP_TO(SCTP_EVENT_TIMEOUT_T5_SHUTDOWN_GUARD));
	disposition = SCTP_DISPOSITION_CONSUME;
	if (sctp_outq_is_empty(&asoc->outqueue)) {
		disposition = sctp_sf_do_9_2_start_shutdown(ep, asoc, type,
							    arg, commands);
	}
	return disposition;
}

/*****************************************************************************
 * These are sa state functions which could apply to all types of events.
 ****************************************************************************/

/*
 * This table entry is not implemented.
 *
 * Inputs
 * (endpoint, asoc, chunk)
 *
 * The return value is the disposition of the chunk.
 */
sctp_disposition_t sctp_sf_not_impl(const struct sctp_endpoint *ep,
				    const struct sctp_association *asoc,
				    const sctp_subtype_t type,
				    void *arg,
				    sctp_cmd_seq_t *commands)
{
	return SCTP_DISPOSITION_NOT_IMPL;
}

/*
 * This table entry represents a bug.
 *
 * Inputs
 * (endpoint, asoc, chunk)
 *
 * The return value is the disposition of the chunk.
 */
sctp_disposition_t sctp_sf_bug(const struct sctp_endpoint *ep,
			       const struct sctp_association *asoc,
			       const sctp_subtype_t type,
			       void *arg,
			       sctp_cmd_seq_t *commands)
{
	return SCTP_DISPOSITION_BUG;
}

/*
 * This table entry represents the firing of a timer in the wrong state.
 * Since timer deletion cannot be guaranteed a timer 'may' end up firing
 * when the association is in the wrong state.   This event should
 * be ignored, so as to prevent any rearming of the timer.
 *
 * Inputs
 * (endpoint, asoc, chunk)
 *
 * The return value is the disposition of the chunk.
 */
sctp_disposition_t sctp_sf_timer_ignore(const struct sctp_endpoint *ep,
					const struct sctp_association *asoc,
					const sctp_subtype_t type,
					void *arg,
					sctp_cmd_seq_t *commands)
{
	SCTP_DEBUG_PRINTK("Timer %d ignored.\n", type.chunk);
	return SCTP_DISPOSITION_CONSUME;
}

/********************************************************************
 * 2nd Level Abstractions
 ********************************************************************/

/* Pull the SACK chunk based on the SACK header. */
struct sctp_sackhdr *sctp_sm_pull_sack(struct sctp_chunk *chunk)
{
	struct sctp_sackhdr *sack;
	unsigned int len;
	__u16 num_blocks;
	__u16 num_dup_tsns;

	/* Protect ourselves from reading too far into
	 * the skb from a bogus sender.
	 */
	sack = (struct sctp_sackhdr *) chunk->skb->data;

	num_blocks = ntohs(sack->num_gap_ack_blocks);
	num_dup_tsns = ntohs(sack->num_dup_tsns);
	len = sizeof(struct sctp_sackhdr);
	len += (num_blocks + num_dup_tsns) * sizeof(__u32);
	if (len > chunk->skb->len)
		return NULL;

	skb_pull(chunk->skb, len);

	return sack;
}

/* Create an ABORT packet to be sent as a response, with the specified
 * error causes.
 */
struct sctp_packet *sctp_abort_pkt_new(const struct sctp_endpoint *ep,
				  const struct sctp_association *asoc,
				  struct sctp_chunk *chunk,
				  const void *payload,
				  size_t paylen)
{
	struct sctp_packet *packet;
	struct sctp_chunk *abort;

	packet = sctp_ootb_pkt_new(asoc, chunk);

	if (packet) {
		/* Make an ABORT.
		 * The T bit will be set if the asoc is NULL.
		 */
		abort = sctp_make_abort(asoc, chunk, paylen);
		if (!abort) {
			sctp_ootb_pkt_free(packet);
			return NULL;
		}
		/* Add specified error causes, i.e., payload, to the
		 * end of the chunk.
		 */
		sctp_addto_chunk(abort, paylen, payload);

		/* Set the skb to the belonging sock for accounting.  */
		abort->skb->sk = ep->base.sk;

		sctp_packet_append_chunk(packet, abort);

	}

	return packet;
}

/* Allocate a packet for responding in the OOTB conditions.  */
struct sctp_packet *sctp_ootb_pkt_new(const struct sctp_association *asoc,
				 const struct sctp_chunk *chunk)
{
	struct sctp_packet *packet;
	struct sctp_transport *transport;
	__u16 sport;
	__u16 dport;
	__u32 vtag;

	/* Get the source and destination port from the inbound packet.  */
	sport = ntohs(chunk->sctp_hdr->dest);
	dport = ntohs(chunk->sctp_hdr->source);

	/* The V-tag is going to be the same as the inbound packet if no
	 * association exists, otherwise, use the peer's vtag.
	 */
	if (asoc) {
		vtag = asoc->peer.i.init_tag;
	} else {
		/* Special case the INIT and stale COOKIE_ECHO as there is no
		 * vtag yet.
		 */
		switch(chunk->chunk_hdr->type) {
		case SCTP_CID_INIT:
		{
			sctp_init_chunk_t *init;

			init = (sctp_init_chunk_t *)chunk->chunk_hdr;
			vtag = ntohl(init->init_hdr.init_tag);
			break;
		}
		default:	
			vtag = ntohl(chunk->sctp_hdr->vtag);
			break;
		}
	}

	/* Make a transport for the bucket, Eliza... */
	transport = sctp_transport_new(sctp_source(chunk), GFP_ATOMIC);
	if (!transport)
		goto nomem;

	/* Cache a route for the transport with the chunk's destination as
	 * the source address.
	 */
	sctp_transport_route(transport, (union sctp_addr *)&chunk->dest,
			     sctp_sk(sctp_get_ctl_sock()));

	packet = sctp_packet_init(&transport->packet, transport, sport, dport);
	packet = sctp_packet_config(packet, vtag, 0);

	return packet;

nomem:
	return NULL;
}

/* Free the packet allocated earlier for responding in the OOTB condition.  */
void sctp_ootb_pkt_free(struct sctp_packet *packet)
{
	sctp_transport_free(packet->transport);
}

/* Send a stale cookie error when a invalid COOKIE ECHO chunk is found  */
void sctp_send_stale_cookie_err(const struct sctp_endpoint *ep,
				const struct sctp_association *asoc,
				const struct sctp_chunk *chunk,
				sctp_cmd_seq_t *commands,
				struct sctp_chunk *err_chunk)
{
	struct sctp_packet *packet;

	if (err_chunk) {
		packet = sctp_ootb_pkt_new(asoc, chunk);
		if (packet) {
			struct sctp_signed_cookie *cookie;

			/* Override the OOTB vtag from the cookie. */
			cookie = chunk->subh.cookie_hdr;
			packet->vtag = cookie->c.peer_vtag;
			
			/* Set the skb to the belonging sock for accounting. */
			err_chunk->skb->sk = ep->base.sk;
			sctp_packet_append_chunk(packet, err_chunk);
			sctp_add_cmd_sf(commands, SCTP_CMD_SEND_PKT,
					SCTP_PACKET(packet));
			SCTP_INC_STATS(SCTP_MIB_OUTCTRLCHUNKS);
		} else
			sctp_chunk_free (err_chunk);
	}
}


/* Process a data chunk */
int sctp_eat_data(const struct sctp_association *asoc,
		  struct sctp_chunk *chunk,
		  sctp_cmd_seq_t *commands)
{
	sctp_datahdr_t *data_hdr;
	struct sctp_chunk *err;
	size_t datalen;
	sctp_verb_t deliver;
	int tmp;
	__u32 tsn;

	data_hdr = chunk->subh.data_hdr = (sctp_datahdr_t *)chunk->skb->data;
	skb_pull(chunk->skb, sizeof(sctp_datahdr_t));

	tsn = ntohl(data_hdr->tsn);
	SCTP_DEBUG_PRINTK("eat_data: TSN 0x%x.\n", tsn);

	/* ASSERT:  Now skb->data is really the user data.  */

	/* Process ECN based congestion.
	 *
	 * Since the chunk structure is reused for all chunks within
	 * a packet, we use ecn_ce_done to track if we've already
	 * done CE processing for this packet.
	 *
	 * We need to do ECN processing even if we plan to discard the
	 * chunk later.
	 */

	if (!chunk->ecn_ce_done) {
		struct sctp_af *af;
		chunk->ecn_ce_done = 1;

		af = sctp_get_af_specific(
			ipver2af(chunk->skb->nh.iph->version));

		if (af && af->is_ce(chunk->skb) && asoc->peer.ecn_capable) {
			/* Do real work as sideffect. */
			sctp_add_cmd_sf(commands, SCTP_CMD_ECN_CE,
					SCTP_U32(tsn));
		}
	}

	tmp = sctp_tsnmap_check(&asoc->peer.tsn_map, tsn);
	if (tmp < 0) {
		/* The TSN is too high--silently discard the chunk and
		 * count on it getting retransmitted later.
		 */
		return SCTP_IERROR_HIGH_TSN;
	} else if (tmp > 0) {
		/* This is a duplicate.  Record it.  */
		sctp_add_cmd_sf(commands, SCTP_CMD_REPORT_DUP, SCTP_U32(tsn));
		return SCTP_IERROR_DUP_TSN;
	}

	/* This is a new TSN.  */

	/* Discard if there is no room in the receive window.
	 * Actually, allow a little bit of overflow (up to a MTU).
	 */
	datalen = ntohs(chunk->chunk_hdr->length);
	datalen -= sizeof(sctp_data_chunk_t);

	deliver = SCTP_CMD_CHUNK_ULP;

	/* Think about partial delivery. */
	if ((datalen >= asoc->rwnd) && (!asoc->ulpq.pd_mode)) {

		/* Even if we don't accept this chunk there is
		 * memory pressure.
		 */
		sctp_add_cmd_sf(commands, SCTP_CMD_PART_DELIVER, SCTP_NULL());
	}

        /* Spill over rwnd a little bit.  Note: While allowed, this spill over
	 * seems a bit troublesome in that frag_point varies based on
	 * PMTU.  In cases, such as loopback, this might be a rather
	 * large spill over.
	 */
	if (!asoc->rwnd || asoc->rwnd_over ||
	    (datalen > asoc->rwnd + asoc->frag_point)) {

		/* If this is the next TSN, consider reneging to make
		 * room.   Note: Playing nice with a confused sender.  A
		 * malicious sender can still eat up all our buffer
		 * space and in the future we may want to detect and
		 * do more drastic reneging.
		 */
		if (sctp_tsnmap_has_gap(&asoc->peer.tsn_map) &&
		    (sctp_tsnmap_get_ctsn(&asoc->peer.tsn_map) + 1) == tsn) {
			SCTP_DEBUG_PRINTK("Reneging for tsn:%u\n", tsn);
			deliver = SCTP_CMD_RENEGE;
		} else {
			SCTP_DEBUG_PRINTK("Discard tsn: %u len: %Zd, "
					  "rwnd: %d\n", tsn, datalen,
					  asoc->rwnd);
			return SCTP_IERROR_IGNORE_TSN;
		}
	}

	/*
	 * Section 3.3.10.9 No User Data (9)
	 *
	 * Cause of error
	 * ---------------
	 * No User Data:  This error cause is returned to the originator of a
	 * DATA chunk if a received DATA chunk has no user data.
	 */
	if (unlikely(0 == datalen)) {
		err = sctp_make_abort_no_data(asoc, chunk, tsn);
		if (err) {
			sctp_add_cmd_sf(commands, SCTP_CMD_REPLY,
					SCTP_CHUNK(err));
		}
		/* We are going to ABORT, so we might as well stop
		 * processing the rest of the chunks in the packet.
		 */
		sctp_add_cmd_sf(commands, SCTP_CMD_DISCARD_PACKET,SCTP_NULL());
		sctp_add_cmd_sf(commands, SCTP_CMD_ASSOC_FAILED,
				SCTP_U32(SCTP_ERROR_NO_DATA));
		SCTP_INC_STATS(SctpAborteds);
		SCTP_DEC_STATS(SctpCurrEstab);
		return SCTP_IERROR_NO_DATA;
	}

	/* If definately accepting the DATA chunk, record its TSN, otherwise
	 * wait for renege processing.
	 */
	if (SCTP_CMD_CHUNK_ULP == deliver)
		sctp_add_cmd_sf(commands, SCTP_CMD_REPORT_TSN, SCTP_U32(tsn));

	/* Note: Some chunks may get overcounted (if we drop) or overcounted
	 * if we renege and the chunk arrives again.
	 */
	if (chunk->chunk_hdr->flags & SCTP_DATA_UNORDERED)
		SCTP_INC_STATS(SctpInUnorderChunks);
	else
		SCTP_INC_STATS(SctpInOrderChunks);

	/* RFC 2960 6.5 Stream Identifier and Stream Sequence Number
	 *
	 * If an endpoint receive a DATA chunk with an invalid stream
	 * identifier, it shall acknowledge the reception of the DATA chunk
	 * following the normal procedure, immediately send an ERROR chunk
	 * with cause set to "Invalid Stream Identifier" (See Section 3.3.10)
	 * and discard the DATA chunk.
	 */
	if (ntohs(data_hdr->stream) >= asoc->c.sinit_max_instreams) {
		err = sctp_make_op_error(asoc, chunk, SCTP_ERROR_INV_STRM,
					 &data_hdr->stream,
					 sizeof(data_hdr->stream));
		if (err)
			sctp_add_cmd_sf(commands, SCTP_CMD_REPLY,
					SCTP_CHUNK(err));
		return SCTP_IERROR_BAD_STREAM;
	}

	/* Send the data up to the user.  Note:  Schedule  the
	 * SCTP_CMD_CHUNK_ULP cmd before the SCTP_CMD_GEN_SACK, as the SACK
	 * chunk needs the updated rwnd.
	 */
	sctp_add_cmd_sf(commands, deliver, SCTP_CHUNK(chunk));

	return SCTP_IERROR_NO_ERROR;
}<|MERGE_RESOLUTION|>--- conflicted
+++ resolved
@@ -2357,117 +2357,6 @@
 		BUG();
 	}
 
-<<<<<<< HEAD
-	/* This is a new TSN.  */
-
-	/* Discard if there is no room in the receive window.
-	 * Actually, allow a little bit of overflow (up to a MTU).
-	 */
-	datalen = ntohs(chunk->chunk_hdr->length);
-	datalen -= sizeof(sctp_data_chunk_t);
-
-	deliver = SCTP_CMD_CHUNK_ULP;
-
-	/* Think about partial delivery. */
-	if ((datalen >= asoc->rwnd) && (!asoc->ulpq.pd_mode)) {
-
-		/* Even if we don't accept this chunk there is
-		 * memory pressure.
-		 */
-		sctp_add_cmd_sf(commands, SCTP_CMD_PART_DELIVER, SCTP_NULL());
-	}
-
-        /* Spill over rwnd a little bit.  Note: While allowed, this spill over
-	 * seems a bit troublesome in that frag_point varies based on
-	 * PMTU.  In cases, such as loopback, this might be a rather
-	 * large spill over.
-	 */
-	if (!asoc->rwnd || asoc->rwnd_over ||
-	    (datalen > asoc->rwnd + asoc->frag_point)) {
-
-		/* If this is the next TSN, consider reneging to make
-		 * room.   Note: Playing nice with a confused sender.  A
-		 * malicious sender can still eat up all our buffer
-		 * space and in the future we may want to detect and
-		 * do more drastic reneging.
-		 */
-		if (sctp_tsnmap_has_gap(&asoc->peer.tsn_map) &&
-		    (sctp_tsnmap_get_ctsn(&asoc->peer.tsn_map) + 1) == tsn) {
-			SCTP_DEBUG_PRINTK("Reneging for tsn:%u\n", tsn);
-			deliver = SCTP_CMD_RENEGE;
-		} else {
-			SCTP_DEBUG_PRINTK("Discard tsn: %u len: %Zd, "
-					  "rwnd: %d\n", tsn, datalen,
-					  asoc->rwnd);
-			goto discard_force;
-		}
-	}
-
-	/*
-	 * Section 3.3.10.9 No User Data (9)
-	 *
-	 * Cause of error
-	 * ---------------
-	 * No User Data:  This error cause is returned to the originator of a
-	 * DATA chunk if a received DATA chunk has no user data.
-	 */
-	if (unlikely(0 == datalen)) {
-		err = sctp_make_abort_no_data(asoc, chunk, tsn);
-		if (err) {
-			sctp_add_cmd_sf(commands, SCTP_CMD_REPLY,
-					SCTP_CHUNK(err));
-		}
-		/* We are going to ABORT, so we might as well stop
-		 * processing the rest of the chunks in the packet.
-		 */
-		sctp_add_cmd_sf(commands, SCTP_CMD_DISCARD_PACKET,SCTP_NULL());
-		sctp_add_cmd_sf(commands, SCTP_CMD_ASSOC_FAILED,
-				SCTP_U32(SCTP_ERROR_NO_DATA));
-		SCTP_INC_STATS(SCTP_MIB_ABORTEDS);
-		SCTP_DEC_STATS(SCTP_MIB_CURRESTAB);
-		return SCTP_DISPOSITION_CONSUME;
-	}
-
-	/* If definately accepting the DATA chunk, record its TSN, otherwise
-	 * wait for renege processing.
-	 */
-	if (SCTP_CMD_CHUNK_ULP == deliver)
-		sctp_add_cmd_sf(commands, SCTP_CMD_REPORT_TSN, SCTP_U32(tsn));
-
-	/* Note: Some chunks may get overcounted (if we drop) or overcounted
-	 * if we renege and the chunk arrives again.
-	 */
-	if (chunk->chunk_hdr->flags & SCTP_DATA_UNORDERED)
-		SCTP_INC_STATS(SCTP_MIB_INUNORDERCHUNKS);
-	else
-		SCTP_INC_STATS(SCTP_MIB_INORDERCHUNKS);
-
-	/* RFC 2960 6.5 Stream Identifier and Stream Sequence Number
-	 *
-	 * If an endpoint receive a DATA chunk with an invalid stream
-	 * identifier, it shall acknowledge the reception of the DATA chunk
-	 * following the normal procedure, immediately send an ERROR chunk
-	 * with cause set to "Invalid Stream Identifier" (See Section 3.3.10)
-	 * and discard the DATA chunk.
-	 */
-	if (ntohs(data_hdr->stream) >= asoc->c.sinit_max_instreams) {
-		err = sctp_make_op_error(asoc, chunk, SCTP_ERROR_INV_STRM,
-					 &data_hdr->stream,
-					 sizeof(data_hdr->stream));
-		if (err)
-			sctp_add_cmd_sf(commands, SCTP_CMD_REPLY,
-					SCTP_CHUNK(err));
-		goto discard_noforce;
-	}
-
-	/* Send the data up to the user.  Note:  Schedule  the
-	 * SCTP_CMD_CHUNK_ULP cmd before the SCTP_CMD_GEN_SACK, as the SACK
-	 * chunk needs the updated rwnd.
-	 */
-	sctp_add_cmd_sf(commands, deliver, SCTP_CHUNK(chunk));
-
-=======
->>>>>>> a2ba8aa8
 	if (asoc->autoclose) {
 		sctp_add_cmd_sf(commands, SCTP_CMD_TIMER_RESTART,
 				SCTP_TO(SCTP_EVENT_TIMEOUT_AUTOCLOSE));
@@ -2567,78 +2456,6 @@
 		sctp_add_cmd_sf(commands, SCTP_CMD_REPORT_BAD_TAG,
 				SCTP_NULL());
 		return sctp_sf_pdiscard(ep, asoc, type, arg, commands);
-	}
-
-
-<<<<<<< HEAD
-	datalen = ntohs(chunk->chunk_hdr->length);
-	datalen -= sizeof(sctp_data_chunk_t);
-
-	/*
-	 * Section 3.3.10.9 No User Data (9)
-	 *
-	 * Cause of error
-	 * ---------------
-	 * No User Data:  This error cause is returned to the originator of a
-	 * DATA chunk if a received DATA chunk has no user data.
-	 */
-	if (unlikely(0 == datalen)) {
-		err = sctp_make_abort_no_data(asoc, chunk, tsn);
-		if (err) {
-			sctp_add_cmd_sf(commands, SCTP_CMD_REPLY,
-					SCTP_CHUNK(err));
-		}
-		/* We are going to ABORT, so we might as well stop
-		 * processing the rest of the chunks in the packet.
-		 */
-		sctp_add_cmd_sf(commands, SCTP_CMD_DISCARD_PACKET,SCTP_NULL());
-		sctp_add_cmd_sf(commands, SCTP_CMD_ASSOC_FAILED,
-				SCTP_U32(SCTP_ERROR_NO_DATA));
-		SCTP_INC_STATS(SCTP_MIB_ABORTEDS);
-		SCTP_DEC_STATS(SCTP_MIB_CURRESTAB);
-		return SCTP_DISPOSITION_CONSUME;
-	}
-
-	/* We are accepting this DATA chunk. */
-
-	/* Record the fact that we have received this TSN.  */
-	sctp_add_cmd_sf(commands, SCTP_CMD_REPORT_TSN, SCTP_U32(tsn));
-
-	if (chunk->chunk_hdr->flags & SCTP_DATA_UNORDERED)
-		SCTP_INC_STATS(SCTP_MIB_INUNORDERCHUNKS);
-	else
-		SCTP_INC_STATS(SCTP_MIB_INORDERCHUNKS);
-
-	/* RFC 2960 6.5 Stream Identifier and Stream Sequence Number
-	 *
-	 * If an endpoint receive a DATA chunk with an invalid stream
-	 * identifier, it shall acknowledge the reception of the DATA chunk
-	 * following the normal procedure, immediately send an ERROR chunk
-	 * with cause set to "Invalid Stream Identifier" (See Section 3.3.10)
-	 * and discard the DATA chunk.
-	 */
-	if (ntohs(data_hdr->stream) >= asoc->c.sinit_max_instreams) {
-		err = sctp_make_op_error(asoc, chunk, SCTP_ERROR_INV_STRM,
-					 &data_hdr->stream,
-					 sizeof(data_hdr->stream));
-		if (err) {
-			sctp_add_cmd_sf(commands, SCTP_CMD_REPLY,
-					SCTP_CHUNK(err));
-		}
-=======
-	error = sctp_eat_data(asoc, chunk, commands );
-	switch (error) {
-	case SCTP_IERROR_NO_ERROR:
-	case SCTP_IERROR_HIGH_TSN:
-	case SCTP_IERROR_DUP_TSN:
-	case SCTP_IERROR_IGNORE_TSN:
-	case SCTP_IERROR_BAD_STREAM:
-		break;
-	case SCTP_IERROR_NO_DATA:
-		goto consume;
-	default:
-		BUG();
->>>>>>> a2ba8aa8
 	}
 
 	/* Go a head and force a SACK, since we are shutting down. */
