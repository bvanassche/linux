/*
 * Copyright © 2008-2010 Intel Corporation
 *
 * Permission is hereby granted, free of charge, to any person obtaining a
 * copy of this software and associated documentation files (the "Software"),
 * to deal in the Software without restriction, including without limitation
 * the rights to use, copy, modify, merge, publish, distribute, sublicense,
 * and/or sell copies of the Software, and to permit persons to whom the
 * Software is furnished to do so, subject to the following conditions:
 *
 * The above copyright notice and this permission notice (including the next
 * paragraph) shall be included in all copies or substantial portions of the
 * Software.
 *
 * THE SOFTWARE IS PROVIDED "AS IS", WITHOUT WARRANTY OF ANY KIND, EXPRESS OR
 * IMPLIED, INCLUDING BUT NOT LIMITED TO THE WARRANTIES OF MERCHANTABILITY,
 * FITNESS FOR A PARTICULAR PURPOSE AND NONINFRINGEMENT.  IN NO EVENT SHALL
 * THE AUTHORS OR COPYRIGHT HOLDERS BE LIABLE FOR ANY CLAIM, DAMAGES OR OTHER
 * LIABILITY, WHETHER IN AN ACTION OF CONTRACT, TORT OR OTHERWISE, ARISING
 * FROM, OUT OF OR IN CONNECTION WITH THE SOFTWARE OR THE USE OR OTHER DEALINGS
 * IN THE SOFTWARE.
 *
 * Authors:
 *    Eric Anholt <eric@anholt.net>
 *    Zou Nan hai <nanhai.zou@intel.com>
 *    Xiang Hai hao<haihao.xiang@intel.com>
 *
 */

#include <linux/log2.h>

#include <drm/i915_drm.h>

#include "i915_drv.h"
#include "i915_gem_render_state.h"
#include "i915_reset.h"
#include "i915_trace.h"
#include "intel_drv.h"
#include "intel_workarounds.h"

/* Rough estimate of the typical request size, performing a flush,
 * set-context and then emitting the batch.
 */
#define LEGACY_REQUEST_SIZE 200

static inline u32 intel_hws_seqno_address(struct intel_engine_cs *engine)
{
	return (i915_ggtt_offset(engine->status_page.vma) +
		I915_GEM_HWS_INDEX_ADDR);
}

static unsigned int __intel_ring_space(unsigned int head,
				       unsigned int tail,
				       unsigned int size)
{
	/*
	 * "If the Ring Buffer Head Pointer and the Tail Pointer are on the
	 * same cacheline, the Head Pointer must not be greater than the Tail
	 * Pointer."
	 */
	GEM_BUG_ON(!is_power_of_2(size));
	return (head - tail - CACHELINE_BYTES) & (size - 1);
}

unsigned int intel_ring_update_space(struct intel_ring *ring)
{
	unsigned int space;

	space = __intel_ring_space(ring->head, ring->emit, ring->size);

	ring->space = space;
	return space;
}

static int
gen2_render_ring_flush(struct i915_request *rq, u32 mode)
{
	unsigned int num_store_dw;
	u32 cmd, *cs;

	cmd = MI_FLUSH;
	num_store_dw = 0;
	if (mode & EMIT_INVALIDATE)
		cmd |= MI_READ_FLUSH;
	if (mode & EMIT_FLUSH)
		num_store_dw = 4;

	cs = intel_ring_begin(rq, 2 + 3 * num_store_dw);
	if (IS_ERR(cs))
		return PTR_ERR(cs);

	*cs++ = cmd;
	while (num_store_dw--) {
		*cs++ = MI_STORE_DWORD_IMM | MI_MEM_VIRTUAL;
		*cs++ = i915_scratch_offset(rq->i915);
		*cs++ = 0;
	}
	*cs++ = MI_FLUSH | MI_NO_WRITE_FLUSH;

	intel_ring_advance(rq, cs);

	return 0;
}

static int
gen4_render_ring_flush(struct i915_request *rq, u32 mode)
{
	u32 cmd, *cs;
	int i;

	/*
	 * read/write caches:
	 *
	 * I915_GEM_DOMAIN_RENDER is always invalidated, but is
	 * only flushed if MI_NO_WRITE_FLUSH is unset.  On 965, it is
	 * also flushed at 2d versus 3d pipeline switches.
	 *
	 * read-only caches:
	 *
	 * I915_GEM_DOMAIN_SAMPLER is flushed on pre-965 if
	 * MI_READ_FLUSH is set, and is always flushed on 965.
	 *
	 * I915_GEM_DOMAIN_COMMAND may not exist?
	 *
	 * I915_GEM_DOMAIN_INSTRUCTION, which exists on 965, is
	 * invalidated when MI_EXE_FLUSH is set.
	 *
	 * I915_GEM_DOMAIN_VERTEX, which exists on 965, is
	 * invalidated with every MI_FLUSH.
	 *
	 * TLBs:
	 *
	 * On 965, TLBs associated with I915_GEM_DOMAIN_COMMAND
	 * and I915_GEM_DOMAIN_CPU in are invalidated at PTE write and
	 * I915_GEM_DOMAIN_RENDER and I915_GEM_DOMAIN_SAMPLER
	 * are flushed at any MI_FLUSH.
	 */

	cmd = MI_FLUSH;
	if (mode & EMIT_INVALIDATE) {
		cmd |= MI_EXE_FLUSH;
		if (IS_G4X(rq->i915) || IS_GEN(rq->i915, 5))
			cmd |= MI_INVALIDATE_ISP;
	}

	i = 2;
	if (mode & EMIT_INVALIDATE)
		i += 20;

	cs = intel_ring_begin(rq, i);
	if (IS_ERR(cs))
		return PTR_ERR(cs);

	*cs++ = cmd;

	/*
	 * A random delay to let the CS invalidate take effect? Without this
	 * delay, the GPU relocation path fails as the CS does not see
	 * the updated contents. Just as important, if we apply the flushes
	 * to the EMIT_FLUSH branch (i.e. immediately after the relocation
	 * write and before the invalidate on the next batch), the relocations
	 * still fail. This implies that is a delay following invalidation
	 * that is required to reset the caches as opposed to a delay to
	 * ensure the memory is written.
	 */
	if (mode & EMIT_INVALIDATE) {
		*cs++ = GFX_OP_PIPE_CONTROL(4) | PIPE_CONTROL_QW_WRITE;
		*cs++ = i915_scratch_offset(rq->i915) | PIPE_CONTROL_GLOBAL_GTT;
		*cs++ = 0;
		*cs++ = 0;

		for (i = 0; i < 12; i++)
			*cs++ = MI_FLUSH;

		*cs++ = GFX_OP_PIPE_CONTROL(4) | PIPE_CONTROL_QW_WRITE;
		*cs++ = i915_scratch_offset(rq->i915) | PIPE_CONTROL_GLOBAL_GTT;
		*cs++ = 0;
		*cs++ = 0;
	}

	*cs++ = cmd;

	intel_ring_advance(rq, cs);

	return 0;
}

/*
 * Emits a PIPE_CONTROL with a non-zero post-sync operation, for
 * implementing two workarounds on gen6.  From section 1.4.7.1
 * "PIPE_CONTROL" of the Sandy Bridge PRM volume 2 part 1:
 *
 * [DevSNB-C+{W/A}] Before any depth stall flush (including those
 * produced by non-pipelined state commands), software needs to first
 * send a PIPE_CONTROL with no bits set except Post-Sync Operation !=
 * 0.
 *
 * [Dev-SNB{W/A}]: Before a PIPE_CONTROL with Write Cache Flush Enable
 * =1, a PIPE_CONTROL with any non-zero post-sync-op is required.
 *
 * And the workaround for these two requires this workaround first:
 *
 * [Dev-SNB{W/A}]: Pipe-control with CS-stall bit set must be sent
 * BEFORE the pipe-control with a post-sync op and no write-cache
 * flushes.
 *
 * And this last workaround is tricky because of the requirements on
 * that bit.  From section 1.4.7.2.3 "Stall" of the Sandy Bridge PRM
 * volume 2 part 1:
 *
 *     "1 of the following must also be set:
 *      - Render Target Cache Flush Enable ([12] of DW1)
 *      - Depth Cache Flush Enable ([0] of DW1)
 *      - Stall at Pixel Scoreboard ([1] of DW1)
 *      - Depth Stall ([13] of DW1)
 *      - Post-Sync Operation ([13] of DW1)
 *      - Notify Enable ([8] of DW1)"
 *
 * The cache flushes require the workaround flush that triggered this
 * one, so we can't use it.  Depth stall would trigger the same.
 * Post-sync nonzero is what triggered this second workaround, so we
 * can't use that one either.  Notify enable is IRQs, which aren't
 * really our business.  That leaves only stall at scoreboard.
 */
static int
gen6_emit_post_sync_nonzero_flush(struct i915_request *rq)
{
	u32 scratch_addr = i915_scratch_offset(rq->i915) + 2 * CACHELINE_BYTES;
	u32 *cs;

	cs = intel_ring_begin(rq, 6);
	if (IS_ERR(cs))
		return PTR_ERR(cs);

	*cs++ = GFX_OP_PIPE_CONTROL(5);
	*cs++ = PIPE_CONTROL_CS_STALL | PIPE_CONTROL_STALL_AT_SCOREBOARD;
	*cs++ = scratch_addr | PIPE_CONTROL_GLOBAL_GTT;
	*cs++ = 0; /* low dword */
	*cs++ = 0; /* high dword */
	*cs++ = MI_NOOP;
	intel_ring_advance(rq, cs);

	cs = intel_ring_begin(rq, 6);
	if (IS_ERR(cs))
		return PTR_ERR(cs);

	*cs++ = GFX_OP_PIPE_CONTROL(5);
	*cs++ = PIPE_CONTROL_QW_WRITE;
	*cs++ = scratch_addr | PIPE_CONTROL_GLOBAL_GTT;
	*cs++ = 0;
	*cs++ = 0;
	*cs++ = MI_NOOP;
	intel_ring_advance(rq, cs);

	return 0;
}

static int
gen6_render_ring_flush(struct i915_request *rq, u32 mode)
{
	u32 scratch_addr = i915_scratch_offset(rq->i915) + 2 * CACHELINE_BYTES;
	u32 *cs, flags = 0;
	int ret;

	/* Force SNB workarounds for PIPE_CONTROL flushes */
	ret = gen6_emit_post_sync_nonzero_flush(rq);
	if (ret)
		return ret;

	/* Just flush everything.  Experiments have shown that reducing the
	 * number of bits based on the write domains has little performance
	 * impact.
	 */
	if (mode & EMIT_FLUSH) {
		flags |= PIPE_CONTROL_RENDER_TARGET_CACHE_FLUSH;
		flags |= PIPE_CONTROL_DEPTH_CACHE_FLUSH;
		/*
		 * Ensure that any following seqno writes only happen
		 * when the render cache is indeed flushed.
		 */
		flags |= PIPE_CONTROL_CS_STALL;
	}
	if (mode & EMIT_INVALIDATE) {
		flags |= PIPE_CONTROL_TLB_INVALIDATE;
		flags |= PIPE_CONTROL_INSTRUCTION_CACHE_INVALIDATE;
		flags |= PIPE_CONTROL_TEXTURE_CACHE_INVALIDATE;
		flags |= PIPE_CONTROL_VF_CACHE_INVALIDATE;
		flags |= PIPE_CONTROL_CONST_CACHE_INVALIDATE;
		flags |= PIPE_CONTROL_STATE_CACHE_INVALIDATE;
		/*
		 * TLB invalidate requires a post-sync write.
		 */
		flags |= PIPE_CONTROL_QW_WRITE | PIPE_CONTROL_CS_STALL;
	}

	cs = intel_ring_begin(rq, 4);
	if (IS_ERR(cs))
		return PTR_ERR(cs);

	*cs++ = GFX_OP_PIPE_CONTROL(4);
	*cs++ = flags;
	*cs++ = scratch_addr | PIPE_CONTROL_GLOBAL_GTT;
	*cs++ = 0;
	intel_ring_advance(rq, cs);

	return 0;
}

<<<<<<< HEAD
static void gen6_rcs_emit_breadcrumb(struct i915_request *rq, u32 *cs)
=======
static u32 *gen6_rcs_emit_breadcrumb(struct i915_request *rq, u32 *cs)
>>>>>>> 9407d3bd
{
	/* First we do the gen6_emit_post_sync_nonzero_flush w/a */
	*cs++ = GFX_OP_PIPE_CONTROL(4);
	*cs++ = PIPE_CONTROL_CS_STALL | PIPE_CONTROL_STALL_AT_SCOREBOARD;
	*cs++ = 0;
	*cs++ = 0;

	*cs++ = GFX_OP_PIPE_CONTROL(4);
	*cs++ = PIPE_CONTROL_QW_WRITE;
	*cs++ = i915_scratch_offset(rq->i915) | PIPE_CONTROL_GLOBAL_GTT;
	*cs++ = 0;

	/* Finally we can flush and with it emit the breadcrumb */
	*cs++ = GFX_OP_PIPE_CONTROL(4);
	*cs++ = (PIPE_CONTROL_RENDER_TARGET_CACHE_FLUSH |
		 PIPE_CONTROL_DEPTH_CACHE_FLUSH |
		 PIPE_CONTROL_DC_FLUSH_ENABLE |
		 PIPE_CONTROL_QW_WRITE |
		 PIPE_CONTROL_CS_STALL);
<<<<<<< HEAD
=======
	*cs++ = rq->timeline->hwsp_offset | PIPE_CONTROL_GLOBAL_GTT;
	*cs++ = rq->fence.seqno;

	*cs++ = GFX_OP_PIPE_CONTROL(4);
	*cs++ = PIPE_CONTROL_QW_WRITE | PIPE_CONTROL_CS_STALL;
>>>>>>> 9407d3bd
	*cs++ = intel_hws_seqno_address(rq->engine) | PIPE_CONTROL_GLOBAL_GTT;
	*cs++ = rq->global_seqno;

	*cs++ = MI_USER_INTERRUPT;
	*cs++ = MI_NOOP;

	rq->tail = intel_ring_offset(rq, cs);
	assert_ring_tail_valid(rq->ring, rq->tail);
<<<<<<< HEAD
}
static const int gen6_rcs_emit_breadcrumb_sz = 14;
=======

	return cs;
}
>>>>>>> 9407d3bd

static int
gen7_render_ring_cs_stall_wa(struct i915_request *rq)
{
	u32 *cs;

	cs = intel_ring_begin(rq, 4);
	if (IS_ERR(cs))
		return PTR_ERR(cs);

	*cs++ = GFX_OP_PIPE_CONTROL(4);
	*cs++ = PIPE_CONTROL_CS_STALL | PIPE_CONTROL_STALL_AT_SCOREBOARD;
	*cs++ = 0;
	*cs++ = 0;
	intel_ring_advance(rq, cs);

	return 0;
}

static int
gen7_render_ring_flush(struct i915_request *rq, u32 mode)
{
	u32 scratch_addr = i915_scratch_offset(rq->i915) + 2 * CACHELINE_BYTES;
	u32 *cs, flags = 0;

	/*
	 * Ensure that any following seqno writes only happen when the render
	 * cache is indeed flushed.
	 *
	 * Workaround: 4th PIPE_CONTROL command (except the ones with only
	 * read-cache invalidate bits set) must have the CS_STALL bit set. We
	 * don't try to be clever and just set it unconditionally.
	 */
	flags |= PIPE_CONTROL_CS_STALL;

	/* Just flush everything.  Experiments have shown that reducing the
	 * number of bits based on the write domains has little performance
	 * impact.
	 */
	if (mode & EMIT_FLUSH) {
		flags |= PIPE_CONTROL_RENDER_TARGET_CACHE_FLUSH;
		flags |= PIPE_CONTROL_DEPTH_CACHE_FLUSH;
		flags |= PIPE_CONTROL_DC_FLUSH_ENABLE;
		flags |= PIPE_CONTROL_FLUSH_ENABLE;
	}
	if (mode & EMIT_INVALIDATE) {
		flags |= PIPE_CONTROL_TLB_INVALIDATE;
		flags |= PIPE_CONTROL_INSTRUCTION_CACHE_INVALIDATE;
		flags |= PIPE_CONTROL_TEXTURE_CACHE_INVALIDATE;
		flags |= PIPE_CONTROL_VF_CACHE_INVALIDATE;
		flags |= PIPE_CONTROL_CONST_CACHE_INVALIDATE;
		flags |= PIPE_CONTROL_STATE_CACHE_INVALIDATE;
		flags |= PIPE_CONTROL_MEDIA_STATE_CLEAR;
		/*
		 * TLB invalidate requires a post-sync write.
		 */
		flags |= PIPE_CONTROL_QW_WRITE;
		flags |= PIPE_CONTROL_GLOBAL_GTT_IVB;

		flags |= PIPE_CONTROL_STALL_AT_SCOREBOARD;

		/* Workaround: we must issue a pipe_control with CS-stall bit
		 * set before a pipe_control command that has the state cache
		 * invalidate bit set. */
		gen7_render_ring_cs_stall_wa(rq);
	}

	cs = intel_ring_begin(rq, 4);
	if (IS_ERR(cs))
		return PTR_ERR(cs);

	*cs++ = GFX_OP_PIPE_CONTROL(4);
	*cs++ = flags;
	*cs++ = scratch_addr;
	*cs++ = 0;
	intel_ring_advance(rq, cs);

	return 0;
}

<<<<<<< HEAD
static void gen7_rcs_emit_breadcrumb(struct i915_request *rq, u32 *cs)
=======
static u32 *gen7_rcs_emit_breadcrumb(struct i915_request *rq, u32 *cs)
>>>>>>> 9407d3bd
{
	*cs++ = GFX_OP_PIPE_CONTROL(4);
	*cs++ = (PIPE_CONTROL_RENDER_TARGET_CACHE_FLUSH |
		 PIPE_CONTROL_DEPTH_CACHE_FLUSH |
		 PIPE_CONTROL_DC_FLUSH_ENABLE |
		 PIPE_CONTROL_FLUSH_ENABLE |
		 PIPE_CONTROL_QW_WRITE |
		 PIPE_CONTROL_GLOBAL_GTT_IVB |
		 PIPE_CONTROL_CS_STALL);
<<<<<<< HEAD
=======
	*cs++ = rq->timeline->hwsp_offset;
	*cs++ = rq->fence.seqno;

	*cs++ = GFX_OP_PIPE_CONTROL(4);
	*cs++ = (PIPE_CONTROL_QW_WRITE |
		 PIPE_CONTROL_GLOBAL_GTT_IVB |
		 PIPE_CONTROL_CS_STALL);
>>>>>>> 9407d3bd
	*cs++ = intel_hws_seqno_address(rq->engine);
	*cs++ = rq->global_seqno;

	*cs++ = MI_USER_INTERRUPT;
	*cs++ = MI_NOOP;

	rq->tail = intel_ring_offset(rq, cs);
	assert_ring_tail_valid(rq->ring, rq->tail);
<<<<<<< HEAD
}
static const int gen7_rcs_emit_breadcrumb_sz = 6;

static void gen6_xcs_emit_breadcrumb(struct i915_request *rq, u32 *cs)
{
	*cs++ = MI_FLUSH_DW | MI_FLUSH_DW_OP_STOREDW;
	*cs++ = intel_hws_seqno_address(rq->engine) | MI_FLUSH_DW_USE_GTT;
	*cs++ = rq->global_seqno;
	*cs++ = MI_USER_INTERRUPT;

	rq->tail = intel_ring_offset(rq, cs);
	assert_ring_tail_valid(rq->ring, rq->tail);
}
static const int gen6_xcs_emit_breadcrumb_sz = 4;

#define GEN7_XCS_WA 32
static void gen7_xcs_emit_breadcrumb(struct i915_request *rq, u32 *cs)
{
	int i;

	*cs++ = MI_FLUSH_DW | MI_FLUSH_DW_OP_STOREDW;
	*cs++ = intel_hws_seqno_address(rq->engine) | MI_FLUSH_DW_USE_GTT;
=======

	return cs;
}

static u32 *gen6_xcs_emit_breadcrumb(struct i915_request *rq, u32 *cs)
{
	GEM_BUG_ON(rq->timeline->hwsp_ggtt != rq->engine->status_page.vma);
	GEM_BUG_ON(offset_in_page(rq->timeline->hwsp_offset) != I915_GEM_HWS_SEQNO_ADDR);

	*cs++ = MI_FLUSH_DW | MI_FLUSH_DW_OP_STOREDW | MI_FLUSH_DW_STORE_INDEX;
	*cs++ = I915_GEM_HWS_SEQNO_ADDR | MI_FLUSH_DW_USE_GTT;
	*cs++ = rq->fence.seqno;

	*cs++ = MI_FLUSH_DW | MI_FLUSH_DW_OP_STOREDW | MI_FLUSH_DW_STORE_INDEX;
	*cs++ = I915_GEM_HWS_INDEX_ADDR | MI_FLUSH_DW_USE_GTT;
	*cs++ = rq->global_seqno;

	*cs++ = MI_USER_INTERRUPT;
	*cs++ = MI_NOOP;

	rq->tail = intel_ring_offset(rq, cs);
	assert_ring_tail_valid(rq->ring, rq->tail);

	return cs;
}

#define GEN7_XCS_WA 32
static u32 *gen7_xcs_emit_breadcrumb(struct i915_request *rq, u32 *cs)
{
	int i;

	GEM_BUG_ON(rq->timeline->hwsp_ggtt != rq->engine->status_page.vma);
	GEM_BUG_ON(offset_in_page(rq->timeline->hwsp_offset) != I915_GEM_HWS_SEQNO_ADDR);

	*cs++ = MI_FLUSH_DW | MI_FLUSH_DW_OP_STOREDW | MI_FLUSH_DW_STORE_INDEX;
	*cs++ = I915_GEM_HWS_SEQNO_ADDR | MI_FLUSH_DW_USE_GTT;
	*cs++ = rq->fence.seqno;

	*cs++ = MI_FLUSH_DW | MI_FLUSH_DW_OP_STOREDW | MI_FLUSH_DW_STORE_INDEX;
	*cs++ = I915_GEM_HWS_INDEX_ADDR | MI_FLUSH_DW_USE_GTT;
>>>>>>> 9407d3bd
	*cs++ = rq->global_seqno;

	for (i = 0; i < GEN7_XCS_WA; i++) {
		*cs++ = MI_STORE_DWORD_INDEX;
<<<<<<< HEAD
		*cs++ = I915_GEM_HWS_INDEX_ADDR;
		*cs++ = rq->global_seqno;
=======
		*cs++ = I915_GEM_HWS_SEQNO_ADDR;
		*cs++ = rq->fence.seqno;
>>>>>>> 9407d3bd
	}

	*cs++ = MI_FLUSH_DW;
	*cs++ = 0;
	*cs++ = 0;

	*cs++ = MI_USER_INTERRUPT;
<<<<<<< HEAD
	*cs++ = MI_NOOP;

	rq->tail = intel_ring_offset(rq, cs);
	assert_ring_tail_valid(rq->ring, rq->tail);
}
static const int gen7_xcs_emit_breadcrumb_sz = 8 + GEN7_XCS_WA * 3;
=======

	rq->tail = intel_ring_offset(rq, cs);
	assert_ring_tail_valid(rq->ring, rq->tail);

	return cs;
}
>>>>>>> 9407d3bd
#undef GEN7_XCS_WA

static void set_hwstam(struct intel_engine_cs *engine, u32 mask)
{
	/*
	 * Keep the render interrupt unmasked as this papers over
	 * lost interrupts following a reset.
	 */
	if (engine->class == RENDER_CLASS) {
		if (INTEL_GEN(engine->i915) >= 6)
			mask &= ~BIT(0);
		else
			mask &= ~I915_USER_INTERRUPT;
	}

	intel_engine_set_hwsp_writemask(engine, mask);
}

static void set_hws_pga(struct intel_engine_cs *engine, phys_addr_t phys)
{
	struct drm_i915_private *dev_priv = engine->i915;
	u32 addr;

	addr = lower_32_bits(phys);
	if (INTEL_GEN(dev_priv) >= 4)
		addr |= (phys >> 28) & 0xf0;

	I915_WRITE(HWS_PGA, addr);
}

<<<<<<< HEAD
static void ring_setup_phys_status_page(struct intel_engine_cs *engine)
{
	struct page *page = virt_to_page(engine->status_page.page_addr);
	phys_addr_t phys = PFN_PHYS(page_to_pfn(page));

	set_hws_pga(engine, phys);
=======
static struct page *status_page(struct intel_engine_cs *engine)
{
	struct drm_i915_gem_object *obj = engine->status_page.vma->obj;

	GEM_BUG_ON(!i915_gem_object_has_pinned_pages(obj));
	return sg_page(obj->mm.pages->sgl);
}

static void ring_setup_phys_status_page(struct intel_engine_cs *engine)
{
	set_hws_pga(engine, PFN_PHYS(page_to_pfn(status_page(engine))));
>>>>>>> 9407d3bd
	set_hwstam(engine, ~0u);
}

static void set_hwsp(struct intel_engine_cs *engine, u32 offset)
{
	struct drm_i915_private *dev_priv = engine->i915;
	i915_reg_t hwsp;

	/*
	 * The ring status page addresses are no longer next to the rest of
	 * the ring registers as of gen7.
	 */
	if (IS_GEN(dev_priv, 7)) {
		switch (engine->id) {
		/*
		 * No more rings exist on Gen7. Default case is only to shut up
		 * gcc switch check warning.
		 */
		default:
			GEM_BUG_ON(engine->id);
		case RCS:
			hwsp = RENDER_HWS_PGA_GEN7;
			break;
		case BCS:
			hwsp = BLT_HWS_PGA_GEN7;
			break;
		case VCS:
			hwsp = BSD_HWS_PGA_GEN7;
			break;
		case VECS:
			hwsp = VEBOX_HWS_PGA_GEN7;
			break;
		}
	} else if (IS_GEN(dev_priv, 6)) {
		hwsp = RING_HWS_PGA_GEN6(engine->mmio_base);
	} else {
		hwsp = RING_HWS_PGA(engine->mmio_base);
	}

	I915_WRITE(hwsp, offset);
	POSTING_READ(hwsp);
}

static void flush_cs_tlb(struct intel_engine_cs *engine)
{
	struct drm_i915_private *dev_priv = engine->i915;
	i915_reg_t instpm = RING_INSTPM(engine->mmio_base);

	if (!IS_GEN_RANGE(dev_priv, 6, 7))
		return;

	/* ring should be idle before issuing a sync flush*/
	WARN_ON((I915_READ_MODE(engine) & MODE_IDLE) == 0);

	I915_WRITE(instpm,
		   _MASKED_BIT_ENABLE(INSTPM_TLB_INVALIDATE |
				      INSTPM_SYNC_FLUSH));
	if (intel_wait_for_register(dev_priv,
				    instpm, INSTPM_SYNC_FLUSH, 0,
				    1000))
		DRM_ERROR("%s: wait for SyncFlush to complete for TLB invalidation timed out\n",
			  engine->name);
}

static void ring_setup_status_page(struct intel_engine_cs *engine)
{
<<<<<<< HEAD
	set_hwsp(engine, engine->status_page.ggtt_offset);
=======
	set_hwsp(engine, i915_ggtt_offset(engine->status_page.vma));
>>>>>>> 9407d3bd
	set_hwstam(engine, ~0u);

	flush_cs_tlb(engine);
}

static bool stop_ring(struct intel_engine_cs *engine)
{
	struct drm_i915_private *dev_priv = engine->i915;

	if (INTEL_GEN(dev_priv) > 2) {
		I915_WRITE_MODE(engine, _MASKED_BIT_ENABLE(STOP_RING));
		if (intel_wait_for_register(dev_priv,
					    RING_MI_MODE(engine->mmio_base),
					    MODE_IDLE,
					    MODE_IDLE,
					    1000)) {
			DRM_ERROR("%s : timed out trying to stop ring\n",
				  engine->name);
			/* Sometimes we observe that the idle flag is not
			 * set even though the ring is empty. So double
			 * check before giving up.
			 */
			if (I915_READ_HEAD(engine) != I915_READ_TAIL(engine))
				return false;
		}
	}

	I915_WRITE_HEAD(engine, I915_READ_TAIL(engine));

	I915_WRITE_HEAD(engine, 0);
	I915_WRITE_TAIL(engine, 0);

	/* The ring must be empty before it is disabled */
	I915_WRITE_CTL(engine, 0);

	return (I915_READ_HEAD(engine) & HEAD_ADDR) == 0;
}

static int init_ring_common(struct intel_engine_cs *engine)
{
	struct drm_i915_private *dev_priv = engine->i915;
	struct intel_ring *ring = engine->buffer;
	int ret = 0;

	intel_uncore_forcewake_get(dev_priv, FORCEWAKE_ALL);

	if (!stop_ring(engine)) {
		/* G45 ring initialization often fails to reset head to zero */
		DRM_DEBUG_DRIVER("%s head not reset to zero "
				"ctl %08x head %08x tail %08x start %08x\n",
				engine->name,
				I915_READ_CTL(engine),
				I915_READ_HEAD(engine),
				I915_READ_TAIL(engine),
				I915_READ_START(engine));

		if (!stop_ring(engine)) {
			DRM_ERROR("failed to set %s head to zero "
				  "ctl %08x head %08x tail %08x start %08x\n",
				  engine->name,
				  I915_READ_CTL(engine),
				  I915_READ_HEAD(engine),
				  I915_READ_TAIL(engine),
				  I915_READ_START(engine));
			ret = -EIO;
			goto out;
		}
	}

	if (HWS_NEEDS_PHYSICAL(dev_priv))
		ring_setup_phys_status_page(engine);
	else
		ring_setup_status_page(engine);

	intel_engine_reset_breadcrumbs(engine);

	/* Enforce ordering by reading HEAD register back */
	I915_READ_HEAD(engine);

	/* Initialize the ring. This must happen _after_ we've cleared the ring
	 * registers with the above sequence (the readback of the HEAD registers
	 * also enforces ordering), otherwise the hw might lose the new ring
	 * register values. */
	I915_WRITE_START(engine, i915_ggtt_offset(ring->vma));

	/* WaClearRingBufHeadRegAtInit:ctg,elk */
	if (I915_READ_HEAD(engine))
		DRM_DEBUG_DRIVER("%s initialization failed [head=%08x], fudging\n",
				 engine->name, I915_READ_HEAD(engine));

	/* Check that the ring offsets point within the ring! */
	GEM_BUG_ON(!intel_ring_offset_valid(ring, ring->head));
	GEM_BUG_ON(!intel_ring_offset_valid(ring, ring->tail));
	intel_ring_update_space(ring);

	/* First wake the ring up to an empty/idle ring */
	I915_WRITE_HEAD(engine, ring->head);
	I915_WRITE_TAIL(engine, ring->head);
	(void)I915_READ_TAIL(engine);

	I915_WRITE_CTL(engine, RING_CTL_SIZE(ring->size) | RING_VALID);

	/* If the head is still not zero, the ring is dead */
	if (intel_wait_for_register(dev_priv, RING_CTL(engine->mmio_base),
				    RING_VALID, RING_VALID,
				    50)) {
		DRM_ERROR("%s initialization failed "
			  "ctl %08x (valid? %d) head %08x [%08x] tail %08x [%08x] start %08x [expected %08x]\n",
			  engine->name,
			  I915_READ_CTL(engine),
			  I915_READ_CTL(engine) & RING_VALID,
			  I915_READ_HEAD(engine), ring->head,
			  I915_READ_TAIL(engine), ring->tail,
			  I915_READ_START(engine),
			  i915_ggtt_offset(ring->vma));
		ret = -EIO;
		goto out;
	}

	if (INTEL_GEN(dev_priv) > 2)
		I915_WRITE_MODE(engine, _MASKED_BIT_DISABLE(STOP_RING));

	/* Now awake, let it get started */
	if (ring->tail != ring->head) {
		I915_WRITE_TAIL(engine, ring->tail);
		(void)I915_READ_TAIL(engine);
	}

	/* Papering over lost _interrupts_ immediately following the restart */
	intel_engine_wakeup(engine);
out:
	intel_uncore_forcewake_put(dev_priv, FORCEWAKE_ALL);

	return ret;
}

static void reset_prepare(struct intel_engine_cs *engine)
{
	intel_engine_stop_cs(engine);
<<<<<<< HEAD
	return i915_gem_find_active_request(engine);
=======
>>>>>>> 9407d3bd
}

static void reset_ring(struct intel_engine_cs *engine, bool stalled)
{
	struct i915_timeline *tl = &engine->timeline;
	struct i915_request *pos, *rq;
	unsigned long flags;
	u32 head;

	rq = NULL;
	spin_lock_irqsave(&tl->lock, flags);
	list_for_each_entry(pos, &tl->requests, link) {
		if (!i915_request_completed(pos)) {
			rq = pos;
			break;
		}
	}

	GEM_TRACE("%s seqno=%d, current=%d, stalled? %s\n",
		  engine->name,
		  rq ? rq->global_seqno : 0,
		  intel_engine_get_seqno(engine),
		  yesno(stalled));
	/*
	 * The guilty request will get skipped on a hung engine.
	 *
	 * Users of client default contexts do not rely on logical
	 * state preserved between batches so it is safe to execute
	 * queued requests following the hang. Non default contexts
	 * rely on preserved state, so skipping a batch loses the
	 * evolution of the state and it needs to be considered corrupted.
	 * Executing more queued batches on top of corrupted state is
	 * risky. But we take the risk by trying to advance through
	 * the queued requests in order to make the client behaviour
	 * more predictable around resets, by not throwing away random
	 * amount of batches it has prepared for execution. Sophisticated
	 * clients can use gem_reset_stats_ioctl and dma fence status
	 * (exported via sync_file info ioctl on explicit fences) to observe
	 * when it loses the context state and should rebuild accordingly.
	 *
	 * The context ban, and ultimately the client ban, mechanism are safety
	 * valves if client submission ends up resulting in nothing more than
	 * subsequent hangs.
	 */

	if (rq) {
		/*
		 * Try to restore the logical GPU state to match the
		 * continuation of the request queue. If we skip the
		 * context/PD restore, then the next request may try to execute
		 * assuming that its context is valid and loaded on the GPU and
		 * so may try to access invalid memory, prompting repeated GPU
		 * hangs.
		 *
		 * If the request was guilty, we still restore the logical
		 * state in case the next request requires it (e.g. the
		 * aliasing ppgtt), but skip over the hung batch.
		 *
		 * If the request was innocent, we try to replay the request
		 * with the restored context.
		 */
		i915_reset_request(rq, stalled);

		GEM_BUG_ON(rq->ring != engine->buffer);
		head = rq->head;
	} else {
		head = engine->buffer->tail;
	}
	engine->buffer->head = intel_ring_wrap(engine->buffer, head);

	spin_unlock_irqrestore(&tl->lock, flags);
}

static void reset_finish(struct intel_engine_cs *engine)
{
}

static int intel_rcs_ctx_init(struct i915_request *rq)
{
	int ret;

	ret = intel_engine_emit_ctx_wa(rq);
	if (ret != 0)
		return ret;

	ret = i915_gem_render_state_emit(rq);
	if (ret)
		return ret;

	return 0;
}

static int init_render_ring(struct intel_engine_cs *engine)
{
	struct drm_i915_private *dev_priv = engine->i915;
	int ret = init_ring_common(engine);
	if (ret)
		return ret;

	/* WaTimedSingleVertexDispatch:cl,bw,ctg,elk,ilk,snb */
	if (IS_GEN_RANGE(dev_priv, 4, 6))
		I915_WRITE(MI_MODE, _MASKED_BIT_ENABLE(VS_TIMER_DISPATCH));

	/* We need to disable the AsyncFlip performance optimisations in order
	 * to use MI_WAIT_FOR_EVENT within the CS. It should already be
	 * programmed to '1' on all products.
	 *
	 * WaDisableAsyncFlipPerfMode:snb,ivb,hsw,vlv
	 */
	if (IS_GEN_RANGE(dev_priv, 6, 7))
		I915_WRITE(MI_MODE, _MASKED_BIT_ENABLE(ASYNC_FLIP_PERF_DISABLE));

	/* Required for the hardware to program scanline values for waiting */
	/* WaEnableFlushTlbInvalidationMode:snb */
	if (IS_GEN(dev_priv, 6))
		I915_WRITE(GFX_MODE,
			   _MASKED_BIT_ENABLE(GFX_TLB_INVALIDATE_EXPLICIT));

	/* WaBCSVCSTlbInvalidationMode:ivb,vlv,hsw */
	if (IS_GEN(dev_priv, 7))
		I915_WRITE(GFX_MODE_GEN7,
			   _MASKED_BIT_ENABLE(GFX_TLB_INVALIDATE_EXPLICIT) |
			   _MASKED_BIT_ENABLE(GFX_REPLAY_MODE));

	if (IS_GEN(dev_priv, 6)) {
		/* From the Sandybridge PRM, volume 1 part 3, page 24:
		 * "If this bit is set, STCunit will have LRA as replacement
		 *  policy. [...] This bit must be reset.  LRA replacement
		 *  policy is not supported."
		 */
		I915_WRITE(CACHE_MODE_0,
			   _MASKED_BIT_DISABLE(CM0_STC_EVICT_DISABLE_LRA_SNB));
	}

	if (IS_GEN_RANGE(dev_priv, 6, 7))
		I915_WRITE(INSTPM, _MASKED_BIT_ENABLE(INSTPM_FORCE_ORDERING));

	if (INTEL_GEN(dev_priv) >= 6)
		I915_WRITE_IMR(engine, ~engine->irq_keep_mask);

	return 0;
}

static void cancel_requests(struct intel_engine_cs *engine)
{
	struct i915_request *request;
	unsigned long flags;

	spin_lock_irqsave(&engine->timeline.lock, flags);

	/* Mark all submitted requests as skipped. */
	list_for_each_entry(request, &engine->timeline.requests, link) {
		GEM_BUG_ON(!request->global_seqno);

		if (!i915_request_signaled(request))
			dma_fence_set_error(&request->fence, -EIO);

		i915_request_mark_complete(request);
	}

	intel_write_status_page(engine,
				I915_GEM_HWS_INDEX,
				intel_engine_last_submit(engine));

	/* Remaining _unready_ requests will be nop'ed when submitted */

	spin_unlock_irqrestore(&engine->timeline.lock, flags);
}

static void i9xx_submit_request(struct i915_request *request)
{
	struct drm_i915_private *dev_priv = request->i915;

	i915_request_submit(request);

	I915_WRITE_TAIL(request->engine,
			intel_ring_set_tail(request->ring, request->tail));
}

static u32 *i9xx_emit_breadcrumb(struct i915_request *rq, u32 *cs)
{
<<<<<<< HEAD
	*cs++ = MI_FLUSH;

	*cs++ = MI_STORE_DWORD_INDEX;
=======
	GEM_BUG_ON(rq->timeline->hwsp_ggtt != rq->engine->status_page.vma);
	GEM_BUG_ON(offset_in_page(rq->timeline->hwsp_offset) != I915_GEM_HWS_SEQNO_ADDR);

	*cs++ = MI_FLUSH;

	*cs++ = MI_STORE_DWORD_INDEX;
	*cs++ = I915_GEM_HWS_SEQNO_ADDR;
	*cs++ = rq->fence.seqno;

	*cs++ = MI_STORE_DWORD_INDEX;
>>>>>>> 9407d3bd
	*cs++ = I915_GEM_HWS_INDEX_ADDR;
	*cs++ = rq->global_seqno;

	*cs++ = MI_USER_INTERRUPT;
	*cs++ = MI_NOOP;

	rq->tail = intel_ring_offset(rq, cs);
	assert_ring_tail_valid(rq->ring, rq->tail);
<<<<<<< HEAD
}
static const int i9xx_emit_breadcrumb_sz = 6;

#define GEN5_WA_STORES 8 /* must be at least 1! */
static void gen5_emit_breadcrumb(struct i915_request *rq, u32 *cs)
{
	int i;

	*cs++ = MI_FLUSH;

	BUILD_BUG_ON(GEN5_WA_STORES < 1);
	for (i = 0; i < GEN5_WA_STORES; i++) {
		*cs++ = MI_STORE_DWORD_INDEX;
		*cs++ = I915_GEM_HWS_INDEX_ADDR;
		*cs++ = rq->global_seqno;
	}

	*cs++ = MI_USER_INTERRUPT;

	rq->tail = intel_ring_offset(rq, cs);
	assert_ring_tail_valid(rq->ring, rq->tail);
}
static const int gen5_emit_breadcrumb_sz = GEN5_WA_STORES * 3 + 2;
=======

	return cs;
}

#define GEN5_WA_STORES 8 /* must be at least 1! */
static u32 *gen5_emit_breadcrumb(struct i915_request *rq, u32 *cs)
{
	int i;

	GEM_BUG_ON(rq->timeline->hwsp_ggtt != rq->engine->status_page.vma);
	GEM_BUG_ON(offset_in_page(rq->timeline->hwsp_offset) != I915_GEM_HWS_SEQNO_ADDR);

	*cs++ = MI_FLUSH;

	*cs++ = MI_STORE_DWORD_INDEX;
	*cs++ = I915_GEM_HWS_SEQNO_ADDR;
	*cs++ = rq->fence.seqno;

	BUILD_BUG_ON(GEN5_WA_STORES < 1);
	for (i = 0; i < GEN5_WA_STORES; i++) {
		*cs++ = MI_STORE_DWORD_INDEX;
		*cs++ = I915_GEM_HWS_INDEX_ADDR;
		*cs++ = rq->global_seqno;
	}

	*cs++ = MI_USER_INTERRUPT;
	*cs++ = MI_NOOP;

	rq->tail = intel_ring_offset(rq, cs);
	assert_ring_tail_valid(rq->ring, rq->tail);

	return cs;
}
>>>>>>> 9407d3bd
#undef GEN5_WA_STORES

static void
gen5_irq_enable(struct intel_engine_cs *engine)
{
	gen5_enable_gt_irq(engine->i915, engine->irq_enable_mask);
}

static void
gen5_irq_disable(struct intel_engine_cs *engine)
{
	gen5_disable_gt_irq(engine->i915, engine->irq_enable_mask);
}

static void
i9xx_irq_enable(struct intel_engine_cs *engine)
{
	struct drm_i915_private *dev_priv = engine->i915;

	dev_priv->irq_mask &= ~engine->irq_enable_mask;
	I915_WRITE(IMR, dev_priv->irq_mask);
	POSTING_READ_FW(RING_IMR(engine->mmio_base));
}

static void
i9xx_irq_disable(struct intel_engine_cs *engine)
{
	struct drm_i915_private *dev_priv = engine->i915;

	dev_priv->irq_mask |= engine->irq_enable_mask;
	I915_WRITE(IMR, dev_priv->irq_mask);
}

static void
i8xx_irq_enable(struct intel_engine_cs *engine)
{
	struct drm_i915_private *dev_priv = engine->i915;

	dev_priv->irq_mask &= ~engine->irq_enable_mask;
	I915_WRITE16(IMR, dev_priv->irq_mask);
	POSTING_READ16(RING_IMR(engine->mmio_base));
}

static void
i8xx_irq_disable(struct intel_engine_cs *engine)
{
	struct drm_i915_private *dev_priv = engine->i915;

	dev_priv->irq_mask |= engine->irq_enable_mask;
	I915_WRITE16(IMR, dev_priv->irq_mask);
}

static int
bsd_ring_flush(struct i915_request *rq, u32 mode)
{
	u32 *cs;

	cs = intel_ring_begin(rq, 2);
	if (IS_ERR(cs))
		return PTR_ERR(cs);

	*cs++ = MI_FLUSH;
	*cs++ = MI_NOOP;
	intel_ring_advance(rq, cs);
	return 0;
}

static void
gen6_irq_enable(struct intel_engine_cs *engine)
{
	struct drm_i915_private *dev_priv = engine->i915;

	I915_WRITE_IMR(engine,
		       ~(engine->irq_enable_mask |
			 engine->irq_keep_mask));

	/* Flush/delay to ensure the RING_IMR is active before the GT IMR */
	POSTING_READ_FW(RING_IMR(engine->mmio_base));

	gen5_enable_gt_irq(dev_priv, engine->irq_enable_mask);
}

static void
gen6_irq_disable(struct intel_engine_cs *engine)
{
	struct drm_i915_private *dev_priv = engine->i915;

	I915_WRITE_IMR(engine, ~engine->irq_keep_mask);
	gen5_disable_gt_irq(dev_priv, engine->irq_enable_mask);
}

static void
hsw_vebox_irq_enable(struct intel_engine_cs *engine)
{
	struct drm_i915_private *dev_priv = engine->i915;

	I915_WRITE_IMR(engine, ~engine->irq_enable_mask);

	/* Flush/delay to ensure the RING_IMR is active before the GT IMR */
	POSTING_READ_FW(RING_IMR(engine->mmio_base));

	gen6_unmask_pm_irq(dev_priv, engine->irq_enable_mask);
}

static void
hsw_vebox_irq_disable(struct intel_engine_cs *engine)
{
	struct drm_i915_private *dev_priv = engine->i915;

	I915_WRITE_IMR(engine, ~0);
	gen6_mask_pm_irq(dev_priv, engine->irq_enable_mask);
}

static int
i965_emit_bb_start(struct i915_request *rq,
		   u64 offset, u32 length,
		   unsigned int dispatch_flags)
{
	u32 *cs;

	cs = intel_ring_begin(rq, 2);
	if (IS_ERR(cs))
		return PTR_ERR(cs);

	*cs++ = MI_BATCH_BUFFER_START | MI_BATCH_GTT | (dispatch_flags &
		I915_DISPATCH_SECURE ? 0 : MI_BATCH_NON_SECURE_I965);
	*cs++ = offset;
	intel_ring_advance(rq, cs);

	return 0;
}

/* Just userspace ABI convention to limit the wa batch bo to a resonable size */
#define I830_BATCH_LIMIT SZ_256K
#define I830_TLB_ENTRIES (2)
#define I830_WA_SIZE max(I830_TLB_ENTRIES*4096, I830_BATCH_LIMIT)
static int
i830_emit_bb_start(struct i915_request *rq,
		   u64 offset, u32 len,
		   unsigned int dispatch_flags)
{
	u32 *cs, cs_offset = i915_scratch_offset(rq->i915);

	GEM_BUG_ON(rq->i915->gt.scratch->size < I830_WA_SIZE);

	cs = intel_ring_begin(rq, 6);
	if (IS_ERR(cs))
		return PTR_ERR(cs);

	/* Evict the invalid PTE TLBs */
	*cs++ = COLOR_BLT_CMD | BLT_WRITE_RGBA;
	*cs++ = BLT_DEPTH_32 | BLT_ROP_COLOR_COPY | 4096;
	*cs++ = I830_TLB_ENTRIES << 16 | 4; /* load each page */
	*cs++ = cs_offset;
	*cs++ = 0xdeadbeef;
	*cs++ = MI_NOOP;
	intel_ring_advance(rq, cs);

	if ((dispatch_flags & I915_DISPATCH_PINNED) == 0) {
		if (len > I830_BATCH_LIMIT)
			return -ENOSPC;

		cs = intel_ring_begin(rq, 6 + 2);
		if (IS_ERR(cs))
			return PTR_ERR(cs);

		/* Blit the batch (which has now all relocs applied) to the
		 * stable batch scratch bo area (so that the CS never
		 * stumbles over its tlb invalidation bug) ...
		 */
		*cs++ = SRC_COPY_BLT_CMD | BLT_WRITE_RGBA;
		*cs++ = BLT_DEPTH_32 | BLT_ROP_SRC_COPY | 4096;
		*cs++ = DIV_ROUND_UP(len, 4096) << 16 | 4096;
		*cs++ = cs_offset;
		*cs++ = 4096;
		*cs++ = offset;

		*cs++ = MI_FLUSH;
		*cs++ = MI_NOOP;
		intel_ring_advance(rq, cs);

		/* ... and execute it. */
		offset = cs_offset;
	}

	cs = intel_ring_begin(rq, 2);
	if (IS_ERR(cs))
		return PTR_ERR(cs);

	*cs++ = MI_BATCH_BUFFER_START | MI_BATCH_GTT;
	*cs++ = offset | (dispatch_flags & I915_DISPATCH_SECURE ? 0 :
		MI_BATCH_NON_SECURE);
	intel_ring_advance(rq, cs);

	return 0;
}

static int
i915_emit_bb_start(struct i915_request *rq,
		   u64 offset, u32 len,
		   unsigned int dispatch_flags)
{
	u32 *cs;

	cs = intel_ring_begin(rq, 2);
	if (IS_ERR(cs))
		return PTR_ERR(cs);

	*cs++ = MI_BATCH_BUFFER_START | MI_BATCH_GTT;
	*cs++ = offset | (dispatch_flags & I915_DISPATCH_SECURE ? 0 :
		MI_BATCH_NON_SECURE);
	intel_ring_advance(rq, cs);

	return 0;
}

int intel_ring_pin(struct intel_ring *ring)
{
	struct i915_vma *vma = ring->vma;
	enum i915_map_type map = i915_coherent_map_type(vma->vm->i915);
	unsigned int flags;
	void *addr;
	int ret;

	GEM_BUG_ON(ring->vaddr);

	ret = i915_timeline_pin(ring->timeline);
	if (ret)
		return ret;

	flags = PIN_GLOBAL;

	/* Ring wraparound at offset 0 sometimes hangs. No idea why. */
	flags |= PIN_OFFSET_BIAS | i915_ggtt_pin_bias(vma);

	if (vma->obj->stolen)
		flags |= PIN_MAPPABLE;
	else
		flags |= PIN_HIGH;

	if (!(vma->flags & I915_VMA_GLOBAL_BIND)) {
		if (flags & PIN_MAPPABLE || map == I915_MAP_WC)
			ret = i915_gem_object_set_to_gtt_domain(vma->obj, true);
		else
			ret = i915_gem_object_set_to_cpu_domain(vma->obj, true);
		if (unlikely(ret))
			goto unpin_timeline;
	}

	ret = i915_vma_pin(vma, 0, 0, flags);
	if (unlikely(ret))
		goto unpin_timeline;

	if (i915_vma_is_map_and_fenceable(vma))
		addr = (void __force *)i915_vma_pin_iomap(vma);
	else
		addr = i915_gem_object_pin_map(vma->obj, map);
	if (IS_ERR(addr)) {
		ret = PTR_ERR(addr);
		goto unpin_ring;
	}

	vma->obj->pin_global++;

	ring->vaddr = addr;
	return 0;

unpin_ring:
	i915_vma_unpin(vma);
unpin_timeline:
	i915_timeline_unpin(ring->timeline);
	return ret;
}

void intel_ring_reset(struct intel_ring *ring, u32 tail)
{
	GEM_BUG_ON(!intel_ring_offset_valid(ring, tail));

	ring->tail = tail;
	ring->head = tail;
	ring->emit = tail;
	intel_ring_update_space(ring);
}

void intel_ring_unpin(struct intel_ring *ring)
{
	GEM_BUG_ON(!ring->vma);
	GEM_BUG_ON(!ring->vaddr);

	/* Discard any unused bytes beyond that submitted to hw. */
	intel_ring_reset(ring, ring->tail);

	if (i915_vma_is_map_and_fenceable(ring->vma))
		i915_vma_unpin_iomap(ring->vma);
	else
		i915_gem_object_unpin_map(ring->vma->obj);
	ring->vaddr = NULL;

	ring->vma->obj->pin_global--;
	i915_vma_unpin(ring->vma);

	i915_timeline_unpin(ring->timeline);
}

static struct i915_vma *
intel_ring_create_vma(struct drm_i915_private *dev_priv, int size)
{
	struct i915_address_space *vm = &dev_priv->ggtt.vm;
	struct drm_i915_gem_object *obj;
	struct i915_vma *vma;

	obj = i915_gem_object_create_stolen(dev_priv, size);
	if (!obj)
		obj = i915_gem_object_create_internal(dev_priv, size);
	if (IS_ERR(obj))
		return ERR_CAST(obj);

	/*
	 * Mark ring buffers as read-only from GPU side (so no stray overwrites)
	 * if supported by the platform's GGTT.
	 */
	if (vm->has_read_only)
		i915_gem_object_set_readonly(obj);

	vma = i915_vma_instance(obj, vm, NULL);
	if (IS_ERR(vma))
		goto err;

	return vma;

err:
	i915_gem_object_put(obj);
	return vma;
}

struct intel_ring *
intel_engine_create_ring(struct intel_engine_cs *engine,
			 struct i915_timeline *timeline,
			 int size)
{
	struct intel_ring *ring;
	struct i915_vma *vma;

	GEM_BUG_ON(!is_power_of_2(size));
	GEM_BUG_ON(RING_CTL_SIZE(size) & ~RING_NR_PAGES);
	GEM_BUG_ON(timeline == &engine->timeline);
	lockdep_assert_held(&engine->i915->drm.struct_mutex);

	ring = kzalloc(sizeof(*ring), GFP_KERNEL);
	if (!ring)
		return ERR_PTR(-ENOMEM);

	INIT_LIST_HEAD(&ring->request_list);
	ring->timeline = i915_timeline_get(timeline);

	ring->size = size;
	/* Workaround an erratum on the i830 which causes a hang if
	 * the TAIL pointer points to within the last 2 cachelines
	 * of the buffer.
	 */
	ring->effective_size = size;
	if (IS_I830(engine->i915) || IS_I845G(engine->i915))
		ring->effective_size -= 2 * CACHELINE_BYTES;

	intel_ring_update_space(ring);

	vma = intel_ring_create_vma(engine->i915, size);
	if (IS_ERR(vma)) {
		kfree(ring);
		return ERR_CAST(vma);
	}
	ring->vma = vma;

	return ring;
}

void
intel_ring_free(struct intel_ring *ring)
{
	struct drm_i915_gem_object *obj = ring->vma->obj;

	i915_vma_close(ring->vma);
	__i915_gem_object_release_unless_active(obj);

	i915_timeline_put(ring->timeline);
	kfree(ring);
}

static void intel_ring_context_destroy(struct intel_context *ce)
{
	GEM_BUG_ON(ce->pin_count);

	if (!ce->state)
		return;

	GEM_BUG_ON(i915_gem_object_is_active(ce->state->obj));
	i915_gem_object_put(ce->state->obj);
}

static int __context_pin_ppgtt(struct i915_gem_context *ctx)
{
	struct i915_hw_ppgtt *ppgtt;
	int err = 0;

	ppgtt = ctx->ppgtt ?: ctx->i915->mm.aliasing_ppgtt;
	if (ppgtt)
		err = gen6_ppgtt_pin(ppgtt);

	return err;
}

static void __context_unpin_ppgtt(struct i915_gem_context *ctx)
{
	struct i915_hw_ppgtt *ppgtt;

	ppgtt = ctx->ppgtt ?: ctx->i915->mm.aliasing_ppgtt;
	if (ppgtt)
		gen6_ppgtt_unpin(ppgtt);
}

static int __context_pin(struct intel_context *ce)
{
	struct i915_vma *vma;
	int err;

	vma = ce->state;
	if (!vma)
		return 0;

	/*
	 * Clear this page out of any CPU caches for coherent swap-in/out.
	 * We only want to do this on the first bind so that we do not stall
	 * on an active context (which by nature is already on the GPU).
	 */
	if (!(vma->flags & I915_VMA_GLOBAL_BIND)) {
		err = i915_gem_object_set_to_gtt_domain(vma->obj, true);
		if (err)
			return err;
	}

	err = i915_vma_pin(vma, 0, 0, PIN_GLOBAL | PIN_HIGH);
	if (err)
		return err;

	/*
	 * And mark is as a globally pinned object to let the shrinker know
	 * it cannot reclaim the object until we release it.
	 */
	vma->obj->pin_global++;

	return 0;
}

static void __context_unpin(struct intel_context *ce)
{
	struct i915_vma *vma;

	vma = ce->state;
	if (!vma)
		return;

	vma->obj->pin_global--;
	i915_vma_unpin(vma);
}

static void intel_ring_context_unpin(struct intel_context *ce)
{
	__context_unpin_ppgtt(ce->gem_context);
	__context_unpin(ce);

	i915_gem_context_put(ce->gem_context);
}

static struct i915_vma *
alloc_context_vma(struct intel_engine_cs *engine)
{
	struct drm_i915_private *i915 = engine->i915;
	struct drm_i915_gem_object *obj;
	struct i915_vma *vma;
	int err;

	obj = i915_gem_object_create(i915, engine->context_size);
	if (IS_ERR(obj))
		return ERR_CAST(obj);

	if (engine->default_state) {
		void *defaults, *vaddr;

		vaddr = i915_gem_object_pin_map(obj, I915_MAP_WB);
		if (IS_ERR(vaddr)) {
			err = PTR_ERR(vaddr);
			goto err_obj;
		}

		defaults = i915_gem_object_pin_map(engine->default_state,
						   I915_MAP_WB);
		if (IS_ERR(defaults)) {
			err = PTR_ERR(defaults);
			goto err_map;
		}

		memcpy(vaddr, defaults, engine->context_size);

		i915_gem_object_unpin_map(engine->default_state);
		i915_gem_object_unpin_map(obj);
	}

	/*
	 * Try to make the context utilize L3 as well as LLC.
	 *
	 * On VLV we don't have L3 controls in the PTEs so we
	 * shouldn't touch the cache level, especially as that
	 * would make the object snooped which might have a
	 * negative performance impact.
	 *
	 * Snooping is required on non-llc platforms in execlist
	 * mode, but since all GGTT accesses use PAT entry 0 we
	 * get snooping anyway regardless of cache_level.
	 *
	 * This is only applicable for Ivy Bridge devices since
	 * later platforms don't have L3 control bits in the PTE.
	 */
	if (IS_IVYBRIDGE(i915)) {
		/* Ignore any error, regard it as a simple optimisation */
		i915_gem_object_set_cache_level(obj, I915_CACHE_L3_LLC);
	}

	vma = i915_vma_instance(obj, &i915->ggtt.vm, NULL);
	if (IS_ERR(vma)) {
		err = PTR_ERR(vma);
		goto err_obj;
	}

	return vma;

err_map:
	i915_gem_object_unpin_map(obj);
err_obj:
	i915_gem_object_put(obj);
	return ERR_PTR(err);
}

static struct intel_context *
__ring_context_pin(struct intel_engine_cs *engine,
		   struct i915_gem_context *ctx,
		   struct intel_context *ce)
{
	int err;

	if (!ce->state && engine->context_size) {
		struct i915_vma *vma;

		vma = alloc_context_vma(engine);
		if (IS_ERR(vma)) {
			err = PTR_ERR(vma);
			goto err;
		}

		ce->state = vma;
	}

	err = __context_pin(ce);
	if (err)
		goto err;

	err = __context_pin_ppgtt(ce->gem_context);
	if (err)
		goto err_unpin;

	i915_gem_context_get(ctx);

	/* One ringbuffer to rule them all */
	GEM_BUG_ON(!engine->buffer);
	ce->ring = engine->buffer;

	return ce;

err_unpin:
	__context_unpin(ce);
err:
	ce->pin_count = 0;
	return ERR_PTR(err);
}

static const struct intel_context_ops ring_context_ops = {
	.unpin = intel_ring_context_unpin,
	.destroy = intel_ring_context_destroy,
};

static struct intel_context *
intel_ring_context_pin(struct intel_engine_cs *engine,
		       struct i915_gem_context *ctx)
{
	struct intel_context *ce = to_intel_context(ctx, engine);

	lockdep_assert_held(&ctx->i915->drm.struct_mutex);

	if (likely(ce->pin_count++))
		return ce;
	GEM_BUG_ON(!ce->pin_count); /* no overflow please! */

	ce->ops = &ring_context_ops;

	return __ring_context_pin(engine, ctx, ce);
}

static int intel_init_ring_buffer(struct intel_engine_cs *engine)
{
	struct i915_timeline *timeline;
	struct intel_ring *ring;
	int err;

	err = intel_engine_setup_common(engine);
	if (err)
		return err;

	timeline = i915_timeline_create(engine->i915,
					engine->name,
					engine->status_page.vma);
	if (IS_ERR(timeline)) {
		err = PTR_ERR(timeline);
		goto err;
	}

	ring = intel_engine_create_ring(engine, timeline, 32 * PAGE_SIZE);
	i915_timeline_put(timeline);
	if (IS_ERR(ring)) {
		err = PTR_ERR(ring);
		goto err;
	}

	err = intel_ring_pin(ring);
	if (err)
		goto err_ring;

	GEM_BUG_ON(engine->buffer);
	engine->buffer = ring;

	err = intel_engine_init_common(engine);
	if (err)
		goto err_unpin;

	GEM_BUG_ON(ring->timeline->hwsp_ggtt != engine->status_page.vma);

	return 0;

err_unpin:
	intel_ring_unpin(ring);
err_ring:
	intel_ring_free(ring);
err:
	intel_engine_cleanup_common(engine);
	return err;
}

void intel_engine_cleanup(struct intel_engine_cs *engine)
{
	struct drm_i915_private *dev_priv = engine->i915;

	WARN_ON(INTEL_GEN(dev_priv) > 2 &&
		(I915_READ_MODE(engine) & MODE_IDLE) == 0);

	intel_ring_unpin(engine->buffer);
	intel_ring_free(engine->buffer);

	if (engine->cleanup)
		engine->cleanup(engine);

	intel_engine_cleanup_common(engine);

	dev_priv->engine[engine->id] = NULL;
	kfree(engine);
}

void intel_legacy_submission_resume(struct drm_i915_private *dev_priv)
{
	struct intel_engine_cs *engine;
	enum intel_engine_id id;

	/* Restart from the beginning of the rings for convenience */
	for_each_engine(engine, dev_priv, id)
		intel_ring_reset(engine->buffer, 0);
}

static int load_pd_dir(struct i915_request *rq,
		       const struct i915_hw_ppgtt *ppgtt)
{
	const struct intel_engine_cs * const engine = rq->engine;
	u32 *cs;

	cs = intel_ring_begin(rq, 6);
	if (IS_ERR(cs))
		return PTR_ERR(cs);

	*cs++ = MI_LOAD_REGISTER_IMM(1);
	*cs++ = i915_mmio_reg_offset(RING_PP_DIR_DCLV(engine));
	*cs++ = PP_DIR_DCLV_2G;

	*cs++ = MI_LOAD_REGISTER_IMM(1);
	*cs++ = i915_mmio_reg_offset(RING_PP_DIR_BASE(engine));
	*cs++ = ppgtt->pd.base.ggtt_offset << 10;

	intel_ring_advance(rq, cs);

	return 0;
}

static int flush_pd_dir(struct i915_request *rq)
{
	const struct intel_engine_cs * const engine = rq->engine;
	u32 *cs;

	cs = intel_ring_begin(rq, 4);
	if (IS_ERR(cs))
		return PTR_ERR(cs);

	/* Stall until the page table load is complete */
	*cs++ = MI_STORE_REGISTER_MEM | MI_SRM_LRM_GLOBAL_GTT;
	*cs++ = i915_mmio_reg_offset(RING_PP_DIR_BASE(engine));
	*cs++ = i915_scratch_offset(rq->i915);
	*cs++ = MI_NOOP;

	intel_ring_advance(rq, cs);
	return 0;
}

static inline int mi_set_context(struct i915_request *rq, u32 flags)
{
	struct drm_i915_private *i915 = rq->i915;
	struct intel_engine_cs *engine = rq->engine;
	enum intel_engine_id id;
	const int num_rings =
		IS_HSW_GT1(i915) ? RUNTIME_INFO(i915)->num_rings - 1 : 0;
	bool force_restore = false;
	int len;
	u32 *cs;

	flags |= MI_MM_SPACE_GTT;
	if (IS_HASWELL(i915))
		/* These flags are for resource streamer on HSW+ */
		flags |= HSW_MI_RS_SAVE_STATE_EN | HSW_MI_RS_RESTORE_STATE_EN;
	else
		flags |= MI_SAVE_EXT_STATE_EN | MI_RESTORE_EXT_STATE_EN;

	len = 4;
	if (IS_GEN(i915, 7))
		len += 2 + (num_rings ? 4*num_rings + 6 : 0);
	if (flags & MI_FORCE_RESTORE) {
		GEM_BUG_ON(flags & MI_RESTORE_INHIBIT);
		flags &= ~MI_FORCE_RESTORE;
		force_restore = true;
		len += 2;
	}

	cs = intel_ring_begin(rq, len);
	if (IS_ERR(cs))
		return PTR_ERR(cs);

	/* WaProgramMiArbOnOffAroundMiSetContext:ivb,vlv,hsw,bdw,chv */
	if (IS_GEN(i915, 7)) {
		*cs++ = MI_ARB_ON_OFF | MI_ARB_DISABLE;
		if (num_rings) {
			struct intel_engine_cs *signaller;

			*cs++ = MI_LOAD_REGISTER_IMM(num_rings);
			for_each_engine(signaller, i915, id) {
				if (signaller == engine)
					continue;

				*cs++ = i915_mmio_reg_offset(
					   RING_PSMI_CTL(signaller->mmio_base));
				*cs++ = _MASKED_BIT_ENABLE(
						GEN6_PSMI_SLEEP_MSG_DISABLE);
			}
		}
	}

	if (force_restore) {
		/*
		 * The HW doesn't handle being told to restore the current
		 * context very well. Quite often it likes goes to go off and
		 * sulk, especially when it is meant to be reloading PP_DIR.
		 * A very simple fix to force the reload is to simply switch
		 * away from the current context and back again.
		 *
		 * Note that the kernel_context will contain random state
		 * following the INHIBIT_RESTORE. We accept this since we
		 * never use the kernel_context state; it is merely a
		 * placeholder we use to flush other contexts.
		 */
		*cs++ = MI_SET_CONTEXT;
		*cs++ = i915_ggtt_offset(to_intel_context(i915->kernel_context,
							  engine)->state) |
			MI_MM_SPACE_GTT |
			MI_RESTORE_INHIBIT;
	}

	*cs++ = MI_NOOP;
	*cs++ = MI_SET_CONTEXT;
	*cs++ = i915_ggtt_offset(rq->hw_context->state) | flags;
	/*
	 * w/a: MI_SET_CONTEXT must always be followed by MI_NOOP
	 * WaMiSetContext_Hang:snb,ivb,vlv
	 */
	*cs++ = MI_NOOP;

	if (IS_GEN(i915, 7)) {
		if (num_rings) {
			struct intel_engine_cs *signaller;
			i915_reg_t last_reg = {}; /* keep gcc quiet */

			*cs++ = MI_LOAD_REGISTER_IMM(num_rings);
			for_each_engine(signaller, i915, id) {
				if (signaller == engine)
					continue;

				last_reg = RING_PSMI_CTL(signaller->mmio_base);
				*cs++ = i915_mmio_reg_offset(last_reg);
				*cs++ = _MASKED_BIT_DISABLE(
						GEN6_PSMI_SLEEP_MSG_DISABLE);
			}

			/* Insert a delay before the next switch! */
			*cs++ = MI_STORE_REGISTER_MEM | MI_SRM_LRM_GLOBAL_GTT;
			*cs++ = i915_mmio_reg_offset(last_reg);
			*cs++ = i915_scratch_offset(rq->i915);
			*cs++ = MI_NOOP;
		}
		*cs++ = MI_ARB_ON_OFF | MI_ARB_ENABLE;
	}

	intel_ring_advance(rq, cs);

	return 0;
}

static int remap_l3(struct i915_request *rq, int slice)
{
	u32 *cs, *remap_info = rq->i915->l3_parity.remap_info[slice];
	int i;

	if (!remap_info)
		return 0;

	cs = intel_ring_begin(rq, GEN7_L3LOG_SIZE/4 * 2 + 2);
	if (IS_ERR(cs))
		return PTR_ERR(cs);

	/*
	 * Note: We do not worry about the concurrent register cacheline hang
	 * here because no other code should access these registers other than
	 * at initialization time.
	 */
	*cs++ = MI_LOAD_REGISTER_IMM(GEN7_L3LOG_SIZE/4);
	for (i = 0; i < GEN7_L3LOG_SIZE/4; i++) {
		*cs++ = i915_mmio_reg_offset(GEN7_L3LOG(slice, i));
		*cs++ = remap_info[i];
	}
	*cs++ = MI_NOOP;
	intel_ring_advance(rq, cs);

	return 0;
}

static int switch_context(struct i915_request *rq)
{
	struct intel_engine_cs *engine = rq->engine;
	struct i915_gem_context *ctx = rq->gem_context;
	struct i915_hw_ppgtt *ppgtt = ctx->ppgtt ?: rq->i915->mm.aliasing_ppgtt;
	unsigned int unwind_mm = 0;
	u32 hw_flags = 0;
	int ret, i;

	lockdep_assert_held(&rq->i915->drm.struct_mutex);
	GEM_BUG_ON(HAS_EXECLISTS(rq->i915));

	if (ppgtt) {
		int loops;

		/*
		 * Baytail takes a little more convincing that it really needs
		 * to reload the PD between contexts. It is not just a little
		 * longer, as adding more stalls after the load_pd_dir (i.e.
		 * adding a long loop around flush_pd_dir) is not as effective
		 * as reloading the PD umpteen times. 32 is derived from
		 * experimentation (gem_exec_parallel/fds) and has no good
		 * explanation.
		 */
		loops = 1;
		if (engine->id == BCS && IS_VALLEYVIEW(engine->i915))
			loops = 32;

		do {
			ret = load_pd_dir(rq, ppgtt);
			if (ret)
				goto err;
		} while (--loops);

		if (intel_engine_flag(engine) & ppgtt->pd_dirty_rings) {
			unwind_mm = intel_engine_flag(engine);
			ppgtt->pd_dirty_rings &= ~unwind_mm;
			hw_flags = MI_FORCE_RESTORE;
		}
	}

	if (rq->hw_context->state) {
		GEM_BUG_ON(engine->id != RCS);

		/*
		 * The kernel context(s) is treated as pure scratch and is not
		 * expected to retain any state (as we sacrifice it during
		 * suspend and on resume it may be corrupted). This is ok,
		 * as nothing actually executes using the kernel context; it
		 * is purely used for flushing user contexts.
		 */
		if (i915_gem_context_is_kernel(ctx))
			hw_flags = MI_RESTORE_INHIBIT;

		ret = mi_set_context(rq, hw_flags);
		if (ret)
			goto err_mm;
	}

	if (ppgtt) {
		ret = engine->emit_flush(rq, EMIT_INVALIDATE);
		if (ret)
			goto err_mm;

		ret = flush_pd_dir(rq);
		if (ret)
			goto err_mm;

		/*
		 * Not only do we need a full barrier (post-sync write) after
		 * invalidating the TLBs, but we need to wait a little bit
		 * longer. Whether this is merely delaying us, or the
		 * subsequent flush is a key part of serialising with the
		 * post-sync op, this extra pass appears vital before a
		 * mm switch!
		 */
		ret = engine->emit_flush(rq, EMIT_INVALIDATE);
		if (ret)
			goto err_mm;

		ret = engine->emit_flush(rq, EMIT_FLUSH);
		if (ret)
			goto err_mm;
	}

	if (ctx->remap_slice) {
		for (i = 0; i < MAX_L3_SLICES; i++) {
			if (!(ctx->remap_slice & BIT(i)))
				continue;

			ret = remap_l3(rq, i);
			if (ret)
				goto err_mm;
		}

		ctx->remap_slice = 0;
	}

	return 0;

err_mm:
	if (unwind_mm)
		ppgtt->pd_dirty_rings |= unwind_mm;
err:
	return ret;
}

static int ring_request_alloc(struct i915_request *request)
{
	int ret;

	GEM_BUG_ON(!request->hw_context->pin_count);

	/*
	 * Flush enough space to reduce the likelihood of waiting after
	 * we start building the request - in which case we will just
	 * have to repeat work.
	 */
	request->reserved_space += LEGACY_REQUEST_SIZE;

	ret = switch_context(request);
	if (ret)
		return ret;

	/* Unconditionally invalidate GPU caches and TLBs. */
	ret = request->engine->emit_flush(request, EMIT_INVALIDATE);
	if (ret)
		return ret;

	request->reserved_space -= LEGACY_REQUEST_SIZE;
	return 0;
}

static noinline int wait_for_space(struct intel_ring *ring, unsigned int bytes)
{
	struct i915_request *target;
	long timeout;

	lockdep_assert_held(&ring->vma->vm->i915->drm.struct_mutex);

	if (intel_ring_update_space(ring) >= bytes)
		return 0;

	GEM_BUG_ON(list_empty(&ring->request_list));
	list_for_each_entry(target, &ring->request_list, ring_link) {
		/* Would completion of this request free enough space? */
		if (bytes <= __intel_ring_space(target->postfix,
						ring->emit, ring->size))
			break;
	}

	if (WARN_ON(&target->ring_link == &ring->request_list))
		return -ENOSPC;

	timeout = i915_request_wait(target,
				    I915_WAIT_INTERRUPTIBLE | I915_WAIT_LOCKED,
				    MAX_SCHEDULE_TIMEOUT);
	if (timeout < 0)
		return timeout;

	i915_request_retire_upto(target);

	intel_ring_update_space(ring);
	GEM_BUG_ON(ring->space < bytes);
	return 0;
}

u32 *intel_ring_begin(struct i915_request *rq, unsigned int num_dwords)
{
	struct intel_ring *ring = rq->ring;
	const unsigned int remain_usable = ring->effective_size - ring->emit;
	const unsigned int bytes = num_dwords * sizeof(u32);
	unsigned int need_wrap = 0;
	unsigned int total_bytes;
	u32 *cs;

	/* Packets must be qword aligned. */
	GEM_BUG_ON(num_dwords & 1);

	total_bytes = bytes + rq->reserved_space;
	GEM_BUG_ON(total_bytes > ring->effective_size);

	if (unlikely(total_bytes > remain_usable)) {
		const int remain_actual = ring->size - ring->emit;

		if (bytes > remain_usable) {
			/*
			 * Not enough space for the basic request. So need to
			 * flush out the remainder and then wait for
			 * base + reserved.
			 */
			total_bytes += remain_actual;
			need_wrap = remain_actual | 1;
		} else  {
			/*
			 * The base request will fit but the reserved space
			 * falls off the end. So we don't need an immediate
			 * wrap and only need to effectively wait for the
			 * reserved size from the start of ringbuffer.
			 */
			total_bytes = rq->reserved_space + remain_actual;
		}
	}

	if (unlikely(total_bytes > ring->space)) {
		int ret;

		/*
		 * Space is reserved in the ringbuffer for finalising the
		 * request, as that cannot be allowed to fail. During request
		 * finalisation, reserved_space is set to 0 to stop the
		 * overallocation and the assumption is that then we never need
		 * to wait (which has the risk of failing with EINTR).
		 *
		 * See also i915_request_alloc() and i915_request_add().
		 */
		GEM_BUG_ON(!rq->reserved_space);

		ret = wait_for_space(ring, total_bytes);
		if (unlikely(ret))
			return ERR_PTR(ret);
	}

	if (unlikely(need_wrap)) {
		need_wrap &= ~1;
		GEM_BUG_ON(need_wrap > ring->space);
		GEM_BUG_ON(ring->emit + need_wrap > ring->size);
		GEM_BUG_ON(!IS_ALIGNED(need_wrap, sizeof(u64)));

		/* Fill the tail with MI_NOOP */
		memset64(ring->vaddr + ring->emit, 0, need_wrap / sizeof(u64));
		ring->space -= need_wrap;
		ring->emit = 0;
	}

	GEM_BUG_ON(ring->emit > ring->size - bytes);
	GEM_BUG_ON(ring->space < bytes);
	cs = ring->vaddr + ring->emit;
	GEM_DEBUG_EXEC(memset32(cs, POISON_INUSE, bytes / sizeof(*cs)));
	ring->emit += bytes;
	ring->space -= bytes;

	return cs;
}

/* Align the ring tail to a cacheline boundary */
int intel_ring_cacheline_align(struct i915_request *rq)
{
	int num_dwords;
	void *cs;

	num_dwords = (rq->ring->emit & (CACHELINE_BYTES - 1)) / sizeof(u32);
	if (num_dwords == 0)
		return 0;

	num_dwords = CACHELINE_DWORDS - num_dwords;
	GEM_BUG_ON(num_dwords & 1);

	cs = intel_ring_begin(rq, num_dwords);
	if (IS_ERR(cs))
		return PTR_ERR(cs);

	memset64(cs, (u64)MI_NOOP << 32 | MI_NOOP, num_dwords / 2);
	intel_ring_advance(rq, cs);

	GEM_BUG_ON(rq->ring->emit & (CACHELINE_BYTES - 1));
	return 0;
}

static void gen6_bsd_submit_request(struct i915_request *request)
{
	struct drm_i915_private *dev_priv = request->i915;

	intel_uncore_forcewake_get(dev_priv, FORCEWAKE_ALL);

       /* Every tail move must follow the sequence below */

	/* Disable notification that the ring is IDLE. The GT
	 * will then assume that it is busy and bring it out of rc6.
	 */
	I915_WRITE_FW(GEN6_BSD_SLEEP_PSMI_CONTROL,
		      _MASKED_BIT_ENABLE(GEN6_BSD_SLEEP_MSG_DISABLE));

	/* Clear the context id. Here be magic! */
	I915_WRITE64_FW(GEN6_BSD_RNCID, 0x0);

	/* Wait for the ring not to be idle, i.e. for it to wake up. */
	if (__intel_wait_for_register_fw(dev_priv,
					 GEN6_BSD_SLEEP_PSMI_CONTROL,
					 GEN6_BSD_SLEEP_INDICATOR,
					 0,
					 1000, 0, NULL))
		DRM_ERROR("timed out waiting for the BSD ring to wake up\n");

	/* Now that the ring is fully powered up, update the tail */
	i9xx_submit_request(request);

	/* Let the ring send IDLE messages to the GT again,
	 * and so let it sleep to conserve power when idle.
	 */
	I915_WRITE_FW(GEN6_BSD_SLEEP_PSMI_CONTROL,
		      _MASKED_BIT_DISABLE(GEN6_BSD_SLEEP_MSG_DISABLE));

	intel_uncore_forcewake_put(dev_priv, FORCEWAKE_ALL);
}

static int mi_flush_dw(struct i915_request *rq, u32 flags)
{
	u32 cmd, *cs;

	cs = intel_ring_begin(rq, 4);
	if (IS_ERR(cs))
		return PTR_ERR(cs);

	cmd = MI_FLUSH_DW;

	/*
	 * We always require a command barrier so that subsequent
	 * commands, such as breadcrumb interrupts, are strictly ordered
	 * wrt the contents of the write cache being flushed to memory
	 * (and thus being coherent from the CPU).
	 */
	cmd |= MI_FLUSH_DW_STORE_INDEX | MI_FLUSH_DW_OP_STOREDW;

	/*
	 * Bspec vol 1c.3 - blitter engine command streamer:
	 * "If ENABLED, all TLBs will be invalidated once the flush
	 * operation is complete. This bit is only valid when the
	 * Post-Sync Operation field is a value of 1h or 3h."
	 */
	cmd |= flags;

	*cs++ = cmd;
	*cs++ = I915_GEM_HWS_SCRATCH_ADDR | MI_FLUSH_DW_USE_GTT;
	*cs++ = 0;
	*cs++ = MI_NOOP;

	intel_ring_advance(rq, cs);

	return 0;
}

static int gen6_flush_dw(struct i915_request *rq, u32 mode, u32 invflags)
{
	return mi_flush_dw(rq, mode & EMIT_INVALIDATE ? invflags : 0);
}

static int gen6_bsd_ring_flush(struct i915_request *rq, u32 mode)
{
	return gen6_flush_dw(rq, mode, MI_INVALIDATE_TLB | MI_INVALIDATE_BSD);
}

static int
hsw_emit_bb_start(struct i915_request *rq,
		  u64 offset, u32 len,
		  unsigned int dispatch_flags)
{
	u32 *cs;

	cs = intel_ring_begin(rq, 2);
	if (IS_ERR(cs))
		return PTR_ERR(cs);

	*cs++ = MI_BATCH_BUFFER_START | (dispatch_flags & I915_DISPATCH_SECURE ?
		0 : MI_BATCH_PPGTT_HSW | MI_BATCH_NON_SECURE_HSW);
	/* bit0-7 is the length on GEN6+ */
	*cs++ = offset;
	intel_ring_advance(rq, cs);

	return 0;
}

static int
gen6_emit_bb_start(struct i915_request *rq,
		   u64 offset, u32 len,
		   unsigned int dispatch_flags)
{
	u32 *cs;

	cs = intel_ring_begin(rq, 2);
	if (IS_ERR(cs))
		return PTR_ERR(cs);

	*cs++ = MI_BATCH_BUFFER_START | (dispatch_flags & I915_DISPATCH_SECURE ?
		0 : MI_BATCH_NON_SECURE_I965);
	/* bit0-7 is the length on GEN6+ */
	*cs++ = offset;
	intel_ring_advance(rq, cs);

	return 0;
}

/* Blitter support (SandyBridge+) */

static int gen6_ring_flush(struct i915_request *rq, u32 mode)
{
	return gen6_flush_dw(rq, mode, MI_INVALIDATE_TLB);
}

static void intel_ring_init_irq(struct drm_i915_private *dev_priv,
				struct intel_engine_cs *engine)
{
	if (INTEL_GEN(dev_priv) >= 6) {
		engine->irq_enable = gen6_irq_enable;
		engine->irq_disable = gen6_irq_disable;
	} else if (INTEL_GEN(dev_priv) >= 5) {
		engine->irq_enable = gen5_irq_enable;
		engine->irq_disable = gen5_irq_disable;
	} else if (INTEL_GEN(dev_priv) >= 3) {
		engine->irq_enable = i9xx_irq_enable;
		engine->irq_disable = i9xx_irq_disable;
	} else {
		engine->irq_enable = i8xx_irq_enable;
		engine->irq_disable = i8xx_irq_disable;
	}
}

static void i9xx_set_default_submission(struct intel_engine_cs *engine)
{
	engine->submit_request = i9xx_submit_request;
	engine->cancel_requests = cancel_requests;

	engine->park = NULL;
	engine->unpark = NULL;
}

static void gen6_bsd_set_default_submission(struct intel_engine_cs *engine)
{
	i9xx_set_default_submission(engine);
	engine->submit_request = gen6_bsd_submit_request;
}

static void intel_ring_default_vfuncs(struct drm_i915_private *dev_priv,
				      struct intel_engine_cs *engine)
{
	/* gen8+ are only supported with execlists */
	GEM_BUG_ON(INTEL_GEN(dev_priv) >= 8);

	intel_ring_init_irq(dev_priv, engine);

	engine->init_hw = init_ring_common;
	engine->reset.prepare = reset_prepare;
	engine->reset.reset = reset_ring;
	engine->reset.finish = reset_finish;

	engine->context_pin = intel_ring_context_pin;
	engine->request_alloc = ring_request_alloc;

	engine->emit_breadcrumb = i9xx_emit_breadcrumb;
<<<<<<< HEAD
	engine->emit_breadcrumb_sz = i9xx_emit_breadcrumb_sz;
	if (IS_GEN(dev_priv, 5)) {
		engine->emit_breadcrumb = gen5_emit_breadcrumb;
		engine->emit_breadcrumb_sz = gen5_emit_breadcrumb_sz;
	}
=======
	if (IS_GEN(dev_priv, 5))
		engine->emit_breadcrumb = gen5_emit_breadcrumb;
>>>>>>> 9407d3bd

	engine->set_default_submission = i9xx_set_default_submission;

	if (INTEL_GEN(dev_priv) >= 6)
		engine->emit_bb_start = gen6_emit_bb_start;
	else if (INTEL_GEN(dev_priv) >= 4)
		engine->emit_bb_start = i965_emit_bb_start;
	else if (IS_I830(dev_priv) || IS_I845G(dev_priv))
		engine->emit_bb_start = i830_emit_bb_start;
	else
		engine->emit_bb_start = i915_emit_bb_start;
}

int intel_init_render_ring_buffer(struct intel_engine_cs *engine)
{
	struct drm_i915_private *dev_priv = engine->i915;
	int ret;

	intel_ring_default_vfuncs(dev_priv, engine);

	if (HAS_L3_DPF(dev_priv))
		engine->irq_keep_mask = GT_RENDER_L3_PARITY_ERROR_INTERRUPT;

	engine->irq_enable_mask = GT_RENDER_USER_INTERRUPT;

	if (INTEL_GEN(dev_priv) >= 7) {
		engine->init_context = intel_rcs_ctx_init;
		engine->emit_flush = gen7_render_ring_flush;
		engine->emit_breadcrumb = gen7_rcs_emit_breadcrumb;
<<<<<<< HEAD
		engine->emit_breadcrumb_sz = gen7_rcs_emit_breadcrumb_sz;
=======
>>>>>>> 9407d3bd
	} else if (IS_GEN(dev_priv, 6)) {
		engine->init_context = intel_rcs_ctx_init;
		engine->emit_flush = gen6_render_ring_flush;
		engine->emit_breadcrumb = gen6_rcs_emit_breadcrumb;
<<<<<<< HEAD
		engine->emit_breadcrumb_sz = gen6_rcs_emit_breadcrumb_sz;
=======
>>>>>>> 9407d3bd
	} else if (IS_GEN(dev_priv, 5)) {
		engine->emit_flush = gen4_render_ring_flush;
	} else {
		if (INTEL_GEN(dev_priv) < 4)
			engine->emit_flush = gen2_render_ring_flush;
		else
			engine->emit_flush = gen4_render_ring_flush;
		engine->irq_enable_mask = I915_USER_INTERRUPT;
	}

	if (IS_HASWELL(dev_priv))
		engine->emit_bb_start = hsw_emit_bb_start;

	engine->init_hw = init_render_ring;

	ret = intel_init_ring_buffer(engine);
	if (ret)
		return ret;

	return 0;
}

int intel_init_bsd_ring_buffer(struct intel_engine_cs *engine)
{
	struct drm_i915_private *dev_priv = engine->i915;

	intel_ring_default_vfuncs(dev_priv, engine);

	if (INTEL_GEN(dev_priv) >= 6) {
		/* gen6 bsd needs a special wa for tail updates */
		if (IS_GEN(dev_priv, 6))
			engine->set_default_submission = gen6_bsd_set_default_submission;
		engine->emit_flush = gen6_bsd_ring_flush;
		engine->irq_enable_mask = GT_BSD_USER_INTERRUPT;

<<<<<<< HEAD
		if (IS_GEN(dev_priv, 6)) {
			engine->emit_breadcrumb = gen6_xcs_emit_breadcrumb;
			engine->emit_breadcrumb_sz = gen6_xcs_emit_breadcrumb_sz;
		} else {
			engine->emit_breadcrumb = gen7_xcs_emit_breadcrumb;
			engine->emit_breadcrumb_sz = gen7_xcs_emit_breadcrumb_sz;
		}
=======
		if (IS_GEN(dev_priv, 6))
			engine->emit_breadcrumb = gen6_xcs_emit_breadcrumb;
		else
			engine->emit_breadcrumb = gen7_xcs_emit_breadcrumb;
>>>>>>> 9407d3bd
	} else {
		engine->emit_flush = bsd_ring_flush;
		if (IS_GEN(dev_priv, 5))
			engine->irq_enable_mask = ILK_BSD_USER_INTERRUPT;
		else
			engine->irq_enable_mask = I915_BSD_USER_INTERRUPT;
	}

	return intel_init_ring_buffer(engine);
}

int intel_init_blt_ring_buffer(struct intel_engine_cs *engine)
{
	struct drm_i915_private *dev_priv = engine->i915;

	GEM_BUG_ON(INTEL_GEN(dev_priv) < 6);

	intel_ring_default_vfuncs(dev_priv, engine);

	engine->emit_flush = gen6_ring_flush;
	engine->irq_enable_mask = GT_BLT_USER_INTERRUPT;

<<<<<<< HEAD
	if (IS_GEN(dev_priv, 6)) {
		engine->emit_breadcrumb = gen6_xcs_emit_breadcrumb;
		engine->emit_breadcrumb_sz = gen6_xcs_emit_breadcrumb_sz;
	} else {
		engine->emit_breadcrumb = gen7_xcs_emit_breadcrumb;
		engine->emit_breadcrumb_sz = gen7_xcs_emit_breadcrumb_sz;
	}
=======
	if (IS_GEN(dev_priv, 6))
		engine->emit_breadcrumb = gen6_xcs_emit_breadcrumb;
	else
		engine->emit_breadcrumb = gen7_xcs_emit_breadcrumb;
>>>>>>> 9407d3bd

	return intel_init_ring_buffer(engine);
}

int intel_init_vebox_ring_buffer(struct intel_engine_cs *engine)
{
	struct drm_i915_private *dev_priv = engine->i915;

	GEM_BUG_ON(INTEL_GEN(dev_priv) < 7);

	intel_ring_default_vfuncs(dev_priv, engine);

	engine->emit_flush = gen6_ring_flush;
	engine->irq_enable_mask = PM_VEBOX_USER_INTERRUPT;
	engine->irq_enable = hsw_vebox_irq_enable;
	engine->irq_disable = hsw_vebox_irq_disable;

	engine->emit_breadcrumb = gen7_xcs_emit_breadcrumb;
<<<<<<< HEAD
	engine->emit_breadcrumb_sz = gen7_xcs_emit_breadcrumb_sz;
=======
>>>>>>> 9407d3bd

	return intel_init_ring_buffer(engine);
}<|MERGE_RESOLUTION|>--- conflicted
+++ resolved
@@ -306,11 +306,7 @@
 	return 0;
 }
 
-<<<<<<< HEAD
-static void gen6_rcs_emit_breadcrumb(struct i915_request *rq, u32 *cs)
-=======
 static u32 *gen6_rcs_emit_breadcrumb(struct i915_request *rq, u32 *cs)
->>>>>>> 9407d3bd
 {
 	/* First we do the gen6_emit_post_sync_nonzero_flush w/a */
 	*cs++ = GFX_OP_PIPE_CONTROL(4);
@@ -330,14 +326,11 @@
 		 PIPE_CONTROL_DC_FLUSH_ENABLE |
 		 PIPE_CONTROL_QW_WRITE |
 		 PIPE_CONTROL_CS_STALL);
-<<<<<<< HEAD
-=======
 	*cs++ = rq->timeline->hwsp_offset | PIPE_CONTROL_GLOBAL_GTT;
 	*cs++ = rq->fence.seqno;
 
 	*cs++ = GFX_OP_PIPE_CONTROL(4);
 	*cs++ = PIPE_CONTROL_QW_WRITE | PIPE_CONTROL_CS_STALL;
->>>>>>> 9407d3bd
 	*cs++ = intel_hws_seqno_address(rq->engine) | PIPE_CONTROL_GLOBAL_GTT;
 	*cs++ = rq->global_seqno;
 
@@ -346,14 +339,9 @@
 
 	rq->tail = intel_ring_offset(rq, cs);
 	assert_ring_tail_valid(rq->ring, rq->tail);
-<<<<<<< HEAD
-}
-static const int gen6_rcs_emit_breadcrumb_sz = 14;
-=======
 
 	return cs;
 }
->>>>>>> 9407d3bd
 
 static int
 gen7_render_ring_cs_stall_wa(struct i915_request *rq)
@@ -434,11 +422,7 @@
 	return 0;
 }
 
-<<<<<<< HEAD
-static void gen7_rcs_emit_breadcrumb(struct i915_request *rq, u32 *cs)
-=======
 static u32 *gen7_rcs_emit_breadcrumb(struct i915_request *rq, u32 *cs)
->>>>>>> 9407d3bd
 {
 	*cs++ = GFX_OP_PIPE_CONTROL(4);
 	*cs++ = (PIPE_CONTROL_RENDER_TARGET_CACHE_FLUSH |
@@ -448,8 +432,6 @@
 		 PIPE_CONTROL_QW_WRITE |
 		 PIPE_CONTROL_GLOBAL_GTT_IVB |
 		 PIPE_CONTROL_CS_STALL);
-<<<<<<< HEAD
-=======
 	*cs++ = rq->timeline->hwsp_offset;
 	*cs++ = rq->fence.seqno;
 
@@ -457,7 +439,6 @@
 	*cs++ = (PIPE_CONTROL_QW_WRITE |
 		 PIPE_CONTROL_GLOBAL_GTT_IVB |
 		 PIPE_CONTROL_CS_STALL);
->>>>>>> 9407d3bd
 	*cs++ = intel_hws_seqno_address(rq->engine);
 	*cs++ = rq->global_seqno;
 
@@ -466,30 +447,6 @@
 
 	rq->tail = intel_ring_offset(rq, cs);
 	assert_ring_tail_valid(rq->ring, rq->tail);
-<<<<<<< HEAD
-}
-static const int gen7_rcs_emit_breadcrumb_sz = 6;
-
-static void gen6_xcs_emit_breadcrumb(struct i915_request *rq, u32 *cs)
-{
-	*cs++ = MI_FLUSH_DW | MI_FLUSH_DW_OP_STOREDW;
-	*cs++ = intel_hws_seqno_address(rq->engine) | MI_FLUSH_DW_USE_GTT;
-	*cs++ = rq->global_seqno;
-	*cs++ = MI_USER_INTERRUPT;
-
-	rq->tail = intel_ring_offset(rq, cs);
-	assert_ring_tail_valid(rq->ring, rq->tail);
-}
-static const int gen6_xcs_emit_breadcrumb_sz = 4;
-
-#define GEN7_XCS_WA 32
-static void gen7_xcs_emit_breadcrumb(struct i915_request *rq, u32 *cs)
-{
-	int i;
-
-	*cs++ = MI_FLUSH_DW | MI_FLUSH_DW_OP_STOREDW;
-	*cs++ = intel_hws_seqno_address(rq->engine) | MI_FLUSH_DW_USE_GTT;
-=======
 
 	return cs;
 }
@@ -530,18 +487,12 @@
 
 	*cs++ = MI_FLUSH_DW | MI_FLUSH_DW_OP_STOREDW | MI_FLUSH_DW_STORE_INDEX;
 	*cs++ = I915_GEM_HWS_INDEX_ADDR | MI_FLUSH_DW_USE_GTT;
->>>>>>> 9407d3bd
 	*cs++ = rq->global_seqno;
 
 	for (i = 0; i < GEN7_XCS_WA; i++) {
 		*cs++ = MI_STORE_DWORD_INDEX;
-<<<<<<< HEAD
-		*cs++ = I915_GEM_HWS_INDEX_ADDR;
-		*cs++ = rq->global_seqno;
-=======
 		*cs++ = I915_GEM_HWS_SEQNO_ADDR;
 		*cs++ = rq->fence.seqno;
->>>>>>> 9407d3bd
 	}
 
 	*cs++ = MI_FLUSH_DW;
@@ -549,21 +500,12 @@
 	*cs++ = 0;
 
 	*cs++ = MI_USER_INTERRUPT;
-<<<<<<< HEAD
-	*cs++ = MI_NOOP;
 
 	rq->tail = intel_ring_offset(rq, cs);
 	assert_ring_tail_valid(rq->ring, rq->tail);
-}
-static const int gen7_xcs_emit_breadcrumb_sz = 8 + GEN7_XCS_WA * 3;
-=======
-
-	rq->tail = intel_ring_offset(rq, cs);
-	assert_ring_tail_valid(rq->ring, rq->tail);
 
 	return cs;
 }
->>>>>>> 9407d3bd
 #undef GEN7_XCS_WA
 
 static void set_hwstam(struct intel_engine_cs *engine, u32 mask)
@@ -594,14 +536,6 @@
 	I915_WRITE(HWS_PGA, addr);
 }
 
-<<<<<<< HEAD
-static void ring_setup_phys_status_page(struct intel_engine_cs *engine)
-{
-	struct page *page = virt_to_page(engine->status_page.page_addr);
-	phys_addr_t phys = PFN_PHYS(page_to_pfn(page));
-
-	set_hws_pga(engine, phys);
-=======
 static struct page *status_page(struct intel_engine_cs *engine)
 {
 	struct drm_i915_gem_object *obj = engine->status_page.vma->obj;
@@ -613,7 +547,6 @@
 static void ring_setup_phys_status_page(struct intel_engine_cs *engine)
 {
 	set_hws_pga(engine, PFN_PHYS(page_to_pfn(status_page(engine))));
->>>>>>> 9407d3bd
 	set_hwstam(engine, ~0u);
 }
 
@@ -680,11 +613,7 @@
 
 static void ring_setup_status_page(struct intel_engine_cs *engine)
 {
-<<<<<<< HEAD
-	set_hwsp(engine, engine->status_page.ggtt_offset);
-=======
 	set_hwsp(engine, i915_ggtt_offset(engine->status_page.vma));
->>>>>>> 9407d3bd
 	set_hwstam(engine, ~0u);
 
 	flush_cs_tlb(engine);
@@ -824,10 +753,6 @@
 static void reset_prepare(struct intel_engine_cs *engine)
 {
 	intel_engine_stop_cs(engine);
-<<<<<<< HEAD
-	return i915_gem_find_active_request(engine);
-=======
->>>>>>> 9407d3bd
 }
 
 static void reset_ring(struct intel_engine_cs *engine, bool stalled)
@@ -1009,11 +934,6 @@
 
 static u32 *i9xx_emit_breadcrumb(struct i915_request *rq, u32 *cs)
 {
-<<<<<<< HEAD
-	*cs++ = MI_FLUSH;
-
-	*cs++ = MI_STORE_DWORD_INDEX;
-=======
 	GEM_BUG_ON(rq->timeline->hwsp_ggtt != rq->engine->status_page.vma);
 	GEM_BUG_ON(offset_in_page(rq->timeline->hwsp_offset) != I915_GEM_HWS_SEQNO_ADDR);
 
@@ -1024,25 +944,30 @@
 	*cs++ = rq->fence.seqno;
 
 	*cs++ = MI_STORE_DWORD_INDEX;
->>>>>>> 9407d3bd
 	*cs++ = I915_GEM_HWS_INDEX_ADDR;
 	*cs++ = rq->global_seqno;
 
 	*cs++ = MI_USER_INTERRUPT;
-	*cs++ = MI_NOOP;
 
 	rq->tail = intel_ring_offset(rq, cs);
 	assert_ring_tail_valid(rq->ring, rq->tail);
-<<<<<<< HEAD
-}
-static const int i9xx_emit_breadcrumb_sz = 6;
+
+	return cs;
+}
 
 #define GEN5_WA_STORES 8 /* must be at least 1! */
-static void gen5_emit_breadcrumb(struct i915_request *rq, u32 *cs)
+static u32 *gen5_emit_breadcrumb(struct i915_request *rq, u32 *cs)
 {
 	int i;
 
+	GEM_BUG_ON(rq->timeline->hwsp_ggtt != rq->engine->status_page.vma);
+	GEM_BUG_ON(offset_in_page(rq->timeline->hwsp_offset) != I915_GEM_HWS_SEQNO_ADDR);
+
 	*cs++ = MI_FLUSH;
+
+	*cs++ = MI_STORE_DWORD_INDEX;
+	*cs++ = I915_GEM_HWS_SEQNO_ADDR;
+	*cs++ = rq->fence.seqno;
 
 	BUILD_BUG_ON(GEN5_WA_STORES < 1);
 	for (i = 0; i < GEN5_WA_STORES; i++) {
@@ -1052,46 +977,13 @@
 	}
 
 	*cs++ = MI_USER_INTERRUPT;
+	*cs++ = MI_NOOP;
 
 	rq->tail = intel_ring_offset(rq, cs);
 	assert_ring_tail_valid(rq->ring, rq->tail);
-}
-static const int gen5_emit_breadcrumb_sz = GEN5_WA_STORES * 3 + 2;
-=======
 
 	return cs;
 }
-
-#define GEN5_WA_STORES 8 /* must be at least 1! */
-static u32 *gen5_emit_breadcrumb(struct i915_request *rq, u32 *cs)
-{
-	int i;
-
-	GEM_BUG_ON(rq->timeline->hwsp_ggtt != rq->engine->status_page.vma);
-	GEM_BUG_ON(offset_in_page(rq->timeline->hwsp_offset) != I915_GEM_HWS_SEQNO_ADDR);
-
-	*cs++ = MI_FLUSH;
-
-	*cs++ = MI_STORE_DWORD_INDEX;
-	*cs++ = I915_GEM_HWS_SEQNO_ADDR;
-	*cs++ = rq->fence.seqno;
-
-	BUILD_BUG_ON(GEN5_WA_STORES < 1);
-	for (i = 0; i < GEN5_WA_STORES; i++) {
-		*cs++ = MI_STORE_DWORD_INDEX;
-		*cs++ = I915_GEM_HWS_INDEX_ADDR;
-		*cs++ = rq->global_seqno;
-	}
-
-	*cs++ = MI_USER_INTERRUPT;
-	*cs++ = MI_NOOP;
-
-	rq->tail = intel_ring_offset(rq, cs);
-	assert_ring_tail_valid(rq->ring, rq->tail);
-
-	return cs;
-}
->>>>>>> 9407d3bd
 #undef GEN5_WA_STORES
 
 static void
@@ -2405,16 +2297,8 @@
 	engine->request_alloc = ring_request_alloc;
 
 	engine->emit_breadcrumb = i9xx_emit_breadcrumb;
-<<<<<<< HEAD
-	engine->emit_breadcrumb_sz = i9xx_emit_breadcrumb_sz;
-	if (IS_GEN(dev_priv, 5)) {
-		engine->emit_breadcrumb = gen5_emit_breadcrumb;
-		engine->emit_breadcrumb_sz = gen5_emit_breadcrumb_sz;
-	}
-=======
 	if (IS_GEN(dev_priv, 5))
 		engine->emit_breadcrumb = gen5_emit_breadcrumb;
->>>>>>> 9407d3bd
 
 	engine->set_default_submission = i9xx_set_default_submission;
 
@@ -2444,18 +2328,10 @@
 		engine->init_context = intel_rcs_ctx_init;
 		engine->emit_flush = gen7_render_ring_flush;
 		engine->emit_breadcrumb = gen7_rcs_emit_breadcrumb;
-<<<<<<< HEAD
-		engine->emit_breadcrumb_sz = gen7_rcs_emit_breadcrumb_sz;
-=======
->>>>>>> 9407d3bd
 	} else if (IS_GEN(dev_priv, 6)) {
 		engine->init_context = intel_rcs_ctx_init;
 		engine->emit_flush = gen6_render_ring_flush;
 		engine->emit_breadcrumb = gen6_rcs_emit_breadcrumb;
-<<<<<<< HEAD
-		engine->emit_breadcrumb_sz = gen6_rcs_emit_breadcrumb_sz;
-=======
->>>>>>> 9407d3bd
 	} else if (IS_GEN(dev_priv, 5)) {
 		engine->emit_flush = gen4_render_ring_flush;
 	} else {
@@ -2491,20 +2367,10 @@
 		engine->emit_flush = gen6_bsd_ring_flush;
 		engine->irq_enable_mask = GT_BSD_USER_INTERRUPT;
 
-<<<<<<< HEAD
-		if (IS_GEN(dev_priv, 6)) {
-			engine->emit_breadcrumb = gen6_xcs_emit_breadcrumb;
-			engine->emit_breadcrumb_sz = gen6_xcs_emit_breadcrumb_sz;
-		} else {
-			engine->emit_breadcrumb = gen7_xcs_emit_breadcrumb;
-			engine->emit_breadcrumb_sz = gen7_xcs_emit_breadcrumb_sz;
-		}
-=======
 		if (IS_GEN(dev_priv, 6))
 			engine->emit_breadcrumb = gen6_xcs_emit_breadcrumb;
 		else
 			engine->emit_breadcrumb = gen7_xcs_emit_breadcrumb;
->>>>>>> 9407d3bd
 	} else {
 		engine->emit_flush = bsd_ring_flush;
 		if (IS_GEN(dev_priv, 5))
@@ -2527,20 +2393,10 @@
 	engine->emit_flush = gen6_ring_flush;
 	engine->irq_enable_mask = GT_BLT_USER_INTERRUPT;
 
-<<<<<<< HEAD
-	if (IS_GEN(dev_priv, 6)) {
-		engine->emit_breadcrumb = gen6_xcs_emit_breadcrumb;
-		engine->emit_breadcrumb_sz = gen6_xcs_emit_breadcrumb_sz;
-	} else {
-		engine->emit_breadcrumb = gen7_xcs_emit_breadcrumb;
-		engine->emit_breadcrumb_sz = gen7_xcs_emit_breadcrumb_sz;
-	}
-=======
 	if (IS_GEN(dev_priv, 6))
 		engine->emit_breadcrumb = gen6_xcs_emit_breadcrumb;
 	else
 		engine->emit_breadcrumb = gen7_xcs_emit_breadcrumb;
->>>>>>> 9407d3bd
 
 	return intel_init_ring_buffer(engine);
 }
@@ -2559,10 +2415,6 @@
 	engine->irq_disable = hsw_vebox_irq_disable;
 
 	engine->emit_breadcrumb = gen7_xcs_emit_breadcrumb;
-<<<<<<< HEAD
-	engine->emit_breadcrumb_sz = gen7_xcs_emit_breadcrumb_sz;
-=======
->>>>>>> 9407d3bd
 
 	return intel_init_ring_buffer(engine);
 }