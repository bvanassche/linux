--- conflicted
+++ resolved
@@ -1635,15 +1635,6 @@
 extern char smb2_padding[7];
 
 /* equivalent of the contents of SMB3.1.1 POSIX open context response */
-<<<<<<< HEAD
-struct smb_posix_info {
-	__le32 nlink;
-	__le32 reparse_tag;
-	__le32 mode;
-	kuid_t	uid;
-	kuid_t	gid;
-};
-=======
 struct create_posix_rsp {
 	u32 nlink;
 	u32 reparse_tag;
@@ -1696,5 +1687,4 @@
 	const u8 *name;
 };
 
->>>>>>> 778fbf41
 #endif				/* _SMB2PDU_H */