--- conflicted
+++ resolved
@@ -1222,11 +1222,7 @@
 
 	set_max_rlimit();
 
-<<<<<<< HEAD
-	obj = __bpf_object__open_xattr(&attr, bpf_flags);
-=======
 	obj = __bpf_object__open_xattr(&open_attr, bpf_flags);
->>>>>>> 6fb08f1a
 	if (IS_ERR_OR_NULL(obj)) {
 		p_err("failed to open object file");
 		goto err_free_reuse_maps;
@@ -1305,16 +1301,12 @@
 		goto err_close_obj;
 	}
 
-<<<<<<< HEAD
-	err = bpf_object__load(obj);
-=======
 	load_attr.obj = obj;
 	if (verifier_logs)
 		/* log_level1 + log_level2 + stats, but not stable UAPI */
 		load_attr.log_level = 1 + 2 + 4;
 
 	err = bpf_object__load_xattr(&load_attr);
->>>>>>> 6fb08f1a
 	if (err) {
 		p_err("failed to load object file");
 		goto err_close_obj;
@@ -1423,12 +1415,8 @@
 		"                 cgroup/bind4 | cgroup/bind6 | cgroup/post_bind4 |\n"
 		"                 cgroup/post_bind6 | cgroup/connect4 | cgroup/connect6 |\n"
 		"                 cgroup/sendmsg4 | cgroup/sendmsg6 | cgroup/recvmsg4 |\n"
-<<<<<<< HEAD
-		"                 cgroup/recvmsg6 }\n"
-=======
 		"                 cgroup/recvmsg6 | cgroup/getsockopt |\n"
 		"                 cgroup/setsockopt }\n"
->>>>>>> 6fb08f1a
 		"       ATTACH_TYPE := { msg_verdict | stream_verdict | stream_parser |\n"
 		"                        flow_dissector }\n"
 		"       " HELP_SPEC_OPTIONS "\n"
