--- conflicted
+++ resolved
@@ -116,14 +116,8 @@
 extern int smb3_crypto_aead_allocate(struct TCP_Server_Info *server);
 extern unsigned long smb_rqst_len(struct TCP_Server_Info *server,
 				  struct smb_rqst *rqst);
-<<<<<<< HEAD
-extern void smb2_set_next_command(struct TCP_Server_Info *server,
-				  struct smb_rqst *rqst,
-				  bool has_space_for_padding);
-=======
 extern void smb2_set_next_command(struct cifs_tcon *tcon,
 				  struct smb_rqst *rqst);
->>>>>>> 5ae967fc
 extern void smb2_set_related(struct smb_rqst *rqst);
 
 /*
