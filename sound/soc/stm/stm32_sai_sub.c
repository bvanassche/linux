--- conflicted
+++ resolved
@@ -913,11 +913,7 @@
 				     struct snd_pcm_hw_params *params)
 {
 	struct stm32_sai_sub_data *sai = snd_soc_dai_get_drvdata(cpu_dai);
-<<<<<<< HEAD
-	int div = 0;
-=======
 	int div = 0, cr1 = 0;
->>>>>>> 28c35362
 	int sai_clk_rate, mclk_ratio, den;
 	unsigned int rate = params_rate(params);
 
@@ -962,14 +958,9 @@
 		} else {
 			if (sai->mclk_rate) {
 				mclk_ratio = sai->mclk_rate / rate;
-<<<<<<< HEAD
-				if ((mclk_ratio != 512) &&
-				    (mclk_ratio != 256)) {
-=======
 				if (mclk_ratio == 512) {
 					cr1 = SAI_XCR1_OSR;
 				} else if (mclk_ratio != 256) {
->>>>>>> 28c35362
 					dev_err(cpu_dai->dev,
 						"Wrong mclk ratio %d\n",
 						mclk_ratio);
