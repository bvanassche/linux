--- conflicted
+++ resolved
@@ -101,13 +101,7 @@
 
 	conn->tx_cdc_seq++;
 	conn->local_tx_ctrl.seqno = conn->tx_cdc_seq;
-<<<<<<< HEAD
-	smc_host_msg_to_cdc((struct smc_cdc_msg *)wr_buf,
-			    &conn->local_tx_ctrl, conn);
-	smc_curs_copy(&cfed, &((struct smc_host_cdc_msg *)wr_buf)->cons, conn);
-=======
 	smc_host_msg_to_cdc((struct smc_cdc_msg *)wr_buf, conn, &cfed);
->>>>>>> a3b22b9f
 	rc = smc_wr_tx_send(link, (struct smc_wr_tx_pend_priv *)pend);
 	if (!rc)
 		smc_curs_copy(&conn->rx_curs_confirmed, &cfed, conn);
