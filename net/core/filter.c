--- conflicted
+++ resolved
@@ -459,10 +459,6 @@
 				break;
 
 			if (fp->code == (BPF_ALU | BPF_DIV | BPF_X) ||
-<<<<<<< HEAD
-			    fp->code == (BPF_ALU | BPF_MOD | BPF_X))
-				*insn++ = BPF_MOV32_REG(BPF_REG_X, BPF_REG_X);
-=======
 			    fp->code == (BPF_ALU | BPF_MOD | BPF_X)) {
 				*insn++ = BPF_MOV32_REG(BPF_REG_X, BPF_REG_X);
 				/* Error with exception code on div/mod by 0.
@@ -472,7 +468,6 @@
 				*insn++ = BPF_ALU32_REG(BPF_XOR, BPF_REG_A, BPF_REG_A);
 				*insn++ = BPF_EXIT_INSN();
 			}
->>>>>>> 661e50bc
 
 			*insn = BPF_RAW_INSN(fp->code, BPF_REG_A, BPF_REG_X, 0, fp->k);
 			break;
@@ -2698,14 +2693,9 @@
 	return 0;
 }
 
-<<<<<<< HEAD
-int xdp_do_generic_redirect_map(struct net_device *dev, struct sk_buff *skb,
-				struct bpf_prog *xdp_prog)
-=======
 static int xdp_do_generic_redirect_map(struct net_device *dev,
 				       struct sk_buff *skb,
 				       struct bpf_prog *xdp_prog)
->>>>>>> 661e50bc
 {
 	struct redirect_info *ri = this_cpu_ptr(&redirect_info);
 	unsigned long map_owner = ri->map_owner;
@@ -3348,8 +3338,6 @@
 		} else {
 			goto err_clear;
 		}
-<<<<<<< HEAD
-=======
 #if IS_ENABLED(CONFIG_IPV6)
 	} else if (level == SOL_IPV6) {
 		struct ipv6_pinfo *np = inet6_sk(sk);
@@ -3366,7 +3354,6 @@
 			goto err_clear;
 		}
 #endif
->>>>>>> 661e50bc
 	} else {
 		goto err_clear;
 	}
@@ -3388,8 +3375,6 @@
 	.arg5_type	= ARG_CONST_SIZE,
 };
 
-<<<<<<< HEAD
-=======
 BPF_CALL_2(bpf_sock_ops_cb_flags_set, struct bpf_sock_ops_kern *, bpf_sock,
 	   int, argval)
 {
@@ -3413,7 +3398,6 @@
 	.arg2_type	= ARG_ANYTHING,
 };
 
->>>>>>> 661e50bc
 static const struct bpf_func_proto *
 bpf_base_func_proto(enum bpf_func_id func_id)
 {
@@ -3596,11 +3580,8 @@
 		return &bpf_setsockopt_proto;
 	case BPF_FUNC_getsockopt:
 		return &bpf_getsockopt_proto;
-<<<<<<< HEAD
-=======
 	case BPF_FUNC_sock_ops_cb_flags_set:
 		return &bpf_sock_ops_cb_flags_set_proto;
->>>>>>> 661e50bc
 	case BPF_FUNC_sock_map_update:
 		return &bpf_sock_map_update_proto;
 	default:
@@ -4802,10 +4783,7 @@
 };
 
 const struct bpf_prog_ops sk_filter_prog_ops = {
-<<<<<<< HEAD
-=======
 	.test_run		= bpf_prog_test_run_skb,
->>>>>>> 661e50bc
 };
 
 const struct bpf_verifier_ops tc_cls_act_verifier_ops = {
