--- conflicted
+++ resolved
@@ -21,11 +21,7 @@
 #include "ebitmap.h"
 #include "policydb.h"
 
-<<<<<<< HEAD
-#define BITS_PER_U64 (sizeof(u64) * 8)
-=======
 #define BITS_PER_U64 ((u32)(sizeof(u64) * 8))
->>>>>>> 0c383648
 
 static struct kmem_cache *ebitmap_node_cachep __ro_after_init;
 
@@ -494,18 +490,11 @@
 
 	count = 0;
 	last_bit = 0;
-<<<<<<< HEAD
-	last_startbit = -1;
-	ebitmap_for_each_positive_bit(e, n, bit)
-	{
-		if (rounddown(bit, (int)BITS_PER_U64) > last_startbit) {
-=======
 	last_startbit = U32_MAX;
 	ebitmap_for_each_positive_bit(e, n, bit)
 	{
 		if (last_startbit == U32_MAX ||
 		    rounddown(bit, BITS_PER_U64) > last_startbit) {
->>>>>>> 0c383648
 			count++;
 			last_startbit = rounddown(bit, BITS_PER_U64);
 		}
@@ -519,18 +508,11 @@
 		return rc;
 
 	map = 0;
-<<<<<<< HEAD
-	last_startbit = INT_MIN;
-	ebitmap_for_each_positive_bit(e, n, bit)
-	{
-		if (rounddown(bit, (int)BITS_PER_U64) > last_startbit) {
-=======
 	last_startbit = U32_MAX;
 	ebitmap_for_each_positive_bit(e, n, bit)
 	{
 		if (last_startbit == U32_MAX ||
 		    rounddown(bit, BITS_PER_U64) > last_startbit) {
->>>>>>> 0c383648
 			__le64 buf64[1];
 
 			/* this is the very first bit */
