/*
 *      FarSync X21 driver for Linux (generic HDLC version)
 *
 *      Actually sync driver for X.21, V.35 and V.24 on FarSync T-series cards
 *
 *      Copyright (C) 2001 FarSite Communications Ltd.
 *      www.farsite.co.uk
 *
 *      This program is free software; you can redistribute it and/or
 *      modify it under the terms of the GNU General Public License
 *      as published by the Free Software Foundation; either version
 *      2 of the License, or (at your option) any later version.
 *
 *      Author: R.J.Dunlop      <bob.dunlop@farsite.co.uk>
 */

#include <linux/module.h>
#include <linux/kernel.h>
#include <linux/pci.h>
#include <linux/ioport.h>
#include <linux/init.h>
#include <asm/uaccess.h>
#include <linux/if.h>
#include <linux/hdlc.h>

#include "farsync.h"


/*
 *      Module info
 */
MODULE_AUTHOR("R.J.Dunlop <bob.dunlop@farsite.co.uk>");
MODULE_DESCRIPTION("FarSync T-Series X21 driver. FarSite Communications Ltd.");
MODULE_LICENSE("GPL");

/*      Driver configuration and global parameters
 *      ==========================================
 */

/*      Number of ports (per card) supported
 */
#define FST_MAX_PORTS           4


/*      PCI vendor and device IDs
 */
#define FSC_PCI_VENDOR_ID       0x1619  /* FarSite Communications Ltd */
#define T2P_PCI_DEVICE_ID       0x0400  /* T2P X21 2 port card */
#define T4P_PCI_DEVICE_ID       0x0440  /* T4P X21 4 port card */


/*      Default parameters for the link
 */
#define FST_TX_QUEUE_LEN        100     /* At 8Mbps a longer queue length is
                                         * useful, the syncppp module forces
                                         * this down assuming a slower line I
                                         * guess.
                                         */
#define FST_MAX_MTU             8000    /* Huge but possible */
#define FST_DEF_MTU             1500    /* Common sane value */

#define FST_TX_TIMEOUT          (2*HZ)


#ifdef ARPHRD_RAWHDLC
#define ARPHRD_MYTYPE   ARPHRD_RAWHDLC  /* Raw frames */
#else
#define ARPHRD_MYTYPE   ARPHRD_HDLC     /* Cisco-HDLC (keepalives etc) */
#endif


/*      Card shared memory layout
 *      =========================
 */
#pragma pack(1)

/*      This information is derived in part from the FarSite FarSync Smc.h
 *      file. Unfortunately various name clashes and the non-portability of the
 *      bit field declarations in that file have meant that I have chosen to
 *      recreate the information here.
 *
 *      The SMC (Shared Memory Configuration) has a version number that is
 *      incremented every time there is a significant change. This number can
 *      be used to check that we have not got out of step with the firmware
 *      contained in the .CDE files.
 */
#define SMC_VERSION 11

#define FST_MEMSIZE 0x100000    /* Size of card memory (1Mb) */

#define SMC_BASE 0x00002000L    /* Base offset of the shared memory window main
                                 * configuration structure */
#define BFM_BASE 0x00010000L    /* Base offset of the shared memory window DMA
                                 * buffers */

#define LEN_TX_BUFFER 8192      /* Size of packet buffers */
#define LEN_RX_BUFFER 8192

#define LEN_SMALL_TX_BUFFER 256 /* Size of obsolete buffs used for DOS diags */
#define LEN_SMALL_RX_BUFFER 256

#define NUM_TX_BUFFER 2         /* Must be power of 2. Fixed by firmware */
#define NUM_RX_BUFFER 8

/* Interrupt retry time in milliseconds */
#define INT_RETRY_TIME 2


/*      The Am186CH/CC processors support a SmartDMA mode using circular pools
 *      of buffer descriptors. The structure is almost identical to that used
 *      in the LANCE Ethernet controllers. Details available as PDF from the
 *      AMD web site: http://www.amd.com/products/epd/processors/\
 *                    2.16bitcont/3.am186cxfa/a21914/21914.pdf
 */
struct txdesc {                 /* Transmit descriptor */
        volatile u16 ladr;      /* Low order address of packet. This is a
                                 * linear address in the Am186 memory space
                                 */
        volatile u8  hadr;      /* High order address. Low 4 bits only, high 4
                                 * bits must be zero
                                 */
        volatile u8  bits;      /* Status and config */
        volatile u16 bcnt;      /* 2s complement of packet size in low 15 bits.
                                 * Transmit terminal count interrupt enable in
                                 * top bit.
                                 */
                 u16 unused;    /* Not used in Tx */
};

struct rxdesc {                 /* Receive descriptor */
        volatile u16 ladr;      /* Low order address of packet */
        volatile u8  hadr;      /* High order address */
        volatile u8  bits;      /* Status and config */
        volatile u16 bcnt;      /* 2s complement of buffer size in low 15 bits.
                                 * Receive terminal count interrupt enable in
                                 * top bit.
                                 */
        volatile u16 mcnt;      /* Message byte count (15 bits) */
};

/* Convert a length into the 15 bit 2's complement */
/* #define cnv_bcnt(len)   (( ~(len) + 1 ) & 0x7FFF ) */
/* Since we need to set the high bit to enable the completion interrupt this
 * can be made a lot simpler
 */
#define cnv_bcnt(len)   (-(len))

/* Status and config bits for the above */
#define DMA_OWN         0x80            /* SmartDMA owns the descriptor */
#define TX_STP          0x02            /* Tx: start of packet */
#define TX_ENP          0x01            /* Tx: end of packet */
#define RX_ERR          0x40            /* Rx: error (OR of next 4 bits) */
#define RX_FRAM         0x20            /* Rx: framing error */
#define RX_OFLO         0x10            /* Rx: overflow error */
#define RX_CRC          0x08            /* Rx: CRC error */
#define RX_HBUF         0x04            /* Rx: buffer error */
#define RX_STP          0x02            /* Rx: start of packet */
#define RX_ENP          0x01            /* Rx: end of packet */


/* Interrupts from the card are caused by various events and these are presented
 * in a circular buffer as several events may be processed on one physical int
 */
#define MAX_CIRBUFF     32

struct cirbuff {
        u8 rdindex;             /* read, then increment and wrap */
        u8 wrindex;             /* write, then increment and wrap */
        u8 evntbuff[MAX_CIRBUFF];
};

/* Interrupt event codes.
 * Where appropriate the two low order bits indicate the port number
 */
#define CTLA_CHG        0x18    /* Control signal changed */
#define CTLB_CHG        0x19
#define CTLC_CHG        0x1A
#define CTLD_CHG        0x1B

#define INIT_CPLT       0x20    /* Initialisation complete */
#define INIT_FAIL       0x21    /* Initialisation failed */

#define ABTA_SENT       0x24    /* Abort sent */
#define ABTB_SENT       0x25
#define ABTC_SENT       0x26
#define ABTD_SENT       0x27

#define TXA_UNDF        0x28    /* Transmission underflow */
#define TXB_UNDF        0x29
#define TXC_UNDF        0x2A
#define TXD_UNDF        0x2B


/* Port physical configuration. See farsync.h for field values */
struct port_cfg {
        u16  lineInterface;     /* Physical interface type */
        u8   x25op;             /* Unused at present */
        u8   internalClock;     /* 1 => internal clock, 0 => external */
        u32  lineSpeed;         /* Speed in bps */
};

/* Finally sling all the above together into the shared memory structure.
 * Sorry it's a hodge podge of arrays, structures and unused bits, it's been
 * evolving under NT for some time so I guess we're stuck with it.
 * The structure starts at offset SMC_BASE.
 * See farsync.h for some field values.
 */
struct fst_shared {
                                /* DMA descriptor rings */
        struct rxdesc rxDescrRing[FST_MAX_PORTS][NUM_RX_BUFFER];
        struct txdesc txDescrRing[FST_MAX_PORTS][NUM_TX_BUFFER];

                                /* Obsolete small buffers */
        u8  smallRxBuffer[FST_MAX_PORTS][NUM_RX_BUFFER][LEN_SMALL_RX_BUFFER];
        u8  smallTxBuffer[FST_MAX_PORTS][NUM_TX_BUFFER][LEN_SMALL_TX_BUFFER];

        u8  taskStatus;         /* 0x00 => initialising, 0x01 => running,
                                 * 0xFF => halted
                                 */

        u8  interruptHandshake; /* Set to 0x01 by adapter to signal interrupt,
                                 * set to 0xEE by host to acknowledge interrupt
                                 */

        u16 smcVersion;         /* Must match SMC_VERSION */

        u32 smcFirmwareVersion; /* 0xIIVVRRBB where II = product ID, VV = major
                                 * version, RR = revision and BB = build
                                 */

        u16 txa_done;           /* Obsolete completion flags */
        u16 rxa_done;
        u16 txb_done;
        u16 rxb_done;
        u16 txc_done;
        u16 rxc_done;
        u16 txd_done;
        u16 rxd_done;

        u16 mailbox[4];         /* Diagnostics mailbox. Not used */

        struct cirbuff interruptEvent;  /* interrupt causes */

        u32 v24IpSts[FST_MAX_PORTS];    /* V.24 control input status */
        u32 v24OpSts[FST_MAX_PORTS];    /* V.24 control output status */

        struct port_cfg portConfig[FST_MAX_PORTS];

        u16 clockStatus[FST_MAX_PORTS]; /* lsb: 0=> present, 1=> absent */

        u16 cableStatus;                /* lsb: 0=> present, 1=> absent */

        u16 txDescrIndex[FST_MAX_PORTS]; /* transmit descriptor ring index */
        u16 rxDescrIndex[FST_MAX_PORTS]; /* receive descriptor ring index */

        u16 portMailbox[FST_MAX_PORTS][2];      /* command, modifier */
        u16 cardMailbox[4];                     /* Not used */

                                /* Number of times that card thinks the host has
                                 * missed an interrupt by not acknowledging
                                 * within 2mS (I guess NT has problems)
                                 */
        u32 interruptRetryCount;

                                /* Driver private data used as an ID. We'll not
                                 * use this on Linux I'd rather keep such things
                                 * in main memory rather than on the PCI bus
                                 */
        u32 portHandle[FST_MAX_PORTS];

                                /* Count of Tx underflows for stats */
        u32 transmitBufferUnderflow[FST_MAX_PORTS];

                                /* Debounced V.24 control input status */
        u32 v24DebouncedSts[FST_MAX_PORTS];

                                /* Adapter debounce timers. Don't touch */
        u32 ctsTimer[FST_MAX_PORTS];
        u32 ctsTimerRun[FST_MAX_PORTS];
        u32 dcdTimer[FST_MAX_PORTS];
        u32 dcdTimerRun[FST_MAX_PORTS];

        u32 numberOfPorts;      /* Number of ports detected at startup */

        u16 _reserved[64];

        u16 cardMode;           /* Bit-mask to enable features:
                                 * Bit 0: 1 enables LED identify mode
                                 */

        u16 portScheduleOffset;

        u32 endOfSmcSignature;  /* endOfSmcSignature MUST be the last member of
                                 * the structure and marks the end of the shared
                                 * memory. Adapter code initializes its value as
                                 * END_SIG.
                                 */
};

/* endOfSmcSignature value */
#define END_SIG                 0x12345678

/* Mailbox values. (portMailbox) */
#define NOP             0       /* No operation */
#define ACK             1       /* Positive acknowledgement to PC driver */
#define NAK             2       /* Negative acknowledgement to PC driver */
#define STARTPORT       3       /* Start an HDLC port */
#define STOPPORT        4       /* Stop an HDLC port */
#define ABORTTX         5       /* Abort the transmitter for a port */
#define SETV24O         6       /* Set V24 outputs */


/* Larger buffers are positioned in memory at offset BFM_BASE */
struct buf_window {
        u8 txBuffer[FST_MAX_PORTS][NUM_TX_BUFFER][LEN_TX_BUFFER];
        u8 rxBuffer[FST_MAX_PORTS][NUM_RX_BUFFER][LEN_RX_BUFFER];
};

/* Calculate offset of a buffer object within the shared memory window */
#define BUF_OFFSET(X)   offsetof(struct buf_window, X)

#pragma pack()


/*      Device driver private information
 *      =================================
 */
/*      Per port (line or channel) information
 */
struct fst_port_info {
        struct net_device      *dev;
        struct fst_card_info   *card;   /* Card we're associated with */
        int                     index;  /* Port index on the card */
        int                     hwif;   /* Line hardware (lineInterface copy) */
        int                     run;    /* Port is running */
        int                     rxpos;  /* Next Rx buffer to use */
        int                     txpos;  /* Next Tx buffer to use */
        int                     txipos; /* Next Tx buffer to check for free */
        int                     txcnt;  /* Count of Tx buffers in use */
};

/*      Per card information
 */
struct fst_card_info {
        char          *mem;             /* Card memory mapped to kernel space */
        char          *ctlmem;          /* Control memory for PCI cards */
        unsigned int   phys_mem;        /* Physical memory window address */
        unsigned int   phys_ctlmem;     /* Physical control memory address */
        unsigned int   irq;             /* Interrupt request line number */
        unsigned int   nports;          /* Number of serial ports */
        unsigned int   type;            /* Type index of card */
        unsigned int   state;           /* State of card */
        spinlock_t     card_lock;       /* Lock for SMP access */
        unsigned short pci_conf;        /* PCI card config in I/O space */
                                        /* Per port info */
        struct fst_port_info ports[ FST_MAX_PORTS ];
};

/* Convert an HDLC device pointer into a port info pointer and similar */
#define dev_to_port(D)  (dev_to_hdlc(D)->priv)
#define port_to_dev(P)  ((P)->dev)


/*
 *      Shared memory window access macros
 *
 *      We have a nice memory based structure above, which could be directly
 *      mapped on i386 but might not work on other architectures unless we use
 *      the readb,w,l and writeb,w,l macros. Unfortunately these macros take
 *      physical offsets so we have to convert. The only saving grace is that
 *      this should all collapse back to a simple indirection eventually.
 */
#define WIN_OFFSET(X)   ((long)&(((struct fst_shared *)SMC_BASE)->X))

#define FST_RDB(C,E)    readb ((C)->mem + WIN_OFFSET(E))
#define FST_RDW(C,E)    readw ((C)->mem + WIN_OFFSET(E))
#define FST_RDL(C,E)    readl ((C)->mem + WIN_OFFSET(E))

#define FST_WRB(C,E,B)  writeb ((B), (C)->mem + WIN_OFFSET(E))
#define FST_WRW(C,E,W)  writew ((W), (C)->mem + WIN_OFFSET(E))
#define FST_WRL(C,E,L)  writel ((L), (C)->mem + WIN_OFFSET(E))


/*
 *      Debug support
 */
#if FST_DEBUG

static int fst_debug_mask = { FST_DEBUG };

/* Most common debug activity is to print something if the corresponding bit
 * is set in the debug mask. Note: this uses a non-ANSI extension in GCC to
 * support variable numbers of macro parameters. The inverted if prevents us
 * eating someone else's else clause.
 */
#define dbg(F,fmt,A...) if ( ! ( fst_debug_mask & (F))) \
                                ; \
                        else \
                                printk ( KERN_DEBUG FST_NAME ": " fmt, ## A )

#else
# define dbg(X...)      /* NOP */
#endif


/*      Printing short cuts
 */
#define printk_err(fmt,A...)    printk ( KERN_ERR     FST_NAME ": " fmt, ## A )
#define printk_warn(fmt,A...)   printk ( KERN_WARNING FST_NAME ": " fmt, ## A )
#define printk_info(fmt,A...)   printk ( KERN_INFO    FST_NAME ": " fmt, ## A )


/*
 *      PCI ID lookup table
 */
static struct pci_device_id fst_pci_dev_id[] = {
        { FSC_PCI_VENDOR_ID, T2P_PCI_DEVICE_ID, PCI_ANY_ID, PCI_ANY_ID, 0, 0,
                                        FST_TYPE_T2P },
        { FSC_PCI_VENDOR_ID, T4P_PCI_DEVICE_ID, PCI_ANY_ID, PCI_ANY_ID, 0, 0,
                                        FST_TYPE_T4P },
        { 0, }                          /* End */
};

MODULE_DEVICE_TABLE ( pci, fst_pci_dev_id );


/*      Card control functions
 *      ======================
 */
/*      Place the processor in reset state
 *
 * Used to be a simple write to card control space but a glitch in the latest
 * AMD Am186CH processor means that we now have to do it by asserting and de-
 * asserting the PLX chip PCI Adapter Software Reset. Bit 30 in CNTRL register
 * at offset 0x50.
 */
static inline void
fst_cpureset ( struct fst_card_info *card )
{
        unsigned int regval;

        regval = inl ( card->pci_conf + 0x50 );

        outl ( regval |  0x40000000, card->pci_conf + 0x50 );
        outl ( regval & ~0x40000000, card->pci_conf + 0x50 );
}

/*      Release the processor from reset
 */
static inline void
fst_cpurelease ( struct fst_card_info *card )
{
        (void) readb ( card->ctlmem );
}

/*      Clear the cards interrupt flag
 */
static inline void
fst_clear_intr ( struct fst_card_info *card )
{
        /* Poke the appropriate PLX chip register (same as enabling interrupts)
         */
        outw ( 0x0543, card->pci_conf + 0x4C );
}

/*      Disable card interrupts
 */
static inline void
fst_disable_intr ( struct fst_card_info *card )
{
        outw ( 0x0000, card->pci_conf + 0x4C );
}


/*      Issue a Mailbox command for a port.
 *      Note we issue them on a fire and forget basis, not expecting to see an
 *      error and not waiting for completion.
 */
static void
fst_issue_cmd ( struct fst_port_info *port, unsigned short cmd )
{
        struct fst_card_info *card;
        unsigned short mbval;
        unsigned long flags;
        int safety;

        card = port->card;
        spin_lock_irqsave ( &card->card_lock, flags );
        mbval = FST_RDW ( card, portMailbox[port->index][0]);

        safety = 0;
        /* Wait for any previous command to complete */
        while ( mbval > NAK )
        {
                spin_unlock_irqrestore ( &card->card_lock, flags );
                schedule_timeout ( 1 );
                spin_lock_irqsave ( &card->card_lock, flags );

                if ( ++safety > 1000 )
                {
                        printk_err ("Mailbox safety timeout\n");
                        break;
                }

                mbval = FST_RDW ( card, portMailbox[port->index][0]);
        }
        if ( safety > 0 )
        {
                dbg ( DBG_CMD,"Mailbox clear after %d jiffies\n", safety );
        }
        if ( mbval == NAK )
        {
                dbg ( DBG_CMD,"issue_cmd: previous command was NAK'd\n");
        }

        FST_WRW ( card, portMailbox[port->index][0], cmd );

        if ( cmd == ABORTTX || cmd == STARTPORT )
        {
                port->txpos  = 0;
                port->txipos = 0;
                port->txcnt  = 0;
        }

        spin_unlock_irqrestore ( &card->card_lock, flags );
}


/*      Port output signals control
 */
static inline void
fst_op_raise ( struct fst_port_info *port, unsigned int outputs )
{
        outputs |= FST_RDL ( port->card, v24OpSts[port->index]);
        FST_WRL ( port->card, v24OpSts[port->index], outputs );

        if ( port->run )
                fst_issue_cmd ( port, SETV24O );
}

static inline void
fst_op_lower ( struct fst_port_info *port, unsigned int outputs )
{
        outputs = ~outputs & FST_RDL ( port->card, v24OpSts[port->index]);
        FST_WRL ( port->card, v24OpSts[port->index], outputs );

        if ( port->run )
                fst_issue_cmd ( port, SETV24O );
}


/*
 *      Setup port Rx buffers
 */
static void
fst_rx_config ( struct fst_port_info *port )
{
        int i;
        int pi;
        unsigned int offset;
        unsigned long flags;
        struct fst_card_info *card;

        pi   = port->index;
        card = port->card;
        spin_lock_irqsave ( &card->card_lock, flags );
        for ( i = 0 ; i < NUM_RX_BUFFER ; i++ )
        {
                offset = BUF_OFFSET ( rxBuffer[pi][i][0]);

                FST_WRW ( card, rxDescrRing[pi][i].ladr, (u16) offset );
                FST_WRB ( card, rxDescrRing[pi][i].hadr, (u8)( offset >> 16 ));
                FST_WRW ( card, rxDescrRing[pi][i].bcnt,
                                        cnv_bcnt ( LEN_RX_BUFFER ));
                FST_WRW ( card, rxDescrRing[pi][i].mcnt, 0 );
                FST_WRB ( card, rxDescrRing[pi][i].bits, DMA_OWN );
        }
        port->rxpos  = 0;
        spin_unlock_irqrestore ( &card->card_lock, flags );
}


/*
 *      Setup port Tx buffers
 */
static void
fst_tx_config ( struct fst_port_info *port )
{
        int i;
        int pi;
        unsigned int offset;
        unsigned long flags;
        struct fst_card_info *card;

        pi   = port->index;
        card = port->card;
        spin_lock_irqsave ( &card->card_lock, flags );
        for ( i = 0 ; i < NUM_TX_BUFFER ; i++ )
        {
                offset = BUF_OFFSET ( txBuffer[pi][i][0]);

                FST_WRW ( card, txDescrRing[pi][i].ladr, (u16) offset );
                FST_WRB ( card, txDescrRing[pi][i].hadr, (u8)( offset >> 16 ));
                FST_WRW ( card, txDescrRing[pi][i].bcnt, 0 );
                FST_WRB ( card, txDescrRing[pi][i].bits, 0 );
        }
        port->txpos  = 0;
        port->txipos = 0;
        port->txcnt  = 0;
        spin_unlock_irqrestore ( &card->card_lock, flags );
}


/*      Control signal change interrupt event
 */
static irqreturn_t
fst_intr_ctlchg ( struct fst_card_info *card, struct fst_port_info *port )
{
        int signals;

        signals = FST_RDL ( card, v24DebouncedSts[port->index]);

        if ( signals & (( port->hwif == X21 ) ? IPSTS_INDICATE : IPSTS_DCD ))
        {
                if ( ! netif_carrier_ok ( port_to_dev ( port )))
                {
                        dbg ( DBG_INTR,"DCD active\n");
                        netif_carrier_on ( port_to_dev ( port ));
                }
        }
        else
        {
                if ( netif_carrier_ok ( port_to_dev ( port )))
                {
                        dbg ( DBG_INTR,"DCD lost\n");
                        netif_carrier_off ( port_to_dev ( port ));
                }
        }
	return IRQ_HANDLED;
}


/*      Rx complete interrupt
 */
static void
fst_intr_rx ( struct fst_card_info *card, struct fst_port_info *port )
{
        unsigned char dmabits;
        int pi;
        int rxp;
        unsigned short len;
        struct sk_buff *skb;
	struct net_device *dev = port_to_dev(port);
	struct net_device_stats *stats = hdlc_stats(dev);
        int i;


        /* Check we have a buffer to process */
        pi  = port->index;
        rxp = port->rxpos;
        dmabits = FST_RDB ( card, rxDescrRing[pi][rxp].bits );
        if ( dmabits & DMA_OWN )
        {
                dbg ( DBG_RX | DBG_INTR,"intr_rx: No buffer port %d pos %d\n",
                                        pi, rxp );
                return;
        }

        /* Get buffer length */
        len = FST_RDW ( card, rxDescrRing[pi][rxp].mcnt );
        /* Discard the CRC */
        len -= 2;

        /* Check buffer length and for other errors. We insist on one packet
         * in one buffer. This simplifies things greatly and since we've
         * allocated 8K it shouldn't be a real world limitation
         */
        dbg ( DBG_RX,"intr_rx: %d,%d: flags %x len %d\n", pi, rxp, dmabits,
                                        len );
        if ( dmabits != ( RX_STP | RX_ENP ) || len > LEN_RX_BUFFER - 2 )
        {
                stats->rx_errors++;

                /* Update error stats and discard buffer */
                if ( dmabits & RX_OFLO )
                {
                        stats->rx_fifo_errors++;
                }
                if ( dmabits & RX_CRC )
                {
                        stats->rx_crc_errors++;
                }
                if ( dmabits & RX_FRAM )
                {
                        stats->rx_frame_errors++;
                }
                if ( dmabits == ( RX_STP | RX_ENP ))
                {
                        stats->rx_length_errors++;
                }

                /* Discard buffer descriptors until we see the end of packet
                 * marker
                 */
                i = 0;
                while (( dmabits & ( DMA_OWN | RX_ENP )) == 0 )
                {
                        FST_WRB ( card, rxDescrRing[pi][rxp].bits, DMA_OWN );
                        if ( ++rxp >= NUM_RX_BUFFER )
                                rxp = 0;
                        if ( ++i > NUM_RX_BUFFER )
                        {
                                dbg ( DBG_ASS,"intr_rx: Discarding more bufs"
                                                " than we have\n");
                                break;
                        }
                        dmabits = FST_RDB ( card, rxDescrRing[pi][rxp].bits );
                }

                /* Discard the terminal buffer */
                if ( ! ( dmabits & DMA_OWN ))
                {
                        FST_WRB ( card, rxDescrRing[pi][rxp].bits, DMA_OWN );
                        if ( ++rxp >= NUM_RX_BUFFER )
                                rxp = 0;
                }
                port->rxpos = rxp;
                return;
        }

        /* Allocate SKB */
        if (( skb = dev_alloc_skb ( len )) == NULL )
        {
                dbg ( DBG_RX,"intr_rx: can't allocate buffer\n");

                stats->rx_dropped++;

                /* Return descriptor to card */
                FST_WRB ( card, rxDescrRing[pi][rxp].bits, DMA_OWN );

                if ( ++rxp >= NUM_RX_BUFFER )
                        port->rxpos = 0;
                else
                        port->rxpos = rxp;
                return;
        }

        memcpy_fromio ( skb_put ( skb, len ),
                                card->mem + BUF_OFFSET ( rxBuffer[pi][rxp][0]),
                                len );

        /* Reset buffer descriptor */
        FST_WRB ( card, rxDescrRing[pi][rxp].bits, DMA_OWN );
        if ( ++rxp >= NUM_RX_BUFFER )
                port->rxpos = 0;
        else
                port->rxpos = rxp;

        /* Update stats */
        stats->rx_packets++;
        stats->rx_bytes += len;

        /* Push upstream */
        skb->mac.raw = skb->data;
        skb->dev = dev;
        skb->protocol = hdlc_type_trans(skb, skb->dev);
        netif_rx ( skb );

        dev->last_rx = jiffies;
}


/*
 *      The interrupt service routine
 *      Dev_id is our fst_card_info pointer
 */
static irqreturn_t
fst_intr ( int irq, void *dev_id, struct pt_regs *regs )
{
        struct fst_card_info *card;
        struct fst_port_info *port;
        int rdidx;                      /* Event buffer indices */
        int wridx;
        int event;                      /* Actual event for processing */
        int pi;

        if (( card = dev_id ) == NULL )
        {
                dbg ( DBG_INTR,"intr: spurious %d\n", irq );
                return IRQ_NONE;
        }

        dbg ( DBG_INTR,"intr: %d %p\n", irq, card );

        spin_lock ( &card->card_lock );

        /* Clear and reprime the interrupt source */
        fst_clear_intr ( card );

        /* Set the software acknowledge */
        FST_WRB ( card, interruptHandshake, 0xEE );

        /* Drain the event queue */
        rdidx = FST_RDB ( card, interruptEvent.rdindex );
        wridx = FST_RDB ( card, interruptEvent.wrindex );
        while ( rdidx != wridx )
        {
                event = FST_RDB ( card, interruptEvent.evntbuff[rdidx]);

                port = &card->ports[event & 0x03];

                dbg ( DBG_INTR,"intr: %x\n", event );

                switch ( event )
                {
                case CTLA_CHG:
                case CTLB_CHG:
                case CTLC_CHG:
                case CTLD_CHG:
                        if ( port->run )
                                fst_intr_ctlchg ( card, port );
                        break;

                case ABTA_SENT:
                case ABTB_SENT:
                case ABTC_SENT:
                case ABTD_SENT:
                        dbg ( DBG_TX,"Abort complete port %d\n", event & 0x03 );
                        break;

                case TXA_UNDF:
                case TXB_UNDF:
                case TXC_UNDF:
                case TXD_UNDF:
                        /* Difficult to see how we'd get this given that we
                         * always load up the entire packet for DMA.
                         */
                        dbg ( DBG_TX,"Tx underflow port %d\n", event & 0x03 );
                        hdlc_stats(port_to_dev(port))->tx_errors++;
                        hdlc_stats(port_to_dev(port))->tx_fifo_errors++;
                        break;

                case INIT_CPLT:
                        dbg ( DBG_INIT,"Card init OK intr\n");
                        break;

                case INIT_FAIL:
                        dbg ( DBG_INIT,"Card init FAILED intr\n");
                        card->state = FST_IFAILED;
                        break;

                default:
                        printk_err ("intr: unknown card event code. ignored\n");
                        break;
                }

                /* Bump and wrap the index */
                if ( ++rdidx >= MAX_CIRBUFF )
                        rdidx = 0;
        }
        FST_WRB ( card, interruptEvent.rdindex, rdidx );

        for ( pi = 0, port = card->ports ; pi < card->nports ; pi++, port++ )
        {
                if ( ! port->run )
                        continue;

                /* Check for rx completions */
                while ( ! ( FST_RDB ( card, rxDescrRing[pi][port->rxpos].bits )
                                                                & DMA_OWN ))
                {
                        fst_intr_rx ( card, port );
                }

                /* Check for Tx completions */
                while ( port->txcnt > 0 && ! ( FST_RDB ( card,
                        txDescrRing[pi][port->txipos].bits ) & DMA_OWN ))
                {
                        --port->txcnt;
                        if ( ++port->txipos >= NUM_TX_BUFFER )
                                port->txipos = 0;
                        netif_wake_queue ( port_to_dev ( port ));
                }
        }

        spin_unlock ( &card->card_lock );
	return IRQ_HANDLED;
}


/*      Check that the shared memory configuration is one that we can handle
 *      and that some basic parameters are correct
 */
static void
check_started_ok ( struct fst_card_info *card )
{
        int i;

        /* Check structure version and end marker */
        if ( FST_RDW ( card, smcVersion ) != SMC_VERSION )
        {
                printk_err ("Bad shared memory version %d expected %d\n",
                                FST_RDW ( card, smcVersion ), SMC_VERSION );
                card->state = FST_BADVERSION;
                return;
        }
        if ( FST_RDL ( card, endOfSmcSignature ) != END_SIG )
        {
                printk_err ("Missing shared memory signature\n");
                card->state = FST_BADVERSION;
                return;
        }
        /* Firmware status flag, 0x00 = initialising, 0x01 = OK, 0xFF = fail */
        if (( i = FST_RDB ( card, taskStatus )) == 0x01 )
        {
                card->state = FST_RUNNING;
        }
        else if ( i == 0xFF )
        {
                printk_err ("Firmware initialisation failed. Card halted\n");
                card->state = FST_HALTED;
                return;
        }
        else if ( i != 0x00 )
        {
                printk_err ("Unknown firmware status 0x%x\n", i );
                card->state = FST_HALTED;
                return;
        }

        /* Finally check the number of ports reported by firmware against the
         * number we assumed at card detection. Should never happen with
         * existing firmware etc so we just report it for the moment.
         */
        if ( FST_RDL ( card, numberOfPorts ) != card->nports )
        {
                printk_warn ("Port count mismatch."
                                " Firmware thinks %d we say %d\n",
                                FST_RDL ( card, numberOfPorts ), card->nports );
        }
}


static int
set_conf_from_info ( struct fst_card_info *card, struct fst_port_info *port,
                struct fstioc_info *info )
{
        int err;

        /* Set things according to the user set valid flags.
         * Several of the old options have been invalidated/replaced by the
         * generic HDLC package.
         */
        err = 0;
        if ( info->valid & FSTVAL_PROTO )
                err = -EINVAL;
        if ( info->valid & FSTVAL_CABLE )
                err = -EINVAL;
        if ( info->valid & FSTVAL_SPEED )
                err = -EINVAL;

        if ( info->valid & FSTVAL_MODE )
                FST_WRW ( card, cardMode, info->cardMode );
#if FST_DEBUG
        if ( info->valid & FSTVAL_DEBUG )
                fst_debug_mask = info->debug;
#endif

        return err;
}

static void
gather_conf_info ( struct fst_card_info *card, struct fst_port_info *port,
                struct fstioc_info *info )
{
        int i;

        memset ( info, 0, sizeof ( struct fstioc_info ));

        i = port->index;
        info->nports = card->nports;
        info->type   = card->type;
        info->state  = card->state;
        info->proto  = FST_GEN_HDLC;
        info->index  = i;
#if FST_DEBUG
        info->debug  = fst_debug_mask;
#endif

        /* Only mark information as valid if card is running.
         * Copy the data anyway in case it is useful for diagnostics
         */
        info->valid
                = (( card->state == FST_RUNNING ) ? FSTVAL_ALL : FSTVAL_CARD )
#if FST_DEBUG
                | FSTVAL_DEBUG
#endif
                ;

        info->lineInterface = FST_RDW ( card, portConfig[i].lineInterface );
        info->internalClock = FST_RDB ( card, portConfig[i].internalClock );
        info->lineSpeed     = FST_RDL ( card, portConfig[i].lineSpeed );
        info->v24IpSts      = FST_RDL ( card, v24IpSts[i] );
        info->v24OpSts      = FST_RDL ( card, v24OpSts[i] );
        info->clockStatus   = FST_RDW ( card, clockStatus[i] );
        info->cableStatus   = FST_RDW ( card, cableStatus );
        info->cardMode      = FST_RDW ( card, cardMode );
        info->smcFirmwareVersion  = FST_RDL ( card, smcFirmwareVersion );
}


static int
fst_set_iface ( struct fst_card_info *card, struct fst_port_info *port,
                struct ifreq *ifr )
{
        sync_serial_settings sync;
        int i;

        if (copy_from_user (&sync, ifr->ifr_settings.ifs_ifsu.sync,
			    sizeof (sync)))
                return -EFAULT;

        if ( sync.loopback )
                return -EINVAL;

        i = port->index;

        switch (ifr->ifr_settings.type)
        {
        case IF_IFACE_V35:
                FST_WRW ( card, portConfig[i].lineInterface, V35 );
                port->hwif = V35;
                break;

        case IF_IFACE_V24:
                FST_WRW ( card, portConfig[i].lineInterface, V24 );
                port->hwif = V24;
                break;

        case IF_IFACE_X21:
                FST_WRW ( card, portConfig[i].lineInterface, X21 );
                port->hwif = X21;
                break;

        case IF_IFACE_SYNC_SERIAL:
                break;

        default:
                return -EINVAL;
        }

        switch ( sync.clock_type )
        {
        case CLOCK_EXT:
                FST_WRB ( card, portConfig[i].internalClock, EXTCLK );
                break;

        case CLOCK_INT:
                FST_WRB ( card, portConfig[i].internalClock, INTCLK );
                break;

        default:
                return -EINVAL;
        }
        FST_WRL ( card, portConfig[i].lineSpeed, sync.clock_rate );
        return 0;
}

static int
fst_get_iface ( struct fst_card_info *card, struct fst_port_info *port,
                struct ifreq *ifr )
{
        sync_serial_settings sync;
        int i;

        /* First check what line type is set, we'll default to reporting X.21
         * if nothing is set as IF_IFACE_SYNC_SERIAL implies it can't be
         * changed
         */
        switch ( port->hwif )
        {
        case V35:
                ifr->ifr_settings.type = IF_IFACE_V35;
                break;
        case V24:
                ifr->ifr_settings.type = IF_IFACE_V24;
                break;
        case X21:
        default:
                ifr->ifr_settings.type = IF_IFACE_X21;
                break;
        }

	if (ifr->ifr_settings.size < sizeof(sync)) {
		ifr->ifr_settings.size = sizeof(sync); /* data size wanted */
		return -ENOBUFS;
	}

        i = port->index;
        sync.clock_rate = FST_RDL ( card, portConfig[i].lineSpeed );
        /* Lucky card and linux use same encoding here */
        sync.clock_type = FST_RDB ( card, portConfig[i].internalClock );
        sync.loopback = 0;

        if (copy_to_user (ifr->ifr_settings.ifs_ifsu.sync, &sync,
			  sizeof(sync)))
                return -EFAULT;

        return 0;
}


static int
fst_ioctl ( struct net_device *dev, struct ifreq *ifr, int cmd )
{
        struct fst_card_info *card;
        struct fst_port_info *port;
        struct fstioc_write wrthdr;
        struct fstioc_info info;
        unsigned long flags;

        dbg ( DBG_IOCTL,"ioctl: %x, %p\n", cmd, ifr->ifr_data );

        port = dev_to_port ( dev );
        card = port->card;

        if ( !capable ( CAP_NET_ADMIN ))
                return -EPERM;

        switch ( cmd )
        {
        case FSTCPURESET:
                fst_cpureset ( card );
                card->state = FST_RESET;
                return 0;

        case FSTCPURELEASE:
                fst_cpurelease ( card );
                card->state = FST_STARTING;
                return 0;

        case FSTWRITE:                  /* Code write (download) */

                /* First copy in the header with the length and offset of data
                 * to write
                 */
                if ( ifr->ifr_data == NULL )
                {
                        return -EINVAL;
                }
                if ( copy_from_user ( &wrthdr, ifr->ifr_data,
                                        sizeof ( struct fstioc_write )))
                {
                        return -EFAULT;
                }

                /* Sanity check the parameters. We don't support partial writes
                 * when going over the top
                 */
                if ( wrthdr.size > FST_MEMSIZE || wrthdr.offset > FST_MEMSIZE
				|| wrthdr.size + wrthdr.offset > FST_MEMSIZE )
                {
                        return -ENXIO;
                }

                /* Now copy the data to the card.
                 * This will probably break on some architectures.
                 * I'll fix it when I have something to test on.
                 */
                if ( copy_from_user ( card->mem + wrthdr.offset,
                                ifr->ifr_data + sizeof ( struct fstioc_write ),
                                wrthdr.size ))
                {
                        return -EFAULT;
                }

                /* Writes to the memory of a card in the reset state constitute
                 * a download
                 */
                if ( card->state == FST_RESET )
                {
                        card->state = FST_DOWNLOAD;
                }
                return 0;

        case FSTGETCONF:

                /* If card has just been started check the shared memory config
                 * version and marker
                 */
                if ( card->state == FST_STARTING )
                {
                        check_started_ok ( card );

                        /* If everything checked out enable card interrupts */
                        if ( card->state == FST_RUNNING )
                        {
                                spin_lock_irqsave ( &card->card_lock, flags );
                                fst_clear_intr ( card );
                                FST_WRB ( card, interruptHandshake, 0xEE );
                                spin_unlock_irqrestore ( &card->card_lock,
                                                                flags );
                        }
                }

                if ( ifr->ifr_data == NULL )
                {
                        return -EINVAL;
                }

                gather_conf_info ( card, port, &info );

                if ( copy_to_user ( ifr->ifr_data, &info, sizeof ( info )))
                {
                        return -EFAULT;
                }
                return 0;

        case FSTSETCONF:

                /* Most of the setting have been moved to the generic ioctls
                 * this just covers debug and board ident mode now
                 */
                if ( copy_from_user ( &info,  ifr->ifr_data, sizeof ( info )))
                {
                        return -EFAULT;
                }

                return set_conf_from_info ( card, port, &info );

        case SIOCWANDEV:
                switch (ifr->ifr_settings.type)
                {
                case IF_GET_IFACE:
                        return fst_get_iface ( card, port, ifr );

                case IF_IFACE_SYNC_SERIAL:
                case IF_IFACE_V35:
                case IF_IFACE_V24:
                case IF_IFACE_X21:
                        return fst_set_iface ( card, port, ifr );

                default:
                        return hdlc_ioctl ( dev, ifr, cmd );
                }

        default:
                /* Not one of ours. Pass through to HDLC package */
                return hdlc_ioctl ( dev, ifr, cmd );
        }
}


static void
fst_openport ( struct fst_port_info *port )
{
        int signals;

        /* Only init things if card is actually running. This allows open to
         * succeed for downloads etc.
         */
        if ( port->card->state == FST_RUNNING )
        {
                if ( port->run )
                {
                        dbg ( DBG_OPEN,"open: found port already running\n");

                        fst_issue_cmd ( port, STOPPORT );
                        port->run = 0;
                }

                fst_rx_config ( port );
                fst_tx_config ( port );
                fst_op_raise ( port, OPSTS_RTS | OPSTS_DTR );

                fst_issue_cmd ( port, STARTPORT );
                port->run = 1;

                signals = FST_RDL ( port->card, v24DebouncedSts[port->index]);
                if ( signals & (( port->hwif == X21 ) ? IPSTS_INDICATE
                                                      : IPSTS_DCD ))
                        netif_carrier_on ( port_to_dev ( port ));
                else
                        netif_carrier_off ( port_to_dev ( port ));
        }
}

static void
fst_closeport ( struct fst_port_info *port )
{
        if ( port->card->state == FST_RUNNING )
        {
                if ( port->run )
                {
                        port->run = 0;
                        fst_op_lower ( port, OPSTS_RTS | OPSTS_DTR );

                        fst_issue_cmd ( port, STOPPORT );
                }
                else
                {
                        dbg ( DBG_OPEN,"close: port not running\n");
                }
        }
}


static int
fst_open ( struct net_device *dev )
{
        int err;

        err = hdlc_open (dev);
        if ( err )
                return err;

        fst_openport ( dev_to_port ( dev ));
        netif_wake_queue ( dev );
        return 0;
}

static int
fst_close ( struct net_device *dev )
{
        netif_stop_queue ( dev );
        fst_closeport ( dev_to_port ( dev ));
<<<<<<< HEAD
        hdlc_close ( dev_to_hdlc  ( dev ));
=======
        hdlc_close ( dev );
        MOD_DEC_USE_COUNT;
>>>>>>> c8416949
        return 0;
}

static int
fst_attach ( struct net_device *dev, unsigned short encoding, unsigned short parity )
{
        /* Setting currently fixed in FarSync card so we check and forget */
        if ( encoding != ENCODING_NRZ || parity != PARITY_CRC16_PR1_CCITT )
                return -EINVAL;
        return 0;
}


static void
fst_tx_timeout ( struct net_device *dev )
{
        struct fst_port_info *port;
	struct net_device_stats *stats = hdlc_stats(dev);

        dbg ( DBG_INTR | DBG_TX,"tx_timeout\n");

        port = dev_to_port ( dev );

        stats->tx_errors++;
        stats->tx_aborted_errors++;

        if ( port->txcnt > 0 )
                fst_issue_cmd ( port, ABORTTX );

        dev->trans_start = jiffies;
        netif_wake_queue ( dev );
}


static int
fst_start_xmit ( struct sk_buff *skb, struct net_device *dev )
{
	struct net_device_stats *stats = hdlc_stats(dev);
        struct fst_card_info *card;
        struct fst_port_info *port;
        unsigned char dmabits;
        unsigned long flags;
        int pi;
        int txp;

        port = dev_to_port ( dev );
        card = port->card;

        /* Drop packet with error if we don't have carrier */
        if ( ! netif_carrier_ok ( dev ))
        {
                dev_kfree_skb ( skb );
                stats->tx_errors++;
                stats->tx_carrier_errors++;
                return 0;
        }

        /* Drop it if it's too big! MTU failure ? */
        if ( skb->len > LEN_TX_BUFFER )
        {
                dbg ( DBG_TX,"Packet too large %d vs %d\n", skb->len,
                                                LEN_TX_BUFFER );
                dev_kfree_skb ( skb );
                stats->tx_errors++;
                return 0;
        }

        /* Check we have a buffer */
        pi = port->index;
        spin_lock_irqsave ( &card->card_lock, flags );
        txp = port->txpos;
        dmabits = FST_RDB ( card, txDescrRing[pi][txp].bits );
        if ( dmabits & DMA_OWN )
        {
                spin_unlock_irqrestore ( &card->card_lock, flags );
                dbg ( DBG_TX,"Out of Tx buffers\n");
                dev_kfree_skb ( skb );
                stats->tx_errors++;
                return 0;
        }
        if ( ++port->txpos >= NUM_TX_BUFFER )
                port->txpos = 0;

        if ( ++port->txcnt >= NUM_TX_BUFFER )
                netif_stop_queue ( dev );

        /* Release the card lock before we copy the data as we now have
         * exclusive access to the buffer.
         */
        spin_unlock_irqrestore ( &card->card_lock, flags );

        /* Enqueue the packet */
        memcpy_toio ( card->mem + BUF_OFFSET ( txBuffer[pi][txp][0]),
                                                skb->data, skb->len );
        FST_WRW ( card, txDescrRing[pi][txp].bcnt, cnv_bcnt ( skb->len ));
        FST_WRB ( card, txDescrRing[pi][txp].bits, DMA_OWN | TX_STP | TX_ENP );

        stats->tx_packets++;
        stats->tx_bytes += skb->len;

        dev_kfree_skb ( skb );

        dev->trans_start = jiffies;
        return 0;
}


/*
 *      Card setup having checked hardware resources.
 *      Should be pretty bizarre if we get an error here (kernel memory
 *      exhaustion is one possibility). If we do see a problem we report it
 *      via a printk and leave the corresponding interface and all that follow
 *      disabled.
 */
static char *type_strings[] __devinitdata = {
        "no hardware",                  /* Should never be seen */
        "FarSync T2P",
        "FarSync T4P"
};

static void __devinit
fst_init_card ( struct fst_card_info *card )
{
        int i;
        int err;

        /* We're working on a number of ports based on the card ID. If the
         * firmware detects something different later (should never happen)
         * we'll have to revise it in some way then.
         */
        for ( i = 0 ; i < card->nports ; i++ ) {
                err = register_hdlc_device(card->ports[i].dev);
                if (err < 0) {
			int j;
                        printk_err ("Cannot register HDLC device for port %d"
                                    " (errno %d)\n", i, -err );
			for (j = i; j < card->nports; j++) {
				free_netdev(card->ports[j].dev);
				card->ports[j].dev = NULL;
			}
                        card->nports = i;
                        break;
                }
        }

        printk ( KERN_INFO "%s-%s: %s IRQ%d, %d ports\n",
                        port_to_dev(&card->ports[0])->name,
                        port_to_dev(&card->ports[card->nports-1])->name,
                        type_strings[card->type], card->irq, card->nports );
}


/*
 *      Initialise card when detected.
 *      Returns 0 to indicate success, or errno otherwise.
 */
static int __devinit
fst_add_one ( struct pci_dev *pdev, const struct pci_device_id *ent )
{
        static int firsttime_done = 0;
        struct fst_card_info *card;
        int err = 0;
	int i;

        if ( ! firsttime_done )
        {
                printk ( KERN_INFO "FarSync X21 driver " FST_USER_VERSION
                                " (c) 2001 FarSite Communications Ltd.\n");
                firsttime_done = 1;
        }

        /* Allocate driver private data */
        card = kmalloc ( sizeof ( struct fst_card_info ),  GFP_KERNEL);
        if (card == NULL)
        {
                printk_err ("FarSync card found but insufficient memory for"
                                " driver storage\n");
                return -ENOMEM;
        }
        memset ( card, 0, sizeof ( struct fst_card_info ));

        /* Try to enable the device */
        if (( err = pci_enable_device ( pdev )) != 0 )
        {
                printk_err ("Failed to enable card. Err %d\n", -err );
                goto error_free_card;
        }

        /* Record info we need*/
        card->irq         = pdev->irq;
        card->pci_conf    = pci_resource_start ( pdev, 1 );
        card->phys_mem    = pci_resource_start ( pdev, 2 );
        card->phys_ctlmem = pci_resource_start ( pdev, 3 );

        card->type        = ent->driver_data;
        card->nports      = ( ent->driver_data == FST_TYPE_T2P ) ? 2 : 4;

        card->state       = FST_UNINIT;

        spin_lock_init ( &card->card_lock );

        for ( i = 0 ; i < card->nports ; i++ ) {
		struct net_device *dev = alloc_hdlcdev(&card->ports[i]);
		hdlc_device *hdlc;
		if (!dev) {
			while (i--)
				free_netdev(card->ports[i].dev);
			printk_err ("FarSync: out of memory\n");
			goto error_free_card;
		}
		card->ports[i].dev    = dev;
                card->ports[i].card   = card;
                card->ports[i].index  = i;
                card->ports[i].run    = 0;

		hdlc = dev_to_hdlc(dev);

                /* Fill in the net device info */
		/* Since this is a PCI setup this is purely
		 * informational. Give them the buffer addresses
		 * and basic card I/O.
		 */
                dev->mem_start   = card->phys_mem
                                 + BUF_OFFSET ( txBuffer[i][0][0]);
                dev->mem_end     = card->phys_mem
                                 + BUF_OFFSET ( txBuffer[i][NUM_TX_BUFFER][0]);
                dev->base_addr   = card->pci_conf;
                dev->irq         = card->irq;

                dev->tx_queue_len          = FST_TX_QUEUE_LEN;
                dev->open                  = fst_open;
                dev->stop                  = fst_close;
                dev->do_ioctl              = fst_ioctl;
                dev->watchdog_timeo        = FST_TX_TIMEOUT;
                dev->tx_timeout            = fst_tx_timeout;
                hdlc->attach = fst_attach;
                hdlc->xmit   = fst_start_xmit;
	}

        dbg ( DBG_PCI,"type %d nports %d irq %d\n", card->type,
                        card->nports, card->irq );
        dbg ( DBG_PCI,"conf %04x mem %08x ctlmem %08x\n",
                        card->pci_conf, card->phys_mem, card->phys_ctlmem );

        /* Check we can get access to the memory and I/O regions */
        if ( ! request_region ( card->pci_conf, 0x80,"PLX config regs"))
        {
                printk_err ("Unable to get config I/O @ 0x%04X\n",
                                                card->pci_conf );
                err = -ENODEV;
                goto error_free_ports;
        }
        if ( ! request_mem_region ( card->phys_mem, FST_MEMSIZE,"Shared RAM"))
        {
                printk_err ("Unable to get main memory @ 0x%08X\n",
                                                card->phys_mem );
                err = -ENODEV;
                goto error_release_io;
        }
        if ( ! request_mem_region ( card->phys_ctlmem, 0x10,"Control memory"))
        {
                printk_err ("Unable to get control memory @ 0x%08X\n",
                                                card->phys_ctlmem );
                err = -ENODEV;
                goto error_release_mem;
        }


        /* Get virtual addresses of memory regions */
        if (( card->mem = ioremap ( card->phys_mem, FST_MEMSIZE )) == NULL )
        {
                printk_err ("Physical memory remap failed\n");
                err = -ENODEV;
                goto error_release_ctlmem;
        }
        if (( card->ctlmem = ioremap ( card->phys_ctlmem, 0x10 )) == NULL )
        {
                printk_err ("Control memory remap failed\n");
                err = -ENODEV;
                goto error_unmap_mem;
        }
        dbg ( DBG_PCI,"kernel mem %p, ctlmem %p\n", card->mem, card->ctlmem);

        /* Reset the card's processor */
        fst_cpureset ( card );
        card->state = FST_RESET;

        /* Register the interrupt handler */
        if ( request_irq ( card->irq, fst_intr, SA_SHIRQ, FST_DEV_NAME, card ))
        {

                printk_err ("Unable to register interrupt %d\n", card->irq );
                err = -ENODEV;
                goto error_unmap_ctlmem;
        }

        /* Record driver data for later use */
        pci_set_drvdata(pdev, card);

        /* Remainder of card setup */
        fst_init_card ( card );

        return 0;                       /* Success */


                                        /* Failure. Release resources */
error_unmap_ctlmem:
        iounmap ( card->ctlmem );

error_unmap_mem:
        iounmap ( card->mem );

error_release_ctlmem:
        release_mem_region ( card->phys_ctlmem, 0x10 );

error_release_mem:
        release_mem_region ( card->phys_mem, FST_MEMSIZE );

error_release_io:
        release_region ( card->pci_conf, 0x80 );

error_free_ports:
	for (i = 0; i < card->nports; i++)
		free_netdev(card->ports[i].dev);
error_free_card:
        kfree ( card );
        return err;
}


/*
 *      Cleanup and close down a card
 */
static void __devexit
fst_remove_one ( struct pci_dev *pdev )
{
        struct fst_card_info *card;
        int i;

        card = pci_get_drvdata(pdev);

        for ( i = 0 ; i < card->nports ; i++ )
        {
		struct net_device *dev = port_to_dev(&card->ports[i]);
                unregister_hdlc_device(dev);
        }

        fst_disable_intr ( card );
        free_irq ( card->irq, card );

        iounmap ( card->ctlmem );
        iounmap ( card->mem );

        release_mem_region ( card->phys_ctlmem, 0x10 );
        release_mem_region ( card->phys_mem, FST_MEMSIZE );
        release_region ( card->pci_conf, 0x80 );

	for (i = 0; i < card->nports; i++)
		free_netdev(card->ports[i].dev);

        kfree ( card );
}

static struct pci_driver fst_driver = {
        .name		= FST_NAME,
        .id_table	= fst_pci_dev_id,
        .probe		= fst_add_one,
        .remove	= __devexit_p(fst_remove_one),
        .suspend	= NULL,
        .resume	= NULL,
};

static int __init
fst_init(void)
{
        return pci_module_init ( &fst_driver );
}

static void __exit
fst_cleanup_module(void)
{
        pci_unregister_driver ( &fst_driver );
}

module_init ( fst_init );
module_exit ( fst_cleanup_module );
<|MERGE_RESOLUTION|>--- conflicted
+++ resolved
@@ -1324,12 +1324,7 @@
 {
         netif_stop_queue ( dev );
         fst_closeport ( dev_to_port ( dev ));
-<<<<<<< HEAD
-        hdlc_close ( dev_to_hdlc  ( dev ));
-=======
         hdlc_close ( dev );
-        MOD_DEC_USE_COUNT;
->>>>>>> c8416949
         return 0;
 }
 
