--- conflicted
+++ resolved
@@ -2318,68 +2318,6 @@
 }
 EXPORT_SYMBOL_NS_GPL(tasdevice_prmg_load, SND_SOC_TAS2781_FMWLIB);
 
-<<<<<<< HEAD
-int tasdevice_prmg_calibdata_load(void *context, int prm_no)
-{
-	struct tasdevice_priv *tas_priv = (struct tasdevice_priv *) context;
-	struct tasdevice_fw *tas_fmw = tas_priv->fmw;
-	struct tasdevice_prog *program;
-	int prog_status = 0;
-	int i;
-
-	if (!tas_fmw) {
-		dev_err(tas_priv->dev, "%s: Firmware is NULL\n", __func__);
-		goto out;
-	}
-
-	if (prm_no >= tas_fmw->nr_programs) {
-		dev_err(tas_priv->dev,
-			"%s: prm(%d) is not in range of Programs %u\n",
-			__func__, prm_no, tas_fmw->nr_programs);
-		goto out;
-	}
-
-	for (i = 0, prog_status = 0; i < tas_priv->ndev; i++) {
-		if (prm_no >= 0 && tas_priv->tasdevice[i].cur_prog != prm_no) {
-			tas_priv->tasdevice[i].cur_conf = -1;
-			tas_priv->tasdevice[i].is_loading = true;
-			prog_status++;
-		}
-		tas_priv->tasdevice[i].is_loaderr = false;
-	}
-
-	if (prog_status) {
-		program = &(tas_fmw->programs[prm_no]);
-		tasdevice_load_data(tas_priv, &(program->dev_data));
-		for (i = 0; i < tas_priv->ndev; i++) {
-			if (tas_priv->tasdevice[i].is_loaderr == true)
-				continue;
-			else if (tas_priv->tasdevice[i].is_loaderr == false
-				&& tas_priv->tasdevice[i].is_loading == true) {
-				struct tasdevice_fw *cal_fmw =
-					tas_priv->tasdevice[i].cali_data_fmw;
-
-				if (cal_fmw) {
-					struct tasdevice_calibration *cal =
-						cal_fmw->calibrations;
-
-					if (cal)
-						load_calib_data(tas_priv,
-							&(cal->dev_data));
-				}
-				tas_priv->tasdevice[i].cur_prog = prm_no;
-			}
-		}
-	}
-
-out:
-	return prog_status;
-}
-EXPORT_SYMBOL_NS_GPL(tasdevice_prmg_calibdata_load,
-	SND_SOC_TAS2781_FMWLIB);
-
-=======
->>>>>>> 0c383648
 void tasdevice_tuning_switch(void *context, int state)
 {
 	struct tasdevice_priv *tas_priv = (struct tasdevice_priv *) context;
