/*
 * Copyright (c) 2013-2015, Mellanox Technologies. All rights reserved.
 *
 * This software is available to you under a choice of one of two
 * licenses.  You may choose to be licensed under the terms of the GNU
 * General Public License (GPL) Version 2, available from the file
 * COPYING in the main directory of this source tree, or the
 * OpenIB.org BSD license below:
 *
 *     Redistribution and use in source and binary forms, with or
 *     without modification, are permitted provided that the following
 *     conditions are met:
 *
 *      - Redistributions of source code must retain the above
 *        copyright notice, this list of conditions and the following
 *        disclaimer.
 *
 *      - Redistributions in binary form must reproduce the above
 *        copyright notice, this list of conditions and the following
 *        disclaimer in the documentation and/or other materials
 *        provided with the distribution.
 *
 * THE SOFTWARE IS PROVIDED "AS IS", WITHOUT WARRANTY OF ANY KIND,
 * EXPRESS OR IMPLIED, INCLUDING BUT NOT LIMITED TO THE WARRANTIES OF
 * MERCHANTABILITY, FITNESS FOR A PARTICULAR PURPOSE AND
 * NONINFRINGEMENT. IN NO EVENT SHALL THE AUTHORS OR COPYRIGHT HOLDERS
 * BE LIABLE FOR ANY CLAIM, DAMAGES OR OTHER LIABILITY, WHETHER IN AN
 * ACTION OF CONTRACT, TORT OR OTHERWISE, ARISING FROM, OUT OF OR IN
 * CONNECTION WITH THE SOFTWARE OR THE USE OR OTHER DEALINGS IN THE
 * SOFTWARE.
 */

#include <linux/debugfs.h>
#include <linux/highmem.h>
#include <linux/module.h>
#include <linux/init.h>
#include <linux/errno.h>
#include <linux/pci.h>
#include <linux/dma-mapping.h>
#include <linux/slab.h>
#include <linux/bitmap.h>
#if defined(CONFIG_X86)
#include <asm/pat.h>
#endif
#include <linux/sched.h>
#include <linux/sched/mm.h>
#include <linux/sched/task.h>
#include <linux/delay.h>
#include <rdma/ib_user_verbs.h>
#include <rdma/ib_addr.h>
#include <rdma/ib_cache.h>
#include <linux/mlx5/port.h>
#include <linux/mlx5/vport.h>
#include <linux/mlx5/fs.h>
#include <linux/list.h>
#include <rdma/ib_smi.h>
#include <rdma/ib_umem.h>
#include <linux/in.h>
#include <linux/etherdevice.h>
#include "mlx5_ib.h"
#include "ib_rep.h"
#include "cmd.h"
#include "srq.h"
#include <linux/mlx5/fs_helpers.h>
#include <linux/mlx5/accel.h>
#include <rdma/uverbs_std_types.h>
#include <rdma/mlx5_user_ioctl_verbs.h>
#include <rdma/mlx5_user_ioctl_cmds.h>

#define UVERBS_MODULE_NAME mlx5_ib
#include <rdma/uverbs_named_ioctl.h>

#define DRIVER_NAME "mlx5_ib"
#define DRIVER_VERSION "5.0-0"

MODULE_AUTHOR("Eli Cohen <eli@mellanox.com>");
MODULE_DESCRIPTION("Mellanox Connect-IB HCA IB driver");
MODULE_LICENSE("Dual BSD/GPL");

static char mlx5_version[] =
	DRIVER_NAME ": Mellanox Connect-IB Infiniband driver v"
	DRIVER_VERSION "\n";

struct mlx5_ib_event_work {
	struct work_struct	work;
	union {
		struct mlx5_ib_dev	      *dev;
		struct mlx5_ib_multiport_info *mpi;
	};
	bool			is_slave;
	unsigned int		event;
	void			*param;
};

enum {
	MLX5_ATOMIC_SIZE_QP_8BYTES = 1 << 3,
};

static struct workqueue_struct *mlx5_ib_event_wq;
static LIST_HEAD(mlx5_ib_unaffiliated_port_list);
static LIST_HEAD(mlx5_ib_dev_list);
/*
 * This mutex should be held when accessing either of the above lists
 */
static DEFINE_MUTEX(mlx5_ib_multiport_mutex);

/* We can't use an array for xlt_emergency_page because dma_map_single
 * doesn't work on kernel modules memory
 */
static unsigned long xlt_emergency_page;
static struct mutex xlt_emergency_page_mutex;

struct mlx5_ib_dev *mlx5_ib_get_ibdev_from_mpi(struct mlx5_ib_multiport_info *mpi)
{
	struct mlx5_ib_dev *dev;

	mutex_lock(&mlx5_ib_multiport_mutex);
	dev = mpi->ibdev;
	mutex_unlock(&mlx5_ib_multiport_mutex);
	return dev;
}

static enum rdma_link_layer
mlx5_port_type_cap_to_rdma_ll(int port_type_cap)
{
	switch (port_type_cap) {
	case MLX5_CAP_PORT_TYPE_IB:
		return IB_LINK_LAYER_INFINIBAND;
	case MLX5_CAP_PORT_TYPE_ETH:
		return IB_LINK_LAYER_ETHERNET;
	default:
		return IB_LINK_LAYER_UNSPECIFIED;
	}
}

static enum rdma_link_layer
mlx5_ib_port_link_layer(struct ib_device *device, u8 port_num)
{
	struct mlx5_ib_dev *dev = to_mdev(device);
	int port_type_cap = MLX5_CAP_GEN(dev->mdev, port_type);

	return mlx5_port_type_cap_to_rdma_ll(port_type_cap);
}

static int get_port_state(struct ib_device *ibdev,
			  u8 port_num,
			  enum ib_port_state *state)
{
	struct ib_port_attr attr;
	int ret;

	memset(&attr, 0, sizeof(attr));
	ret = ibdev->query_port(ibdev, port_num, &attr);
	if (!ret)
		*state = attr.state;
	return ret;
}

static int mlx5_netdev_event(struct notifier_block *this,
			     unsigned long event, void *ptr)
{
	struct mlx5_roce *roce = container_of(this, struct mlx5_roce, nb);
	struct net_device *ndev = netdev_notifier_info_to_dev(ptr);
	u8 port_num = roce->native_port_num;
	struct mlx5_core_dev *mdev;
	struct mlx5_ib_dev *ibdev;

	ibdev = roce->dev;
	mdev = mlx5_ib_get_native_port_mdev(ibdev, port_num, NULL);
	if (!mdev)
		return NOTIFY_DONE;

	switch (event) {
	case NETDEV_REGISTER:
	case NETDEV_UNREGISTER:
		write_lock(&roce->netdev_lock);
		if (ibdev->rep) {
			struct mlx5_eswitch *esw = ibdev->mdev->priv.eswitch;
			struct net_device *rep_ndev;

			rep_ndev = mlx5_ib_get_rep_netdev(esw,
							  ibdev->rep->vport);
			if (rep_ndev == ndev)
				roce->netdev = (event == NETDEV_UNREGISTER) ?
					NULL : ndev;
		} else if (ndev->dev.parent == &mdev->pdev->dev) {
			roce->netdev = (event == NETDEV_UNREGISTER) ?
				NULL : ndev;
		}
		write_unlock(&roce->netdev_lock);
		break;

	case NETDEV_CHANGE:
	case NETDEV_UP:
	case NETDEV_DOWN: {
		struct net_device *lag_ndev = mlx5_lag_get_roce_netdev(mdev);
		struct net_device *upper = NULL;

		if (lag_ndev) {
			upper = netdev_master_upper_dev_get(lag_ndev);
			dev_put(lag_ndev);
		}

		if ((upper == ndev || (!upper && ndev == roce->netdev))
		    && ibdev->ib_active) {
			struct ib_event ibev = { };
			enum ib_port_state port_state;

			if (get_port_state(&ibdev->ib_dev, port_num,
					   &port_state))
				goto done;

			if (roce->last_port_state == port_state)
				goto done;

			roce->last_port_state = port_state;
			ibev.device = &ibdev->ib_dev;
			if (port_state == IB_PORT_DOWN)
				ibev.event = IB_EVENT_PORT_ERR;
			else if (port_state == IB_PORT_ACTIVE)
				ibev.event = IB_EVENT_PORT_ACTIVE;
			else
				goto done;

			ibev.element.port_num = port_num;
			ib_dispatch_event(&ibev);
		}
		break;
	}

	default:
		break;
	}
done:
	mlx5_ib_put_native_port_mdev(ibdev, port_num);
	return NOTIFY_DONE;
}

static struct net_device *mlx5_ib_get_netdev(struct ib_device *device,
					     u8 port_num)
{
	struct mlx5_ib_dev *ibdev = to_mdev(device);
	struct net_device *ndev;
	struct mlx5_core_dev *mdev;

	mdev = mlx5_ib_get_native_port_mdev(ibdev, port_num, NULL);
	if (!mdev)
		return NULL;

	ndev = mlx5_lag_get_roce_netdev(mdev);
	if (ndev)
		goto out;

	/* Ensure ndev does not disappear before we invoke dev_hold()
	 */
	read_lock(&ibdev->roce[port_num - 1].netdev_lock);
	ndev = ibdev->roce[port_num - 1].netdev;
	if (ndev)
		dev_hold(ndev);
	read_unlock(&ibdev->roce[port_num - 1].netdev_lock);

out:
	mlx5_ib_put_native_port_mdev(ibdev, port_num);
	return ndev;
}

struct mlx5_core_dev *mlx5_ib_get_native_port_mdev(struct mlx5_ib_dev *ibdev,
						   u8 ib_port_num,
						   u8 *native_port_num)
{
	enum rdma_link_layer ll = mlx5_ib_port_link_layer(&ibdev->ib_dev,
							  ib_port_num);
	struct mlx5_core_dev *mdev = NULL;
	struct mlx5_ib_multiport_info *mpi;
	struct mlx5_ib_port *port;

	if (!mlx5_core_mp_enabled(ibdev->mdev) ||
	    ll != IB_LINK_LAYER_ETHERNET) {
		if (native_port_num)
			*native_port_num = ib_port_num;
		return ibdev->mdev;
	}

	if (native_port_num)
		*native_port_num = 1;

	port = &ibdev->port[ib_port_num - 1];
	if (!port)
		return NULL;

	spin_lock(&port->mp.mpi_lock);
	mpi = ibdev->port[ib_port_num - 1].mp.mpi;
	if (mpi && !mpi->unaffiliate) {
		mdev = mpi->mdev;
		/* If it's the master no need to refcount, it'll exist
		 * as long as the ib_dev exists.
		 */
		if (!mpi->is_master)
			mpi->mdev_refcnt++;
	}
	spin_unlock(&port->mp.mpi_lock);

	return mdev;
}

void mlx5_ib_put_native_port_mdev(struct mlx5_ib_dev *ibdev, u8 port_num)
{
	enum rdma_link_layer ll = mlx5_ib_port_link_layer(&ibdev->ib_dev,
							  port_num);
	struct mlx5_ib_multiport_info *mpi;
	struct mlx5_ib_port *port;

	if (!mlx5_core_mp_enabled(ibdev->mdev) || ll != IB_LINK_LAYER_ETHERNET)
		return;

	port = &ibdev->port[port_num - 1];

	spin_lock(&port->mp.mpi_lock);
	mpi = ibdev->port[port_num - 1].mp.mpi;
	if (mpi->is_master)
		goto out;

	mpi->mdev_refcnt--;
	if (mpi->unaffiliate)
		complete(&mpi->unref_comp);
out:
	spin_unlock(&port->mp.mpi_lock);
}

static int translate_eth_proto_oper(u32 eth_proto_oper, u8 *active_speed,
				    u8 *active_width)
{
	switch (eth_proto_oper) {
	case MLX5E_PROT_MASK(MLX5E_1000BASE_CX_SGMII):
	case MLX5E_PROT_MASK(MLX5E_1000BASE_KX):
	case MLX5E_PROT_MASK(MLX5E_100BASE_TX):
	case MLX5E_PROT_MASK(MLX5E_1000BASE_T):
		*active_width = IB_WIDTH_1X;
		*active_speed = IB_SPEED_SDR;
		break;
	case MLX5E_PROT_MASK(MLX5E_10GBASE_T):
	case MLX5E_PROT_MASK(MLX5E_10GBASE_CX4):
	case MLX5E_PROT_MASK(MLX5E_10GBASE_KX4):
	case MLX5E_PROT_MASK(MLX5E_10GBASE_KR):
	case MLX5E_PROT_MASK(MLX5E_10GBASE_CR):
	case MLX5E_PROT_MASK(MLX5E_10GBASE_SR):
	case MLX5E_PROT_MASK(MLX5E_10GBASE_ER):
		*active_width = IB_WIDTH_1X;
		*active_speed = IB_SPEED_QDR;
		break;
	case MLX5E_PROT_MASK(MLX5E_25GBASE_CR):
	case MLX5E_PROT_MASK(MLX5E_25GBASE_KR):
	case MLX5E_PROT_MASK(MLX5E_25GBASE_SR):
		*active_width = IB_WIDTH_1X;
		*active_speed = IB_SPEED_EDR;
		break;
	case MLX5E_PROT_MASK(MLX5E_40GBASE_CR4):
	case MLX5E_PROT_MASK(MLX5E_40GBASE_KR4):
	case MLX5E_PROT_MASK(MLX5E_40GBASE_SR4):
	case MLX5E_PROT_MASK(MLX5E_40GBASE_LR4):
		*active_width = IB_WIDTH_4X;
		*active_speed = IB_SPEED_QDR;
		break;
	case MLX5E_PROT_MASK(MLX5E_50GBASE_CR2):
	case MLX5E_PROT_MASK(MLX5E_50GBASE_KR2):
	case MLX5E_PROT_MASK(MLX5E_50GBASE_SR2):
		*active_width = IB_WIDTH_1X;
		*active_speed = IB_SPEED_HDR;
		break;
	case MLX5E_PROT_MASK(MLX5E_56GBASE_R4):
		*active_width = IB_WIDTH_4X;
		*active_speed = IB_SPEED_FDR;
		break;
	case MLX5E_PROT_MASK(MLX5E_100GBASE_CR4):
	case MLX5E_PROT_MASK(MLX5E_100GBASE_SR4):
	case MLX5E_PROT_MASK(MLX5E_100GBASE_KR4):
	case MLX5E_PROT_MASK(MLX5E_100GBASE_LR4):
		*active_width = IB_WIDTH_4X;
		*active_speed = IB_SPEED_EDR;
		break;
	default:
		return -EINVAL;
	}

	return 0;
}

static int mlx5_query_port_roce(struct ib_device *device, u8 port_num,
				struct ib_port_attr *props)
{
	struct mlx5_ib_dev *dev = to_mdev(device);
	struct mlx5_core_dev *mdev;
	struct net_device *ndev, *upper;
	enum ib_mtu ndev_ib_mtu;
	bool put_mdev = true;
	u16 qkey_viol_cntr;
	u32 eth_prot_oper;
	u8 mdev_port_num;
	int err;

	mdev = mlx5_ib_get_native_port_mdev(dev, port_num, &mdev_port_num);
	if (!mdev) {
		/* This means the port isn't affiliated yet. Get the
		 * info for the master port instead.
		 */
		put_mdev = false;
		mdev = dev->mdev;
		mdev_port_num = 1;
		port_num = 1;
	}

	/* Possible bad flows are checked before filling out props so in case
	 * of an error it will still be zeroed out.
	 */
	err = mlx5_query_port_eth_proto_oper(mdev, &eth_prot_oper,
					     mdev_port_num);
	if (err)
		goto out;

	props->active_width     = IB_WIDTH_4X;
	props->active_speed     = IB_SPEED_QDR;

	translate_eth_proto_oper(eth_prot_oper, &props->active_speed,
				 &props->active_width);

	props->port_cap_flags |= IB_PORT_CM_SUP;
	props->ip_gids = true;

	props->gid_tbl_len      = MLX5_CAP_ROCE(dev->mdev,
						roce_address_table_size);
	props->max_mtu          = IB_MTU_4096;
	props->max_msg_sz       = 1 << MLX5_CAP_GEN(dev->mdev, log_max_msg);
	props->pkey_tbl_len     = 1;
	props->state            = IB_PORT_DOWN;
	props->phys_state       = 3;

	mlx5_query_nic_vport_qkey_viol_cntr(mdev, &qkey_viol_cntr);
	props->qkey_viol_cntr = qkey_viol_cntr;

	/* If this is a stub query for an unaffiliated port stop here */
	if (!put_mdev)
		goto out;

	ndev = mlx5_ib_get_netdev(device, port_num);
	if (!ndev)
		goto out;

	if (mlx5_lag_is_active(dev->mdev)) {
		rcu_read_lock();
		upper = netdev_master_upper_dev_get_rcu(ndev);
		if (upper) {
			dev_put(ndev);
			ndev = upper;
			dev_hold(ndev);
		}
		rcu_read_unlock();
	}

	if (netif_running(ndev) && netif_carrier_ok(ndev)) {
		props->state      = IB_PORT_ACTIVE;
		props->phys_state = 5;
	}

	ndev_ib_mtu = iboe_get_mtu(ndev->mtu);

	dev_put(ndev);

	props->active_mtu	= min(props->max_mtu, ndev_ib_mtu);
out:
	if (put_mdev)
		mlx5_ib_put_native_port_mdev(dev, port_num);
	return err;
}

static int set_roce_addr(struct mlx5_ib_dev *dev, u8 port_num,
			 unsigned int index, const union ib_gid *gid,
			 const struct ib_gid_attr *attr)
{
	enum ib_gid_type gid_type = IB_GID_TYPE_IB;
	u8 roce_version = 0;
	u8 roce_l3_type = 0;
	bool vlan = false;
	u8 mac[ETH_ALEN];
	u16 vlan_id = 0;

	if (gid) {
		gid_type = attr->gid_type;
		ether_addr_copy(mac, attr->ndev->dev_addr);

		if (is_vlan_dev(attr->ndev)) {
			vlan = true;
			vlan_id = vlan_dev_vlan_id(attr->ndev);
		}
	}

	switch (gid_type) {
	case IB_GID_TYPE_IB:
		roce_version = MLX5_ROCE_VERSION_1;
		break;
	case IB_GID_TYPE_ROCE_UDP_ENCAP:
		roce_version = MLX5_ROCE_VERSION_2;
		if (ipv6_addr_v4mapped((void *)gid))
			roce_l3_type = MLX5_ROCE_L3_TYPE_IPV4;
		else
			roce_l3_type = MLX5_ROCE_L3_TYPE_IPV6;
		break;

	default:
		mlx5_ib_warn(dev, "Unexpected GID type %u\n", gid_type);
	}

	return mlx5_core_roce_gid_set(dev->mdev, index, roce_version,
				      roce_l3_type, gid->raw, mac, vlan,
				      vlan_id, port_num);
}

static int mlx5_ib_add_gid(const struct ib_gid_attr *attr,
			   __always_unused void **context)
{
	return set_roce_addr(to_mdev(attr->device), attr->port_num,
			     attr->index, &attr->gid, attr);
}

static int mlx5_ib_del_gid(const struct ib_gid_attr *attr,
			   __always_unused void **context)
{
	return set_roce_addr(to_mdev(attr->device), attr->port_num,
			     attr->index, NULL, NULL);
}

__be16 mlx5_get_roce_udp_sport(struct mlx5_ib_dev *dev,
			       const struct ib_gid_attr *attr)
{
	if (attr->gid_type != IB_GID_TYPE_ROCE_UDP_ENCAP)
		return 0;

	return cpu_to_be16(MLX5_CAP_ROCE(dev->mdev, r_roce_min_src_udp_port));
}

static int mlx5_use_mad_ifc(struct mlx5_ib_dev *dev)
{
	if (MLX5_CAP_GEN(dev->mdev, port_type) == MLX5_CAP_PORT_TYPE_IB)
		return !MLX5_CAP_GEN(dev->mdev, ib_virt);
	return 0;
}

enum {
	MLX5_VPORT_ACCESS_METHOD_MAD,
	MLX5_VPORT_ACCESS_METHOD_HCA,
	MLX5_VPORT_ACCESS_METHOD_NIC,
};

static int mlx5_get_vport_access_method(struct ib_device *ibdev)
{
	if (mlx5_use_mad_ifc(to_mdev(ibdev)))
		return MLX5_VPORT_ACCESS_METHOD_MAD;

	if (mlx5_ib_port_link_layer(ibdev, 1) ==
	    IB_LINK_LAYER_ETHERNET)
		return MLX5_VPORT_ACCESS_METHOD_NIC;

	return MLX5_VPORT_ACCESS_METHOD_HCA;
}

static void get_atomic_caps(struct mlx5_ib_dev *dev,
			    u8 atomic_size_qp,
			    struct ib_device_attr *props)
{
	u8 tmp;
	u8 atomic_operations = MLX5_CAP_ATOMIC(dev->mdev, atomic_operations);
	u8 atomic_req_8B_endianness_mode =
		MLX5_CAP_ATOMIC(dev->mdev, atomic_req_8B_endianness_mode);

	/* Check if HW supports 8 bytes standard atomic operations and capable
	 * of host endianness respond
	 */
	tmp = MLX5_ATOMIC_OPS_CMP_SWAP | MLX5_ATOMIC_OPS_FETCH_ADD;
	if (((atomic_operations & tmp) == tmp) &&
	    (atomic_size_qp & MLX5_ATOMIC_SIZE_QP_8BYTES) &&
	    (atomic_req_8B_endianness_mode)) {
		props->atomic_cap = IB_ATOMIC_HCA;
	} else {
		props->atomic_cap = IB_ATOMIC_NONE;
	}
}

static void get_atomic_caps_qp(struct mlx5_ib_dev *dev,
			       struct ib_device_attr *props)
{
	u8 atomic_size_qp = MLX5_CAP_ATOMIC(dev->mdev, atomic_size_qp);

	get_atomic_caps(dev, atomic_size_qp, props);
}

static void get_atomic_caps_dc(struct mlx5_ib_dev *dev,
			       struct ib_device_attr *props)
{
	u8 atomic_size_qp = MLX5_CAP_ATOMIC(dev->mdev, atomic_size_dc);

	get_atomic_caps(dev, atomic_size_qp, props);
}

bool mlx5_ib_dc_atomic_is_supported(struct mlx5_ib_dev *dev)
{
	struct ib_device_attr props = {};

	get_atomic_caps_dc(dev, &props);
	return (props.atomic_cap == IB_ATOMIC_HCA) ? true : false;
}
static int mlx5_query_system_image_guid(struct ib_device *ibdev,
					__be64 *sys_image_guid)
{
	struct mlx5_ib_dev *dev = to_mdev(ibdev);
	struct mlx5_core_dev *mdev = dev->mdev;
	u64 tmp;
	int err;

	switch (mlx5_get_vport_access_method(ibdev)) {
	case MLX5_VPORT_ACCESS_METHOD_MAD:
		return mlx5_query_mad_ifc_system_image_guid(ibdev,
							    sys_image_guid);

	case MLX5_VPORT_ACCESS_METHOD_HCA:
		err = mlx5_query_hca_vport_system_image_guid(mdev, &tmp);
		break;

	case MLX5_VPORT_ACCESS_METHOD_NIC:
		err = mlx5_query_nic_vport_system_image_guid(mdev, &tmp);
		break;

	default:
		return -EINVAL;
	}

	if (!err)
		*sys_image_guid = cpu_to_be64(tmp);

	return err;

}

static int mlx5_query_max_pkeys(struct ib_device *ibdev,
				u16 *max_pkeys)
{
	struct mlx5_ib_dev *dev = to_mdev(ibdev);
	struct mlx5_core_dev *mdev = dev->mdev;

	switch (mlx5_get_vport_access_method(ibdev)) {
	case MLX5_VPORT_ACCESS_METHOD_MAD:
		return mlx5_query_mad_ifc_max_pkeys(ibdev, max_pkeys);

	case MLX5_VPORT_ACCESS_METHOD_HCA:
	case MLX5_VPORT_ACCESS_METHOD_NIC:
		*max_pkeys = mlx5_to_sw_pkey_sz(MLX5_CAP_GEN(mdev,
						pkey_table_size));
		return 0;

	default:
		return -EINVAL;
	}
}

static int mlx5_query_vendor_id(struct ib_device *ibdev,
				u32 *vendor_id)
{
	struct mlx5_ib_dev *dev = to_mdev(ibdev);

	switch (mlx5_get_vport_access_method(ibdev)) {
	case MLX5_VPORT_ACCESS_METHOD_MAD:
		return mlx5_query_mad_ifc_vendor_id(ibdev, vendor_id);

	case MLX5_VPORT_ACCESS_METHOD_HCA:
	case MLX5_VPORT_ACCESS_METHOD_NIC:
		return mlx5_core_query_vendor_id(dev->mdev, vendor_id);

	default:
		return -EINVAL;
	}
}

static int mlx5_query_node_guid(struct mlx5_ib_dev *dev,
				__be64 *node_guid)
{
	u64 tmp;
	int err;

	switch (mlx5_get_vport_access_method(&dev->ib_dev)) {
	case MLX5_VPORT_ACCESS_METHOD_MAD:
		return mlx5_query_mad_ifc_node_guid(dev, node_guid);

	case MLX5_VPORT_ACCESS_METHOD_HCA:
		err = mlx5_query_hca_vport_node_guid(dev->mdev, &tmp);
		break;

	case MLX5_VPORT_ACCESS_METHOD_NIC:
		err = mlx5_query_nic_vport_node_guid(dev->mdev, &tmp);
		break;

	default:
		return -EINVAL;
	}

	if (!err)
		*node_guid = cpu_to_be64(tmp);

	return err;
}

struct mlx5_reg_node_desc {
	u8	desc[IB_DEVICE_NODE_DESC_MAX];
};

static int mlx5_query_node_desc(struct mlx5_ib_dev *dev, char *node_desc)
{
	struct mlx5_reg_node_desc in;

	if (mlx5_use_mad_ifc(dev))
		return mlx5_query_mad_ifc_node_desc(dev, node_desc);

	memset(&in, 0, sizeof(in));

	return mlx5_core_access_reg(dev->mdev, &in, sizeof(in), node_desc,
				    sizeof(struct mlx5_reg_node_desc),
				    MLX5_REG_NODE_DESC, 0, 0);
}

static int mlx5_ib_query_device(struct ib_device *ibdev,
				struct ib_device_attr *props,
				struct ib_udata *uhw)
{
	struct mlx5_ib_dev *dev = to_mdev(ibdev);
	struct mlx5_core_dev *mdev = dev->mdev;
	int err = -ENOMEM;
	int max_sq_desc;
	int max_rq_sg;
	int max_sq_sg;
	u64 min_page_size = 1ull << MLX5_CAP_GEN(mdev, log_pg_sz);
	bool raw_support = !mlx5_core_mp_enabled(mdev);
	struct mlx5_ib_query_device_resp resp = {};
	size_t resp_len;
	u64 max_tso;

	resp_len = sizeof(resp.comp_mask) + sizeof(resp.response_length);
	if (uhw->outlen && uhw->outlen < resp_len)
		return -EINVAL;
	else
		resp.response_length = resp_len;

	if (uhw->inlen && !ib_is_udata_cleared(uhw, 0, uhw->inlen))
		return -EINVAL;

	memset(props, 0, sizeof(*props));
	err = mlx5_query_system_image_guid(ibdev,
					   &props->sys_image_guid);
	if (err)
		return err;

	err = mlx5_query_max_pkeys(ibdev, &props->max_pkeys);
	if (err)
		return err;

	err = mlx5_query_vendor_id(ibdev, &props->vendor_id);
	if (err)
		return err;

	props->fw_ver = ((u64)fw_rev_maj(dev->mdev) << 32) |
		(fw_rev_min(dev->mdev) << 16) |
		fw_rev_sub(dev->mdev);
	props->device_cap_flags    = IB_DEVICE_CHANGE_PHY_PORT |
		IB_DEVICE_PORT_ACTIVE_EVENT		|
		IB_DEVICE_SYS_IMAGE_GUID		|
		IB_DEVICE_RC_RNR_NAK_GEN;

	if (MLX5_CAP_GEN(mdev, pkv))
		props->device_cap_flags |= IB_DEVICE_BAD_PKEY_CNTR;
	if (MLX5_CAP_GEN(mdev, qkv))
		props->device_cap_flags |= IB_DEVICE_BAD_QKEY_CNTR;
	if (MLX5_CAP_GEN(mdev, apm))
		props->device_cap_flags |= IB_DEVICE_AUTO_PATH_MIG;
	if (MLX5_CAP_GEN(mdev, xrc))
		props->device_cap_flags |= IB_DEVICE_XRC;
	if (MLX5_CAP_GEN(mdev, imaicl)) {
		props->device_cap_flags |= IB_DEVICE_MEM_WINDOW |
					   IB_DEVICE_MEM_WINDOW_TYPE_2B;
		props->max_mw = 1 << MLX5_CAP_GEN(mdev, log_max_mkey);
		/* We support 'Gappy' memory registration too */
		props->device_cap_flags |= IB_DEVICE_SG_GAPS_REG;
	}
	props->device_cap_flags |= IB_DEVICE_MEM_MGT_EXTENSIONS;
	if (MLX5_CAP_GEN(mdev, sho)) {
		props->device_cap_flags |= IB_DEVICE_SIGNATURE_HANDOVER;
		/* At this stage no support for signature handover */
		props->sig_prot_cap = IB_PROT_T10DIF_TYPE_1 |
				      IB_PROT_T10DIF_TYPE_2 |
				      IB_PROT_T10DIF_TYPE_3;
		props->sig_guard_cap = IB_GUARD_T10DIF_CRC |
				       IB_GUARD_T10DIF_CSUM;
	}
	if (MLX5_CAP_GEN(mdev, block_lb_mc))
		props->device_cap_flags |= IB_DEVICE_BLOCK_MULTICAST_LOOPBACK;

	if (MLX5_CAP_GEN(dev->mdev, eth_net_offloads) && raw_support) {
		if (MLX5_CAP_ETH(mdev, csum_cap)) {
			/* Legacy bit to support old userspace libraries */
			props->device_cap_flags |= IB_DEVICE_RAW_IP_CSUM;
			props->raw_packet_caps |= IB_RAW_PACKET_CAP_IP_CSUM;
		}

		if (MLX5_CAP_ETH(dev->mdev, vlan_cap))
			props->raw_packet_caps |=
				IB_RAW_PACKET_CAP_CVLAN_STRIPPING;

		if (field_avail(typeof(resp), tso_caps, uhw->outlen)) {
			max_tso = MLX5_CAP_ETH(mdev, max_lso_cap);
			if (max_tso) {
				resp.tso_caps.max_tso = 1 << max_tso;
				resp.tso_caps.supported_qpts |=
					1 << IB_QPT_RAW_PACKET;
				resp.response_length += sizeof(resp.tso_caps);
			}
		}

		if (field_avail(typeof(resp), rss_caps, uhw->outlen)) {
			resp.rss_caps.rx_hash_function =
						MLX5_RX_HASH_FUNC_TOEPLITZ;
			resp.rss_caps.rx_hash_fields_mask =
						MLX5_RX_HASH_SRC_IPV4 |
						MLX5_RX_HASH_DST_IPV4 |
						MLX5_RX_HASH_SRC_IPV6 |
						MLX5_RX_HASH_DST_IPV6 |
						MLX5_RX_HASH_SRC_PORT_TCP |
						MLX5_RX_HASH_DST_PORT_TCP |
						MLX5_RX_HASH_SRC_PORT_UDP |
						MLX5_RX_HASH_DST_PORT_UDP |
						MLX5_RX_HASH_INNER;
			if (mlx5_accel_ipsec_device_caps(dev->mdev) &
			    MLX5_ACCEL_IPSEC_CAP_DEVICE)
				resp.rss_caps.rx_hash_fields_mask |=
					MLX5_RX_HASH_IPSEC_SPI;
			resp.response_length += sizeof(resp.rss_caps);
		}
	} else {
		if (field_avail(typeof(resp), tso_caps, uhw->outlen))
			resp.response_length += sizeof(resp.tso_caps);
		if (field_avail(typeof(resp), rss_caps, uhw->outlen))
			resp.response_length += sizeof(resp.rss_caps);
	}

	if (MLX5_CAP_GEN(mdev, ipoib_basic_offloads)) {
		props->device_cap_flags |= IB_DEVICE_UD_IP_CSUM;
		props->device_cap_flags |= IB_DEVICE_UD_TSO;
	}

	if (MLX5_CAP_GEN(dev->mdev, rq_delay_drop) &&
	    MLX5_CAP_GEN(dev->mdev, general_notification_event) &&
	    raw_support)
		props->raw_packet_caps |= IB_RAW_PACKET_CAP_DELAY_DROP;

	if (MLX5_CAP_GEN(mdev, ipoib_enhanced_offloads) &&
	    MLX5_CAP_IPOIB_ENHANCED(mdev, csum_cap))
		props->device_cap_flags |= IB_DEVICE_UD_IP_CSUM;

	if (MLX5_CAP_GEN(dev->mdev, eth_net_offloads) &&
	    MLX5_CAP_ETH(dev->mdev, scatter_fcs) &&
	    raw_support) {
		/* Legacy bit to support old userspace libraries */
		props->device_cap_flags |= IB_DEVICE_RAW_SCATTER_FCS;
		props->raw_packet_caps |= IB_RAW_PACKET_CAP_SCATTER_FCS;
	}

	if (MLX5_CAP_DEV_MEM(mdev, memic)) {
		props->max_dm_size =
			MLX5_CAP_DEV_MEM(mdev, max_memic_size);
	}

	if (mlx5_get_flow_namespace(dev->mdev, MLX5_FLOW_NAMESPACE_BYPASS))
		props->device_cap_flags |= IB_DEVICE_MANAGED_FLOW_STEERING;

	if (MLX5_CAP_GEN(mdev, end_pad))
		props->device_cap_flags |= IB_DEVICE_PCI_WRITE_END_PADDING;

	props->vendor_part_id	   = mdev->pdev->device;
	props->hw_ver		   = mdev->pdev->revision;

	props->max_mr_size	   = ~0ull;
	props->page_size_cap	   = ~(min_page_size - 1);
	props->max_qp		   = 1 << MLX5_CAP_GEN(mdev, log_max_qp);
	props->max_qp_wr	   = 1 << MLX5_CAP_GEN(mdev, log_max_qp_sz);
	max_rq_sg =  MLX5_CAP_GEN(mdev, max_wqe_sz_rq) /
		     sizeof(struct mlx5_wqe_data_seg);
	max_sq_desc = min_t(int, MLX5_CAP_GEN(mdev, max_wqe_sz_sq), 512);
	max_sq_sg = (max_sq_desc - sizeof(struct mlx5_wqe_ctrl_seg) -
		     sizeof(struct mlx5_wqe_raddr_seg)) /
		sizeof(struct mlx5_wqe_data_seg);
	props->max_send_sge = max_sq_sg;
	props->max_recv_sge = max_rq_sg;
	props->max_sge_rd	   = MLX5_MAX_SGE_RD;
	props->max_cq		   = 1 << MLX5_CAP_GEN(mdev, log_max_cq);
	props->max_cqe = (1 << MLX5_CAP_GEN(mdev, log_max_cq_sz)) - 1;
	props->max_mr		   = 1 << MLX5_CAP_GEN(mdev, log_max_mkey);
	props->max_pd		   = 1 << MLX5_CAP_GEN(mdev, log_max_pd);
	props->max_qp_rd_atom	   = 1 << MLX5_CAP_GEN(mdev, log_max_ra_req_qp);
	props->max_qp_init_rd_atom = 1 << MLX5_CAP_GEN(mdev, log_max_ra_res_qp);
	props->max_srq		   = 1 << MLX5_CAP_GEN(mdev, log_max_srq);
	props->max_srq_wr = (1 << MLX5_CAP_GEN(mdev, log_max_srq_sz)) - 1;
	props->local_ca_ack_delay  = MLX5_CAP_GEN(mdev, local_ca_ack_delay);
	props->max_res_rd_atom	   = props->max_qp_rd_atom * props->max_qp;
	props->max_srq_sge	   = max_rq_sg - 1;
	props->max_fast_reg_page_list_len =
		1 << MLX5_CAP_GEN(mdev, log_max_klm_list_size);
	get_atomic_caps_qp(dev, props);
	props->masked_atomic_cap   = IB_ATOMIC_NONE;
	props->max_mcast_grp	   = 1 << MLX5_CAP_GEN(mdev, log_max_mcg);
	props->max_mcast_qp_attach = MLX5_CAP_GEN(mdev, max_qp_mcg);
	props->max_total_mcast_qp_attach = props->max_mcast_qp_attach *
					   props->max_mcast_grp;
	props->max_map_per_fmr = INT_MAX; /* no limit in ConnectIB */
	props->max_ah = INT_MAX;
	props->hca_core_clock = MLX5_CAP_GEN(mdev, device_frequency_khz);
	props->timestamp_mask = 0x7FFFFFFFFFFFFFFFULL;

#ifdef CONFIG_INFINIBAND_ON_DEMAND_PAGING
	if (MLX5_CAP_GEN(mdev, pg))
		props->device_cap_flags |= IB_DEVICE_ON_DEMAND_PAGING;
	props->odp_caps = dev->odp_caps;
#endif

	if (MLX5_CAP_GEN(mdev, cd))
		props->device_cap_flags |= IB_DEVICE_CROSS_CHANNEL;

	if (!mlx5_core_is_pf(mdev))
		props->device_cap_flags |= IB_DEVICE_VIRTUAL_FUNCTION;

	if (mlx5_ib_port_link_layer(ibdev, 1) ==
	    IB_LINK_LAYER_ETHERNET && raw_support) {
		props->rss_caps.max_rwq_indirection_tables =
			1 << MLX5_CAP_GEN(dev->mdev, log_max_rqt);
		props->rss_caps.max_rwq_indirection_table_size =
			1 << MLX5_CAP_GEN(dev->mdev, log_max_rqt_size);
		props->rss_caps.supported_qpts = 1 << IB_QPT_RAW_PACKET;
		props->max_wq_type_rq =
			1 << MLX5_CAP_GEN(dev->mdev, log_max_rq);
	}

	if (MLX5_CAP_GEN(mdev, tag_matching)) {
		props->tm_caps.max_rndv_hdr_size = MLX5_TM_MAX_RNDV_MSG_SIZE;
		props->tm_caps.max_num_tags =
			(1 << MLX5_CAP_GEN(mdev, log_tag_matching_list_sz)) - 1;
		props->tm_caps.flags = IB_TM_CAP_RC;
		props->tm_caps.max_ops =
			1 << MLX5_CAP_GEN(mdev, log_max_qp_sz);
		props->tm_caps.max_sge = MLX5_TM_MAX_SGE;
	}

	if (MLX5_CAP_GEN(dev->mdev, cq_moderation)) {
		props->cq_caps.max_cq_moderation_count =
						MLX5_MAX_CQ_COUNT;
		props->cq_caps.max_cq_moderation_period =
						MLX5_MAX_CQ_PERIOD;
	}

	if (field_avail(typeof(resp), cqe_comp_caps, uhw->outlen)) {
		resp.response_length += sizeof(resp.cqe_comp_caps);

		if (MLX5_CAP_GEN(dev->mdev, cqe_compression)) {
			resp.cqe_comp_caps.max_num =
				MLX5_CAP_GEN(dev->mdev,
					     cqe_compression_max_num);

			resp.cqe_comp_caps.supported_format =
				MLX5_IB_CQE_RES_FORMAT_HASH |
				MLX5_IB_CQE_RES_FORMAT_CSUM;

			if (MLX5_CAP_GEN(dev->mdev, mini_cqe_resp_stride_index))
				resp.cqe_comp_caps.supported_format |=
					MLX5_IB_CQE_RES_FORMAT_CSUM_STRIDX;
		}
	}

	if (field_avail(typeof(resp), packet_pacing_caps, uhw->outlen) &&
	    raw_support) {
		if (MLX5_CAP_QOS(mdev, packet_pacing) &&
		    MLX5_CAP_GEN(mdev, qos)) {
			resp.packet_pacing_caps.qp_rate_limit_max =
				MLX5_CAP_QOS(mdev, packet_pacing_max_rate);
			resp.packet_pacing_caps.qp_rate_limit_min =
				MLX5_CAP_QOS(mdev, packet_pacing_min_rate);
			resp.packet_pacing_caps.supported_qpts |=
				1 << IB_QPT_RAW_PACKET;
			if (MLX5_CAP_QOS(mdev, packet_pacing_burst_bound) &&
			    MLX5_CAP_QOS(mdev, packet_pacing_typical_size))
				resp.packet_pacing_caps.cap_flags |=
					MLX5_IB_PP_SUPPORT_BURST;
		}
		resp.response_length += sizeof(resp.packet_pacing_caps);
	}

	if (field_avail(typeof(resp), mlx5_ib_support_multi_pkt_send_wqes,
			uhw->outlen)) {
		if (MLX5_CAP_ETH(mdev, multi_pkt_send_wqe))
			resp.mlx5_ib_support_multi_pkt_send_wqes =
				MLX5_IB_ALLOW_MPW;

		if (MLX5_CAP_ETH(mdev, enhanced_multi_pkt_send_wqe))
			resp.mlx5_ib_support_multi_pkt_send_wqes |=
				MLX5_IB_SUPPORT_EMPW;

		resp.response_length +=
			sizeof(resp.mlx5_ib_support_multi_pkt_send_wqes);
	}

	if (field_avail(typeof(resp), flags, uhw->outlen)) {
		resp.response_length += sizeof(resp.flags);

		if (MLX5_CAP_GEN(mdev, cqe_compression_128))
			resp.flags |=
				MLX5_IB_QUERY_DEV_RESP_FLAGS_CQE_128B_COMP;

		if (MLX5_CAP_GEN(mdev, cqe_128_always))
			resp.flags |= MLX5_IB_QUERY_DEV_RESP_FLAGS_CQE_128B_PAD;
	}

	if (field_avail(typeof(resp), sw_parsing_caps,
			uhw->outlen)) {
		resp.response_length += sizeof(resp.sw_parsing_caps);
		if (MLX5_CAP_ETH(mdev, swp)) {
			resp.sw_parsing_caps.sw_parsing_offloads |=
				MLX5_IB_SW_PARSING;

			if (MLX5_CAP_ETH(mdev, swp_csum))
				resp.sw_parsing_caps.sw_parsing_offloads |=
					MLX5_IB_SW_PARSING_CSUM;

			if (MLX5_CAP_ETH(mdev, swp_lso))
				resp.sw_parsing_caps.sw_parsing_offloads |=
					MLX5_IB_SW_PARSING_LSO;

			if (resp.sw_parsing_caps.sw_parsing_offloads)
				resp.sw_parsing_caps.supported_qpts =
					BIT(IB_QPT_RAW_PACKET);
		}
	}

	if (field_avail(typeof(resp), striding_rq_caps, uhw->outlen) &&
	    raw_support) {
		resp.response_length += sizeof(resp.striding_rq_caps);
		if (MLX5_CAP_GEN(mdev, striding_rq)) {
			resp.striding_rq_caps.min_single_stride_log_num_of_bytes =
				MLX5_MIN_SINGLE_STRIDE_LOG_NUM_BYTES;
			resp.striding_rq_caps.max_single_stride_log_num_of_bytes =
				MLX5_MAX_SINGLE_STRIDE_LOG_NUM_BYTES;
			resp.striding_rq_caps.min_single_wqe_log_num_of_strides =
				MLX5_MIN_SINGLE_WQE_LOG_NUM_STRIDES;
			resp.striding_rq_caps.max_single_wqe_log_num_of_strides =
				MLX5_MAX_SINGLE_WQE_LOG_NUM_STRIDES;
			resp.striding_rq_caps.supported_qpts =
				BIT(IB_QPT_RAW_PACKET);
		}
	}

	if (field_avail(typeof(resp), tunnel_offloads_caps,
			uhw->outlen)) {
		resp.response_length += sizeof(resp.tunnel_offloads_caps);
		if (MLX5_CAP_ETH(mdev, tunnel_stateless_vxlan))
			resp.tunnel_offloads_caps |=
				MLX5_IB_TUNNELED_OFFLOADS_VXLAN;
		if (MLX5_CAP_ETH(mdev, tunnel_stateless_geneve_rx))
			resp.tunnel_offloads_caps |=
				MLX5_IB_TUNNELED_OFFLOADS_GENEVE;
		if (MLX5_CAP_ETH(mdev, tunnel_stateless_gre))
			resp.tunnel_offloads_caps |=
				MLX5_IB_TUNNELED_OFFLOADS_GRE;
		if (MLX5_CAP_GEN(mdev, flex_parser_protocols) &
		    MLX5_FLEX_PROTO_CW_MPLS_GRE)
			resp.tunnel_offloads_caps |=
				MLX5_IB_TUNNELED_OFFLOADS_MPLS_GRE;
		if (MLX5_CAP_GEN(mdev, flex_parser_protocols) &
		    MLX5_FLEX_PROTO_CW_MPLS_UDP)
			resp.tunnel_offloads_caps |=
				MLX5_IB_TUNNELED_OFFLOADS_MPLS_UDP;
	}

	if (uhw->outlen) {
		err = ib_copy_to_udata(uhw, &resp, resp.response_length);

		if (err)
			return err;
	}

	return 0;
}

enum mlx5_ib_width {
	MLX5_IB_WIDTH_1X	= 1 << 0,
	MLX5_IB_WIDTH_2X	= 1 << 1,
	MLX5_IB_WIDTH_4X	= 1 << 2,
	MLX5_IB_WIDTH_8X	= 1 << 3,
	MLX5_IB_WIDTH_12X	= 1 << 4
};

static void translate_active_width(struct ib_device *ibdev, u8 active_width,
				  u8 *ib_width)
{
	struct mlx5_ib_dev *dev = to_mdev(ibdev);

	if (active_width & MLX5_IB_WIDTH_1X)
		*ib_width = IB_WIDTH_1X;
	else if (active_width & MLX5_IB_WIDTH_4X)
		*ib_width = IB_WIDTH_4X;
	else if (active_width & MLX5_IB_WIDTH_8X)
		*ib_width = IB_WIDTH_8X;
	else if (active_width & MLX5_IB_WIDTH_12X)
		*ib_width = IB_WIDTH_12X;
	else {
		mlx5_ib_dbg(dev, "Invalid active_width %d, setting width to default value: 4x\n",
			    (int)active_width);
		*ib_width = IB_WIDTH_4X;
	}

	return;
}

static int mlx5_mtu_to_ib_mtu(int mtu)
{
	switch (mtu) {
	case 256: return 1;
	case 512: return 2;
	case 1024: return 3;
	case 2048: return 4;
	case 4096: return 5;
	default:
		pr_warn("invalid mtu\n");
		return -1;
	}
}

enum ib_max_vl_num {
	__IB_MAX_VL_0		= 1,
	__IB_MAX_VL_0_1		= 2,
	__IB_MAX_VL_0_3		= 3,
	__IB_MAX_VL_0_7		= 4,
	__IB_MAX_VL_0_14	= 5,
};

enum mlx5_vl_hw_cap {
	MLX5_VL_HW_0	= 1,
	MLX5_VL_HW_0_1	= 2,
	MLX5_VL_HW_0_2	= 3,
	MLX5_VL_HW_0_3	= 4,
	MLX5_VL_HW_0_4	= 5,
	MLX5_VL_HW_0_5	= 6,
	MLX5_VL_HW_0_6	= 7,
	MLX5_VL_HW_0_7	= 8,
	MLX5_VL_HW_0_14	= 15
};

static int translate_max_vl_num(struct ib_device *ibdev, u8 vl_hw_cap,
				u8 *max_vl_num)
{
	switch (vl_hw_cap) {
	case MLX5_VL_HW_0:
		*max_vl_num = __IB_MAX_VL_0;
		break;
	case MLX5_VL_HW_0_1:
		*max_vl_num = __IB_MAX_VL_0_1;
		break;
	case MLX5_VL_HW_0_3:
		*max_vl_num = __IB_MAX_VL_0_3;
		break;
	case MLX5_VL_HW_0_7:
		*max_vl_num = __IB_MAX_VL_0_7;
		break;
	case MLX5_VL_HW_0_14:
		*max_vl_num = __IB_MAX_VL_0_14;
		break;

	default:
		return -EINVAL;
	}

	return 0;
}

static int mlx5_query_hca_port(struct ib_device *ibdev, u8 port,
			       struct ib_port_attr *props)
{
	struct mlx5_ib_dev *dev = to_mdev(ibdev);
	struct mlx5_core_dev *mdev = dev->mdev;
	struct mlx5_hca_vport_context *rep;
	u16 max_mtu;
	u16 oper_mtu;
	int err;
	u8 ib_link_width_oper;
	u8 vl_hw_cap;

	rep = kzalloc(sizeof(*rep), GFP_KERNEL);
	if (!rep) {
		err = -ENOMEM;
		goto out;
	}

	/* props being zeroed by the caller, avoid zeroing it here */

	err = mlx5_query_hca_vport_context(mdev, 0, port, 0, rep);
	if (err)
		goto out;

	props->lid		= rep->lid;
	props->lmc		= rep->lmc;
	props->sm_lid		= rep->sm_lid;
	props->sm_sl		= rep->sm_sl;
	props->state		= rep->vport_state;
	props->phys_state	= rep->port_physical_state;
	props->port_cap_flags	= rep->cap_mask1;
	props->gid_tbl_len	= mlx5_get_gid_table_len(MLX5_CAP_GEN(mdev, gid_table_size));
	props->max_msg_sz	= 1 << MLX5_CAP_GEN(mdev, log_max_msg);
	props->pkey_tbl_len	= mlx5_to_sw_pkey_sz(MLX5_CAP_GEN(mdev, pkey_table_size));
	props->bad_pkey_cntr	= rep->pkey_violation_counter;
	props->qkey_viol_cntr	= rep->qkey_violation_counter;
	props->subnet_timeout	= rep->subnet_timeout;
	props->init_type_reply	= rep->init_type_reply;

	err = mlx5_query_port_link_width_oper(mdev, &ib_link_width_oper, port);
	if (err)
		goto out;

	translate_active_width(ibdev, ib_link_width_oper, &props->active_width);

	err = mlx5_query_port_ib_proto_oper(mdev, &props->active_speed, port);
	if (err)
		goto out;

	mlx5_query_port_max_mtu(mdev, &max_mtu, port);

	props->max_mtu = mlx5_mtu_to_ib_mtu(max_mtu);

	mlx5_query_port_oper_mtu(mdev, &oper_mtu, port);

	props->active_mtu = mlx5_mtu_to_ib_mtu(oper_mtu);

	err = mlx5_query_port_vl_hw_cap(mdev, &vl_hw_cap, port);
	if (err)
		goto out;

	err = translate_max_vl_num(ibdev, vl_hw_cap,
				   &props->max_vl_num);
out:
	kfree(rep);
	return err;
}

int mlx5_ib_query_port(struct ib_device *ibdev, u8 port,
		       struct ib_port_attr *props)
{
	unsigned int count;
	int ret;

	switch (mlx5_get_vport_access_method(ibdev)) {
	case MLX5_VPORT_ACCESS_METHOD_MAD:
		ret = mlx5_query_mad_ifc_port(ibdev, port, props);
		break;

	case MLX5_VPORT_ACCESS_METHOD_HCA:
		ret = mlx5_query_hca_port(ibdev, port, props);
		break;

	case MLX5_VPORT_ACCESS_METHOD_NIC:
		ret = mlx5_query_port_roce(ibdev, port, props);
		break;

	default:
		ret = -EINVAL;
	}

	if (!ret && props) {
		struct mlx5_ib_dev *dev = to_mdev(ibdev);
		struct mlx5_core_dev *mdev;
		bool put_mdev = true;

		mdev = mlx5_ib_get_native_port_mdev(dev, port, NULL);
		if (!mdev) {
			/* If the port isn't affiliated yet query the master.
			 * The master and slave will have the same values.
			 */
			mdev = dev->mdev;
			port = 1;
			put_mdev = false;
		}
		count = mlx5_core_reserved_gids_count(mdev);
		if (put_mdev)
			mlx5_ib_put_native_port_mdev(dev, port);
		props->gid_tbl_len -= count;
	}
	return ret;
}

static int mlx5_ib_rep_query_port(struct ib_device *ibdev, u8 port,
				  struct ib_port_attr *props)
{
	int ret;

	/* Only link layer == ethernet is valid for representors */
	ret = mlx5_query_port_roce(ibdev, port, props);
	if (ret || !props)
		return ret;

	/* We don't support GIDS */
	props->gid_tbl_len = 0;

	return ret;
}

static int mlx5_ib_query_gid(struct ib_device *ibdev, u8 port, int index,
			     union ib_gid *gid)
{
	struct mlx5_ib_dev *dev = to_mdev(ibdev);
	struct mlx5_core_dev *mdev = dev->mdev;

	switch (mlx5_get_vport_access_method(ibdev)) {
	case MLX5_VPORT_ACCESS_METHOD_MAD:
		return mlx5_query_mad_ifc_gids(ibdev, port, index, gid);

	case MLX5_VPORT_ACCESS_METHOD_HCA:
		return mlx5_query_hca_vport_gid(mdev, 0, port, 0, index, gid);

	default:
		return -EINVAL;
	}

}

static int mlx5_query_hca_nic_pkey(struct ib_device *ibdev, u8 port,
				   u16 index, u16 *pkey)
{
	struct mlx5_ib_dev *dev = to_mdev(ibdev);
	struct mlx5_core_dev *mdev;
	bool put_mdev = true;
	u8 mdev_port_num;
	int err;

	mdev = mlx5_ib_get_native_port_mdev(dev, port, &mdev_port_num);
	if (!mdev) {
		/* The port isn't affiliated yet, get the PKey from the master
		 * port. For RoCE the PKey tables will be the same.
		 */
		put_mdev = false;
		mdev = dev->mdev;
		mdev_port_num = 1;
	}

	err = mlx5_query_hca_vport_pkey(mdev, 0, mdev_port_num, 0,
					index, pkey);
	if (put_mdev)
		mlx5_ib_put_native_port_mdev(dev, port);

	return err;
}

static int mlx5_ib_query_pkey(struct ib_device *ibdev, u8 port, u16 index,
			      u16 *pkey)
{
	switch (mlx5_get_vport_access_method(ibdev)) {
	case MLX5_VPORT_ACCESS_METHOD_MAD:
		return mlx5_query_mad_ifc_pkey(ibdev, port, index, pkey);

	case MLX5_VPORT_ACCESS_METHOD_HCA:
	case MLX5_VPORT_ACCESS_METHOD_NIC:
		return mlx5_query_hca_nic_pkey(ibdev, port, index, pkey);
	default:
		return -EINVAL;
	}
}

static int mlx5_ib_modify_device(struct ib_device *ibdev, int mask,
				 struct ib_device_modify *props)
{
	struct mlx5_ib_dev *dev = to_mdev(ibdev);
	struct mlx5_reg_node_desc in;
	struct mlx5_reg_node_desc out;
	int err;

	if (mask & ~IB_DEVICE_MODIFY_NODE_DESC)
		return -EOPNOTSUPP;

	if (!(mask & IB_DEVICE_MODIFY_NODE_DESC))
		return 0;

	/*
	 * If possible, pass node desc to FW, so it can generate
	 * a 144 trap.  If cmd fails, just ignore.
	 */
	memcpy(&in, props->node_desc, IB_DEVICE_NODE_DESC_MAX);
	err = mlx5_core_access_reg(dev->mdev, &in, sizeof(in), &out,
				   sizeof(out), MLX5_REG_NODE_DESC, 0, 1);
	if (err)
		return err;

	memcpy(ibdev->node_desc, props->node_desc, IB_DEVICE_NODE_DESC_MAX);

	return err;
}

static int set_port_caps_atomic(struct mlx5_ib_dev *dev, u8 port_num, u32 mask,
				u32 value)
{
	struct mlx5_hca_vport_context ctx = {};
	struct mlx5_core_dev *mdev;
	u8 mdev_port_num;
	int err;

	mdev = mlx5_ib_get_native_port_mdev(dev, port_num, &mdev_port_num);
	if (!mdev)
		return -ENODEV;

	err = mlx5_query_hca_vport_context(mdev, 0, mdev_port_num, 0, &ctx);
	if (err)
		goto out;

	if (~ctx.cap_mask1_perm & mask) {
		mlx5_ib_warn(dev, "trying to change bitmask 0x%X but change supported 0x%X\n",
			     mask, ctx.cap_mask1_perm);
		err = -EINVAL;
		goto out;
	}

	ctx.cap_mask1 = value;
	ctx.cap_mask1_perm = mask;
	err = mlx5_core_modify_hca_vport_context(mdev, 0, mdev_port_num,
						 0, &ctx);

out:
	mlx5_ib_put_native_port_mdev(dev, port_num);

	return err;
}

static int mlx5_ib_modify_port(struct ib_device *ibdev, u8 port, int mask,
			       struct ib_port_modify *props)
{
	struct mlx5_ib_dev *dev = to_mdev(ibdev);
	struct ib_port_attr attr;
	u32 tmp;
	int err;
	u32 change_mask;
	u32 value;
	bool is_ib = (mlx5_ib_port_link_layer(ibdev, port) ==
		      IB_LINK_LAYER_INFINIBAND);

	/* CM layer calls ib_modify_port() regardless of the link layer. For
	 * Ethernet ports, qkey violation and Port capabilities are meaningless.
	 */
	if (!is_ib)
		return 0;

	if (MLX5_CAP_GEN(dev->mdev, ib_virt) && is_ib) {
		change_mask = props->clr_port_cap_mask | props->set_port_cap_mask;
		value = ~props->clr_port_cap_mask | props->set_port_cap_mask;
		return set_port_caps_atomic(dev, port, change_mask, value);
	}

	mutex_lock(&dev->cap_mask_mutex);

	err = ib_query_port(ibdev, port, &attr);
	if (err)
		goto out;

	tmp = (attr.port_cap_flags | props->set_port_cap_mask) &
		~props->clr_port_cap_mask;

	err = mlx5_set_port_caps(dev->mdev, port, tmp);

out:
	mutex_unlock(&dev->cap_mask_mutex);
	return err;
}

static void print_lib_caps(struct mlx5_ib_dev *dev, u64 caps)
{
	mlx5_ib_dbg(dev, "MLX5_LIB_CAP_4K_UAR = %s\n",
		    caps & MLX5_LIB_CAP_4K_UAR ? "y" : "n");
}

static u16 calc_dynamic_bfregs(int uars_per_sys_page)
{
	/* Large page with non 4k uar support might limit the dynamic size */
	if (uars_per_sys_page == 1  && PAGE_SIZE > 4096)
		return MLX5_MIN_DYN_BFREGS;

	return MLX5_MAX_DYN_BFREGS;
}

static int calc_total_bfregs(struct mlx5_ib_dev *dev, bool lib_uar_4k,
			     struct mlx5_ib_alloc_ucontext_req_v2 *req,
			     struct mlx5_bfreg_info *bfregi)
{
	int uars_per_sys_page;
	int bfregs_per_sys_page;
	int ref_bfregs = req->total_num_bfregs;

	if (req->total_num_bfregs == 0)
		return -EINVAL;

	BUILD_BUG_ON(MLX5_MAX_BFREGS % MLX5_NON_FP_BFREGS_IN_PAGE);
	BUILD_BUG_ON(MLX5_MAX_BFREGS < MLX5_NON_FP_BFREGS_IN_PAGE);

	if (req->total_num_bfregs > MLX5_MAX_BFREGS)
		return -ENOMEM;

	uars_per_sys_page = get_uars_per_sys_page(dev, lib_uar_4k);
	bfregs_per_sys_page = uars_per_sys_page * MLX5_NON_FP_BFREGS_PER_UAR;
	/* This holds the required static allocation asked by the user */
	req->total_num_bfregs = ALIGN(req->total_num_bfregs, bfregs_per_sys_page);
	if (req->num_low_latency_bfregs > req->total_num_bfregs - 1)
		return -EINVAL;

	bfregi->num_static_sys_pages = req->total_num_bfregs / bfregs_per_sys_page;
	bfregi->num_dyn_bfregs = ALIGN(calc_dynamic_bfregs(uars_per_sys_page), bfregs_per_sys_page);
	bfregi->total_num_bfregs = req->total_num_bfregs + bfregi->num_dyn_bfregs;
	bfregi->num_sys_pages = bfregi->total_num_bfregs / bfregs_per_sys_page;

	mlx5_ib_dbg(dev, "uar_4k: fw support %s, lib support %s, user requested %d bfregs, allocated %d, total bfregs %d, using %d sys pages\n",
		    MLX5_CAP_GEN(dev->mdev, uar_4k) ? "yes" : "no",
		    lib_uar_4k ? "yes" : "no", ref_bfregs,
		    req->total_num_bfregs, bfregi->total_num_bfregs,
		    bfregi->num_sys_pages);

	return 0;
}

static int allocate_uars(struct mlx5_ib_dev *dev, struct mlx5_ib_ucontext *context)
{
	struct mlx5_bfreg_info *bfregi;
	int err;
	int i;

	bfregi = &context->bfregi;
	for (i = 0; i < bfregi->num_static_sys_pages; i++) {
		err = mlx5_cmd_alloc_uar(dev->mdev, &bfregi->sys_pages[i]);
		if (err)
			goto error;

		mlx5_ib_dbg(dev, "allocated uar %d\n", bfregi->sys_pages[i]);
	}

	for (i = bfregi->num_static_sys_pages; i < bfregi->num_sys_pages; i++)
		bfregi->sys_pages[i] = MLX5_IB_INVALID_UAR_INDEX;

	return 0;

error:
	for (--i; i >= 0; i--)
		if (mlx5_cmd_free_uar(dev->mdev, bfregi->sys_pages[i]))
			mlx5_ib_warn(dev, "failed to free uar %d\n", i);

	return err;
}

static void deallocate_uars(struct mlx5_ib_dev *dev,
			    struct mlx5_ib_ucontext *context)
{
	struct mlx5_bfreg_info *bfregi;
	int i;

	bfregi = &context->bfregi;
	for (i = 0; i < bfregi->num_sys_pages; i++)
		if (i < bfregi->num_static_sys_pages ||
		    bfregi->sys_pages[i] != MLX5_IB_INVALID_UAR_INDEX)
			mlx5_cmd_free_uar(dev->mdev, bfregi->sys_pages[i]);
}

int mlx5_ib_enable_lb(struct mlx5_ib_dev *dev, bool td, bool qp)
{
	int err = 0;

	mutex_lock(&dev->lb.mutex);
	if (td)
		dev->lb.user_td++;
	if (qp)
		dev->lb.qps++;

	if (dev->lb.user_td == 2 ||
	    dev->lb.qps == 1) {
		if (!dev->lb.enabled) {
			err = mlx5_nic_vport_update_local_lb(dev->mdev, true);
			dev->lb.enabled = true;
		}
	}

	mutex_unlock(&dev->lb.mutex);

	return err;
}

void mlx5_ib_disable_lb(struct mlx5_ib_dev *dev, bool td, bool qp)
{
	mutex_lock(&dev->lb.mutex);
	if (td)
		dev->lb.user_td--;
	if (qp)
		dev->lb.qps--;

	if (dev->lb.user_td == 1 &&
	    dev->lb.qps == 0) {
		if (dev->lb.enabled) {
			mlx5_nic_vport_update_local_lb(dev->mdev, false);
			dev->lb.enabled = false;
		}
	}

	mutex_unlock(&dev->lb.mutex);
}

static int mlx5_ib_alloc_transport_domain(struct mlx5_ib_dev *dev, u32 *tdn,
					  u16 uid)
{
	int err;

	if (!MLX5_CAP_GEN(dev->mdev, log_max_transport_domain))
		return 0;

	err = mlx5_cmd_alloc_transport_domain(dev->mdev, tdn, uid);
	if (err)
		return err;

	if ((MLX5_CAP_GEN(dev->mdev, port_type) != MLX5_CAP_PORT_TYPE_ETH) ||
	    (!MLX5_CAP_GEN(dev->mdev, disable_local_lb_uc) &&
	     !MLX5_CAP_GEN(dev->mdev, disable_local_lb_mc)))
		return err;

	return mlx5_ib_enable_lb(dev, true, false);
}

static void mlx5_ib_dealloc_transport_domain(struct mlx5_ib_dev *dev, u32 tdn,
					     u16 uid)
{
	if (!MLX5_CAP_GEN(dev->mdev, log_max_transport_domain))
		return;

	mlx5_cmd_dealloc_transport_domain(dev->mdev, tdn, uid);

	if ((MLX5_CAP_GEN(dev->mdev, port_type) != MLX5_CAP_PORT_TYPE_ETH) ||
	    (!MLX5_CAP_GEN(dev->mdev, disable_local_lb_uc) &&
	     !MLX5_CAP_GEN(dev->mdev, disable_local_lb_mc)))
		return;

	mlx5_ib_disable_lb(dev, true, false);
}

static struct ib_ucontext *mlx5_ib_alloc_ucontext(struct ib_device *ibdev,
						  struct ib_udata *udata)
{
	struct mlx5_ib_dev *dev = to_mdev(ibdev);
	struct mlx5_ib_alloc_ucontext_req_v2 req = {};
	struct mlx5_ib_alloc_ucontext_resp resp = {};
	struct mlx5_core_dev *mdev = dev->mdev;
	struct mlx5_ib_ucontext *context;
	struct mlx5_bfreg_info *bfregi;
	int ver;
	int err;
	size_t min_req_v2 = offsetof(struct mlx5_ib_alloc_ucontext_req_v2,
				     max_cqe_version);
	u32 dump_fill_mkey;
	bool lib_uar_4k;

	if (!dev->ib_active)
		return ERR_PTR(-EAGAIN);

	if (udata->inlen == sizeof(struct mlx5_ib_alloc_ucontext_req))
		ver = 0;
	else if (udata->inlen >= min_req_v2)
		ver = 2;
	else
		return ERR_PTR(-EINVAL);

	err = ib_copy_from_udata(&req, udata, min(udata->inlen, sizeof(req)));
	if (err)
		return ERR_PTR(err);

	if (req.flags & ~MLX5_IB_ALLOC_UCTX_DEVX)
		return ERR_PTR(-EOPNOTSUPP);

	if (req.comp_mask || req.reserved0 || req.reserved1 || req.reserved2)
		return ERR_PTR(-EOPNOTSUPP);

	req.total_num_bfregs = ALIGN(req.total_num_bfregs,
				    MLX5_NON_FP_BFREGS_PER_UAR);
	if (req.num_low_latency_bfregs > req.total_num_bfregs - 1)
		return ERR_PTR(-EINVAL);

	resp.qp_tab_size = 1 << MLX5_CAP_GEN(dev->mdev, log_max_qp);
	if (mlx5_core_is_pf(dev->mdev) && MLX5_CAP_GEN(dev->mdev, bf))
		resp.bf_reg_size = 1 << MLX5_CAP_GEN(dev->mdev, log_bf_reg_size);
	resp.cache_line_size = cache_line_size();
	resp.max_sq_desc_sz = MLX5_CAP_GEN(dev->mdev, max_wqe_sz_sq);
	resp.max_rq_desc_sz = MLX5_CAP_GEN(dev->mdev, max_wqe_sz_rq);
	resp.max_send_wqebb = 1 << MLX5_CAP_GEN(dev->mdev, log_max_qp_sz);
	resp.max_recv_wr = 1 << MLX5_CAP_GEN(dev->mdev, log_max_qp_sz);
	resp.max_srq_recv_wr = 1 << MLX5_CAP_GEN(dev->mdev, log_max_srq_sz);
	resp.cqe_version = min_t(__u8,
				 (__u8)MLX5_CAP_GEN(dev->mdev, cqe_version),
				 req.max_cqe_version);
	resp.log_uar_size = MLX5_CAP_GEN(dev->mdev, uar_4k) ?
				MLX5_ADAPTER_PAGE_SHIFT : PAGE_SHIFT;
	resp.num_uars_per_page = MLX5_CAP_GEN(dev->mdev, uar_4k) ?
					MLX5_CAP_GEN(dev->mdev, num_of_uars_per_page) : 1;
	resp.response_length = min(offsetof(typeof(resp), response_length) +
				   sizeof(resp.response_length), udata->outlen);

	if (mlx5_accel_ipsec_device_caps(dev->mdev) & MLX5_ACCEL_IPSEC_CAP_DEVICE) {
		if (mlx5_get_flow_namespace(dev->mdev, MLX5_FLOW_NAMESPACE_EGRESS))
			resp.flow_action_flags |= MLX5_USER_ALLOC_UCONTEXT_FLOW_ACTION_FLAGS_ESP_AES_GCM;
		if (mlx5_accel_ipsec_device_caps(dev->mdev) & MLX5_ACCEL_IPSEC_CAP_REQUIRED_METADATA)
			resp.flow_action_flags |= MLX5_USER_ALLOC_UCONTEXT_FLOW_ACTION_FLAGS_ESP_AES_GCM_REQ_METADATA;
		if (MLX5_CAP_FLOWTABLE(dev->mdev, flow_table_properties_nic_receive.ft_field_support.outer_esp_spi))
			resp.flow_action_flags |= MLX5_USER_ALLOC_UCONTEXT_FLOW_ACTION_FLAGS_ESP_AES_GCM_SPI_STEERING;
		if (mlx5_accel_ipsec_device_caps(dev->mdev) & MLX5_ACCEL_IPSEC_CAP_TX_IV_IS_ESN)
			resp.flow_action_flags |= MLX5_USER_ALLOC_UCONTEXT_FLOW_ACTION_FLAGS_ESP_AES_GCM_TX_IV_IS_ESN;
		/* MLX5_USER_ALLOC_UCONTEXT_FLOW_ACTION_FLAGS_ESP_AES_GCM_FULL_OFFLOAD is currently always 0 */
	}

	context = kzalloc(sizeof(*context), GFP_KERNEL);
	if (!context)
		return ERR_PTR(-ENOMEM);

	lib_uar_4k = req.lib_caps & MLX5_LIB_CAP_4K_UAR;
	bfregi = &context->bfregi;

	/* updates req->total_num_bfregs */
	err = calc_total_bfregs(dev, lib_uar_4k, &req, bfregi);
	if (err)
		goto out_ctx;

	mutex_init(&bfregi->lock);
	bfregi->lib_uar_4k = lib_uar_4k;
	bfregi->count = kcalloc(bfregi->total_num_bfregs, sizeof(*bfregi->count),
				GFP_KERNEL);
	if (!bfregi->count) {
		err = -ENOMEM;
		goto out_ctx;
	}

	bfregi->sys_pages = kcalloc(bfregi->num_sys_pages,
				    sizeof(*bfregi->sys_pages),
				    GFP_KERNEL);
	if (!bfregi->sys_pages) {
		err = -ENOMEM;
		goto out_count;
	}

	err = allocate_uars(dev, context);
	if (err)
		goto out_sys_pages;

#ifdef CONFIG_INFINIBAND_ON_DEMAND_PAGING
	context->ibucontext.invalidate_range = &mlx5_ib_invalidate_range;
#endif

	if (req.flags & MLX5_IB_ALLOC_UCTX_DEVX) {
		err = mlx5_ib_devx_create(dev);
		if (err < 0)
			goto out_uars;
		context->devx_uid = err;
	}

	err = mlx5_ib_alloc_transport_domain(dev, &context->tdn,
					     context->devx_uid);
	if (err)
		goto out_devx;

	if (MLX5_CAP_GEN(dev->mdev, dump_fill_mkey)) {
		err = mlx5_cmd_dump_fill_mkey(dev->mdev, &dump_fill_mkey);
		if (err)
			goto out_mdev;
	}

	INIT_LIST_HEAD(&context->db_page_list);
	mutex_init(&context->db_page_mutex);

	resp.tot_bfregs = req.total_num_bfregs;
	resp.num_ports = dev->num_ports;

	if (field_avail(typeof(resp), cqe_version, udata->outlen))
		resp.response_length += sizeof(resp.cqe_version);

	if (field_avail(typeof(resp), cmds_supp_uhw, udata->outlen)) {
		resp.cmds_supp_uhw |= MLX5_USER_CMDS_SUPP_UHW_QUERY_DEVICE |
				      MLX5_USER_CMDS_SUPP_UHW_CREATE_AH;
		resp.response_length += sizeof(resp.cmds_supp_uhw);
	}

	if (field_avail(typeof(resp), eth_min_inline, udata->outlen)) {
		if (mlx5_ib_port_link_layer(ibdev, 1) == IB_LINK_LAYER_ETHERNET) {
			mlx5_query_min_inline(dev->mdev, &resp.eth_min_inline);
			resp.eth_min_inline++;
		}
		resp.response_length += sizeof(resp.eth_min_inline);
	}

	if (field_avail(typeof(resp), clock_info_versions, udata->outlen)) {
		if (mdev->clock_info)
			resp.clock_info_versions = BIT(MLX5_IB_CLOCK_INFO_V1);
		resp.response_length += sizeof(resp.clock_info_versions);
	}

	/*
	 * We don't want to expose information from the PCI bar that is located
	 * after 4096 bytes, so if the arch only supports larger pages, let's
	 * pretend we don't support reading the HCA's core clock. This is also
	 * forced by mmap function.
	 */
	if (field_avail(typeof(resp), hca_core_clock_offset, udata->outlen)) {
		if (PAGE_SIZE <= 4096) {
			resp.comp_mask |=
				MLX5_IB_ALLOC_UCONTEXT_RESP_MASK_CORE_CLOCK_OFFSET;
			resp.hca_core_clock_offset =
				offsetof(struct mlx5_init_seg, internal_timer_h) % PAGE_SIZE;
		}
		resp.response_length += sizeof(resp.hca_core_clock_offset);
	}

	if (field_avail(typeof(resp), log_uar_size, udata->outlen))
		resp.response_length += sizeof(resp.log_uar_size);

	if (field_avail(typeof(resp), num_uars_per_page, udata->outlen))
		resp.response_length += sizeof(resp.num_uars_per_page);

	if (field_avail(typeof(resp), num_dyn_bfregs, udata->outlen)) {
		resp.num_dyn_bfregs = bfregi->num_dyn_bfregs;
		resp.response_length += sizeof(resp.num_dyn_bfregs);
	}

	if (field_avail(typeof(resp), dump_fill_mkey, udata->outlen)) {
		if (MLX5_CAP_GEN(dev->mdev, dump_fill_mkey)) {
			resp.dump_fill_mkey = dump_fill_mkey;
			resp.comp_mask |=
				MLX5_IB_ALLOC_UCONTEXT_RESP_MASK_DUMP_FILL_MKEY;
		}
		resp.response_length += sizeof(resp.dump_fill_mkey);
	}

	err = ib_copy_to_udata(udata, &resp, resp.response_length);
	if (err)
		goto out_mdev;

	bfregi->ver = ver;
	bfregi->num_low_latency_bfregs = req.num_low_latency_bfregs;
	context->cqe_version = resp.cqe_version;
	context->lib_caps = req.lib_caps;
	print_lib_caps(dev, context->lib_caps);

	if (mlx5_lag_is_active(dev->mdev)) {
		u8 port = mlx5_core_native_port_num(dev->mdev);

		atomic_set(&context->tx_port_affinity,
			   atomic_add_return(
				   1, &dev->roce[port].tx_port_affinity));
	}

	return &context->ibucontext;

out_mdev:
	mlx5_ib_dealloc_transport_domain(dev, context->tdn, context->devx_uid);
out_devx:
	if (req.flags & MLX5_IB_ALLOC_UCTX_DEVX)
		mlx5_ib_devx_destroy(dev, context->devx_uid);

out_uars:
	deallocate_uars(dev, context);

out_sys_pages:
	kfree(bfregi->sys_pages);

out_count:
	kfree(bfregi->count);

out_ctx:
	kfree(context);

	return ERR_PTR(err);
}

static int mlx5_ib_dealloc_ucontext(struct ib_ucontext *ibcontext)
{
	struct mlx5_ib_ucontext *context = to_mucontext(ibcontext);
	struct mlx5_ib_dev *dev = to_mdev(ibcontext->device);
	struct mlx5_bfreg_info *bfregi;

#ifdef CONFIG_INFINIBAND_ON_DEMAND_PAGING
	/* All umem's must be destroyed before destroying the ucontext. */
	mutex_lock(&ibcontext->per_mm_list_lock);
	WARN_ON(!list_empty(&ibcontext->per_mm_list));
	mutex_unlock(&ibcontext->per_mm_list_lock);
#endif

	bfregi = &context->bfregi;
	mlx5_ib_dealloc_transport_domain(dev, context->tdn, context->devx_uid);

	if (context->devx_uid)
		mlx5_ib_devx_destroy(dev, context->devx_uid);

	deallocate_uars(dev, context);
	kfree(bfregi->sys_pages);
	kfree(bfregi->count);
	kfree(context);

	return 0;
}

static phys_addr_t uar_index2pfn(struct mlx5_ib_dev *dev,
				 int uar_idx)
{
	int fw_uars_per_page;

	fw_uars_per_page = MLX5_CAP_GEN(dev->mdev, uar_4k) ? MLX5_UARS_IN_PAGE : 1;

	return (pci_resource_start(dev->mdev->pdev, 0) >> PAGE_SHIFT) + uar_idx / fw_uars_per_page;
}

static int get_command(unsigned long offset)
{
	return (offset >> MLX5_IB_MMAP_CMD_SHIFT) & MLX5_IB_MMAP_CMD_MASK;
}

static int get_arg(unsigned long offset)
{
	return offset & ((1 << MLX5_IB_MMAP_CMD_SHIFT) - 1);
}

static int get_index(unsigned long offset)
{
	return get_arg(offset);
}

/* Index resides in an extra byte to enable larger values than 255 */
static int get_extended_index(unsigned long offset)
{
	return get_arg(offset) | ((offset >> 16) & 0xff) << 8;
}


static void mlx5_ib_disassociate_ucontext(struct ib_ucontext *ibcontext)
{
}

static inline char *mmap_cmd2str(enum mlx5_ib_mmap_cmd cmd)
{
	switch (cmd) {
	case MLX5_IB_MMAP_WC_PAGE:
		return "WC";
	case MLX5_IB_MMAP_REGULAR_PAGE:
		return "best effort WC";
	case MLX5_IB_MMAP_NC_PAGE:
		return "NC";
	case MLX5_IB_MMAP_DEVICE_MEM:
		return "Device Memory";
	default:
		return NULL;
	}
}

static int mlx5_ib_mmap_clock_info_page(struct mlx5_ib_dev *dev,
					struct vm_area_struct *vma,
					struct mlx5_ib_ucontext *context)
{
	if (vma->vm_end - vma->vm_start != PAGE_SIZE)
		return -EINVAL;

	if (get_index(vma->vm_pgoff) != MLX5_IB_CLOCK_INFO_V1)
		return -EOPNOTSUPP;

	if (vma->vm_flags & VM_WRITE)
		return -EPERM;

	if (!dev->mdev->clock_info_page)
		return -EOPNOTSUPP;

	return rdma_user_mmap_page(&context->ibucontext, vma,
				   dev->mdev->clock_info_page, PAGE_SIZE);
}

static int uar_mmap(struct mlx5_ib_dev *dev, enum mlx5_ib_mmap_cmd cmd,
		    struct vm_area_struct *vma,
		    struct mlx5_ib_ucontext *context)
{
	struct mlx5_bfreg_info *bfregi = &context->bfregi;
	int err;
	unsigned long idx;
	phys_addr_t pfn;
	pgprot_t prot;
	u32 bfreg_dyn_idx = 0;
	u32 uar_index;
	int dyn_uar = (cmd == MLX5_IB_MMAP_ALLOC_WC);
	int max_valid_idx = dyn_uar ? bfregi->num_sys_pages :
				bfregi->num_static_sys_pages;

	if (vma->vm_end - vma->vm_start != PAGE_SIZE)
		return -EINVAL;

	if (dyn_uar)
		idx = get_extended_index(vma->vm_pgoff) + bfregi->num_static_sys_pages;
	else
		idx = get_index(vma->vm_pgoff);

	if (idx >= max_valid_idx) {
		mlx5_ib_warn(dev, "invalid uar index %lu, max=%d\n",
			     idx, max_valid_idx);
		return -EINVAL;
	}

	switch (cmd) {
	case MLX5_IB_MMAP_WC_PAGE:
	case MLX5_IB_MMAP_ALLOC_WC:
/* Some architectures don't support WC memory */
#if defined(CONFIG_X86)
		if (!pat_enabled())
			return -EPERM;
#elif !(defined(CONFIG_PPC) || (defined(CONFIG_ARM) && defined(CONFIG_MMU)))
			return -EPERM;
#endif
	/* fall through */
	case MLX5_IB_MMAP_REGULAR_PAGE:
		/* For MLX5_IB_MMAP_REGULAR_PAGE do the best effort to get WC */
		prot = pgprot_writecombine(vma->vm_page_prot);
		break;
	case MLX5_IB_MMAP_NC_PAGE:
		prot = pgprot_noncached(vma->vm_page_prot);
		break;
	default:
		return -EINVAL;
	}

	if (dyn_uar) {
		int uars_per_page;

		uars_per_page = get_uars_per_sys_page(dev, bfregi->lib_uar_4k);
		bfreg_dyn_idx = idx * (uars_per_page * MLX5_NON_FP_BFREGS_PER_UAR);
		if (bfreg_dyn_idx >= bfregi->total_num_bfregs) {
			mlx5_ib_warn(dev, "invalid bfreg_dyn_idx %u, max=%u\n",
				     bfreg_dyn_idx, bfregi->total_num_bfregs);
			return -EINVAL;
		}

		mutex_lock(&bfregi->lock);
		/* Fail if uar already allocated, first bfreg index of each
		 * page holds its count.
		 */
		if (bfregi->count[bfreg_dyn_idx]) {
			mlx5_ib_warn(dev, "wrong offset, idx %lu is busy, bfregn=%u\n", idx, bfreg_dyn_idx);
			mutex_unlock(&bfregi->lock);
			return -EINVAL;
		}

		bfregi->count[bfreg_dyn_idx]++;
		mutex_unlock(&bfregi->lock);

		err = mlx5_cmd_alloc_uar(dev->mdev, &uar_index);
		if (err) {
			mlx5_ib_warn(dev, "UAR alloc failed\n");
			goto free_bfreg;
		}
	} else {
		uar_index = bfregi->sys_pages[idx];
	}

	pfn = uar_index2pfn(dev, uar_index);
	mlx5_ib_dbg(dev, "uar idx 0x%lx, pfn %pa\n", idx, &pfn);

	err = rdma_user_mmap_io(&context->ibucontext, vma, pfn, PAGE_SIZE,
				prot);
	if (err) {
		mlx5_ib_err(dev,
			    "rdma_user_mmap_io failed with error=%d, mmap_cmd=%s\n",
			    err, mmap_cmd2str(cmd));
		goto err;
	}

	if (dyn_uar)
		bfregi->sys_pages[idx] = uar_index;
	return 0;

err:
	if (!dyn_uar)
		return err;

	mlx5_cmd_free_uar(dev->mdev, idx);

free_bfreg:
	mlx5_ib_free_bfreg(dev, bfregi, bfreg_dyn_idx);

	return err;
}

static int dm_mmap(struct ib_ucontext *context, struct vm_area_struct *vma)
{
	struct mlx5_ib_ucontext *mctx = to_mucontext(context);
	struct mlx5_ib_dev *dev = to_mdev(context->device);
	u16 page_idx = get_extended_index(vma->vm_pgoff);
	size_t map_size = vma->vm_end - vma->vm_start;
	u32 npages = map_size >> PAGE_SHIFT;
	phys_addr_t pfn;

	if (find_next_zero_bit(mctx->dm_pages, page_idx + npages, page_idx) !=
	    page_idx + npages)
		return -EINVAL;

	pfn = ((pci_resource_start(dev->mdev->pdev, 0) +
	      MLX5_CAP64_DEV_MEM(dev->mdev, memic_bar_start_addr)) >>
	      PAGE_SHIFT) +
	      page_idx;
	return rdma_user_mmap_io(context, vma, pfn, map_size,
				 pgprot_writecombine(vma->vm_page_prot));
}

static int mlx5_ib_mmap(struct ib_ucontext *ibcontext, struct vm_area_struct *vma)
{
	struct mlx5_ib_ucontext *context = to_mucontext(ibcontext);
	struct mlx5_ib_dev *dev = to_mdev(ibcontext->device);
	unsigned long command;
	phys_addr_t pfn;

	command = get_command(vma->vm_pgoff);
	switch (command) {
	case MLX5_IB_MMAP_WC_PAGE:
	case MLX5_IB_MMAP_NC_PAGE:
	case MLX5_IB_MMAP_REGULAR_PAGE:
	case MLX5_IB_MMAP_ALLOC_WC:
		return uar_mmap(dev, command, vma, context);

	case MLX5_IB_MMAP_GET_CONTIGUOUS_PAGES:
		return -ENOSYS;

	case MLX5_IB_MMAP_CORE_CLOCK:
		if (vma->vm_end - vma->vm_start != PAGE_SIZE)
			return -EINVAL;

		if (vma->vm_flags & VM_WRITE)
			return -EPERM;

		/* Don't expose to user-space information it shouldn't have */
		if (PAGE_SIZE > 4096)
			return -EOPNOTSUPP;

		vma->vm_page_prot = pgprot_noncached(vma->vm_page_prot);
		pfn = (dev->mdev->iseg_base +
		       offsetof(struct mlx5_init_seg, internal_timer_h)) >>
			PAGE_SHIFT;
		if (io_remap_pfn_range(vma, vma->vm_start, pfn,
				       PAGE_SIZE, vma->vm_page_prot))
			return -EAGAIN;
		break;
	case MLX5_IB_MMAP_CLOCK_INFO:
		return mlx5_ib_mmap_clock_info_page(dev, vma, context);

	case MLX5_IB_MMAP_DEVICE_MEM:
		return dm_mmap(ibcontext, vma);

	default:
		return -EINVAL;
	}

	return 0;
}

struct ib_dm *mlx5_ib_alloc_dm(struct ib_device *ibdev,
			       struct ib_ucontext *context,
			       struct ib_dm_alloc_attr *attr,
			       struct uverbs_attr_bundle *attrs)
{
	u64 act_size = roundup(attr->length, MLX5_MEMIC_BASE_SIZE);
	struct mlx5_memic *memic = &to_mdev(ibdev)->memic;
	phys_addr_t memic_addr;
	struct mlx5_ib_dm *dm;
	u64 start_offset;
	u32 page_idx;
	int err;

	dm = kzalloc(sizeof(*dm), GFP_KERNEL);
	if (!dm)
		return ERR_PTR(-ENOMEM);

	mlx5_ib_dbg(to_mdev(ibdev), "alloc_memic req: user_length=0x%llx act_length=0x%llx log_alignment=%d\n",
		    attr->length, act_size, attr->alignment);

	err = mlx5_cmd_alloc_memic(memic, &memic_addr,
				   act_size, attr->alignment);
	if (err)
		goto err_free;

	start_offset = memic_addr & ~PAGE_MASK;
	page_idx = (memic_addr - pci_resource_start(memic->dev->pdev, 0) -
		    MLX5_CAP64_DEV_MEM(memic->dev, memic_bar_start_addr)) >>
		    PAGE_SHIFT;

	err = uverbs_copy_to(attrs,
			     MLX5_IB_ATTR_ALLOC_DM_RESP_START_OFFSET,
			     &start_offset, sizeof(start_offset));
	if (err)
		goto err_dealloc;

	err = uverbs_copy_to(attrs,
			     MLX5_IB_ATTR_ALLOC_DM_RESP_PAGE_INDEX,
			     &page_idx, sizeof(page_idx));
	if (err)
		goto err_dealloc;

	bitmap_set(to_mucontext(context)->dm_pages, page_idx,
		   DIV_ROUND_UP(act_size, PAGE_SIZE));

	dm->dev_addr = memic_addr;

	return &dm->ibdm;

err_dealloc:
	mlx5_cmd_dealloc_memic(memic, memic_addr,
			       act_size);
err_free:
	kfree(dm);
	return ERR_PTR(err);
}

int mlx5_ib_dealloc_dm(struct ib_dm *ibdm)
{
	struct mlx5_memic *memic = &to_mdev(ibdm->device)->memic;
	struct mlx5_ib_dm *dm = to_mdm(ibdm);
	u64 act_size = roundup(dm->ibdm.length, MLX5_MEMIC_BASE_SIZE);
	u32 page_idx;
	int ret;

	ret = mlx5_cmd_dealloc_memic(memic, dm->dev_addr, act_size);
	if (ret)
		return ret;

	page_idx = (dm->dev_addr - pci_resource_start(memic->dev->pdev, 0) -
		    MLX5_CAP64_DEV_MEM(memic->dev, memic_bar_start_addr)) >>
		    PAGE_SHIFT;
	bitmap_clear(to_mucontext(ibdm->uobject->context)->dm_pages,
		     page_idx,
		     DIV_ROUND_UP(act_size, PAGE_SIZE));

	kfree(dm);

	return 0;
}

static struct ib_pd *mlx5_ib_alloc_pd(struct ib_device *ibdev,
				      struct ib_ucontext *context,
				      struct ib_udata *udata)
{
	struct mlx5_ib_alloc_pd_resp resp;
	struct mlx5_ib_pd *pd;
	int err;
	u32 out[MLX5_ST_SZ_DW(alloc_pd_out)] = {};
	u32 in[MLX5_ST_SZ_DW(alloc_pd_in)]   = {};
	u16 uid = 0;

	pd = kmalloc(sizeof(*pd), GFP_KERNEL);
	if (!pd)
		return ERR_PTR(-ENOMEM);

	uid = context ? to_mucontext(context)->devx_uid : 0;
	MLX5_SET(alloc_pd_in, in, opcode, MLX5_CMD_OP_ALLOC_PD);
	MLX5_SET(alloc_pd_in, in, uid, uid);
	err = mlx5_cmd_exec(to_mdev(ibdev)->mdev, in, sizeof(in),
			    out, sizeof(out));
	if (err) {
		kfree(pd);
		return ERR_PTR(err);
	}

	pd->pdn = MLX5_GET(alloc_pd_out, out, pd);
	pd->uid = uid;
	if (context) {
		resp.pdn = pd->pdn;
		if (ib_copy_to_udata(udata, &resp, sizeof(resp))) {
			mlx5_cmd_dealloc_pd(to_mdev(ibdev)->mdev, pd->pdn, uid);
			kfree(pd);
			return ERR_PTR(-EFAULT);
		}
	}

	return &pd->ibpd;
}

static int mlx5_ib_dealloc_pd(struct ib_pd *pd)
{
	struct mlx5_ib_dev *mdev = to_mdev(pd->device);
	struct mlx5_ib_pd *mpd = to_mpd(pd);

	mlx5_cmd_dealloc_pd(mdev->mdev, mpd->pdn, mpd->uid);
	kfree(mpd);

	return 0;
}

enum {
	MATCH_CRITERIA_ENABLE_OUTER_BIT,
	MATCH_CRITERIA_ENABLE_MISC_BIT,
	MATCH_CRITERIA_ENABLE_INNER_BIT,
	MATCH_CRITERIA_ENABLE_MISC2_BIT
};

#define HEADER_IS_ZERO(match_criteria, headers)			           \
	!(memchr_inv(MLX5_ADDR_OF(fte_match_param, match_criteria, headers), \
		    0, MLX5_FLD_SZ_BYTES(fte_match_param, headers)))       \

static u8 get_match_criteria_enable(u32 *match_criteria)
{
	u8 match_criteria_enable;

	match_criteria_enable =
		(!HEADER_IS_ZERO(match_criteria, outer_headers)) <<
		MATCH_CRITERIA_ENABLE_OUTER_BIT;
	match_criteria_enable |=
		(!HEADER_IS_ZERO(match_criteria, misc_parameters)) <<
		MATCH_CRITERIA_ENABLE_MISC_BIT;
	match_criteria_enable |=
		(!HEADER_IS_ZERO(match_criteria, inner_headers)) <<
		MATCH_CRITERIA_ENABLE_INNER_BIT;
	match_criteria_enable |=
		(!HEADER_IS_ZERO(match_criteria, misc_parameters_2)) <<
		MATCH_CRITERIA_ENABLE_MISC2_BIT;

	return match_criteria_enable;
}

static void set_proto(void *outer_c, void *outer_v, u8 mask, u8 val)
{
	MLX5_SET(fte_match_set_lyr_2_4, outer_c, ip_protocol, mask);
	MLX5_SET(fte_match_set_lyr_2_4, outer_v, ip_protocol, val);
}

static void set_flow_label(void *misc_c, void *misc_v, u32 mask, u32 val,
			   bool inner)
{
	if (inner) {
		MLX5_SET(fte_match_set_misc,
			 misc_c, inner_ipv6_flow_label, mask);
		MLX5_SET(fte_match_set_misc,
			 misc_v, inner_ipv6_flow_label, val);
	} else {
		MLX5_SET(fte_match_set_misc,
			 misc_c, outer_ipv6_flow_label, mask);
		MLX5_SET(fte_match_set_misc,
			 misc_v, outer_ipv6_flow_label, val);
	}
}

static void set_tos(void *outer_c, void *outer_v, u8 mask, u8 val)
{
	MLX5_SET(fte_match_set_lyr_2_4, outer_c, ip_ecn, mask);
	MLX5_SET(fte_match_set_lyr_2_4, outer_v, ip_ecn, val);
	MLX5_SET(fte_match_set_lyr_2_4, outer_c, ip_dscp, mask >> 2);
	MLX5_SET(fte_match_set_lyr_2_4, outer_v, ip_dscp, val >> 2);
}

static int check_mpls_supp_fields(u32 field_support, const __be32 *set_mask)
{
	if (MLX5_GET(fte_match_mpls, set_mask, mpls_label) &&
	    !(field_support & MLX5_FIELD_SUPPORT_MPLS_LABEL))
		return -EOPNOTSUPP;

	if (MLX5_GET(fte_match_mpls, set_mask, mpls_exp) &&
	    !(field_support & MLX5_FIELD_SUPPORT_MPLS_EXP))
		return -EOPNOTSUPP;

	if (MLX5_GET(fte_match_mpls, set_mask, mpls_s_bos) &&
	    !(field_support & MLX5_FIELD_SUPPORT_MPLS_S_BOS))
		return -EOPNOTSUPP;

	if (MLX5_GET(fte_match_mpls, set_mask, mpls_ttl) &&
	    !(field_support & MLX5_FIELD_SUPPORT_MPLS_TTL))
		return -EOPNOTSUPP;

	return 0;
}

#define LAST_ETH_FIELD vlan_tag
#define LAST_IB_FIELD sl
#define LAST_IPV4_FIELD tos
#define LAST_IPV6_FIELD traffic_class
#define LAST_TCP_UDP_FIELD src_port
#define LAST_TUNNEL_FIELD tunnel_id
#define LAST_FLOW_TAG_FIELD tag_id
#define LAST_DROP_FIELD size
#define LAST_COUNTERS_FIELD counters

/* Field is the last supported field */
#define FIELDS_NOT_SUPPORTED(filter, field)\
	memchr_inv((void *)&filter.field  +\
		   sizeof(filter.field), 0,\
		   sizeof(filter) -\
		   offsetof(typeof(filter), field) -\
		   sizeof(filter.field))

int parse_flow_flow_action(struct mlx5_ib_flow_action *maction,
			   bool is_egress,
			   struct mlx5_flow_act *action)
{

	switch (maction->ib_action.type) {
	case IB_FLOW_ACTION_ESP:
		if (action->action & (MLX5_FLOW_CONTEXT_ACTION_ENCRYPT |
				      MLX5_FLOW_CONTEXT_ACTION_DECRYPT))
			return -EINVAL;
		/* Currently only AES_GCM keymat is supported by the driver */
		action->esp_id = (uintptr_t)maction->esp_aes_gcm.ctx;
		action->action |= is_egress ?
			MLX5_FLOW_CONTEXT_ACTION_ENCRYPT :
			MLX5_FLOW_CONTEXT_ACTION_DECRYPT;
		return 0;
	case IB_FLOW_ACTION_UNSPECIFIED:
		if (maction->flow_action_raw.sub_type ==
		    MLX5_IB_FLOW_ACTION_MODIFY_HEADER) {
			if (action->action & MLX5_FLOW_CONTEXT_ACTION_MOD_HDR)
				return -EINVAL;
			action->action |= MLX5_FLOW_CONTEXT_ACTION_MOD_HDR;
			action->modify_id = maction->flow_action_raw.action_id;
			return 0;
		}
		if (maction->flow_action_raw.sub_type ==
		    MLX5_IB_FLOW_ACTION_DECAP) {
			if (action->action & MLX5_FLOW_CONTEXT_ACTION_DECAP)
				return -EINVAL;
			action->action |= MLX5_FLOW_CONTEXT_ACTION_DECAP;
			return 0;
		}
		if (maction->flow_action_raw.sub_type ==
		    MLX5_IB_FLOW_ACTION_PACKET_REFORMAT) {
			if (action->action &
			    MLX5_FLOW_CONTEXT_ACTION_PACKET_REFORMAT)
				return -EINVAL;
			action->action |=
				MLX5_FLOW_CONTEXT_ACTION_PACKET_REFORMAT;
			action->reformat_id =
				maction->flow_action_raw.action_id;
			return 0;
		}
		/* fall through */
	default:
		return -EOPNOTSUPP;
	}
}

static int parse_flow_attr(struct mlx5_core_dev *mdev, u32 *match_c,
			   u32 *match_v, const union ib_flow_spec *ib_spec,
			   const struct ib_flow_attr *flow_attr,
			   struct mlx5_flow_act *action, u32 prev_type)
{
	void *misc_params_c = MLX5_ADDR_OF(fte_match_param, match_c,
					   misc_parameters);
	void *misc_params_v = MLX5_ADDR_OF(fte_match_param, match_v,
					   misc_parameters);
	void *misc_params2_c = MLX5_ADDR_OF(fte_match_param, match_c,
					    misc_parameters_2);
	void *misc_params2_v = MLX5_ADDR_OF(fte_match_param, match_v,
					    misc_parameters_2);
	void *headers_c;
	void *headers_v;
	int match_ipv;
	int ret;

	if (ib_spec->type & IB_FLOW_SPEC_INNER) {
		headers_c = MLX5_ADDR_OF(fte_match_param, match_c,
					 inner_headers);
		headers_v = MLX5_ADDR_OF(fte_match_param, match_v,
					 inner_headers);
		match_ipv = MLX5_CAP_FLOWTABLE_NIC_RX(mdev,
					ft_field_support.inner_ip_version);
	} else {
		headers_c = MLX5_ADDR_OF(fte_match_param, match_c,
					 outer_headers);
		headers_v = MLX5_ADDR_OF(fte_match_param, match_v,
					 outer_headers);
		match_ipv = MLX5_CAP_FLOWTABLE_NIC_RX(mdev,
					ft_field_support.outer_ip_version);
	}

	switch (ib_spec->type & ~IB_FLOW_SPEC_INNER) {
	case IB_FLOW_SPEC_ETH:
		if (FIELDS_NOT_SUPPORTED(ib_spec->eth.mask, LAST_ETH_FIELD))
			return -EOPNOTSUPP;

		ether_addr_copy(MLX5_ADDR_OF(fte_match_set_lyr_2_4, headers_c,
					     dmac_47_16),
				ib_spec->eth.mask.dst_mac);
		ether_addr_copy(MLX5_ADDR_OF(fte_match_set_lyr_2_4, headers_v,
					     dmac_47_16),
				ib_spec->eth.val.dst_mac);

		ether_addr_copy(MLX5_ADDR_OF(fte_match_set_lyr_2_4, headers_c,
					     smac_47_16),
				ib_spec->eth.mask.src_mac);
		ether_addr_copy(MLX5_ADDR_OF(fte_match_set_lyr_2_4, headers_v,
					     smac_47_16),
				ib_spec->eth.val.src_mac);

		if (ib_spec->eth.mask.vlan_tag) {
			MLX5_SET(fte_match_set_lyr_2_4, headers_c,
				 cvlan_tag, 1);
			MLX5_SET(fte_match_set_lyr_2_4, headers_v,
				 cvlan_tag, 1);

			MLX5_SET(fte_match_set_lyr_2_4, headers_c,
				 first_vid, ntohs(ib_spec->eth.mask.vlan_tag));
			MLX5_SET(fte_match_set_lyr_2_4, headers_v,
				 first_vid, ntohs(ib_spec->eth.val.vlan_tag));

			MLX5_SET(fte_match_set_lyr_2_4, headers_c,
				 first_cfi,
				 ntohs(ib_spec->eth.mask.vlan_tag) >> 12);
			MLX5_SET(fte_match_set_lyr_2_4, headers_v,
				 first_cfi,
				 ntohs(ib_spec->eth.val.vlan_tag) >> 12);

			MLX5_SET(fte_match_set_lyr_2_4, headers_c,
				 first_prio,
				 ntohs(ib_spec->eth.mask.vlan_tag) >> 13);
			MLX5_SET(fte_match_set_lyr_2_4, headers_v,
				 first_prio,
				 ntohs(ib_spec->eth.val.vlan_tag) >> 13);
		}
		MLX5_SET(fte_match_set_lyr_2_4, headers_c,
			 ethertype, ntohs(ib_spec->eth.mask.ether_type));
		MLX5_SET(fte_match_set_lyr_2_4, headers_v,
			 ethertype, ntohs(ib_spec->eth.val.ether_type));
		break;
	case IB_FLOW_SPEC_IPV4:
		if (FIELDS_NOT_SUPPORTED(ib_spec->ipv4.mask, LAST_IPV4_FIELD))
			return -EOPNOTSUPP;

		if (match_ipv) {
			MLX5_SET(fte_match_set_lyr_2_4, headers_c,
				 ip_version, 0xf);
			MLX5_SET(fte_match_set_lyr_2_4, headers_v,
				 ip_version, MLX5_FS_IPV4_VERSION);
		} else {
			MLX5_SET(fte_match_set_lyr_2_4, headers_c,
				 ethertype, 0xffff);
			MLX5_SET(fte_match_set_lyr_2_4, headers_v,
				 ethertype, ETH_P_IP);
		}

		memcpy(MLX5_ADDR_OF(fte_match_set_lyr_2_4, headers_c,
				    src_ipv4_src_ipv6.ipv4_layout.ipv4),
		       &ib_spec->ipv4.mask.src_ip,
		       sizeof(ib_spec->ipv4.mask.src_ip));
		memcpy(MLX5_ADDR_OF(fte_match_set_lyr_2_4, headers_v,
				    src_ipv4_src_ipv6.ipv4_layout.ipv4),
		       &ib_spec->ipv4.val.src_ip,
		       sizeof(ib_spec->ipv4.val.src_ip));
		memcpy(MLX5_ADDR_OF(fte_match_set_lyr_2_4, headers_c,
				    dst_ipv4_dst_ipv6.ipv4_layout.ipv4),
		       &ib_spec->ipv4.mask.dst_ip,
		       sizeof(ib_spec->ipv4.mask.dst_ip));
		memcpy(MLX5_ADDR_OF(fte_match_set_lyr_2_4, headers_v,
				    dst_ipv4_dst_ipv6.ipv4_layout.ipv4),
		       &ib_spec->ipv4.val.dst_ip,
		       sizeof(ib_spec->ipv4.val.dst_ip));

		set_tos(headers_c, headers_v,
			ib_spec->ipv4.mask.tos, ib_spec->ipv4.val.tos);

		set_proto(headers_c, headers_v,
			  ib_spec->ipv4.mask.proto, ib_spec->ipv4.val.proto);
		break;
	case IB_FLOW_SPEC_IPV6:
		if (FIELDS_NOT_SUPPORTED(ib_spec->ipv6.mask, LAST_IPV6_FIELD))
			return -EOPNOTSUPP;

		if (match_ipv) {
			MLX5_SET(fte_match_set_lyr_2_4, headers_c,
				 ip_version, 0xf);
			MLX5_SET(fte_match_set_lyr_2_4, headers_v,
				 ip_version, MLX5_FS_IPV6_VERSION);
		} else {
			MLX5_SET(fte_match_set_lyr_2_4, headers_c,
				 ethertype, 0xffff);
			MLX5_SET(fte_match_set_lyr_2_4, headers_v,
				 ethertype, ETH_P_IPV6);
		}

		memcpy(MLX5_ADDR_OF(fte_match_set_lyr_2_4, headers_c,
				    src_ipv4_src_ipv6.ipv6_layout.ipv6),
		       &ib_spec->ipv6.mask.src_ip,
		       sizeof(ib_spec->ipv6.mask.src_ip));
		memcpy(MLX5_ADDR_OF(fte_match_set_lyr_2_4, headers_v,
				    src_ipv4_src_ipv6.ipv6_layout.ipv6),
		       &ib_spec->ipv6.val.src_ip,
		       sizeof(ib_spec->ipv6.val.src_ip));
		memcpy(MLX5_ADDR_OF(fte_match_set_lyr_2_4, headers_c,
				    dst_ipv4_dst_ipv6.ipv6_layout.ipv6),
		       &ib_spec->ipv6.mask.dst_ip,
		       sizeof(ib_spec->ipv6.mask.dst_ip));
		memcpy(MLX5_ADDR_OF(fte_match_set_lyr_2_4, headers_v,
				    dst_ipv4_dst_ipv6.ipv6_layout.ipv6),
		       &ib_spec->ipv6.val.dst_ip,
		       sizeof(ib_spec->ipv6.val.dst_ip));

		set_tos(headers_c, headers_v,
			ib_spec->ipv6.mask.traffic_class,
			ib_spec->ipv6.val.traffic_class);

		set_proto(headers_c, headers_v,
			  ib_spec->ipv6.mask.next_hdr,
			  ib_spec->ipv6.val.next_hdr);

		set_flow_label(misc_params_c, misc_params_v,
			       ntohl(ib_spec->ipv6.mask.flow_label),
			       ntohl(ib_spec->ipv6.val.flow_label),
			       ib_spec->type & IB_FLOW_SPEC_INNER);
		break;
	case IB_FLOW_SPEC_ESP:
		if (ib_spec->esp.mask.seq)
			return -EOPNOTSUPP;

		MLX5_SET(fte_match_set_misc, misc_params_c, outer_esp_spi,
			 ntohl(ib_spec->esp.mask.spi));
		MLX5_SET(fte_match_set_misc, misc_params_v, outer_esp_spi,
			 ntohl(ib_spec->esp.val.spi));
		break;
	case IB_FLOW_SPEC_TCP:
		if (FIELDS_NOT_SUPPORTED(ib_spec->tcp_udp.mask,
					 LAST_TCP_UDP_FIELD))
			return -EOPNOTSUPP;

		MLX5_SET(fte_match_set_lyr_2_4, headers_c, ip_protocol,
			 0xff);
		MLX5_SET(fte_match_set_lyr_2_4, headers_v, ip_protocol,
			 IPPROTO_TCP);

		MLX5_SET(fte_match_set_lyr_2_4, headers_c, tcp_sport,
			 ntohs(ib_spec->tcp_udp.mask.src_port));
		MLX5_SET(fte_match_set_lyr_2_4, headers_v, tcp_sport,
			 ntohs(ib_spec->tcp_udp.val.src_port));

		MLX5_SET(fte_match_set_lyr_2_4, headers_c, tcp_dport,
			 ntohs(ib_spec->tcp_udp.mask.dst_port));
		MLX5_SET(fte_match_set_lyr_2_4, headers_v, tcp_dport,
			 ntohs(ib_spec->tcp_udp.val.dst_port));
		break;
	case IB_FLOW_SPEC_UDP:
		if (FIELDS_NOT_SUPPORTED(ib_spec->tcp_udp.mask,
					 LAST_TCP_UDP_FIELD))
			return -EOPNOTSUPP;

		MLX5_SET(fte_match_set_lyr_2_4, headers_c, ip_protocol,
			 0xff);
		MLX5_SET(fte_match_set_lyr_2_4, headers_v, ip_protocol,
			 IPPROTO_UDP);

		MLX5_SET(fte_match_set_lyr_2_4, headers_c, udp_sport,
			 ntohs(ib_spec->tcp_udp.mask.src_port));
		MLX5_SET(fte_match_set_lyr_2_4, headers_v, udp_sport,
			 ntohs(ib_spec->tcp_udp.val.src_port));

		MLX5_SET(fte_match_set_lyr_2_4, headers_c, udp_dport,
			 ntohs(ib_spec->tcp_udp.mask.dst_port));
		MLX5_SET(fte_match_set_lyr_2_4, headers_v, udp_dport,
			 ntohs(ib_spec->tcp_udp.val.dst_port));
		break;
	case IB_FLOW_SPEC_GRE:
		if (ib_spec->gre.mask.c_ks_res0_ver)
			return -EOPNOTSUPP;

		MLX5_SET(fte_match_set_lyr_2_4, headers_c, ip_protocol,
			 0xff);
		MLX5_SET(fte_match_set_lyr_2_4, headers_v, ip_protocol,
			 IPPROTO_GRE);

		MLX5_SET(fte_match_set_misc, misc_params_c, gre_protocol,
			 ntohs(ib_spec->gre.mask.protocol));
		MLX5_SET(fte_match_set_misc, misc_params_v, gre_protocol,
			 ntohs(ib_spec->gre.val.protocol));

		memcpy(MLX5_ADDR_OF(fte_match_set_misc, misc_params_c,
				    gre_key.nvgre.hi),
		       &ib_spec->gre.mask.key,
		       sizeof(ib_spec->gre.mask.key));
		memcpy(MLX5_ADDR_OF(fte_match_set_misc, misc_params_v,
				    gre_key.nvgre.hi),
		       &ib_spec->gre.val.key,
		       sizeof(ib_spec->gre.val.key));
		break;
	case IB_FLOW_SPEC_MPLS:
		switch (prev_type) {
		case IB_FLOW_SPEC_UDP:
			if (check_mpls_supp_fields(MLX5_CAP_FLOWTABLE_NIC_RX(mdev,
						   ft_field_support.outer_first_mpls_over_udp),
						   &ib_spec->mpls.mask.tag))
				return -EOPNOTSUPP;

			memcpy(MLX5_ADDR_OF(fte_match_set_misc2, misc_params2_v,
					    outer_first_mpls_over_udp),
			       &ib_spec->mpls.val.tag,
			       sizeof(ib_spec->mpls.val.tag));
			memcpy(MLX5_ADDR_OF(fte_match_set_misc2, misc_params2_c,
					    outer_first_mpls_over_udp),
			       &ib_spec->mpls.mask.tag,
			       sizeof(ib_spec->mpls.mask.tag));
			break;
		case IB_FLOW_SPEC_GRE:
			if (check_mpls_supp_fields(MLX5_CAP_FLOWTABLE_NIC_RX(mdev,
						   ft_field_support.outer_first_mpls_over_gre),
						   &ib_spec->mpls.mask.tag))
				return -EOPNOTSUPP;

			memcpy(MLX5_ADDR_OF(fte_match_set_misc2, misc_params2_v,
					    outer_first_mpls_over_gre),
			       &ib_spec->mpls.val.tag,
			       sizeof(ib_spec->mpls.val.tag));
			memcpy(MLX5_ADDR_OF(fte_match_set_misc2, misc_params2_c,
					    outer_first_mpls_over_gre),
			       &ib_spec->mpls.mask.tag,
			       sizeof(ib_spec->mpls.mask.tag));
			break;
		default:
			if (ib_spec->type & IB_FLOW_SPEC_INNER) {
				if (check_mpls_supp_fields(MLX5_CAP_FLOWTABLE_NIC_RX(mdev,
							   ft_field_support.inner_first_mpls),
							   &ib_spec->mpls.mask.tag))
					return -EOPNOTSUPP;

				memcpy(MLX5_ADDR_OF(fte_match_set_misc2, misc_params2_v,
						    inner_first_mpls),
				       &ib_spec->mpls.val.tag,
				       sizeof(ib_spec->mpls.val.tag));
				memcpy(MLX5_ADDR_OF(fte_match_set_misc2, misc_params2_c,
						    inner_first_mpls),
				       &ib_spec->mpls.mask.tag,
				       sizeof(ib_spec->mpls.mask.tag));
			} else {
				if (check_mpls_supp_fields(MLX5_CAP_FLOWTABLE_NIC_RX(mdev,
							   ft_field_support.outer_first_mpls),
							   &ib_spec->mpls.mask.tag))
					return -EOPNOTSUPP;

				memcpy(MLX5_ADDR_OF(fte_match_set_misc2, misc_params2_v,
						    outer_first_mpls),
				       &ib_spec->mpls.val.tag,
				       sizeof(ib_spec->mpls.val.tag));
				memcpy(MLX5_ADDR_OF(fte_match_set_misc2, misc_params2_c,
						    outer_first_mpls),
				       &ib_spec->mpls.mask.tag,
				       sizeof(ib_spec->mpls.mask.tag));
			}
		}
		break;
	case IB_FLOW_SPEC_VXLAN_TUNNEL:
		if (FIELDS_NOT_SUPPORTED(ib_spec->tunnel.mask,
					 LAST_TUNNEL_FIELD))
			return -EOPNOTSUPP;

		MLX5_SET(fte_match_set_misc, misc_params_c, vxlan_vni,
			 ntohl(ib_spec->tunnel.mask.tunnel_id));
		MLX5_SET(fte_match_set_misc, misc_params_v, vxlan_vni,
			 ntohl(ib_spec->tunnel.val.tunnel_id));
		break;
	case IB_FLOW_SPEC_ACTION_TAG:
		if (FIELDS_NOT_SUPPORTED(ib_spec->flow_tag,
					 LAST_FLOW_TAG_FIELD))
			return -EOPNOTSUPP;
		if (ib_spec->flow_tag.tag_id >= BIT(24))
			return -EINVAL;

		action->flow_tag = ib_spec->flow_tag.tag_id;
		action->flags |= FLOW_ACT_HAS_TAG;
		break;
	case IB_FLOW_SPEC_ACTION_DROP:
		if (FIELDS_NOT_SUPPORTED(ib_spec->drop,
					 LAST_DROP_FIELD))
			return -EOPNOTSUPP;
		action->action |= MLX5_FLOW_CONTEXT_ACTION_DROP;
		break;
	case IB_FLOW_SPEC_ACTION_HANDLE:
		ret = parse_flow_flow_action(to_mflow_act(ib_spec->action.act),
			flow_attr->flags & IB_FLOW_ATTR_FLAGS_EGRESS, action);
		if (ret)
			return ret;
		break;
	case IB_FLOW_SPEC_ACTION_COUNT:
		if (FIELDS_NOT_SUPPORTED(ib_spec->flow_count,
					 LAST_COUNTERS_FIELD))
			return -EOPNOTSUPP;

		/* for now support only one counters spec per flow */
		if (action->action & MLX5_FLOW_CONTEXT_ACTION_COUNT)
			return -EINVAL;

		action->counters = ib_spec->flow_count.counters;
		action->action |= MLX5_FLOW_CONTEXT_ACTION_COUNT;
		break;
	default:
		return -EINVAL;
	}

	return 0;
}

/* If a flow could catch both multicast and unicast packets,
 * it won't fall into the multicast flow steering table and this rule
 * could steal other multicast packets.
 */
static bool flow_is_multicast_only(const struct ib_flow_attr *ib_attr)
{
	union ib_flow_spec *flow_spec;

	if (ib_attr->type != IB_FLOW_ATTR_NORMAL ||
	    ib_attr->num_of_specs < 1)
		return false;

	flow_spec = (union ib_flow_spec *)(ib_attr + 1);
	if (flow_spec->type == IB_FLOW_SPEC_IPV4) {
		struct ib_flow_spec_ipv4 *ipv4_spec;

		ipv4_spec = (struct ib_flow_spec_ipv4 *)flow_spec;
		if (ipv4_is_multicast(ipv4_spec->val.dst_ip))
			return true;

		return false;
	}

	if (flow_spec->type == IB_FLOW_SPEC_ETH) {
		struct ib_flow_spec_eth *eth_spec;

		eth_spec = (struct ib_flow_spec_eth *)flow_spec;
		return is_multicast_ether_addr(eth_spec->mask.dst_mac) &&
		       is_multicast_ether_addr(eth_spec->val.dst_mac);
	}

	return false;
}

enum valid_spec {
	VALID_SPEC_INVALID,
	VALID_SPEC_VALID,
	VALID_SPEC_NA,
};

static enum valid_spec
is_valid_esp_aes_gcm(struct mlx5_core_dev *mdev,
		     const struct mlx5_flow_spec *spec,
		     const struct mlx5_flow_act *flow_act,
		     bool egress)
{
	const u32 *match_c = spec->match_criteria;
	bool is_crypto =
		(flow_act->action & (MLX5_FLOW_CONTEXT_ACTION_ENCRYPT |
				     MLX5_FLOW_CONTEXT_ACTION_DECRYPT));
	bool is_ipsec = mlx5_fs_is_ipsec_flow(match_c);
	bool is_drop = flow_act->action & MLX5_FLOW_CONTEXT_ACTION_DROP;

	/*
	 * Currently only crypto is supported in egress, when regular egress
	 * rules would be supported, always return VALID_SPEC_NA.
	 */
	if (!is_crypto)
		return VALID_SPEC_NA;

	return is_crypto && is_ipsec &&
		(!egress || (!is_drop && !(flow_act->flags & FLOW_ACT_HAS_TAG))) ?
		VALID_SPEC_VALID : VALID_SPEC_INVALID;
}

static bool is_valid_spec(struct mlx5_core_dev *mdev,
			  const struct mlx5_flow_spec *spec,
			  const struct mlx5_flow_act *flow_act,
			  bool egress)
{
	/* We curretly only support ipsec egress flow */
	return is_valid_esp_aes_gcm(mdev, spec, flow_act, egress) != VALID_SPEC_INVALID;
}

static bool is_valid_ethertype(struct mlx5_core_dev *mdev,
			       const struct ib_flow_attr *flow_attr,
			       bool check_inner)
{
	union ib_flow_spec *ib_spec = (union ib_flow_spec *)(flow_attr + 1);
	int match_ipv = check_inner ?
			MLX5_CAP_FLOWTABLE_NIC_RX(mdev,
					ft_field_support.inner_ip_version) :
			MLX5_CAP_FLOWTABLE_NIC_RX(mdev,
					ft_field_support.outer_ip_version);
	int inner_bit = check_inner ? IB_FLOW_SPEC_INNER : 0;
	bool ipv4_spec_valid, ipv6_spec_valid;
	unsigned int ip_spec_type = 0;
	bool has_ethertype = false;
	unsigned int spec_index;
	bool mask_valid = true;
	u16 eth_type = 0;
	bool type_valid;

	/* Validate that ethertype is correct */
	for (spec_index = 0; spec_index < flow_attr->num_of_specs; spec_index++) {
		if ((ib_spec->type == (IB_FLOW_SPEC_ETH | inner_bit)) &&
		    ib_spec->eth.mask.ether_type) {
			mask_valid = (ib_spec->eth.mask.ether_type ==
				      htons(0xffff));
			has_ethertype = true;
			eth_type = ntohs(ib_spec->eth.val.ether_type);
		} else if ((ib_spec->type == (IB_FLOW_SPEC_IPV4 | inner_bit)) ||
			   (ib_spec->type == (IB_FLOW_SPEC_IPV6 | inner_bit))) {
			ip_spec_type = ib_spec->type;
		}
		ib_spec = (void *)ib_spec + ib_spec->size;
	}

	type_valid = (!has_ethertype) || (!ip_spec_type);
	if (!type_valid && mask_valid) {
		ipv4_spec_valid = (eth_type == ETH_P_IP) &&
			(ip_spec_type == (IB_FLOW_SPEC_IPV4 | inner_bit));
		ipv6_spec_valid = (eth_type == ETH_P_IPV6) &&
			(ip_spec_type == (IB_FLOW_SPEC_IPV6 | inner_bit));

		type_valid = (ipv4_spec_valid) || (ipv6_spec_valid) ||
			     (((eth_type == ETH_P_MPLS_UC) ||
			       (eth_type == ETH_P_MPLS_MC)) && match_ipv);
	}

	return type_valid;
}

static bool is_valid_attr(struct mlx5_core_dev *mdev,
			  const struct ib_flow_attr *flow_attr)
{
	return is_valid_ethertype(mdev, flow_attr, false) &&
	       is_valid_ethertype(mdev, flow_attr, true);
}

static void put_flow_table(struct mlx5_ib_dev *dev,
			   struct mlx5_ib_flow_prio *prio, bool ft_added)
{
	prio->refcount -= !!ft_added;
	if (!prio->refcount) {
		mlx5_destroy_flow_table(prio->flow_table);
		prio->flow_table = NULL;
	}
}

static void counters_clear_description(struct ib_counters *counters)
{
	struct mlx5_ib_mcounters *mcounters = to_mcounters(counters);

	mutex_lock(&mcounters->mcntrs_mutex);
	kfree(mcounters->counters_data);
	mcounters->counters_data = NULL;
	mcounters->cntrs_max_index = 0;
	mutex_unlock(&mcounters->mcntrs_mutex);
}

static int mlx5_ib_destroy_flow(struct ib_flow *flow_id)
{
	struct mlx5_ib_flow_handler *handler = container_of(flow_id,
							  struct mlx5_ib_flow_handler,
							  ibflow);
	struct mlx5_ib_flow_handler *iter, *tmp;
	struct mlx5_ib_dev *dev = handler->dev;

	mutex_lock(&dev->flow_db->lock);

	list_for_each_entry_safe(iter, tmp, &handler->list, list) {
		mlx5_del_flow_rules(iter->rule);
		put_flow_table(dev, iter->prio, true);
		list_del(&iter->list);
		kfree(iter);
	}

	mlx5_del_flow_rules(handler->rule);
	put_flow_table(dev, handler->prio, true);
	if (handler->ibcounters &&
	    atomic_read(&handler->ibcounters->usecnt) == 1)
		counters_clear_description(handler->ibcounters);

	mutex_unlock(&dev->flow_db->lock);
	if (handler->flow_matcher)
		atomic_dec(&handler->flow_matcher->usecnt);
	kfree(handler);

	return 0;
}

static int ib_prio_to_core_prio(unsigned int priority, bool dont_trap)
{
	priority *= 2;
	if (!dont_trap)
		priority++;
	return priority;
}

enum flow_table_type {
	MLX5_IB_FT_RX,
	MLX5_IB_FT_TX
};

#define MLX5_FS_MAX_TYPES	 6
#define MLX5_FS_MAX_ENTRIES	 BIT(16)

static struct mlx5_ib_flow_prio *_get_prio(struct mlx5_flow_namespace *ns,
					   struct mlx5_ib_flow_prio *prio,
					   int priority,
					   int num_entries, int num_groups,
					   u32 flags)
{
	struct mlx5_flow_table *ft;

	ft = mlx5_create_auto_grouped_flow_table(ns, priority,
						 num_entries,
						 num_groups,
						 0, flags);
	if (IS_ERR(ft))
		return ERR_CAST(ft);

	prio->flow_table = ft;
	prio->refcount = 0;
	return prio;
}

static struct mlx5_ib_flow_prio *get_flow_table(struct mlx5_ib_dev *dev,
						struct ib_flow_attr *flow_attr,
						enum flow_table_type ft_type)
{
	bool dont_trap = flow_attr->flags & IB_FLOW_ATTR_FLAGS_DONT_TRAP;
	struct mlx5_flow_namespace *ns = NULL;
	struct mlx5_ib_flow_prio *prio;
	struct mlx5_flow_table *ft;
	int max_table_size;
	int num_entries;
	int num_groups;
	u32 flags = 0;
	int priority;

	max_table_size = BIT(MLX5_CAP_FLOWTABLE_NIC_RX(dev->mdev,
						       log_max_ft_size));
	if (flow_attr->type == IB_FLOW_ATTR_NORMAL) {
		enum mlx5_flow_namespace_type fn_type;

		if (flow_is_multicast_only(flow_attr) &&
		    !dont_trap)
			priority = MLX5_IB_FLOW_MCAST_PRIO;
		else
			priority = ib_prio_to_core_prio(flow_attr->priority,
							dont_trap);
		if (ft_type == MLX5_IB_FT_RX) {
			fn_type = MLX5_FLOW_NAMESPACE_BYPASS;
			prio = &dev->flow_db->prios[priority];
			if (!dev->rep &&
			    MLX5_CAP_FLOWTABLE_NIC_RX(dev->mdev, decap))
				flags |= MLX5_FLOW_TABLE_TUNNEL_EN_DECAP;
			if (!dev->rep &&
			    MLX5_CAP_FLOWTABLE_NIC_RX(dev->mdev,
					reformat_l3_tunnel_to_l2))
				flags |= MLX5_FLOW_TABLE_TUNNEL_EN_REFORMAT;
		} else {
			max_table_size =
				BIT(MLX5_CAP_FLOWTABLE_NIC_TX(dev->mdev,
							      log_max_ft_size));
			fn_type = MLX5_FLOW_NAMESPACE_EGRESS;
			prio = &dev->flow_db->egress_prios[priority];
			if (!dev->rep &&
			    MLX5_CAP_FLOWTABLE_NIC_TX(dev->mdev, reformat))
				flags |= MLX5_FLOW_TABLE_TUNNEL_EN_REFORMAT;
		}
		ns = mlx5_get_flow_namespace(dev->mdev, fn_type);
		num_entries = MLX5_FS_MAX_ENTRIES;
		num_groups = MLX5_FS_MAX_TYPES;
	} else if (flow_attr->type == IB_FLOW_ATTR_ALL_DEFAULT ||
		   flow_attr->type == IB_FLOW_ATTR_MC_DEFAULT) {
		ns = mlx5_get_flow_namespace(dev->mdev,
					     MLX5_FLOW_NAMESPACE_LEFTOVERS);
		build_leftovers_ft_param(&priority,
					 &num_entries,
					 &num_groups);
		prio = &dev->flow_db->prios[MLX5_IB_FLOW_LEFTOVERS_PRIO];
	} else if (flow_attr->type == IB_FLOW_ATTR_SNIFFER) {
		if (!MLX5_CAP_FLOWTABLE(dev->mdev,
					allow_sniffer_and_nic_rx_shared_tir))
			return ERR_PTR(-ENOTSUPP);

		ns = mlx5_get_flow_namespace(dev->mdev, ft_type == MLX5_IB_FT_RX ?
					     MLX5_FLOW_NAMESPACE_SNIFFER_RX :
					     MLX5_FLOW_NAMESPACE_SNIFFER_TX);

		prio = &dev->flow_db->sniffer[ft_type];
		priority = 0;
		num_entries = 1;
		num_groups = 1;
	}

	if (!ns)
		return ERR_PTR(-ENOTSUPP);

	if (num_entries > max_table_size)
		return ERR_PTR(-ENOMEM);

	ft = prio->flow_table;
	if (!ft)
		return _get_prio(ns, prio, priority, num_entries, num_groups,
				 flags);

	return prio;
}

static void set_underlay_qp(struct mlx5_ib_dev *dev,
			    struct mlx5_flow_spec *spec,
			    u32 underlay_qpn)
{
	void *misc_params_c = MLX5_ADDR_OF(fte_match_param,
					   spec->match_criteria,
					   misc_parameters);
	void *misc_params_v = MLX5_ADDR_OF(fte_match_param, spec->match_value,
					   misc_parameters);

	if (underlay_qpn &&
	    MLX5_CAP_FLOWTABLE_NIC_RX(dev->mdev,
				      ft_field_support.bth_dst_qp)) {
		MLX5_SET(fte_match_set_misc,
			 misc_params_v, bth_dst_qp, underlay_qpn);
		MLX5_SET(fte_match_set_misc,
			 misc_params_c, bth_dst_qp, 0xffffff);
	}
}

static int read_flow_counters(struct ib_device *ibdev,
			      struct mlx5_read_counters_attr *read_attr)
{
	struct mlx5_fc *fc = read_attr->hw_cntrs_hndl;
	struct mlx5_ib_dev *dev = to_mdev(ibdev);

	return mlx5_fc_query(dev->mdev, fc,
			     &read_attr->out[IB_COUNTER_PACKETS],
			     &read_attr->out[IB_COUNTER_BYTES]);
}

/* flow counters currently expose two counters packets and bytes */
#define FLOW_COUNTERS_NUM 2
static int counters_set_description(struct ib_counters *counters,
				    enum mlx5_ib_counters_type counters_type,
				    struct mlx5_ib_flow_counters_desc *desc_data,
				    u32 ncounters)
{
	struct mlx5_ib_mcounters *mcounters = to_mcounters(counters);
	u32 cntrs_max_index = 0;
	int i;

	if (counters_type != MLX5_IB_COUNTERS_FLOW)
		return -EINVAL;

	/* init the fields for the object */
	mcounters->type = counters_type;
	mcounters->read_counters = read_flow_counters;
	mcounters->counters_num = FLOW_COUNTERS_NUM;
	mcounters->ncounters = ncounters;
	/* each counter entry have both description and index pair */
	for (i = 0; i < ncounters; i++) {
		if (desc_data[i].description > IB_COUNTER_BYTES)
			return -EINVAL;

		if (cntrs_max_index <= desc_data[i].index)
			cntrs_max_index = desc_data[i].index + 1;
	}

	mutex_lock(&mcounters->mcntrs_mutex);
	mcounters->counters_data = desc_data;
	mcounters->cntrs_max_index = cntrs_max_index;
	mutex_unlock(&mcounters->mcntrs_mutex);

	return 0;
}

#define MAX_COUNTERS_NUM (USHRT_MAX / (sizeof(u32) * 2))
static int flow_counters_set_data(struct ib_counters *ibcounters,
				  struct mlx5_ib_create_flow *ucmd)
{
	struct mlx5_ib_mcounters *mcounters = to_mcounters(ibcounters);
	struct mlx5_ib_flow_counters_data *cntrs_data = NULL;
	struct mlx5_ib_flow_counters_desc *desc_data = NULL;
	bool hw_hndl = false;
	int ret = 0;

	if (ucmd && ucmd->ncounters_data != 0) {
		cntrs_data = ucmd->data;
		if (cntrs_data->ncounters > MAX_COUNTERS_NUM)
			return -EINVAL;

		desc_data = kcalloc(cntrs_data->ncounters,
				    sizeof(*desc_data),
				    GFP_KERNEL);
		if (!desc_data)
			return  -ENOMEM;

		if (copy_from_user(desc_data,
				   u64_to_user_ptr(cntrs_data->counters_data),
				   sizeof(*desc_data) * cntrs_data->ncounters)) {
			ret = -EFAULT;
			goto free;
		}
	}

	if (!mcounters->hw_cntrs_hndl) {
		mcounters->hw_cntrs_hndl = mlx5_fc_create(
			to_mdev(ibcounters->device)->mdev, false);
		if (IS_ERR(mcounters->hw_cntrs_hndl)) {
			ret = PTR_ERR(mcounters->hw_cntrs_hndl);
			goto free;
		}
		hw_hndl = true;
	}

	if (desc_data) {
		/* counters already bound to at least one flow */
		if (mcounters->cntrs_max_index) {
			ret = -EINVAL;
			goto free_hndl;
		}

		ret = counters_set_description(ibcounters,
					       MLX5_IB_COUNTERS_FLOW,
					       desc_data,
					       cntrs_data->ncounters);
		if (ret)
			goto free_hndl;

	} else if (!mcounters->cntrs_max_index) {
		/* counters not bound yet, must have udata passed */
		ret = -EINVAL;
		goto free_hndl;
	}

	return 0;

free_hndl:
	if (hw_hndl) {
		mlx5_fc_destroy(to_mdev(ibcounters->device)->mdev,
				mcounters->hw_cntrs_hndl);
		mcounters->hw_cntrs_hndl = NULL;
	}
free:
	kfree(desc_data);
	return ret;
}

static struct mlx5_ib_flow_handler *_create_flow_rule(struct mlx5_ib_dev *dev,
						      struct mlx5_ib_flow_prio *ft_prio,
						      const struct ib_flow_attr *flow_attr,
						      struct mlx5_flow_destination *dst,
						      u32 underlay_qpn,
						      struct mlx5_ib_create_flow *ucmd)
{
	struct mlx5_flow_table	*ft = ft_prio->flow_table;
	struct mlx5_ib_flow_handler *handler;
	struct mlx5_flow_act flow_act = {.flow_tag = MLX5_FS_DEFAULT_FLOW_TAG};
	struct mlx5_flow_spec *spec;
	struct mlx5_flow_destination dest_arr[2] = {};
	struct mlx5_flow_destination *rule_dst = dest_arr;
	const void *ib_flow = (const void *)flow_attr + sizeof(*flow_attr);
	unsigned int spec_index;
	u32 prev_type = 0;
	int err = 0;
	int dest_num = 0;
	bool is_egress = flow_attr->flags & IB_FLOW_ATTR_FLAGS_EGRESS;

	if (!is_valid_attr(dev->mdev, flow_attr))
		return ERR_PTR(-EINVAL);

	if (dev->rep && is_egress)
		return ERR_PTR(-EINVAL);

	spec = kvzalloc(sizeof(*spec), GFP_KERNEL);
	handler = kzalloc(sizeof(*handler), GFP_KERNEL);
	if (!handler || !spec) {
		err = -ENOMEM;
		goto free;
	}

	INIT_LIST_HEAD(&handler->list);
	if (dst) {
		memcpy(&dest_arr[0], dst, sizeof(*dst));
		dest_num++;
	}

	for (spec_index = 0; spec_index < flow_attr->num_of_specs; spec_index++) {
		err = parse_flow_attr(dev->mdev, spec->match_criteria,
				      spec->match_value,
				      ib_flow, flow_attr, &flow_act,
				      prev_type);
		if (err < 0)
			goto free;

		prev_type = ((union ib_flow_spec *)ib_flow)->type;
		ib_flow += ((union ib_flow_spec *)ib_flow)->size;
	}

	if (!flow_is_multicast_only(flow_attr))
		set_underlay_qp(dev, spec, underlay_qpn);

	if (dev->rep) {
		void *misc;

		misc = MLX5_ADDR_OF(fte_match_param, spec->match_value,
				    misc_parameters);
		MLX5_SET(fte_match_set_misc, misc, source_port,
			 dev->rep->vport);
		misc = MLX5_ADDR_OF(fte_match_param, spec->match_criteria,
				    misc_parameters);
		MLX5_SET_TO_ONES(fte_match_set_misc, misc, source_port);
	}

	spec->match_criteria_enable = get_match_criteria_enable(spec->match_criteria);

	if (is_egress &&
	    !is_valid_spec(dev->mdev, spec, &flow_act, is_egress)) {
		err = -EINVAL;
		goto free;
	}

	if (flow_act.action & MLX5_FLOW_CONTEXT_ACTION_COUNT) {
		struct mlx5_ib_mcounters *mcounters;

		err = flow_counters_set_data(flow_act.counters, ucmd);
		if (err)
			goto free;

		mcounters = to_mcounters(flow_act.counters);
		handler->ibcounters = flow_act.counters;
		dest_arr[dest_num].type =
			MLX5_FLOW_DESTINATION_TYPE_COUNTER;
		dest_arr[dest_num].counter_id =
			mlx5_fc_id(mcounters->hw_cntrs_hndl);
		dest_num++;
	}

	if (flow_act.action & MLX5_FLOW_CONTEXT_ACTION_DROP) {
		if (!(flow_act.action & MLX5_FLOW_CONTEXT_ACTION_COUNT)) {
			rule_dst = NULL;
			dest_num = 0;
		}
	} else {
		if (is_egress)
			flow_act.action |= MLX5_FLOW_CONTEXT_ACTION_ALLOW;
		else
			flow_act.action |=
				dest_num ?  MLX5_FLOW_CONTEXT_ACTION_FWD_DEST :
					MLX5_FLOW_CONTEXT_ACTION_FWD_NEXT_PRIO;
	}

	if ((flow_act.flags & FLOW_ACT_HAS_TAG)  &&
	    (flow_attr->type == IB_FLOW_ATTR_ALL_DEFAULT ||
	     flow_attr->type == IB_FLOW_ATTR_MC_DEFAULT)) {
		mlx5_ib_warn(dev, "Flow tag %u and attribute type %x isn't allowed in leftovers\n",
			     flow_act.flow_tag, flow_attr->type);
		err = -EINVAL;
		goto free;
	}
	handler->rule = mlx5_add_flow_rules(ft, spec,
					    &flow_act,
					    rule_dst, dest_num);

	if (IS_ERR(handler->rule)) {
		err = PTR_ERR(handler->rule);
		goto free;
	}

	ft_prio->refcount++;
	handler->prio = ft_prio;
	handler->dev = dev;

	ft_prio->flow_table = ft;
free:
	if (err && handler) {
		if (handler->ibcounters &&
		    atomic_read(&handler->ibcounters->usecnt) == 1)
			counters_clear_description(handler->ibcounters);
		kfree(handler);
	}
	kvfree(spec);
	return err ? ERR_PTR(err) : handler;
}

static struct mlx5_ib_flow_handler *create_flow_rule(struct mlx5_ib_dev *dev,
						     struct mlx5_ib_flow_prio *ft_prio,
						     const struct ib_flow_attr *flow_attr,
						     struct mlx5_flow_destination *dst)
{
	return _create_flow_rule(dev, ft_prio, flow_attr, dst, 0, NULL);
}

static struct mlx5_ib_flow_handler *create_dont_trap_rule(struct mlx5_ib_dev *dev,
							  struct mlx5_ib_flow_prio *ft_prio,
							  struct ib_flow_attr *flow_attr,
							  struct mlx5_flow_destination *dst)
{
	struct mlx5_ib_flow_handler *handler_dst = NULL;
	struct mlx5_ib_flow_handler *handler = NULL;

	handler = create_flow_rule(dev, ft_prio, flow_attr, NULL);
	if (!IS_ERR(handler)) {
		handler_dst = create_flow_rule(dev, ft_prio,
					       flow_attr, dst);
		if (IS_ERR(handler_dst)) {
			mlx5_del_flow_rules(handler->rule);
			ft_prio->refcount--;
			kfree(handler);
			handler = handler_dst;
		} else {
			list_add(&handler_dst->list, &handler->list);
		}
	}

	return handler;
}
enum {
	LEFTOVERS_MC,
	LEFTOVERS_UC,
};

static struct mlx5_ib_flow_handler *create_leftovers_rule(struct mlx5_ib_dev *dev,
							  struct mlx5_ib_flow_prio *ft_prio,
							  struct ib_flow_attr *flow_attr,
							  struct mlx5_flow_destination *dst)
{
	struct mlx5_ib_flow_handler *handler_ucast = NULL;
	struct mlx5_ib_flow_handler *handler = NULL;

	static struct {
		struct ib_flow_attr	flow_attr;
		struct ib_flow_spec_eth eth_flow;
	} leftovers_specs[] = {
		[LEFTOVERS_MC] = {
			.flow_attr = {
				.num_of_specs = 1,
				.size = sizeof(leftovers_specs[0])
			},
			.eth_flow = {
				.type = IB_FLOW_SPEC_ETH,
				.size = sizeof(struct ib_flow_spec_eth),
				.mask = {.dst_mac = {0x1} },
				.val =  {.dst_mac = {0x1} }
			}
		},
		[LEFTOVERS_UC] = {
			.flow_attr = {
				.num_of_specs = 1,
				.size = sizeof(leftovers_specs[0])
			},
			.eth_flow = {
				.type = IB_FLOW_SPEC_ETH,
				.size = sizeof(struct ib_flow_spec_eth),
				.mask = {.dst_mac = {0x1} },
				.val = {.dst_mac = {} }
			}
		}
	};

	handler = create_flow_rule(dev, ft_prio,
				   &leftovers_specs[LEFTOVERS_MC].flow_attr,
				   dst);
	if (!IS_ERR(handler) &&
	    flow_attr->type == IB_FLOW_ATTR_ALL_DEFAULT) {
		handler_ucast = create_flow_rule(dev, ft_prio,
						 &leftovers_specs[LEFTOVERS_UC].flow_attr,
						 dst);
		if (IS_ERR(handler_ucast)) {
			mlx5_del_flow_rules(handler->rule);
			ft_prio->refcount--;
			kfree(handler);
			handler = handler_ucast;
		} else {
			list_add(&handler_ucast->list, &handler->list);
		}
	}

	return handler;
}

static struct mlx5_ib_flow_handler *create_sniffer_rule(struct mlx5_ib_dev *dev,
							struct mlx5_ib_flow_prio *ft_rx,
							struct mlx5_ib_flow_prio *ft_tx,
							struct mlx5_flow_destination *dst)
{
	struct mlx5_ib_flow_handler *handler_rx;
	struct mlx5_ib_flow_handler *handler_tx;
	int err;
	static const struct ib_flow_attr flow_attr  = {
		.num_of_specs = 0,
		.size = sizeof(flow_attr)
	};

	handler_rx = create_flow_rule(dev, ft_rx, &flow_attr, dst);
	if (IS_ERR(handler_rx)) {
		err = PTR_ERR(handler_rx);
		goto err;
	}

	handler_tx = create_flow_rule(dev, ft_tx, &flow_attr, dst);
	if (IS_ERR(handler_tx)) {
		err = PTR_ERR(handler_tx);
		goto err_tx;
	}

	list_add(&handler_tx->list, &handler_rx->list);

	return handler_rx;

err_tx:
	mlx5_del_flow_rules(handler_rx->rule);
	ft_rx->refcount--;
	kfree(handler_rx);
err:
	return ERR_PTR(err);
}

static struct ib_flow *mlx5_ib_create_flow(struct ib_qp *qp,
					   struct ib_flow_attr *flow_attr,
					   int domain,
					   struct ib_udata *udata)
{
	struct mlx5_ib_dev *dev = to_mdev(qp->device);
	struct mlx5_ib_qp *mqp = to_mqp(qp);
	struct mlx5_ib_flow_handler *handler = NULL;
	struct mlx5_flow_destination *dst = NULL;
	struct mlx5_ib_flow_prio *ft_prio_tx = NULL;
	struct mlx5_ib_flow_prio *ft_prio;
	bool is_egress = flow_attr->flags & IB_FLOW_ATTR_FLAGS_EGRESS;
	struct mlx5_ib_create_flow *ucmd = NULL, ucmd_hdr;
	size_t min_ucmd_sz, required_ucmd_sz;
	int err;
	int underlay_qpn;

	if (udata && udata->inlen) {
		min_ucmd_sz = offsetof(typeof(ucmd_hdr), reserved) +
				sizeof(ucmd_hdr.reserved);
		if (udata->inlen < min_ucmd_sz)
			return ERR_PTR(-EOPNOTSUPP);

		err = ib_copy_from_udata(&ucmd_hdr, udata, min_ucmd_sz);
		if (err)
			return ERR_PTR(err);

		/* currently supports only one counters data */
		if (ucmd_hdr.ncounters_data > 1)
			return ERR_PTR(-EINVAL);

		required_ucmd_sz = min_ucmd_sz +
			sizeof(struct mlx5_ib_flow_counters_data) *
			ucmd_hdr.ncounters_data;
		if (udata->inlen > required_ucmd_sz &&
		    !ib_is_udata_cleared(udata, required_ucmd_sz,
					 udata->inlen - required_ucmd_sz))
			return ERR_PTR(-EOPNOTSUPP);

		ucmd = kzalloc(required_ucmd_sz, GFP_KERNEL);
		if (!ucmd)
			return ERR_PTR(-ENOMEM);

		err = ib_copy_from_udata(ucmd, udata, required_ucmd_sz);
		if (err)
			goto free_ucmd;
	}

	if (flow_attr->priority > MLX5_IB_FLOW_LAST_PRIO) {
		err = -ENOMEM;
		goto free_ucmd;
	}

	if (domain != IB_FLOW_DOMAIN_USER ||
	    flow_attr->port > dev->num_ports ||
	    (flow_attr->flags & ~(IB_FLOW_ATTR_FLAGS_DONT_TRAP |
				  IB_FLOW_ATTR_FLAGS_EGRESS))) {
		err = -EINVAL;
		goto free_ucmd;
	}

	if (is_egress &&
	    (flow_attr->type == IB_FLOW_ATTR_ALL_DEFAULT ||
	     flow_attr->type == IB_FLOW_ATTR_MC_DEFAULT)) {
		err = -EINVAL;
		goto free_ucmd;
	}

	dst = kzalloc(sizeof(*dst), GFP_KERNEL);
	if (!dst) {
		err = -ENOMEM;
		goto free_ucmd;
	}

	mutex_lock(&dev->flow_db->lock);

	ft_prio = get_flow_table(dev, flow_attr,
				 is_egress ? MLX5_IB_FT_TX : MLX5_IB_FT_RX);
	if (IS_ERR(ft_prio)) {
		err = PTR_ERR(ft_prio);
		goto unlock;
	}
	if (flow_attr->type == IB_FLOW_ATTR_SNIFFER) {
		ft_prio_tx = get_flow_table(dev, flow_attr, MLX5_IB_FT_TX);
		if (IS_ERR(ft_prio_tx)) {
			err = PTR_ERR(ft_prio_tx);
			ft_prio_tx = NULL;
			goto destroy_ft;
		}
	}

	if (is_egress) {
		dst->type = MLX5_FLOW_DESTINATION_TYPE_PORT;
	} else {
		dst->type = MLX5_FLOW_DESTINATION_TYPE_TIR;
		if (mqp->flags & MLX5_IB_QP_RSS)
			dst->tir_num = mqp->rss_qp.tirn;
		else
			dst->tir_num = mqp->raw_packet_qp.rq.tirn;
	}

	if (flow_attr->type == IB_FLOW_ATTR_NORMAL) {
		if (flow_attr->flags & IB_FLOW_ATTR_FLAGS_DONT_TRAP)  {
			handler = create_dont_trap_rule(dev, ft_prio,
							flow_attr, dst);
		} else {
			underlay_qpn = (mqp->flags & MLX5_IB_QP_UNDERLAY) ?
					mqp->underlay_qpn : 0;
			handler = _create_flow_rule(dev, ft_prio, flow_attr,
						    dst, underlay_qpn, ucmd);
		}
	} else if (flow_attr->type == IB_FLOW_ATTR_ALL_DEFAULT ||
		   flow_attr->type == IB_FLOW_ATTR_MC_DEFAULT) {
		handler = create_leftovers_rule(dev, ft_prio, flow_attr,
						dst);
	} else if (flow_attr->type == IB_FLOW_ATTR_SNIFFER) {
		handler = create_sniffer_rule(dev, ft_prio, ft_prio_tx, dst);
	} else {
		err = -EINVAL;
		goto destroy_ft;
	}

	if (IS_ERR(handler)) {
		err = PTR_ERR(handler);
		handler = NULL;
		goto destroy_ft;
	}

	mutex_unlock(&dev->flow_db->lock);
	kfree(dst);
	kfree(ucmd);

	return &handler->ibflow;

destroy_ft:
	put_flow_table(dev, ft_prio, false);
	if (ft_prio_tx)
		put_flow_table(dev, ft_prio_tx, false);
unlock:
	mutex_unlock(&dev->flow_db->lock);
	kfree(dst);
free_ucmd:
	kfree(ucmd);
	return ERR_PTR(err);
}

static struct mlx5_ib_flow_prio *
_get_flow_table(struct mlx5_ib_dev *dev,
		struct mlx5_ib_flow_matcher *fs_matcher,
		bool mcast)
{
	struct mlx5_flow_namespace *ns = NULL;
	struct mlx5_ib_flow_prio *prio;
	int max_table_size;
	u32 flags = 0;
	int priority;

	if (fs_matcher->ns_type == MLX5_FLOW_NAMESPACE_BYPASS) {
		max_table_size = BIT(MLX5_CAP_FLOWTABLE_NIC_RX(dev->mdev,
					log_max_ft_size));
		if (MLX5_CAP_FLOWTABLE_NIC_RX(dev->mdev, decap))
			flags |= MLX5_FLOW_TABLE_TUNNEL_EN_DECAP;
		if (MLX5_CAP_FLOWTABLE_NIC_RX(dev->mdev,
					      reformat_l3_tunnel_to_l2))
			flags |= MLX5_FLOW_TABLE_TUNNEL_EN_REFORMAT;
	} else { /* Can only be MLX5_FLOW_NAMESPACE_EGRESS */
		max_table_size = BIT(MLX5_CAP_FLOWTABLE_NIC_TX(dev->mdev,
					log_max_ft_size));
		if (MLX5_CAP_FLOWTABLE_NIC_TX(dev->mdev, reformat))
			flags |= MLX5_FLOW_TABLE_TUNNEL_EN_REFORMAT;
	}

	if (max_table_size < MLX5_FS_MAX_ENTRIES)
		return ERR_PTR(-ENOMEM);

	if (mcast)
		priority = MLX5_IB_FLOW_MCAST_PRIO;
	else
		priority = ib_prio_to_core_prio(fs_matcher->priority, false);

	ns = mlx5_get_flow_namespace(dev->mdev, fs_matcher->ns_type);
	if (!ns)
		return ERR_PTR(-ENOTSUPP);

	if (fs_matcher->ns_type == MLX5_FLOW_NAMESPACE_BYPASS)
		prio = &dev->flow_db->prios[priority];
	else
		prio = &dev->flow_db->egress_prios[priority];

	if (prio->flow_table)
		return prio;

	return _get_prio(ns, prio, priority, MLX5_FS_MAX_ENTRIES,
			 MLX5_FS_MAX_TYPES, flags);
}

static struct mlx5_ib_flow_handler *
_create_raw_flow_rule(struct mlx5_ib_dev *dev,
		      struct mlx5_ib_flow_prio *ft_prio,
		      struct mlx5_flow_destination *dst,
		      struct mlx5_ib_flow_matcher  *fs_matcher,
		      struct mlx5_flow_act *flow_act,
		      void *cmd_in, int inlen,
		      int dst_num)
{
	struct mlx5_ib_flow_handler *handler;
	struct mlx5_flow_spec *spec;
	struct mlx5_flow_table *ft = ft_prio->flow_table;
	int err = 0;

	spec = kvzalloc(sizeof(*spec), GFP_KERNEL);
	handler = kzalloc(sizeof(*handler), GFP_KERNEL);
	if (!handler || !spec) {
		err = -ENOMEM;
		goto free;
	}

	INIT_LIST_HEAD(&handler->list);

	memcpy(spec->match_value, cmd_in, inlen);
	memcpy(spec->match_criteria, fs_matcher->matcher_mask.match_params,
	       fs_matcher->mask_len);
	spec->match_criteria_enable = fs_matcher->match_criteria_enable;

	handler->rule = mlx5_add_flow_rules(ft, spec,
					    flow_act, dst, dst_num);

	if (IS_ERR(handler->rule)) {
		err = PTR_ERR(handler->rule);
		goto free;
	}

	ft_prio->refcount++;
	handler->prio = ft_prio;
	handler->dev = dev;
	ft_prio->flow_table = ft;

free:
	if (err)
		kfree(handler);
	kvfree(spec);
	return err ? ERR_PTR(err) : handler;
}

static bool raw_fs_is_multicast(struct mlx5_ib_flow_matcher *fs_matcher,
				void *match_v)
{
	void *match_c;
	void *match_v_set_lyr_2_4, *match_c_set_lyr_2_4;
	void *dmac, *dmac_mask;
	void *ipv4, *ipv4_mask;

	if (!(fs_matcher->match_criteria_enable &
	      (1 << MATCH_CRITERIA_ENABLE_OUTER_BIT)))
		return false;

	match_c = fs_matcher->matcher_mask.match_params;
	match_v_set_lyr_2_4 = MLX5_ADDR_OF(fte_match_param, match_v,
					   outer_headers);
	match_c_set_lyr_2_4 = MLX5_ADDR_OF(fte_match_param, match_c,
					   outer_headers);

	dmac = MLX5_ADDR_OF(fte_match_set_lyr_2_4, match_v_set_lyr_2_4,
			    dmac_47_16);
	dmac_mask = MLX5_ADDR_OF(fte_match_set_lyr_2_4, match_c_set_lyr_2_4,
				 dmac_47_16);

	if (is_multicast_ether_addr(dmac) &&
	    is_multicast_ether_addr(dmac_mask))
		return true;

	ipv4 = MLX5_ADDR_OF(fte_match_set_lyr_2_4, match_v_set_lyr_2_4,
			    dst_ipv4_dst_ipv6.ipv4_layout.ipv4);

	ipv4_mask = MLX5_ADDR_OF(fte_match_set_lyr_2_4, match_c_set_lyr_2_4,
				 dst_ipv4_dst_ipv6.ipv4_layout.ipv4);

	if (ipv4_is_multicast(*(__be32 *)(ipv4)) &&
	    ipv4_is_multicast(*(__be32 *)(ipv4_mask)))
		return true;

	return false;
}

struct mlx5_ib_flow_handler *
mlx5_ib_raw_fs_rule_add(struct mlx5_ib_dev *dev,
			struct mlx5_ib_flow_matcher *fs_matcher,
			struct mlx5_flow_act *flow_act,
			u32 counter_id,
			void *cmd_in, int inlen, int dest_id,
			int dest_type)
{
	struct mlx5_flow_destination *dst;
	struct mlx5_ib_flow_prio *ft_prio;
	struct mlx5_ib_flow_handler *handler;
	int dst_num = 0;
	bool mcast;
	int err;

	if (fs_matcher->flow_type != MLX5_IB_FLOW_TYPE_NORMAL)
		return ERR_PTR(-EOPNOTSUPP);

	if (fs_matcher->priority > MLX5_IB_FLOW_LAST_PRIO)
		return ERR_PTR(-ENOMEM);

	dst = kzalloc(sizeof(*dst) * 2, GFP_KERNEL);
	if (!dst)
		return ERR_PTR(-ENOMEM);

	mcast = raw_fs_is_multicast(fs_matcher, cmd_in);
	mutex_lock(&dev->flow_db->lock);

	ft_prio = _get_flow_table(dev, fs_matcher, mcast);
	if (IS_ERR(ft_prio)) {
		err = PTR_ERR(ft_prio);
		goto unlock;
	}

	if (dest_type == MLX5_FLOW_DESTINATION_TYPE_TIR) {
		dst[dst_num].type = dest_type;
		dst[dst_num].tir_num = dest_id;
		flow_act->action |= MLX5_FLOW_CONTEXT_ACTION_FWD_DEST;
	} else if (dest_type == MLX5_FLOW_DESTINATION_TYPE_FLOW_TABLE) {
		dst[dst_num].type = MLX5_FLOW_DESTINATION_TYPE_FLOW_TABLE_NUM;
		dst[dst_num].ft_num = dest_id;
		flow_act->action |= MLX5_FLOW_CONTEXT_ACTION_FWD_DEST;
	} else {
		dst[dst_num].type = MLX5_FLOW_DESTINATION_TYPE_PORT;
		flow_act->action |= MLX5_FLOW_CONTEXT_ACTION_ALLOW;
	}

	dst_num++;

	if (flow_act->action & MLX5_FLOW_CONTEXT_ACTION_COUNT) {
		dst[dst_num].type = MLX5_FLOW_DESTINATION_TYPE_COUNTER;
		dst[dst_num].counter_id = counter_id;
		dst_num++;
	}

	handler = _create_raw_flow_rule(dev, ft_prio, dst, fs_matcher, flow_act,
					cmd_in, inlen, dst_num);

	if (IS_ERR(handler)) {
		err = PTR_ERR(handler);
		goto destroy_ft;
	}

	mutex_unlock(&dev->flow_db->lock);
	atomic_inc(&fs_matcher->usecnt);
	handler->flow_matcher = fs_matcher;

	kfree(dst);

	return handler;

destroy_ft:
	put_flow_table(dev, ft_prio, false);
unlock:
	mutex_unlock(&dev->flow_db->lock);
	kfree(dst);

	return ERR_PTR(err);
}

static u32 mlx5_ib_flow_action_flags_to_accel_xfrm_flags(u32 mlx5_flags)
{
	u32 flags = 0;

	if (mlx5_flags & MLX5_IB_UAPI_FLOW_ACTION_FLAGS_REQUIRE_METADATA)
		flags |= MLX5_ACCEL_XFRM_FLAG_REQUIRE_METADATA;

	return flags;
}

#define MLX5_FLOW_ACTION_ESP_CREATE_LAST_SUPPORTED	MLX5_IB_UAPI_FLOW_ACTION_FLAGS_REQUIRE_METADATA
static struct ib_flow_action *
mlx5_ib_create_flow_action_esp(struct ib_device *device,
			       const struct ib_flow_action_attrs_esp *attr,
			       struct uverbs_attr_bundle *attrs)
{
	struct mlx5_ib_dev *mdev = to_mdev(device);
	struct ib_uverbs_flow_action_esp_keymat_aes_gcm *aes_gcm;
	struct mlx5_accel_esp_xfrm_attrs accel_attrs = {};
	struct mlx5_ib_flow_action *action;
	u64 action_flags;
	u64 flags;
	int err = 0;

	err = uverbs_get_flags64(
		&action_flags, attrs, MLX5_IB_ATTR_CREATE_FLOW_ACTION_FLAGS,
		((MLX5_FLOW_ACTION_ESP_CREATE_LAST_SUPPORTED << 1) - 1));
	if (err)
		return ERR_PTR(err);

	flags = mlx5_ib_flow_action_flags_to_accel_xfrm_flags(action_flags);

	/* We current only support a subset of the standard features. Only a
	 * keymat of type AES_GCM, with icv_len == 16, iv_algo == SEQ and esn
	 * (with overlap). Full offload mode isn't supported.
	 */
	if (!attr->keymat || attr->replay || attr->encap ||
	    attr->spi || attr->seq || attr->tfc_pad ||
	    attr->hard_limit_pkts ||
	    (attr->flags & ~(IB_FLOW_ACTION_ESP_FLAGS_ESN_TRIGGERED |
			     IB_UVERBS_FLOW_ACTION_ESP_FLAGS_ENCRYPT)))
		return ERR_PTR(-EOPNOTSUPP);

	if (attr->keymat->protocol !=
	    IB_UVERBS_FLOW_ACTION_ESP_KEYMAT_AES_GCM)
		return ERR_PTR(-EOPNOTSUPP);

	aes_gcm = &attr->keymat->keymat.aes_gcm;

	if (aes_gcm->icv_len != 16 ||
	    aes_gcm->iv_algo != IB_UVERBS_FLOW_ACTION_IV_ALGO_SEQ)
		return ERR_PTR(-EOPNOTSUPP);

	action = kmalloc(sizeof(*action), GFP_KERNEL);
	if (!action)
		return ERR_PTR(-ENOMEM);

	action->esp_aes_gcm.ib_flags = attr->flags;
	memcpy(&accel_attrs.keymat.aes_gcm.aes_key, &aes_gcm->aes_key,
	       sizeof(accel_attrs.keymat.aes_gcm.aes_key));
	accel_attrs.keymat.aes_gcm.key_len = aes_gcm->key_len * 8;
	memcpy(&accel_attrs.keymat.aes_gcm.salt, &aes_gcm->salt,
	       sizeof(accel_attrs.keymat.aes_gcm.salt));
	memcpy(&accel_attrs.keymat.aes_gcm.seq_iv, &aes_gcm->iv,
	       sizeof(accel_attrs.keymat.aes_gcm.seq_iv));
	accel_attrs.keymat.aes_gcm.icv_len = aes_gcm->icv_len * 8;
	accel_attrs.keymat.aes_gcm.iv_algo = MLX5_ACCEL_ESP_AES_GCM_IV_ALGO_SEQ;
	accel_attrs.keymat_type = MLX5_ACCEL_ESP_KEYMAT_AES_GCM;

	accel_attrs.esn = attr->esn;
	if (attr->flags & IB_FLOW_ACTION_ESP_FLAGS_ESN_TRIGGERED)
		accel_attrs.flags |= MLX5_ACCEL_ESP_FLAGS_ESN_TRIGGERED;
	if (attr->flags & IB_UVERBS_FLOW_ACTION_ESP_FLAGS_ESN_NEW_WINDOW)
		accel_attrs.flags |= MLX5_ACCEL_ESP_FLAGS_ESN_STATE_OVERLAP;

	if (attr->flags & IB_UVERBS_FLOW_ACTION_ESP_FLAGS_ENCRYPT)
		accel_attrs.action |= MLX5_ACCEL_ESP_ACTION_ENCRYPT;

	action->esp_aes_gcm.ctx =
		mlx5_accel_esp_create_xfrm(mdev->mdev, &accel_attrs, flags);
	if (IS_ERR(action->esp_aes_gcm.ctx)) {
		err = PTR_ERR(action->esp_aes_gcm.ctx);
		goto err_parse;
	}

	action->esp_aes_gcm.ib_flags = attr->flags;

	return &action->ib_action;

err_parse:
	kfree(action);
	return ERR_PTR(err);
}

static int
mlx5_ib_modify_flow_action_esp(struct ib_flow_action *action,
			       const struct ib_flow_action_attrs_esp *attr,
			       struct uverbs_attr_bundle *attrs)
{
	struct mlx5_ib_flow_action *maction = to_mflow_act(action);
	struct mlx5_accel_esp_xfrm_attrs accel_attrs;
	int err = 0;

	if (attr->keymat || attr->replay || attr->encap ||
	    attr->spi || attr->seq || attr->tfc_pad ||
	    attr->hard_limit_pkts ||
	    (attr->flags & ~(IB_FLOW_ACTION_ESP_FLAGS_ESN_TRIGGERED |
			     IB_FLOW_ACTION_ESP_FLAGS_MOD_ESP_ATTRS |
			     IB_UVERBS_FLOW_ACTION_ESP_FLAGS_ESN_NEW_WINDOW)))
		return -EOPNOTSUPP;

	/* Only the ESN value or the MLX5_ACCEL_ESP_FLAGS_ESN_STATE_OVERLAP can
	 * be modified.
	 */
	if (!(maction->esp_aes_gcm.ib_flags &
	      IB_FLOW_ACTION_ESP_FLAGS_ESN_TRIGGERED) &&
	    attr->flags & (IB_FLOW_ACTION_ESP_FLAGS_ESN_TRIGGERED |
			   IB_UVERBS_FLOW_ACTION_ESP_FLAGS_ESN_NEW_WINDOW))
		return -EINVAL;

	memcpy(&accel_attrs, &maction->esp_aes_gcm.ctx->attrs,
	       sizeof(accel_attrs));

	accel_attrs.esn = attr->esn;
	if (attr->flags & IB_UVERBS_FLOW_ACTION_ESP_FLAGS_ESN_NEW_WINDOW)
		accel_attrs.flags |= MLX5_ACCEL_ESP_FLAGS_ESN_STATE_OVERLAP;
	else
		accel_attrs.flags &= ~MLX5_ACCEL_ESP_FLAGS_ESN_STATE_OVERLAP;

	err = mlx5_accel_esp_modify_xfrm(maction->esp_aes_gcm.ctx,
					 &accel_attrs);
	if (err)
		return err;

	maction->esp_aes_gcm.ib_flags &=
		~IB_UVERBS_FLOW_ACTION_ESP_FLAGS_ESN_NEW_WINDOW;
	maction->esp_aes_gcm.ib_flags |=
		attr->flags & IB_UVERBS_FLOW_ACTION_ESP_FLAGS_ESN_NEW_WINDOW;

	return 0;
}

static int mlx5_ib_destroy_flow_action(struct ib_flow_action *action)
{
	struct mlx5_ib_flow_action *maction = to_mflow_act(action);

	switch (action->type) {
	case IB_FLOW_ACTION_ESP:
		/*
		 * We only support aes_gcm by now, so we implicitly know this is
		 * the underline crypto.
		 */
		mlx5_accel_esp_destroy_xfrm(maction->esp_aes_gcm.ctx);
		break;
	case IB_FLOW_ACTION_UNSPECIFIED:
		mlx5_ib_destroy_flow_action_raw(maction);
		break;
	default:
		WARN_ON(true);
		break;
	}

	kfree(maction);
	return 0;
}

static int mlx5_ib_mcg_attach(struct ib_qp *ibqp, union ib_gid *gid, u16 lid)
{
	struct mlx5_ib_dev *dev = to_mdev(ibqp->device);
	struct mlx5_ib_qp *mqp = to_mqp(ibqp);
	int err;
	u16 uid;

	uid = ibqp->pd ?
		to_mpd(ibqp->pd)->uid : 0;

	if (mqp->flags & MLX5_IB_QP_UNDERLAY) {
		mlx5_ib_dbg(dev, "Attaching a multi cast group to underlay QP is not supported\n");
		return -EOPNOTSUPP;
	}

	err = mlx5_cmd_attach_mcg(dev->mdev, gid, ibqp->qp_num, uid);
	if (err)
		mlx5_ib_warn(dev, "failed attaching QPN 0x%x, MGID %pI6\n",
			     ibqp->qp_num, gid->raw);

	return err;
}

static int mlx5_ib_mcg_detach(struct ib_qp *ibqp, union ib_gid *gid, u16 lid)
{
	struct mlx5_ib_dev *dev = to_mdev(ibqp->device);
	int err;
	u16 uid;

	uid = ibqp->pd ?
		to_mpd(ibqp->pd)->uid : 0;
	err = mlx5_cmd_detach_mcg(dev->mdev, gid, ibqp->qp_num, uid);
	if (err)
		mlx5_ib_warn(dev, "failed detaching QPN 0x%x, MGID %pI6\n",
			     ibqp->qp_num, gid->raw);

	return err;
}

static int init_node_data(struct mlx5_ib_dev *dev)
{
	int err;

	err = mlx5_query_node_desc(dev, dev->ib_dev.node_desc);
	if (err)
		return err;

	dev->mdev->rev_id = dev->mdev->pdev->revision;

	return mlx5_query_node_guid(dev, &dev->ib_dev.node_guid);
}

static ssize_t fw_pages_show(struct device *device,
			     struct device_attribute *attr, char *buf)
{
	struct mlx5_ib_dev *dev =
		container_of(device, struct mlx5_ib_dev, ib_dev.dev);

	return sprintf(buf, "%d\n", dev->mdev->priv.fw_pages);
}
static DEVICE_ATTR_RO(fw_pages);

static ssize_t reg_pages_show(struct device *device,
			      struct device_attribute *attr, char *buf)
{
	struct mlx5_ib_dev *dev =
		container_of(device, struct mlx5_ib_dev, ib_dev.dev);

	return sprintf(buf, "%d\n", atomic_read(&dev->mdev->priv.reg_pages));
}
static DEVICE_ATTR_RO(reg_pages);

static ssize_t hca_type_show(struct device *device,
			     struct device_attribute *attr, char *buf)
{
	struct mlx5_ib_dev *dev =
		container_of(device, struct mlx5_ib_dev, ib_dev.dev);
	return sprintf(buf, "MT%d\n", dev->mdev->pdev->device);
}
static DEVICE_ATTR_RO(hca_type);

static ssize_t hw_rev_show(struct device *device,
			   struct device_attribute *attr, char *buf)
{
	struct mlx5_ib_dev *dev =
		container_of(device, struct mlx5_ib_dev, ib_dev.dev);
	return sprintf(buf, "%x\n", dev->mdev->rev_id);
}
static DEVICE_ATTR_RO(hw_rev);

static ssize_t board_id_show(struct device *device,
			     struct device_attribute *attr, char *buf)
{
	struct mlx5_ib_dev *dev =
		container_of(device, struct mlx5_ib_dev, ib_dev.dev);
	return sprintf(buf, "%.*s\n", MLX5_BOARD_ID_LEN,
		       dev->mdev->board_id);
}
static DEVICE_ATTR_RO(board_id);

static struct attribute *mlx5_class_attributes[] = {
	&dev_attr_hw_rev.attr,
	&dev_attr_hca_type.attr,
	&dev_attr_board_id.attr,
	&dev_attr_fw_pages.attr,
	&dev_attr_reg_pages.attr,
	NULL,
};

static const struct attribute_group mlx5_attr_group = {
	.attrs = mlx5_class_attributes,
};

static void pkey_change_handler(struct work_struct *work)
{
	struct mlx5_ib_port_resources *ports =
		container_of(work, struct mlx5_ib_port_resources,
			     pkey_change_work);

	mutex_lock(&ports->devr->mutex);
	mlx5_ib_gsi_pkey_change(ports->gsi);
	mutex_unlock(&ports->devr->mutex);
}

static void mlx5_ib_handle_internal_error(struct mlx5_ib_dev *ibdev)
{
	struct mlx5_ib_qp *mqp;
	struct mlx5_ib_cq *send_mcq, *recv_mcq;
	struct mlx5_core_cq *mcq;
	struct list_head cq_armed_list;
	unsigned long flags_qp;
	unsigned long flags_cq;
	unsigned long flags;

	INIT_LIST_HEAD(&cq_armed_list);

	/* Go over qp list reside on that ibdev, sync with create/destroy qp.*/
	spin_lock_irqsave(&ibdev->reset_flow_resource_lock, flags);
	list_for_each_entry(mqp, &ibdev->qp_list, qps_list) {
		spin_lock_irqsave(&mqp->sq.lock, flags_qp);
		if (mqp->sq.tail != mqp->sq.head) {
			send_mcq = to_mcq(mqp->ibqp.send_cq);
			spin_lock_irqsave(&send_mcq->lock, flags_cq);
			if (send_mcq->mcq.comp &&
			    mqp->ibqp.send_cq->comp_handler) {
				if (!send_mcq->mcq.reset_notify_added) {
					send_mcq->mcq.reset_notify_added = 1;
					list_add_tail(&send_mcq->mcq.reset_notify,
						      &cq_armed_list);
				}
			}
			spin_unlock_irqrestore(&send_mcq->lock, flags_cq);
		}
		spin_unlock_irqrestore(&mqp->sq.lock, flags_qp);
		spin_lock_irqsave(&mqp->rq.lock, flags_qp);
		/* no handling is needed for SRQ */
		if (!mqp->ibqp.srq) {
			if (mqp->rq.tail != mqp->rq.head) {
				recv_mcq = to_mcq(mqp->ibqp.recv_cq);
				spin_lock_irqsave(&recv_mcq->lock, flags_cq);
				if (recv_mcq->mcq.comp &&
				    mqp->ibqp.recv_cq->comp_handler) {
					if (!recv_mcq->mcq.reset_notify_added) {
						recv_mcq->mcq.reset_notify_added = 1;
						list_add_tail(&recv_mcq->mcq.reset_notify,
							      &cq_armed_list);
					}
				}
				spin_unlock_irqrestore(&recv_mcq->lock,
						       flags_cq);
			}
		}
		spin_unlock_irqrestore(&mqp->rq.lock, flags_qp);
	}
	/*At that point all inflight post send were put to be executed as of we
	 * lock/unlock above locks Now need to arm all involved CQs.
	 */
	list_for_each_entry(mcq, &cq_armed_list, reset_notify) {
		mcq->comp(mcq);
	}
	spin_unlock_irqrestore(&ibdev->reset_flow_resource_lock, flags);
}

static void delay_drop_handler(struct work_struct *work)
{
	int err;
	struct mlx5_ib_delay_drop *delay_drop =
		container_of(work, struct mlx5_ib_delay_drop,
			     delay_drop_work);

	atomic_inc(&delay_drop->events_cnt);

	mutex_lock(&delay_drop->lock);
	err = mlx5_core_set_delay_drop(delay_drop->dev->mdev,
				       delay_drop->timeout);
	if (err) {
		mlx5_ib_warn(delay_drop->dev, "Failed to set delay drop, timeout=%u\n",
			     delay_drop->timeout);
		delay_drop->activate = false;
	}
	mutex_unlock(&delay_drop->lock);
}

static void handle_general_event(struct mlx5_ib_dev *ibdev, struct mlx5_eqe *eqe,
				 struct ib_event *ibev)
{
	switch (eqe->sub_type) {
	case MLX5_GENERAL_SUBTYPE_DELAY_DROP_TIMEOUT:
		schedule_work(&ibdev->delay_drop.delay_drop_work);
		break;
	default: /* do nothing */
		return;
	}
}

static int handle_port_change(struct mlx5_ib_dev *ibdev, struct mlx5_eqe *eqe,
			      struct ib_event *ibev)
{
	u8 port = (eqe->data.port.port >> 4) & 0xf;

	ibev->element.port_num = port;

	switch (eqe->sub_type) {
	case MLX5_PORT_CHANGE_SUBTYPE_ACTIVE:
	case MLX5_PORT_CHANGE_SUBTYPE_DOWN:
	case MLX5_PORT_CHANGE_SUBTYPE_INITIALIZED:
		/* In RoCE, port up/down events are handled in
		 * mlx5_netdev_event().
		 */
		if (mlx5_ib_port_link_layer(&ibdev->ib_dev, port) ==
					    IB_LINK_LAYER_ETHERNET)
			return -EINVAL;

		ibev->event = (eqe->sub_type == MLX5_PORT_CHANGE_SUBTYPE_ACTIVE) ?
				IB_EVENT_PORT_ACTIVE : IB_EVENT_PORT_ERR;
		break;

	case MLX5_PORT_CHANGE_SUBTYPE_LID:
		ibev->event = IB_EVENT_LID_CHANGE;
		break;

	case MLX5_PORT_CHANGE_SUBTYPE_PKEY:
		ibev->event = IB_EVENT_PKEY_CHANGE;
		schedule_work(&ibdev->devr.ports[port - 1].pkey_change_work);
		break;

	case MLX5_PORT_CHANGE_SUBTYPE_GUID:
		ibev->event = IB_EVENT_GID_CHANGE;
		break;

	case MLX5_PORT_CHANGE_SUBTYPE_CLIENT_REREG:
		ibev->event = IB_EVENT_CLIENT_REREGISTER;
		break;
	default:
		return -EINVAL;
	}

	return 0;
}

static void mlx5_ib_handle_event(struct work_struct *_work)
{
	struct mlx5_ib_event_work *work =
		container_of(_work, struct mlx5_ib_event_work, work);
	struct mlx5_ib_dev *ibdev;
	struct ib_event ibev;
	bool fatal = false;

	if (work->is_slave) {
		ibdev = mlx5_ib_get_ibdev_from_mpi(work->mpi);
		if (!ibdev)
			goto out;
	} else {
		ibdev = work->dev;
	}

	switch (work->event) {
	case MLX5_DEV_EVENT_SYS_ERROR:
		ibev.event = IB_EVENT_DEVICE_FATAL;
		mlx5_ib_handle_internal_error(ibdev);
		ibev.element.port_num  = (u8)(unsigned long)work->param;
		fatal = true;
		break;
	case MLX5_EVENT_TYPE_PORT_CHANGE:
		if (handle_port_change(ibdev, work->param, &ibev))
			goto out;
		break;
	case MLX5_EVENT_TYPE_GENERAL_EVENT:
		handle_general_event(ibdev, work->param, &ibev);
		/* fall through */
	default:
		goto out;
	}

	ibev.device = &ibdev->ib_dev;

	if (!rdma_is_port_valid(&ibdev->ib_dev, ibev.element.port_num)) {
		mlx5_ib_warn(ibdev, "warning: event on port %d\n",  ibev.element.port_num);
		goto out;
	}

	if (ibdev->ib_active)
		ib_dispatch_event(&ibev);

	if (fatal)
		ibdev->ib_active = false;
out:
	kfree(work);
}

static int mlx5_ib_event(struct notifier_block *nb,
			 unsigned long event, void *param)
{
	struct mlx5_ib_event_work *work;

	work = kmalloc(sizeof(*work), GFP_ATOMIC);
	if (!work)
		return NOTIFY_DONE;

	INIT_WORK(&work->work, mlx5_ib_handle_event);
	work->dev = container_of(nb, struct mlx5_ib_dev, mdev_events);
	work->is_slave = false;
	work->param = param;
	work->event = event;

	queue_work(mlx5_ib_event_wq, &work->work);

	return NOTIFY_OK;
}

static int mlx5_ib_event_slave_port(struct notifier_block *nb,
				    unsigned long event, void *param)
{
	struct mlx5_ib_event_work *work;

	work = kmalloc(sizeof(*work), GFP_ATOMIC);
	if (!work)
		return NOTIFY_DONE;

	INIT_WORK(&work->work, mlx5_ib_handle_event);
	work->mpi = container_of(nb, struct mlx5_ib_multiport_info, mdev_events);
	work->is_slave = true;
	work->param = param;
	work->event = event;
	queue_work(mlx5_ib_event_wq, &work->work);

	return NOTIFY_OK;
}

static int set_has_smi_cap(struct mlx5_ib_dev *dev)
{
	struct mlx5_hca_vport_context vport_ctx;
	int err;
	int port;

	for (port = 1; port <= dev->num_ports; port++) {
		dev->mdev->port_caps[port - 1].has_smi = false;
		if (MLX5_CAP_GEN(dev->mdev, port_type) ==
		    MLX5_CAP_PORT_TYPE_IB) {
			if (MLX5_CAP_GEN(dev->mdev, ib_virt)) {
				err = mlx5_query_hca_vport_context(dev->mdev, 0,
								   port, 0,
								   &vport_ctx);
				if (err) {
					mlx5_ib_err(dev, "query_hca_vport_context for port=%d failed %d\n",
						    port, err);
					return err;
				}
				dev->mdev->port_caps[port - 1].has_smi =
					vport_ctx.has_smi;
			} else {
				dev->mdev->port_caps[port - 1].has_smi = true;
			}
		}
	}
	return 0;
}

static void get_ext_port_caps(struct mlx5_ib_dev *dev)
{
	int port;

	for (port = 1; port <= dev->num_ports; port++)
		mlx5_query_ext_port_caps(dev, port);
}

static int get_port_caps(struct mlx5_ib_dev *dev, u8 port)
{
	struct ib_device_attr *dprops = NULL;
	struct ib_port_attr *pprops = NULL;
	int err = -ENOMEM;
	struct ib_udata uhw = {.inlen = 0, .outlen = 0};

	pprops = kmalloc(sizeof(*pprops), GFP_KERNEL);
	if (!pprops)
		goto out;

	dprops = kmalloc(sizeof(*dprops), GFP_KERNEL);
	if (!dprops)
		goto out;

	err = set_has_smi_cap(dev);
	if (err)
		goto out;

	err = mlx5_ib_query_device(&dev->ib_dev, dprops, &uhw);
	if (err) {
		mlx5_ib_warn(dev, "query_device failed %d\n", err);
		goto out;
	}

	memset(pprops, 0, sizeof(*pprops));
	err = mlx5_ib_query_port(&dev->ib_dev, port, pprops);
	if (err) {
		mlx5_ib_warn(dev, "query_port %d failed %d\n",
			     port, err);
		goto out;
	}

	dev->mdev->port_caps[port - 1].pkey_table_len =
					dprops->max_pkeys;
	dev->mdev->port_caps[port - 1].gid_table_len =
					pprops->gid_tbl_len;
	mlx5_ib_dbg(dev, "port %d: pkey_table_len %d, gid_table_len %d\n",
		    port, dprops->max_pkeys, pprops->gid_tbl_len);

out:
	kfree(pprops);
	kfree(dprops);

	return err;
}

static void destroy_umrc_res(struct mlx5_ib_dev *dev)
{
	int err;

	err = mlx5_mr_cache_cleanup(dev);
	if (err)
		mlx5_ib_warn(dev, "mr cache cleanup failed\n");

	if (dev->umrc.qp)
		mlx5_ib_destroy_qp(dev->umrc.qp);
	if (dev->umrc.cq)
		ib_free_cq(dev->umrc.cq);
	if (dev->umrc.pd)
		ib_dealloc_pd(dev->umrc.pd);
}

enum {
	MAX_UMR_WR = 128,
};

static int create_umr_res(struct mlx5_ib_dev *dev)
{
	struct ib_qp_init_attr *init_attr = NULL;
	struct ib_qp_attr *attr = NULL;
	struct ib_pd *pd;
	struct ib_cq *cq;
	struct ib_qp *qp;
	int ret;

	attr = kzalloc(sizeof(*attr), GFP_KERNEL);
	init_attr = kzalloc(sizeof(*init_attr), GFP_KERNEL);
	if (!attr || !init_attr) {
		ret = -ENOMEM;
		goto error_0;
	}

	pd = ib_alloc_pd(&dev->ib_dev, 0);
	if (IS_ERR(pd)) {
		mlx5_ib_dbg(dev, "Couldn't create PD for sync UMR QP\n");
		ret = PTR_ERR(pd);
		goto error_0;
	}

	cq = ib_alloc_cq(&dev->ib_dev, NULL, 128, 0, IB_POLL_SOFTIRQ);
	if (IS_ERR(cq)) {
		mlx5_ib_dbg(dev, "Couldn't create CQ for sync UMR QP\n");
		ret = PTR_ERR(cq);
		goto error_2;
	}

	init_attr->send_cq = cq;
	init_attr->recv_cq = cq;
	init_attr->sq_sig_type = IB_SIGNAL_ALL_WR;
	init_attr->cap.max_send_wr = MAX_UMR_WR;
	init_attr->cap.max_send_sge = 1;
	init_attr->qp_type = MLX5_IB_QPT_REG_UMR;
	init_attr->port_num = 1;
	qp = mlx5_ib_create_qp(pd, init_attr, NULL);
	if (IS_ERR(qp)) {
		mlx5_ib_dbg(dev, "Couldn't create sync UMR QP\n");
		ret = PTR_ERR(qp);
		goto error_3;
	}
	qp->device     = &dev->ib_dev;
	qp->real_qp    = qp;
	qp->uobject    = NULL;
	qp->qp_type    = MLX5_IB_QPT_REG_UMR;
	qp->send_cq    = init_attr->send_cq;
	qp->recv_cq    = init_attr->recv_cq;

	attr->qp_state = IB_QPS_INIT;
	attr->port_num = 1;
	ret = mlx5_ib_modify_qp(qp, attr, IB_QP_STATE | IB_QP_PKEY_INDEX |
				IB_QP_PORT, NULL);
	if (ret) {
		mlx5_ib_dbg(dev, "Couldn't modify UMR QP\n");
		goto error_4;
	}

	memset(attr, 0, sizeof(*attr));
	attr->qp_state = IB_QPS_RTR;
	attr->path_mtu = IB_MTU_256;

	ret = mlx5_ib_modify_qp(qp, attr, IB_QP_STATE, NULL);
	if (ret) {
		mlx5_ib_dbg(dev, "Couldn't modify umr QP to rtr\n");
		goto error_4;
	}

	memset(attr, 0, sizeof(*attr));
	attr->qp_state = IB_QPS_RTS;
	ret = mlx5_ib_modify_qp(qp, attr, IB_QP_STATE, NULL);
	if (ret) {
		mlx5_ib_dbg(dev, "Couldn't modify umr QP to rts\n");
		goto error_4;
	}

	dev->umrc.qp = qp;
	dev->umrc.cq = cq;
	dev->umrc.pd = pd;

	sema_init(&dev->umrc.sem, MAX_UMR_WR);
	ret = mlx5_mr_cache_init(dev);
	if (ret) {
		mlx5_ib_warn(dev, "mr cache init failed %d\n", ret);
		goto error_4;
	}

	kfree(attr);
	kfree(init_attr);

	return 0;

error_4:
	mlx5_ib_destroy_qp(qp);
	dev->umrc.qp = NULL;

error_3:
	ib_free_cq(cq);
	dev->umrc.cq = NULL;

error_2:
	ib_dealloc_pd(pd);
	dev->umrc.pd = NULL;

error_0:
	kfree(attr);
	kfree(init_attr);
	return ret;
}

static u8 mlx5_get_umr_fence(u8 umr_fence_cap)
{
	switch (umr_fence_cap) {
	case MLX5_CAP_UMR_FENCE_NONE:
		return MLX5_FENCE_MODE_NONE;
	case MLX5_CAP_UMR_FENCE_SMALL:
		return MLX5_FENCE_MODE_INITIATOR_SMALL;
	default:
		return MLX5_FENCE_MODE_STRONG_ORDERING;
	}
}

static int create_dev_resources(struct mlx5_ib_resources *devr)
{
	struct ib_srq_init_attr attr;
	struct mlx5_ib_dev *dev;
	struct ib_cq_init_attr cq_attr = {.cqe = 1};
	int port;
	int ret = 0;

	dev = container_of(devr, struct mlx5_ib_dev, devr);

	mutex_init(&devr->mutex);

	devr->p0 = mlx5_ib_alloc_pd(&dev->ib_dev, NULL, NULL);
	if (IS_ERR(devr->p0)) {
		ret = PTR_ERR(devr->p0);
		goto error0;
	}
	devr->p0->device  = &dev->ib_dev;
	devr->p0->uobject = NULL;
	atomic_set(&devr->p0->usecnt, 0);

	devr->c0 = mlx5_ib_create_cq(&dev->ib_dev, &cq_attr, NULL, NULL);
	if (IS_ERR(devr->c0)) {
		ret = PTR_ERR(devr->c0);
		goto error1;
	}
	devr->c0->device        = &dev->ib_dev;
	devr->c0->uobject       = NULL;
	devr->c0->comp_handler  = NULL;
	devr->c0->event_handler = NULL;
	devr->c0->cq_context    = NULL;
	atomic_set(&devr->c0->usecnt, 0);

	devr->x0 = mlx5_ib_alloc_xrcd(&dev->ib_dev, NULL, NULL);
	if (IS_ERR(devr->x0)) {
		ret = PTR_ERR(devr->x0);
		goto error2;
	}
	devr->x0->device = &dev->ib_dev;
	devr->x0->inode = NULL;
	atomic_set(&devr->x0->usecnt, 0);
	mutex_init(&devr->x0->tgt_qp_mutex);
	INIT_LIST_HEAD(&devr->x0->tgt_qp_list);

	devr->x1 = mlx5_ib_alloc_xrcd(&dev->ib_dev, NULL, NULL);
	if (IS_ERR(devr->x1)) {
		ret = PTR_ERR(devr->x1);
		goto error3;
	}
	devr->x1->device = &dev->ib_dev;
	devr->x1->inode = NULL;
	atomic_set(&devr->x1->usecnt, 0);
	mutex_init(&devr->x1->tgt_qp_mutex);
	INIT_LIST_HEAD(&devr->x1->tgt_qp_list);

	memset(&attr, 0, sizeof(attr));
	attr.attr.max_sge = 1;
	attr.attr.max_wr = 1;
	attr.srq_type = IB_SRQT_XRC;
	attr.ext.cq = devr->c0;
	attr.ext.xrc.xrcd = devr->x0;

	devr->s0 = mlx5_ib_create_srq(devr->p0, &attr, NULL);
	if (IS_ERR(devr->s0)) {
		ret = PTR_ERR(devr->s0);
		goto error4;
	}
	devr->s0->device	= &dev->ib_dev;
	devr->s0->pd		= devr->p0;
	devr->s0->uobject       = NULL;
	devr->s0->event_handler = NULL;
	devr->s0->srq_context   = NULL;
	devr->s0->srq_type      = IB_SRQT_XRC;
	devr->s0->ext.xrc.xrcd	= devr->x0;
	devr->s0->ext.cq	= devr->c0;
	atomic_inc(&devr->s0->ext.xrc.xrcd->usecnt);
	atomic_inc(&devr->s0->ext.cq->usecnt);
	atomic_inc(&devr->p0->usecnt);
	atomic_set(&devr->s0->usecnt, 0);

	memset(&attr, 0, sizeof(attr));
	attr.attr.max_sge = 1;
	attr.attr.max_wr = 1;
	attr.srq_type = IB_SRQT_BASIC;
	devr->s1 = mlx5_ib_create_srq(devr->p0, &attr, NULL);
	if (IS_ERR(devr->s1)) {
		ret = PTR_ERR(devr->s1);
		goto error5;
	}
	devr->s1->device	= &dev->ib_dev;
	devr->s1->pd		= devr->p0;
	devr->s1->uobject       = NULL;
	devr->s1->event_handler = NULL;
	devr->s1->srq_context   = NULL;
	devr->s1->srq_type      = IB_SRQT_BASIC;
	devr->s1->ext.cq	= devr->c0;
	atomic_inc(&devr->p0->usecnt);
	atomic_set(&devr->s1->usecnt, 0);

	for (port = 0; port < ARRAY_SIZE(devr->ports); ++port) {
		INIT_WORK(&devr->ports[port].pkey_change_work,
			  pkey_change_handler);
		devr->ports[port].devr = devr;
	}

	return 0;

error5:
	mlx5_ib_destroy_srq(devr->s0);
error4:
	mlx5_ib_dealloc_xrcd(devr->x1);
error3:
	mlx5_ib_dealloc_xrcd(devr->x0);
error2:
	mlx5_ib_destroy_cq(devr->c0);
error1:
	mlx5_ib_dealloc_pd(devr->p0);
error0:
	return ret;
}

static void destroy_dev_resources(struct mlx5_ib_resources *devr)
{
	struct mlx5_ib_dev *dev =
		container_of(devr, struct mlx5_ib_dev, devr);
	int port;

	mlx5_ib_destroy_srq(devr->s1);
	mlx5_ib_destroy_srq(devr->s0);
	mlx5_ib_dealloc_xrcd(devr->x0);
	mlx5_ib_dealloc_xrcd(devr->x1);
	mlx5_ib_destroy_cq(devr->c0);
	mlx5_ib_dealloc_pd(devr->p0);

	/* Make sure no change P_Key work items are still executing */
	for (port = 0; port < dev->num_ports; ++port)
		cancel_work_sync(&devr->ports[port].pkey_change_work);
}

static u32 get_core_cap_flags(struct ib_device *ibdev,
			      struct mlx5_hca_vport_context *rep)
{
	struct mlx5_ib_dev *dev = to_mdev(ibdev);
	enum rdma_link_layer ll = mlx5_ib_port_link_layer(ibdev, 1);
	u8 l3_type_cap = MLX5_CAP_ROCE(dev->mdev, l3_type);
	u8 roce_version_cap = MLX5_CAP_ROCE(dev->mdev, roce_version);
	bool raw_support = !mlx5_core_mp_enabled(dev->mdev);
	u32 ret = 0;

	if (rep->grh_required)
		ret |= RDMA_CORE_CAP_IB_GRH_REQUIRED;

	if (ll == IB_LINK_LAYER_INFINIBAND)
		return ret | RDMA_CORE_PORT_IBA_IB;

	if (raw_support)
		ret |= RDMA_CORE_PORT_RAW_PACKET;

	if (!(l3_type_cap & MLX5_ROCE_L3_TYPE_IPV4_CAP))
		return ret;

	if (!(l3_type_cap & MLX5_ROCE_L3_TYPE_IPV6_CAP))
		return ret;

	if (roce_version_cap & MLX5_ROCE_VERSION_1_CAP)
		ret |= RDMA_CORE_PORT_IBA_ROCE;

	if (roce_version_cap & MLX5_ROCE_VERSION_2_CAP)
		ret |= RDMA_CORE_PORT_IBA_ROCE_UDP_ENCAP;

	return ret;
}

static int mlx5_port_immutable(struct ib_device *ibdev, u8 port_num,
			       struct ib_port_immutable *immutable)
{
	struct ib_port_attr attr;
	struct mlx5_ib_dev *dev = to_mdev(ibdev);
	enum rdma_link_layer ll = mlx5_ib_port_link_layer(ibdev, port_num);
	struct mlx5_hca_vport_context rep = {0};
	int err;

	err = ib_query_port(ibdev, port_num, &attr);
	if (err)
		return err;

	if (ll == IB_LINK_LAYER_INFINIBAND) {
		err = mlx5_query_hca_vport_context(dev->mdev, 0, port_num, 0,
						   &rep);
		if (err)
			return err;
	}

	immutable->pkey_tbl_len = attr.pkey_tbl_len;
	immutable->gid_tbl_len = attr.gid_tbl_len;
	immutable->core_cap_flags = get_core_cap_flags(ibdev, &rep);
	if ((ll == IB_LINK_LAYER_INFINIBAND) || MLX5_CAP_GEN(dev->mdev, roce))
		immutable->max_mad_size = IB_MGMT_MAD_SIZE;

	return 0;
}

static int mlx5_port_rep_immutable(struct ib_device *ibdev, u8 port_num,
				   struct ib_port_immutable *immutable)
{
	struct ib_port_attr attr;
	int err;

	immutable->core_cap_flags = RDMA_CORE_PORT_RAW_PACKET;

	err = ib_query_port(ibdev, port_num, &attr);
	if (err)
		return err;

	immutable->pkey_tbl_len = attr.pkey_tbl_len;
	immutable->gid_tbl_len = attr.gid_tbl_len;
	immutable->core_cap_flags = RDMA_CORE_PORT_RAW_PACKET;

	return 0;
}

static void get_dev_fw_str(struct ib_device *ibdev, char *str)
{
	struct mlx5_ib_dev *dev =
		container_of(ibdev, struct mlx5_ib_dev, ib_dev);
	snprintf(str, IB_FW_VERSION_NAME_MAX, "%d.%d.%04d",
		 fw_rev_maj(dev->mdev), fw_rev_min(dev->mdev),
		 fw_rev_sub(dev->mdev));
}

static int mlx5_eth_lag_init(struct mlx5_ib_dev *dev)
{
	struct mlx5_core_dev *mdev = dev->mdev;
	struct mlx5_flow_namespace *ns = mlx5_get_flow_namespace(mdev,
								 MLX5_FLOW_NAMESPACE_LAG);
	struct mlx5_flow_table *ft;
	int err;

	if (!ns || !mlx5_lag_is_active(mdev))
		return 0;

	err = mlx5_cmd_create_vport_lag(mdev);
	if (err)
		return err;

	ft = mlx5_create_lag_demux_flow_table(ns, 0, 0);
	if (IS_ERR(ft)) {
		err = PTR_ERR(ft);
		goto err_destroy_vport_lag;
	}

	dev->flow_db->lag_demux_ft = ft;
	return 0;

err_destroy_vport_lag:
	mlx5_cmd_destroy_vport_lag(mdev);
	return err;
}

static void mlx5_eth_lag_cleanup(struct mlx5_ib_dev *dev)
{
	struct mlx5_core_dev *mdev = dev->mdev;

	if (dev->flow_db->lag_demux_ft) {
		mlx5_destroy_flow_table(dev->flow_db->lag_demux_ft);
		dev->flow_db->lag_demux_ft = NULL;

		mlx5_cmd_destroy_vport_lag(mdev);
	}
}

static int mlx5_add_netdev_notifier(struct mlx5_ib_dev *dev, u8 port_num)
{
	int err;

	dev->roce[port_num].nb.notifier_call = mlx5_netdev_event;
	err = register_netdevice_notifier(&dev->roce[port_num].nb);
	if (err) {
		dev->roce[port_num].nb.notifier_call = NULL;
		return err;
	}

	return 0;
}

static void mlx5_remove_netdev_notifier(struct mlx5_ib_dev *dev, u8 port_num)
{
	if (dev->roce[port_num].nb.notifier_call) {
		unregister_netdevice_notifier(&dev->roce[port_num].nb);
		dev->roce[port_num].nb.notifier_call = NULL;
	}
}

static int mlx5_enable_eth(struct mlx5_ib_dev *dev)
{
	int err;

	if (MLX5_CAP_GEN(dev->mdev, roce)) {
		err = mlx5_nic_vport_enable_roce(dev->mdev);
		if (err)
			return err;
	}

	err = mlx5_eth_lag_init(dev);
	if (err)
		goto err_disable_roce;

	return 0;

err_disable_roce:
	if (MLX5_CAP_GEN(dev->mdev, roce))
		mlx5_nic_vport_disable_roce(dev->mdev);

	return err;
}

static void mlx5_disable_eth(struct mlx5_ib_dev *dev)
{
	mlx5_eth_lag_cleanup(dev);
	if (MLX5_CAP_GEN(dev->mdev, roce))
		mlx5_nic_vport_disable_roce(dev->mdev);
}

struct mlx5_ib_counter {
	const char *name;
	size_t offset;
};

#define INIT_Q_COUNTER(_name)		\
	{ .name = #_name, .offset = MLX5_BYTE_OFF(query_q_counter_out, _name)}

static const struct mlx5_ib_counter basic_q_cnts[] = {
	INIT_Q_COUNTER(rx_write_requests),
	INIT_Q_COUNTER(rx_read_requests),
	INIT_Q_COUNTER(rx_atomic_requests),
	INIT_Q_COUNTER(out_of_buffer),
};

static const struct mlx5_ib_counter out_of_seq_q_cnts[] = {
	INIT_Q_COUNTER(out_of_sequence),
};

static const struct mlx5_ib_counter retrans_q_cnts[] = {
	INIT_Q_COUNTER(duplicate_request),
	INIT_Q_COUNTER(rnr_nak_retry_err),
	INIT_Q_COUNTER(packet_seq_err),
	INIT_Q_COUNTER(implied_nak_seq_err),
	INIT_Q_COUNTER(local_ack_timeout_err),
};

#define INIT_CONG_COUNTER(_name)		\
	{ .name = #_name, .offset =	\
		MLX5_BYTE_OFF(query_cong_statistics_out, _name ## _high)}

static const struct mlx5_ib_counter cong_cnts[] = {
	INIT_CONG_COUNTER(rp_cnp_ignored),
	INIT_CONG_COUNTER(rp_cnp_handled),
	INIT_CONG_COUNTER(np_ecn_marked_roce_packets),
	INIT_CONG_COUNTER(np_cnp_sent),
};

static const struct mlx5_ib_counter extended_err_cnts[] = {
	INIT_Q_COUNTER(resp_local_length_error),
	INIT_Q_COUNTER(resp_cqe_error),
	INIT_Q_COUNTER(req_cqe_error),
	INIT_Q_COUNTER(req_remote_invalid_request),
	INIT_Q_COUNTER(req_remote_access_errors),
	INIT_Q_COUNTER(resp_remote_access_errors),
	INIT_Q_COUNTER(resp_cqe_flush_error),
	INIT_Q_COUNTER(req_cqe_flush_error),
};

#define INIT_EXT_PPCNT_COUNTER(_name)		\
	{ .name = #_name, .offset =	\
	MLX5_BYTE_OFF(ppcnt_reg, \
		      counter_set.eth_extended_cntrs_grp_data_layout._name##_high)}

static const struct mlx5_ib_counter ext_ppcnt_cnts[] = {
	INIT_EXT_PPCNT_COUNTER(rx_icrc_encapsulated),
};

static void mlx5_ib_dealloc_counters(struct mlx5_ib_dev *dev)
{
	int i;

	for (i = 0; i < dev->num_ports; i++) {
		if (dev->port[i].cnts.set_id_valid)
			mlx5_core_dealloc_q_counter(dev->mdev,
						    dev->port[i].cnts.set_id);
		kfree(dev->port[i].cnts.names);
		kfree(dev->port[i].cnts.offsets);
	}
}

static int __mlx5_ib_alloc_counters(struct mlx5_ib_dev *dev,
				    struct mlx5_ib_counters *cnts)
{
	u32 num_counters;

	num_counters = ARRAY_SIZE(basic_q_cnts);

	if (MLX5_CAP_GEN(dev->mdev, out_of_seq_cnt))
		num_counters += ARRAY_SIZE(out_of_seq_q_cnts);

	if (MLX5_CAP_GEN(dev->mdev, retransmission_q_counters))
		num_counters += ARRAY_SIZE(retrans_q_cnts);

	if (MLX5_CAP_GEN(dev->mdev, enhanced_error_q_counters))
		num_counters += ARRAY_SIZE(extended_err_cnts);

	cnts->num_q_counters = num_counters;

	if (MLX5_CAP_GEN(dev->mdev, cc_query_allowed)) {
		cnts->num_cong_counters = ARRAY_SIZE(cong_cnts);
		num_counters += ARRAY_SIZE(cong_cnts);
	}
	if (MLX5_CAP_PCAM_FEATURE(dev->mdev, rx_icrc_encapsulated_counter)) {
		cnts->num_ext_ppcnt_counters = ARRAY_SIZE(ext_ppcnt_cnts);
		num_counters += ARRAY_SIZE(ext_ppcnt_cnts);
	}
	cnts->names = kcalloc(num_counters, sizeof(cnts->names), GFP_KERNEL);
	if (!cnts->names)
		return -ENOMEM;

	cnts->offsets = kcalloc(num_counters,
				sizeof(cnts->offsets), GFP_KERNEL);
	if (!cnts->offsets)
		goto err_names;

	return 0;

err_names:
	kfree(cnts->names);
	cnts->names = NULL;
	return -ENOMEM;
}

static void mlx5_ib_fill_counters(struct mlx5_ib_dev *dev,
				  const char **names,
				  size_t *offsets)
{
	int i;
	int j = 0;

	for (i = 0; i < ARRAY_SIZE(basic_q_cnts); i++, j++) {
		names[j] = basic_q_cnts[i].name;
		offsets[j] = basic_q_cnts[i].offset;
	}

	if (MLX5_CAP_GEN(dev->mdev, out_of_seq_cnt)) {
		for (i = 0; i < ARRAY_SIZE(out_of_seq_q_cnts); i++, j++) {
			names[j] = out_of_seq_q_cnts[i].name;
			offsets[j] = out_of_seq_q_cnts[i].offset;
		}
	}

	if (MLX5_CAP_GEN(dev->mdev, retransmission_q_counters)) {
		for (i = 0; i < ARRAY_SIZE(retrans_q_cnts); i++, j++) {
			names[j] = retrans_q_cnts[i].name;
			offsets[j] = retrans_q_cnts[i].offset;
		}
	}

	if (MLX5_CAP_GEN(dev->mdev, enhanced_error_q_counters)) {
		for (i = 0; i < ARRAY_SIZE(extended_err_cnts); i++, j++) {
			names[j] = extended_err_cnts[i].name;
			offsets[j] = extended_err_cnts[i].offset;
		}
	}

	if (MLX5_CAP_GEN(dev->mdev, cc_query_allowed)) {
		for (i = 0; i < ARRAY_SIZE(cong_cnts); i++, j++) {
			names[j] = cong_cnts[i].name;
			offsets[j] = cong_cnts[i].offset;
		}
	}

	if (MLX5_CAP_PCAM_FEATURE(dev->mdev, rx_icrc_encapsulated_counter)) {
		for (i = 0; i < ARRAY_SIZE(ext_ppcnt_cnts); i++, j++) {
			names[j] = ext_ppcnt_cnts[i].name;
			offsets[j] = ext_ppcnt_cnts[i].offset;
		}
	}
}

static int mlx5_ib_alloc_counters(struct mlx5_ib_dev *dev)
{
	int err = 0;
	int i;

	for (i = 0; i < dev->num_ports; i++) {
		err = __mlx5_ib_alloc_counters(dev, &dev->port[i].cnts);
		if (err)
			goto err_alloc;

		mlx5_ib_fill_counters(dev, dev->port[i].cnts.names,
				      dev->port[i].cnts.offsets);

		err = mlx5_core_alloc_q_counter(dev->mdev,
						&dev->port[i].cnts.set_id);
		if (err) {
			mlx5_ib_warn(dev,
				     "couldn't allocate queue counter for port %d, err %d\n",
				     i + 1, err);
			goto err_alloc;
		}
		dev->port[i].cnts.set_id_valid = true;
	}

	return 0;

err_alloc:
	mlx5_ib_dealloc_counters(dev);
	return err;
}

static struct rdma_hw_stats *mlx5_ib_alloc_hw_stats(struct ib_device *ibdev,
						    u8 port_num)
{
	struct mlx5_ib_dev *dev = to_mdev(ibdev);
	struct mlx5_ib_port *port = &dev->port[port_num - 1];

	/* We support only per port stats */
	if (port_num == 0)
		return NULL;

	return rdma_alloc_hw_stats_struct(port->cnts.names,
					  port->cnts.num_q_counters +
					  port->cnts.num_cong_counters +
					  port->cnts.num_ext_ppcnt_counters,
					  RDMA_HW_STATS_DEFAULT_LIFESPAN);
}

static int mlx5_ib_query_q_counters(struct mlx5_core_dev *mdev,
				    struct mlx5_ib_port *port,
				    struct rdma_hw_stats *stats)
{
	int outlen = MLX5_ST_SZ_BYTES(query_q_counter_out);
	void *out;
	__be32 val;
	int ret, i;

	out = kvzalloc(outlen, GFP_KERNEL);
	if (!out)
		return -ENOMEM;

	ret = mlx5_core_query_q_counter(mdev,
					port->cnts.set_id, 0,
					out, outlen);
	if (ret)
		goto free;

	for (i = 0; i < port->cnts.num_q_counters; i++) {
		val = *(__be32 *)(out + port->cnts.offsets[i]);
		stats->value[i] = (u64)be32_to_cpu(val);
	}

free:
	kvfree(out);
	return ret;
}

static int mlx5_ib_query_ext_ppcnt_counters(struct mlx5_ib_dev *dev,
					  struct mlx5_ib_port *port,
					  struct rdma_hw_stats *stats)
{
	int offset = port->cnts.num_q_counters + port->cnts.num_cong_counters;
	int sz = MLX5_ST_SZ_BYTES(ppcnt_reg);
	int ret, i;
	void *out;

	out = kvzalloc(sz, GFP_KERNEL);
	if (!out)
		return -ENOMEM;

	ret = mlx5_cmd_query_ext_ppcnt_counters(dev->mdev, out);
	if (ret)
		goto free;

	for (i = 0; i < port->cnts.num_ext_ppcnt_counters; i++) {
		stats->value[i + offset] =
			be64_to_cpup((__be64 *)(out +
				    port->cnts.offsets[i + offset]));
	}

free:
	kvfree(out);
	return ret;
}

static int mlx5_ib_get_hw_stats(struct ib_device *ibdev,
				struct rdma_hw_stats *stats,
				u8 port_num, int index)
{
	struct mlx5_ib_dev *dev = to_mdev(ibdev);
	struct mlx5_ib_port *port = &dev->port[port_num - 1];
	struct mlx5_core_dev *mdev;
	int ret, num_counters;
	u8 mdev_port_num;

	if (!stats)
		return -EINVAL;

	num_counters = port->cnts.num_q_counters +
		       port->cnts.num_cong_counters +
		       port->cnts.num_ext_ppcnt_counters;

	/* q_counters are per IB device, query the master mdev */
	ret = mlx5_ib_query_q_counters(dev->mdev, port, stats);
	if (ret)
		return ret;

	if (MLX5_CAP_PCAM_FEATURE(dev->mdev, rx_icrc_encapsulated_counter)) {
		ret =  mlx5_ib_query_ext_ppcnt_counters(dev, port, stats);
		if (ret)
			return ret;
	}

	if (MLX5_CAP_GEN(dev->mdev, cc_query_allowed)) {
		mdev = mlx5_ib_get_native_port_mdev(dev, port_num,
						    &mdev_port_num);
		if (!mdev) {
			/* If port is not affiliated yet, its in down state
			 * which doesn't have any counters yet, so it would be
			 * zero. So no need to read from the HCA.
			 */
			goto done;
		}
		ret = mlx5_lag_query_cong_counters(dev->mdev,
						   stats->value +
						   port->cnts.num_q_counters,
						   port->cnts.num_cong_counters,
						   port->cnts.offsets +
						   port->cnts.num_q_counters);

		mlx5_ib_put_native_port_mdev(dev, port_num);
		if (ret)
			return ret;
	}

done:
	return num_counters;
}

static int mlx5_ib_rn_get_params(struct ib_device *device, u8 port_num,
				 enum rdma_netdev_t type,
				 struct rdma_netdev_alloc_params *params)
{
	if (type != RDMA_NETDEV_IPOIB)
		return -EOPNOTSUPP;

	return mlx5_rdma_rn_get_params(to_mdev(device)->mdev, device, params);
}

static void delay_drop_debugfs_cleanup(struct mlx5_ib_dev *dev)
{
	if (!dev->delay_drop.dbg)
		return;
	debugfs_remove_recursive(dev->delay_drop.dbg->dir_debugfs);
	kfree(dev->delay_drop.dbg);
	dev->delay_drop.dbg = NULL;
}

static void cancel_delay_drop(struct mlx5_ib_dev *dev)
{
	if (!(dev->ib_dev.attrs.raw_packet_caps & IB_RAW_PACKET_CAP_DELAY_DROP))
		return;

	cancel_work_sync(&dev->delay_drop.delay_drop_work);
	delay_drop_debugfs_cleanup(dev);
}

static ssize_t delay_drop_timeout_read(struct file *filp, char __user *buf,
				       size_t count, loff_t *pos)
{
	struct mlx5_ib_delay_drop *delay_drop = filp->private_data;
	char lbuf[20];
	int len;

	len = snprintf(lbuf, sizeof(lbuf), "%u\n", delay_drop->timeout);
	return simple_read_from_buffer(buf, count, pos, lbuf, len);
}

static ssize_t delay_drop_timeout_write(struct file *filp, const char __user *buf,
					size_t count, loff_t *pos)
{
	struct mlx5_ib_delay_drop *delay_drop = filp->private_data;
	u32 timeout;
	u32 var;

	if (kstrtouint_from_user(buf, count, 0, &var))
		return -EFAULT;

	timeout = min_t(u32, roundup(var, 100), MLX5_MAX_DELAY_DROP_TIMEOUT_MS *
			1000);
	if (timeout != var)
		mlx5_ib_dbg(delay_drop->dev, "Round delay drop timeout to %u usec\n",
			    timeout);

	delay_drop->timeout = timeout;

	return count;
}

static const struct file_operations fops_delay_drop_timeout = {
	.owner	= THIS_MODULE,
	.open	= simple_open,
	.write	= delay_drop_timeout_write,
	.read	= delay_drop_timeout_read,
};

static int delay_drop_debugfs_init(struct mlx5_ib_dev *dev)
{
	struct mlx5_ib_dbg_delay_drop *dbg;

	if (!mlx5_debugfs_root)
		return 0;

	dbg = kzalloc(sizeof(*dbg), GFP_KERNEL);
	if (!dbg)
		return -ENOMEM;

	dev->delay_drop.dbg = dbg;

	dbg->dir_debugfs =
		debugfs_create_dir("delay_drop",
				   dev->mdev->priv.dbg_root);
	if (!dbg->dir_debugfs)
		goto out_debugfs;

	dbg->events_cnt_debugfs =
		debugfs_create_atomic_t("num_timeout_events", 0400,
					dbg->dir_debugfs,
					&dev->delay_drop.events_cnt);
	if (!dbg->events_cnt_debugfs)
		goto out_debugfs;

	dbg->rqs_cnt_debugfs =
		debugfs_create_atomic_t("num_rqs", 0400,
					dbg->dir_debugfs,
					&dev->delay_drop.rqs_cnt);
	if (!dbg->rqs_cnt_debugfs)
		goto out_debugfs;

	dbg->timeout_debugfs =
		debugfs_create_file("timeout", 0600,
				    dbg->dir_debugfs,
				    &dev->delay_drop,
				    &fops_delay_drop_timeout);
	if (!dbg->timeout_debugfs)
		goto out_debugfs;

	return 0;

out_debugfs:
	delay_drop_debugfs_cleanup(dev);
	return -ENOMEM;
}

static void init_delay_drop(struct mlx5_ib_dev *dev)
{
	if (!(dev->ib_dev.attrs.raw_packet_caps & IB_RAW_PACKET_CAP_DELAY_DROP))
		return;

	mutex_init(&dev->delay_drop.lock);
	dev->delay_drop.dev = dev;
	dev->delay_drop.activate = false;
	dev->delay_drop.timeout = MLX5_MAX_DELAY_DROP_TIMEOUT_MS * 1000;
	INIT_WORK(&dev->delay_drop.delay_drop_work, delay_drop_handler);
	atomic_set(&dev->delay_drop.rqs_cnt, 0);
	atomic_set(&dev->delay_drop.events_cnt, 0);

	if (delay_drop_debugfs_init(dev))
		mlx5_ib_warn(dev, "Failed to init delay drop debugfs\n");
}

<<<<<<< HEAD
=======
static const struct cpumask *
mlx5_ib_get_vector_affinity(struct ib_device *ibdev, int comp_vector)
{
	struct mlx5_ib_dev *dev = to_mdev(ibdev);

	return mlx5_comp_irq_get_affinity_mask(dev->mdev, comp_vector);
}

>>>>>>> 0bd72117
/* The mlx5_ib_multiport_mutex should be held when calling this function */
static void mlx5_ib_unbind_slave_port(struct mlx5_ib_dev *ibdev,
				      struct mlx5_ib_multiport_info *mpi)
{
	u8 port_num = mlx5_core_native_port_num(mpi->mdev) - 1;
	struct mlx5_ib_port *port = &ibdev->port[port_num];
	int comps;
	int err;
	int i;

	mlx5_ib_cleanup_cong_debugfs(ibdev, port_num);

	spin_lock(&port->mp.mpi_lock);
	if (!mpi->ibdev) {
		spin_unlock(&port->mp.mpi_lock);
		return;
	}

	if (mpi->mdev_events.notifier_call)
		mlx5_notifier_unregister(mpi->mdev, &mpi->mdev_events);
	mpi->mdev_events.notifier_call = NULL;

	mpi->ibdev = NULL;

	spin_unlock(&port->mp.mpi_lock);
	mlx5_remove_netdev_notifier(ibdev, port_num);
	spin_lock(&port->mp.mpi_lock);

	comps = mpi->mdev_refcnt;
	if (comps) {
		mpi->unaffiliate = true;
		init_completion(&mpi->unref_comp);
		spin_unlock(&port->mp.mpi_lock);

		for (i = 0; i < comps; i++)
			wait_for_completion(&mpi->unref_comp);

		spin_lock(&port->mp.mpi_lock);
		mpi->unaffiliate = false;
	}

	port->mp.mpi = NULL;

	list_add_tail(&mpi->list, &mlx5_ib_unaffiliated_port_list);

	spin_unlock(&port->mp.mpi_lock);

	err = mlx5_nic_vport_unaffiliate_multiport(mpi->mdev);

	mlx5_ib_dbg(ibdev, "unaffiliated port %d\n", port_num + 1);
	/* Log an error, still needed to cleanup the pointers and add
	 * it back to the list.
	 */
	if (err)
		mlx5_ib_err(ibdev, "Failed to unaffiliate port %u\n",
			    port_num + 1);

	ibdev->roce[port_num].last_port_state = IB_PORT_DOWN;
}

/* The mlx5_ib_multiport_mutex should be held when calling this function */
static bool mlx5_ib_bind_slave_port(struct mlx5_ib_dev *ibdev,
				    struct mlx5_ib_multiport_info *mpi)
{
	u8 port_num = mlx5_core_native_port_num(mpi->mdev) - 1;
	int err;

	spin_lock(&ibdev->port[port_num].mp.mpi_lock);
	if (ibdev->port[port_num].mp.mpi) {
		mlx5_ib_dbg(ibdev, "port %d already affiliated.\n",
			    port_num + 1);
		spin_unlock(&ibdev->port[port_num].mp.mpi_lock);
		return false;
	}

	ibdev->port[port_num].mp.mpi = mpi;
	mpi->ibdev = ibdev;
	mpi->mdev_events.notifier_call = NULL;
	spin_unlock(&ibdev->port[port_num].mp.mpi_lock);

	err = mlx5_nic_vport_affiliate_multiport(ibdev->mdev, mpi->mdev);
	if (err)
		goto unbind;

	err = get_port_caps(ibdev, mlx5_core_native_port_num(mpi->mdev));
	if (err)
		goto unbind;

	err = mlx5_add_netdev_notifier(ibdev, port_num);
	if (err) {
		mlx5_ib_err(ibdev, "failed adding netdev notifier for port %u\n",
			    port_num + 1);
		goto unbind;
	}

	mpi->mdev_events.notifier_call = mlx5_ib_event_slave_port;
	mlx5_notifier_register(mpi->mdev, &mpi->mdev_events);

	err = mlx5_ib_init_cong_debugfs(ibdev, port_num);
	if (err)
		goto unbind;

	return true;

unbind:
	mlx5_ib_unbind_slave_port(ibdev, mpi);
	return false;
}

static int mlx5_ib_init_multiport_master(struct mlx5_ib_dev *dev)
{
	int port_num = mlx5_core_native_port_num(dev->mdev) - 1;
	enum rdma_link_layer ll = mlx5_ib_port_link_layer(&dev->ib_dev,
							  port_num + 1);
	struct mlx5_ib_multiport_info *mpi;
	int err;
	int i;

	if (!mlx5_core_is_mp_master(dev->mdev) || ll != IB_LINK_LAYER_ETHERNET)
		return 0;

	err = mlx5_query_nic_vport_system_image_guid(dev->mdev,
						     &dev->sys_image_guid);
	if (err)
		return err;

	err = mlx5_nic_vport_enable_roce(dev->mdev);
	if (err)
		return err;

	mutex_lock(&mlx5_ib_multiport_mutex);
	for (i = 0; i < dev->num_ports; i++) {
		bool bound = false;

		/* build a stub multiport info struct for the native port. */
		if (i == port_num) {
			mpi = kzalloc(sizeof(*mpi), GFP_KERNEL);
			if (!mpi) {
				mutex_unlock(&mlx5_ib_multiport_mutex);
				mlx5_nic_vport_disable_roce(dev->mdev);
				return -ENOMEM;
			}

			mpi->is_master = true;
			mpi->mdev = dev->mdev;
			mpi->sys_image_guid = dev->sys_image_guid;
			dev->port[i].mp.mpi = mpi;
			mpi->ibdev = dev;
			mpi = NULL;
			continue;
		}

		list_for_each_entry(mpi, &mlx5_ib_unaffiliated_port_list,
				    list) {
			if (dev->sys_image_guid == mpi->sys_image_guid &&
			    (mlx5_core_native_port_num(mpi->mdev) - 1) == i) {
				bound = mlx5_ib_bind_slave_port(dev, mpi);
			}

			if (bound) {
				dev_dbg(&mpi->mdev->pdev->dev, "removing port from unaffiliated list.\n");
				mlx5_ib_dbg(dev, "port %d bound\n", i + 1);
				list_del(&mpi->list);
				break;
			}
		}
		if (!bound) {
			get_port_caps(dev, i + 1);
			mlx5_ib_dbg(dev, "no free port found for port %d\n",
				    i + 1);
		}
	}

	list_add_tail(&dev->ib_dev_list, &mlx5_ib_dev_list);
	mutex_unlock(&mlx5_ib_multiport_mutex);
	return err;
}

static void mlx5_ib_cleanup_multiport_master(struct mlx5_ib_dev *dev)
{
	int port_num = mlx5_core_native_port_num(dev->mdev) - 1;
	enum rdma_link_layer ll = mlx5_ib_port_link_layer(&dev->ib_dev,
							  port_num + 1);
	int i;

	if (!mlx5_core_is_mp_master(dev->mdev) || ll != IB_LINK_LAYER_ETHERNET)
		return;

	mutex_lock(&mlx5_ib_multiport_mutex);
	for (i = 0; i < dev->num_ports; i++) {
		if (dev->port[i].mp.mpi) {
			/* Destroy the native port stub */
			if (i == port_num) {
				kfree(dev->port[i].mp.mpi);
				dev->port[i].mp.mpi = NULL;
			} else {
				mlx5_ib_dbg(dev, "unbinding port_num: %d\n", i + 1);
				mlx5_ib_unbind_slave_port(dev, dev->port[i].mp.mpi);
			}
		}
	}

	mlx5_ib_dbg(dev, "removing from devlist\n");
	list_del(&dev->ib_dev_list);
	mutex_unlock(&mlx5_ib_multiport_mutex);

	mlx5_nic_vport_disable_roce(dev->mdev);
}

ADD_UVERBS_ATTRIBUTES_SIMPLE(
	mlx5_ib_dm,
	UVERBS_OBJECT_DM,
	UVERBS_METHOD_DM_ALLOC,
	UVERBS_ATTR_PTR_OUT(MLX5_IB_ATTR_ALLOC_DM_RESP_START_OFFSET,
			    UVERBS_ATTR_TYPE(u64),
			    UA_MANDATORY),
	UVERBS_ATTR_PTR_OUT(MLX5_IB_ATTR_ALLOC_DM_RESP_PAGE_INDEX,
			    UVERBS_ATTR_TYPE(u16),
			    UA_MANDATORY));

ADD_UVERBS_ATTRIBUTES_SIMPLE(
	mlx5_ib_flow_action,
	UVERBS_OBJECT_FLOW_ACTION,
	UVERBS_METHOD_FLOW_ACTION_ESP_CREATE,
	UVERBS_ATTR_FLAGS_IN(MLX5_IB_ATTR_CREATE_FLOW_ACTION_FLAGS,
			     enum mlx5_ib_uapi_flow_action_flags));

static const struct uapi_definition mlx5_ib_defs[] = {
#if IS_ENABLED(CONFIG_INFINIBAND_USER_ACCESS)
	UAPI_DEF_CHAIN(mlx5_ib_devx_defs),
	UAPI_DEF_CHAIN(mlx5_ib_flow_defs),
#endif

	UAPI_DEF_CHAIN_OBJ_TREE(UVERBS_OBJECT_FLOW_ACTION,
				&mlx5_ib_flow_action),
	UAPI_DEF_CHAIN_OBJ_TREE(UVERBS_OBJECT_DM, &mlx5_ib_dm),
	{}
};

static int mlx5_ib_read_counters(struct ib_counters *counters,
				 struct ib_counters_read_attr *read_attr,
				 struct uverbs_attr_bundle *attrs)
{
	struct mlx5_ib_mcounters *mcounters = to_mcounters(counters);
	struct mlx5_read_counters_attr mread_attr = {};
	struct mlx5_ib_flow_counters_desc *desc;
	int ret, i;

	mutex_lock(&mcounters->mcntrs_mutex);
	if (mcounters->cntrs_max_index > read_attr->ncounters) {
		ret = -EINVAL;
		goto err_bound;
	}

	mread_attr.out = kcalloc(mcounters->counters_num, sizeof(u64),
				 GFP_KERNEL);
	if (!mread_attr.out) {
		ret = -ENOMEM;
		goto err_bound;
	}

	mread_attr.hw_cntrs_hndl = mcounters->hw_cntrs_hndl;
	mread_attr.flags = read_attr->flags;
	ret = mcounters->read_counters(counters->device, &mread_attr);
	if (ret)
		goto err_read;

	/* do the pass over the counters data array to assign according to the
	 * descriptions and indexing pairs
	 */
	desc = mcounters->counters_data;
	for (i = 0; i < mcounters->ncounters; i++)
		read_attr->counters_buff[desc[i].index] += mread_attr.out[desc[i].description];

err_read:
	kfree(mread_attr.out);
err_bound:
	mutex_unlock(&mcounters->mcntrs_mutex);
	return ret;
}

static int mlx5_ib_destroy_counters(struct ib_counters *counters)
{
	struct mlx5_ib_mcounters *mcounters = to_mcounters(counters);

	counters_clear_description(counters);
	if (mcounters->hw_cntrs_hndl)
		mlx5_fc_destroy(to_mdev(counters->device)->mdev,
				mcounters->hw_cntrs_hndl);

	kfree(mcounters);

	return 0;
}

static struct ib_counters *mlx5_ib_create_counters(struct ib_device *device,
						   struct uverbs_attr_bundle *attrs)
{
	struct mlx5_ib_mcounters *mcounters;

	mcounters = kzalloc(sizeof(*mcounters), GFP_KERNEL);
	if (!mcounters)
		return ERR_PTR(-ENOMEM);

	mutex_init(&mcounters->mcntrs_mutex);

	return &mcounters->ibcntrs;
}

void mlx5_ib_stage_init_cleanup(struct mlx5_ib_dev *dev)
{
	mlx5_ib_cleanup_multiport_master(dev);
#ifdef CONFIG_INFINIBAND_ON_DEMAND_PAGING
	cleanup_srcu_struct(&dev->mr_srcu);
#endif
	kfree(dev->port);
}

int mlx5_ib_stage_init_init(struct mlx5_ib_dev *dev)
{
	struct mlx5_core_dev *mdev = dev->mdev;
	int err;
	int i;

	dev->port = kcalloc(dev->num_ports, sizeof(*dev->port),
			    GFP_KERNEL);
	if (!dev->port)
		return -ENOMEM;

	for (i = 0; i < dev->num_ports; i++) {
		spin_lock_init(&dev->port[i].mp.mpi_lock);
		rwlock_init(&dev->roce[i].netdev_lock);
	}

	err = mlx5_ib_init_multiport_master(dev);
	if (err)
		goto err_free_port;

	if (!mlx5_core_mp_enabled(mdev)) {
		for (i = 1; i <= dev->num_ports; i++) {
			err = get_port_caps(dev, i);
			if (err)
				break;
		}
	} else {
		err = get_port_caps(dev, mlx5_core_native_port_num(mdev));
	}
	if (err)
		goto err_mp;

	if (mlx5_use_mad_ifc(dev))
		get_ext_port_caps(dev);

	dev->ib_dev.owner		= THIS_MODULE;
	dev->ib_dev.node_type		= RDMA_NODE_IB_CA;
	dev->ib_dev.local_dma_lkey	= 0 /* not supported for now */;
	dev->ib_dev.phys_port_cnt	= dev->num_ports;
	dev->ib_dev.num_comp_vectors    = mlx5_comp_vectors_count(mdev);
	dev->ib_dev.dev.parent		= &mdev->pdev->dev;

	mutex_init(&dev->cap_mask_mutex);
	INIT_LIST_HEAD(&dev->qp_list);
	spin_lock_init(&dev->reset_flow_resource_lock);

	spin_lock_init(&dev->memic.memic_lock);
	dev->memic.dev = mdev;

#ifdef CONFIG_INFINIBAND_ON_DEMAND_PAGING
	err = init_srcu_struct(&dev->mr_srcu);
	if (err)
		goto err_free_port;
#endif

	return 0;
err_mp:
	mlx5_ib_cleanup_multiport_master(dev);

err_free_port:
	kfree(dev->port);

	return -ENOMEM;
}

static int mlx5_ib_stage_flow_db_init(struct mlx5_ib_dev *dev)
{
	dev->flow_db = kzalloc(sizeof(*dev->flow_db), GFP_KERNEL);

	if (!dev->flow_db)
		return -ENOMEM;

	mutex_init(&dev->flow_db->lock);

	return 0;
}

int mlx5_ib_stage_rep_flow_db_init(struct mlx5_ib_dev *dev)
{
	struct mlx5_ib_dev *nic_dev;

	nic_dev = mlx5_ib_get_uplink_ibdev(dev->mdev->priv.eswitch);

	if (!nic_dev)
		return -EINVAL;

	dev->flow_db = nic_dev->flow_db;

	return 0;
}

static void mlx5_ib_stage_flow_db_cleanup(struct mlx5_ib_dev *dev)
{
	kfree(dev->flow_db);
}

int mlx5_ib_stage_caps_init(struct mlx5_ib_dev *dev)
{
	struct mlx5_core_dev *mdev = dev->mdev;
	int err;

	dev->ib_dev.uverbs_abi_ver	= MLX5_IB_UVERBS_ABI_VERSION;
	dev->ib_dev.uverbs_cmd_mask	=
		(1ull << IB_USER_VERBS_CMD_GET_CONTEXT)		|
		(1ull << IB_USER_VERBS_CMD_QUERY_DEVICE)	|
		(1ull << IB_USER_VERBS_CMD_QUERY_PORT)		|
		(1ull << IB_USER_VERBS_CMD_ALLOC_PD)		|
		(1ull << IB_USER_VERBS_CMD_DEALLOC_PD)		|
		(1ull << IB_USER_VERBS_CMD_CREATE_AH)		|
		(1ull << IB_USER_VERBS_CMD_DESTROY_AH)		|
		(1ull << IB_USER_VERBS_CMD_REG_MR)		|
		(1ull << IB_USER_VERBS_CMD_REREG_MR)		|
		(1ull << IB_USER_VERBS_CMD_DEREG_MR)		|
		(1ull << IB_USER_VERBS_CMD_CREATE_COMP_CHANNEL)	|
		(1ull << IB_USER_VERBS_CMD_CREATE_CQ)		|
		(1ull << IB_USER_VERBS_CMD_RESIZE_CQ)		|
		(1ull << IB_USER_VERBS_CMD_DESTROY_CQ)		|
		(1ull << IB_USER_VERBS_CMD_CREATE_QP)		|
		(1ull << IB_USER_VERBS_CMD_MODIFY_QP)		|
		(1ull << IB_USER_VERBS_CMD_QUERY_QP)		|
		(1ull << IB_USER_VERBS_CMD_DESTROY_QP)		|
		(1ull << IB_USER_VERBS_CMD_ATTACH_MCAST)	|
		(1ull << IB_USER_VERBS_CMD_DETACH_MCAST)	|
		(1ull << IB_USER_VERBS_CMD_CREATE_SRQ)		|
		(1ull << IB_USER_VERBS_CMD_MODIFY_SRQ)		|
		(1ull << IB_USER_VERBS_CMD_QUERY_SRQ)		|
		(1ull << IB_USER_VERBS_CMD_DESTROY_SRQ)		|
		(1ull << IB_USER_VERBS_CMD_CREATE_XSRQ)		|
		(1ull << IB_USER_VERBS_CMD_OPEN_QP);
	dev->ib_dev.uverbs_ex_cmd_mask =
		(1ull << IB_USER_VERBS_EX_CMD_QUERY_DEVICE)	|
		(1ull << IB_USER_VERBS_EX_CMD_CREATE_CQ)	|
		(1ull << IB_USER_VERBS_EX_CMD_CREATE_QP)	|
		(1ull << IB_USER_VERBS_EX_CMD_MODIFY_QP)	|
		(1ull << IB_USER_VERBS_EX_CMD_MODIFY_CQ);

	dev->ib_dev.query_device	= mlx5_ib_query_device;
	dev->ib_dev.get_link_layer	= mlx5_ib_port_link_layer;
	dev->ib_dev.query_gid		= mlx5_ib_query_gid;
	dev->ib_dev.add_gid		= mlx5_ib_add_gid;
	dev->ib_dev.del_gid		= mlx5_ib_del_gid;
	dev->ib_dev.query_pkey		= mlx5_ib_query_pkey;
	dev->ib_dev.modify_device	= mlx5_ib_modify_device;
	dev->ib_dev.modify_port		= mlx5_ib_modify_port;
	dev->ib_dev.alloc_ucontext	= mlx5_ib_alloc_ucontext;
	dev->ib_dev.dealloc_ucontext	= mlx5_ib_dealloc_ucontext;
	dev->ib_dev.mmap		= mlx5_ib_mmap;
	dev->ib_dev.alloc_pd		= mlx5_ib_alloc_pd;
	dev->ib_dev.dealloc_pd		= mlx5_ib_dealloc_pd;
	dev->ib_dev.create_ah		= mlx5_ib_create_ah;
	dev->ib_dev.query_ah		= mlx5_ib_query_ah;
	dev->ib_dev.destroy_ah		= mlx5_ib_destroy_ah;
	dev->ib_dev.create_srq		= mlx5_ib_create_srq;
	dev->ib_dev.modify_srq		= mlx5_ib_modify_srq;
	dev->ib_dev.query_srq		= mlx5_ib_query_srq;
	dev->ib_dev.destroy_srq		= mlx5_ib_destroy_srq;
	dev->ib_dev.post_srq_recv	= mlx5_ib_post_srq_recv;
	dev->ib_dev.create_qp		= mlx5_ib_create_qp;
	dev->ib_dev.modify_qp		= mlx5_ib_modify_qp;
	dev->ib_dev.query_qp		= mlx5_ib_query_qp;
	dev->ib_dev.destroy_qp		= mlx5_ib_destroy_qp;
	dev->ib_dev.drain_sq		= mlx5_ib_drain_sq;
	dev->ib_dev.drain_rq		= mlx5_ib_drain_rq;
	dev->ib_dev.post_send		= mlx5_ib_post_send;
	dev->ib_dev.post_recv		= mlx5_ib_post_recv;
	dev->ib_dev.create_cq		= mlx5_ib_create_cq;
	dev->ib_dev.modify_cq		= mlx5_ib_modify_cq;
	dev->ib_dev.resize_cq		= mlx5_ib_resize_cq;
	dev->ib_dev.destroy_cq		= mlx5_ib_destroy_cq;
	dev->ib_dev.poll_cq		= mlx5_ib_poll_cq;
	dev->ib_dev.req_notify_cq	= mlx5_ib_arm_cq;
	dev->ib_dev.get_dma_mr		= mlx5_ib_get_dma_mr;
	dev->ib_dev.reg_user_mr		= mlx5_ib_reg_user_mr;
	dev->ib_dev.rereg_user_mr	= mlx5_ib_rereg_user_mr;
	dev->ib_dev.dereg_mr		= mlx5_ib_dereg_mr;
	dev->ib_dev.attach_mcast	= mlx5_ib_mcg_attach;
	dev->ib_dev.detach_mcast	= mlx5_ib_mcg_detach;
	dev->ib_dev.process_mad		= mlx5_ib_process_mad;
	dev->ib_dev.alloc_mr		= mlx5_ib_alloc_mr;
	dev->ib_dev.map_mr_sg		= mlx5_ib_map_mr_sg;
	dev->ib_dev.check_mr_status	= mlx5_ib_check_mr_status;
	dev->ib_dev.get_dev_fw_str      = get_dev_fw_str;
	if (MLX5_CAP_GEN(mdev, ipoib_enhanced_offloads) &&
	    IS_ENABLED(CONFIG_MLX5_CORE_IPOIB))
		dev->ib_dev.rdma_netdev_get_params = mlx5_ib_rn_get_params;

	if (mlx5_core_is_pf(mdev)) {
		dev->ib_dev.get_vf_config	= mlx5_ib_get_vf_config;
		dev->ib_dev.set_vf_link_state	= mlx5_ib_set_vf_link_state;
		dev->ib_dev.get_vf_stats	= mlx5_ib_get_vf_stats;
		dev->ib_dev.set_vf_guid		= mlx5_ib_set_vf_guid;
	}

	dev->ib_dev.disassociate_ucontext = mlx5_ib_disassociate_ucontext;

	dev->umr_fence = mlx5_get_umr_fence(MLX5_CAP_GEN(mdev, umr_fence));

	if (MLX5_CAP_GEN(mdev, imaicl)) {
		dev->ib_dev.alloc_mw		= mlx5_ib_alloc_mw;
		dev->ib_dev.dealloc_mw		= mlx5_ib_dealloc_mw;
		dev->ib_dev.uverbs_cmd_mask |=
			(1ull << IB_USER_VERBS_CMD_ALLOC_MW)	|
			(1ull << IB_USER_VERBS_CMD_DEALLOC_MW);
	}

	if (MLX5_CAP_GEN(mdev, xrc)) {
		dev->ib_dev.alloc_xrcd = mlx5_ib_alloc_xrcd;
		dev->ib_dev.dealloc_xrcd = mlx5_ib_dealloc_xrcd;
		dev->ib_dev.uverbs_cmd_mask |=
			(1ull << IB_USER_VERBS_CMD_OPEN_XRCD) |
			(1ull << IB_USER_VERBS_CMD_CLOSE_XRCD);
	}

	if (MLX5_CAP_DEV_MEM(mdev, memic)) {
		dev->ib_dev.alloc_dm = mlx5_ib_alloc_dm;
		dev->ib_dev.dealloc_dm = mlx5_ib_dealloc_dm;
		dev->ib_dev.reg_dm_mr = mlx5_ib_reg_dm_mr;
	}

	dev->ib_dev.create_flow	= mlx5_ib_create_flow;
	dev->ib_dev.destroy_flow = mlx5_ib_destroy_flow;
	dev->ib_dev.uverbs_ex_cmd_mask |=
			(1ull << IB_USER_VERBS_EX_CMD_CREATE_FLOW) |
			(1ull << IB_USER_VERBS_EX_CMD_DESTROY_FLOW);
	if (mlx5_accel_ipsec_device_caps(dev->mdev) &
	    MLX5_ACCEL_IPSEC_CAP_DEVICE) {
		dev->ib_dev.create_flow_action_esp =
			mlx5_ib_create_flow_action_esp;
		dev->ib_dev.modify_flow_action_esp =
			mlx5_ib_modify_flow_action_esp;
	}
	dev->ib_dev.destroy_flow_action = mlx5_ib_destroy_flow_action;
	dev->ib_dev.driver_id = RDMA_DRIVER_MLX5;
	dev->ib_dev.create_counters = mlx5_ib_create_counters;
	dev->ib_dev.destroy_counters = mlx5_ib_destroy_counters;
	dev->ib_dev.read_counters = mlx5_ib_read_counters;

	if (IS_ENABLED(CONFIG_INFINIBAND_USER_ACCESS))
		dev->ib_dev.driver_def = mlx5_ib_defs;

	err = init_node_data(dev);
	if (err)
		return err;

	if ((MLX5_CAP_GEN(dev->mdev, port_type) == MLX5_CAP_PORT_TYPE_ETH) &&
	    (MLX5_CAP_GEN(dev->mdev, disable_local_lb_uc) ||
	     MLX5_CAP_GEN(dev->mdev, disable_local_lb_mc)))
		mutex_init(&dev->lb.mutex);

	return 0;
}

static int mlx5_ib_stage_non_default_cb(struct mlx5_ib_dev *dev)
{
	dev->ib_dev.get_port_immutable  = mlx5_port_immutable;
	dev->ib_dev.query_port		= mlx5_ib_query_port;

	return 0;
}

int mlx5_ib_stage_rep_non_default_cb(struct mlx5_ib_dev *dev)
{
	dev->ib_dev.get_port_immutable  = mlx5_port_rep_immutable;
	dev->ib_dev.query_port		= mlx5_ib_rep_query_port;

	return 0;
}

static int mlx5_ib_stage_common_roce_init(struct mlx5_ib_dev *dev)
{
	u8 port_num;
	int i;

	for (i = 0; i < dev->num_ports; i++) {
		dev->roce[i].dev = dev;
		dev->roce[i].native_port_num = i + 1;
		dev->roce[i].last_port_state = IB_PORT_DOWN;
	}

	dev->ib_dev.get_netdev	= mlx5_ib_get_netdev;
	dev->ib_dev.create_wq	 = mlx5_ib_create_wq;
	dev->ib_dev.modify_wq	 = mlx5_ib_modify_wq;
	dev->ib_dev.destroy_wq	 = mlx5_ib_destroy_wq;
	dev->ib_dev.create_rwq_ind_table = mlx5_ib_create_rwq_ind_table;
	dev->ib_dev.destroy_rwq_ind_table = mlx5_ib_destroy_rwq_ind_table;

	dev->ib_dev.uverbs_ex_cmd_mask |=
			(1ull << IB_USER_VERBS_EX_CMD_CREATE_WQ) |
			(1ull << IB_USER_VERBS_EX_CMD_MODIFY_WQ) |
			(1ull << IB_USER_VERBS_EX_CMD_DESTROY_WQ) |
			(1ull << IB_USER_VERBS_EX_CMD_CREATE_RWQ_IND_TBL) |
			(1ull << IB_USER_VERBS_EX_CMD_DESTROY_RWQ_IND_TBL);

	port_num = mlx5_core_native_port_num(dev->mdev) - 1;

	return mlx5_add_netdev_notifier(dev, port_num);
}

static void mlx5_ib_stage_common_roce_cleanup(struct mlx5_ib_dev *dev)
{
	u8 port_num = mlx5_core_native_port_num(dev->mdev) - 1;

	mlx5_remove_netdev_notifier(dev, port_num);
}

int mlx5_ib_stage_rep_roce_init(struct mlx5_ib_dev *dev)
{
	struct mlx5_core_dev *mdev = dev->mdev;
	enum rdma_link_layer ll;
	int port_type_cap;
	int err = 0;

	port_type_cap = MLX5_CAP_GEN(mdev, port_type);
	ll = mlx5_port_type_cap_to_rdma_ll(port_type_cap);

	if (ll == IB_LINK_LAYER_ETHERNET)
		err = mlx5_ib_stage_common_roce_init(dev);

	return err;
}

void mlx5_ib_stage_rep_roce_cleanup(struct mlx5_ib_dev *dev)
{
	mlx5_ib_stage_common_roce_cleanup(dev);
}

static int mlx5_ib_stage_roce_init(struct mlx5_ib_dev *dev)
{
	struct mlx5_core_dev *mdev = dev->mdev;
	enum rdma_link_layer ll;
	int port_type_cap;
	int err;

	port_type_cap = MLX5_CAP_GEN(mdev, port_type);
	ll = mlx5_port_type_cap_to_rdma_ll(port_type_cap);

	if (ll == IB_LINK_LAYER_ETHERNET) {
		err = mlx5_ib_stage_common_roce_init(dev);
		if (err)
			return err;

		err = mlx5_enable_eth(dev);
		if (err)
			goto cleanup;
	}

	return 0;
cleanup:
	mlx5_ib_stage_common_roce_cleanup(dev);

	return err;
}

static void mlx5_ib_stage_roce_cleanup(struct mlx5_ib_dev *dev)
{
	struct mlx5_core_dev *mdev = dev->mdev;
	enum rdma_link_layer ll;
	int port_type_cap;

	port_type_cap = MLX5_CAP_GEN(mdev, port_type);
	ll = mlx5_port_type_cap_to_rdma_ll(port_type_cap);

	if (ll == IB_LINK_LAYER_ETHERNET) {
		mlx5_disable_eth(dev);
		mlx5_ib_stage_common_roce_cleanup(dev);
	}
}

int mlx5_ib_stage_dev_res_init(struct mlx5_ib_dev *dev)
{
	return create_dev_resources(&dev->devr);
}

void mlx5_ib_stage_dev_res_cleanup(struct mlx5_ib_dev *dev)
{
	destroy_dev_resources(&dev->devr);
}

static int mlx5_ib_stage_odp_init(struct mlx5_ib_dev *dev)
{
	mlx5_ib_internal_fill_odp_caps(dev);

	return mlx5_ib_odp_init_one(dev);
}

void mlx5_ib_stage_odp_cleanup(struct mlx5_ib_dev *dev)
{
	mlx5_ib_odp_cleanup_one(dev);
}

int mlx5_ib_stage_counters_init(struct mlx5_ib_dev *dev)
{
	if (MLX5_CAP_GEN(dev->mdev, max_qp_cnt)) {
		dev->ib_dev.get_hw_stats	= mlx5_ib_get_hw_stats;
		dev->ib_dev.alloc_hw_stats	= mlx5_ib_alloc_hw_stats;

		return mlx5_ib_alloc_counters(dev);
	}

	return 0;
}

void mlx5_ib_stage_counters_cleanup(struct mlx5_ib_dev *dev)
{
	if (MLX5_CAP_GEN(dev->mdev, max_qp_cnt))
		mlx5_ib_dealloc_counters(dev);
}

static int mlx5_ib_stage_cong_debugfs_init(struct mlx5_ib_dev *dev)
{
	return mlx5_ib_init_cong_debugfs(dev,
					 mlx5_core_native_port_num(dev->mdev) - 1);
}

static void mlx5_ib_stage_cong_debugfs_cleanup(struct mlx5_ib_dev *dev)
{
	mlx5_ib_cleanup_cong_debugfs(dev,
				     mlx5_core_native_port_num(dev->mdev) - 1);
}

static int mlx5_ib_stage_uar_init(struct mlx5_ib_dev *dev)
{
	dev->mdev->priv.uar = mlx5_get_uars_page(dev->mdev);
	return PTR_ERR_OR_ZERO(dev->mdev->priv.uar);
}

static void mlx5_ib_stage_uar_cleanup(struct mlx5_ib_dev *dev)
{
	mlx5_put_uars_page(dev->mdev, dev->mdev->priv.uar);
}

int mlx5_ib_stage_bfrag_init(struct mlx5_ib_dev *dev)
{
	int err;

	err = mlx5_alloc_bfreg(dev->mdev, &dev->bfreg, false, false);
	if (err)
		return err;

	err = mlx5_alloc_bfreg(dev->mdev, &dev->fp_bfreg, false, true);
	if (err)
		mlx5_free_bfreg(dev->mdev, &dev->fp_bfreg);

	return err;
}

void mlx5_ib_stage_bfrag_cleanup(struct mlx5_ib_dev *dev)
{
	mlx5_free_bfreg(dev->mdev, &dev->fp_bfreg);
	mlx5_free_bfreg(dev->mdev, &dev->bfreg);
}

int mlx5_ib_stage_ib_reg_init(struct mlx5_ib_dev *dev)
{
	const char *name;

	rdma_set_device_sysfs_group(&dev->ib_dev, &mlx5_attr_group);
	if (!mlx5_lag_is_active(dev->mdev))
		name = "mlx5_%d";
	else
		name = "mlx5_bond_%d";
	return ib_register_device(&dev->ib_dev, name, NULL);
}

void mlx5_ib_stage_pre_ib_reg_umr_cleanup(struct mlx5_ib_dev *dev)
{
	destroy_umrc_res(dev);
}

void mlx5_ib_stage_ib_reg_cleanup(struct mlx5_ib_dev *dev)
{
	ib_unregister_device(&dev->ib_dev);
}

int mlx5_ib_stage_post_ib_reg_umr_init(struct mlx5_ib_dev *dev)
{
	return create_umr_res(dev);
}

static int mlx5_ib_stage_delay_drop_init(struct mlx5_ib_dev *dev)
{
	init_delay_drop(dev);

	return 0;
}

static void mlx5_ib_stage_delay_drop_cleanup(struct mlx5_ib_dev *dev)
{
	cancel_delay_drop(dev);
}

static int mlx5_ib_stage_rep_reg_init(struct mlx5_ib_dev *dev)
{
	mlx5_ib_register_vport_reps(dev);

	return 0;
}

static void mlx5_ib_stage_rep_reg_cleanup(struct mlx5_ib_dev *dev)
{
	mlx5_ib_unregister_vport_reps(dev);
}

static int mlx5_ib_stage_dev_notifier_init(struct mlx5_ib_dev *dev)
{
	dev->mdev_events.notifier_call = mlx5_ib_event;
	mlx5_notifier_register(dev->mdev, &dev->mdev_events);
	return 0;
}

static void mlx5_ib_stage_dev_notifier_cleanup(struct mlx5_ib_dev *dev)
{
	mlx5_notifier_unregister(dev->mdev, &dev->mdev_events);
}

static int mlx5_ib_stage_devx_init(struct mlx5_ib_dev *dev)
{
	int uid;

	uid = mlx5_ib_devx_create(dev);
	if (uid > 0)
		dev->devx_whitelist_uid = uid;

	return 0;
}
static void mlx5_ib_stage_devx_cleanup(struct mlx5_ib_dev *dev)
{
	if (dev->devx_whitelist_uid)
		mlx5_ib_devx_destroy(dev, dev->devx_whitelist_uid);
}

void __mlx5_ib_remove(struct mlx5_ib_dev *dev,
		      const struct mlx5_ib_profile *profile,
		      int stage)
{
	/* Number of stages to cleanup */
	while (stage) {
		stage--;
		if (profile->stage[stage].cleanup)
			profile->stage[stage].cleanup(dev);
	}

	ib_dealloc_device((struct ib_device *)dev);
}

void *__mlx5_ib_add(struct mlx5_ib_dev *dev,
		    const struct mlx5_ib_profile *profile)
{
	int err;
	int i;

	for (i = 0; i < MLX5_IB_STAGE_MAX; i++) {
		if (profile->stage[i].init) {
			err = profile->stage[i].init(dev);
			if (err)
				goto err_out;
		}
	}

	dev->profile = profile;
	dev->ib_active = true;

	return dev;

err_out:
	__mlx5_ib_remove(dev, profile, i);

	return NULL;
}

static const struct mlx5_ib_profile pf_profile = {
	STAGE_CREATE(MLX5_IB_STAGE_INIT,
		     mlx5_ib_stage_init_init,
		     mlx5_ib_stage_init_cleanup),
	STAGE_CREATE(MLX5_IB_STAGE_FLOW_DB,
		     mlx5_ib_stage_flow_db_init,
		     mlx5_ib_stage_flow_db_cleanup),
	STAGE_CREATE(MLX5_IB_STAGE_CAPS,
		     mlx5_ib_stage_caps_init,
		     NULL),
	STAGE_CREATE(MLX5_IB_STAGE_NON_DEFAULT_CB,
		     mlx5_ib_stage_non_default_cb,
		     NULL),
	STAGE_CREATE(MLX5_IB_STAGE_ROCE,
		     mlx5_ib_stage_roce_init,
		     mlx5_ib_stage_roce_cleanup),
	STAGE_CREATE(MLX5_IB_STAGE_SRQ,
		     mlx5_init_srq_table,
		     mlx5_cleanup_srq_table),
	STAGE_CREATE(MLX5_IB_STAGE_DEVICE_RESOURCES,
		     mlx5_ib_stage_dev_res_init,
		     mlx5_ib_stage_dev_res_cleanup),
	STAGE_CREATE(MLX5_IB_STAGE_DEVICE_NOTIFIER,
		     mlx5_ib_stage_dev_notifier_init,
		     mlx5_ib_stage_dev_notifier_cleanup),
	STAGE_CREATE(MLX5_IB_STAGE_ODP,
		     mlx5_ib_stage_odp_init,
		     mlx5_ib_stage_odp_cleanup),
	STAGE_CREATE(MLX5_IB_STAGE_COUNTERS,
		     mlx5_ib_stage_counters_init,
		     mlx5_ib_stage_counters_cleanup),
	STAGE_CREATE(MLX5_IB_STAGE_CONG_DEBUGFS,
		     mlx5_ib_stage_cong_debugfs_init,
		     mlx5_ib_stage_cong_debugfs_cleanup),
	STAGE_CREATE(MLX5_IB_STAGE_UAR,
		     mlx5_ib_stage_uar_init,
		     mlx5_ib_stage_uar_cleanup),
	STAGE_CREATE(MLX5_IB_STAGE_BFREG,
		     mlx5_ib_stage_bfrag_init,
		     mlx5_ib_stage_bfrag_cleanup),
	STAGE_CREATE(MLX5_IB_STAGE_PRE_IB_REG_UMR,
		     NULL,
		     mlx5_ib_stage_pre_ib_reg_umr_cleanup),
<<<<<<< HEAD
=======
	STAGE_CREATE(MLX5_IB_STAGE_SPECS,
		     mlx5_ib_stage_populate_specs,
		     NULL),
	STAGE_CREATE(MLX5_IB_STAGE_WHITELIST_UID,
		     mlx5_ib_stage_devx_init,
		     mlx5_ib_stage_devx_cleanup),
>>>>>>> 0bd72117
	STAGE_CREATE(MLX5_IB_STAGE_IB_REG,
		     mlx5_ib_stage_ib_reg_init,
		     mlx5_ib_stage_ib_reg_cleanup),
	STAGE_CREATE(MLX5_IB_STAGE_POST_IB_REG_UMR,
		     mlx5_ib_stage_post_ib_reg_umr_init,
		     NULL),
	STAGE_CREATE(MLX5_IB_STAGE_DELAY_DROP,
		     mlx5_ib_stage_delay_drop_init,
		     mlx5_ib_stage_delay_drop_cleanup),
};

static const struct mlx5_ib_profile nic_rep_profile = {
	STAGE_CREATE(MLX5_IB_STAGE_INIT,
		     mlx5_ib_stage_init_init,
		     mlx5_ib_stage_init_cleanup),
	STAGE_CREATE(MLX5_IB_STAGE_FLOW_DB,
		     mlx5_ib_stage_flow_db_init,
		     mlx5_ib_stage_flow_db_cleanup),
	STAGE_CREATE(MLX5_IB_STAGE_CAPS,
		     mlx5_ib_stage_caps_init,
		     NULL),
	STAGE_CREATE(MLX5_IB_STAGE_NON_DEFAULT_CB,
		     mlx5_ib_stage_rep_non_default_cb,
		     NULL),
	STAGE_CREATE(MLX5_IB_STAGE_ROCE,
		     mlx5_ib_stage_rep_roce_init,
		     mlx5_ib_stage_rep_roce_cleanup),
	STAGE_CREATE(MLX5_IB_STAGE_SRQ,
		     mlx5_init_srq_table,
		     mlx5_cleanup_srq_table),
	STAGE_CREATE(MLX5_IB_STAGE_DEVICE_RESOURCES,
		     mlx5_ib_stage_dev_res_init,
		     mlx5_ib_stage_dev_res_cleanup),
	STAGE_CREATE(MLX5_IB_STAGE_DEVICE_NOTIFIER,
		     mlx5_ib_stage_dev_notifier_init,
		     mlx5_ib_stage_dev_notifier_cleanup),
	STAGE_CREATE(MLX5_IB_STAGE_COUNTERS,
		     mlx5_ib_stage_counters_init,
		     mlx5_ib_stage_counters_cleanup),
	STAGE_CREATE(MLX5_IB_STAGE_UAR,
		     mlx5_ib_stage_uar_init,
		     mlx5_ib_stage_uar_cleanup),
	STAGE_CREATE(MLX5_IB_STAGE_BFREG,
		     mlx5_ib_stage_bfrag_init,
		     mlx5_ib_stage_bfrag_cleanup),
	STAGE_CREATE(MLX5_IB_STAGE_PRE_IB_REG_UMR,
		     NULL,
		     mlx5_ib_stage_pre_ib_reg_umr_cleanup),
	STAGE_CREATE(MLX5_IB_STAGE_IB_REG,
		     mlx5_ib_stage_ib_reg_init,
		     mlx5_ib_stage_ib_reg_cleanup),
	STAGE_CREATE(MLX5_IB_STAGE_POST_IB_REG_UMR,
		     mlx5_ib_stage_post_ib_reg_umr_init,
		     NULL),
	STAGE_CREATE(MLX5_IB_STAGE_REP_REG,
		     mlx5_ib_stage_rep_reg_init,
		     mlx5_ib_stage_rep_reg_cleanup),
};

static void *mlx5_ib_add_slave_port(struct mlx5_core_dev *mdev)
{
	struct mlx5_ib_multiport_info *mpi;
	struct mlx5_ib_dev *dev;
	bool bound = false;
	int err;

	mpi = kzalloc(sizeof(*mpi), GFP_KERNEL);
	if (!mpi)
		return NULL;

	mpi->mdev = mdev;

	err = mlx5_query_nic_vport_system_image_guid(mdev,
						     &mpi->sys_image_guid);
	if (err) {
		kfree(mpi);
		return NULL;
	}

	mutex_lock(&mlx5_ib_multiport_mutex);
	list_for_each_entry(dev, &mlx5_ib_dev_list, ib_dev_list) {
		if (dev->sys_image_guid == mpi->sys_image_guid)
			bound = mlx5_ib_bind_slave_port(dev, mpi);

		if (bound) {
			rdma_roce_rescan_device(&dev->ib_dev);
			break;
		}
	}

	if (!bound) {
		list_add_tail(&mpi->list, &mlx5_ib_unaffiliated_port_list);
		dev_dbg(&mdev->pdev->dev, "no suitable IB device found to bind to, added to unaffiliated list.\n");
	}
	mutex_unlock(&mlx5_ib_multiport_mutex);

	return mpi;
}

static void *mlx5_ib_add(struct mlx5_core_dev *mdev)
{
	enum rdma_link_layer ll;
	struct mlx5_ib_dev *dev;
	int port_type_cap;

	printk_once(KERN_INFO "%s", mlx5_version);

	port_type_cap = MLX5_CAP_GEN(mdev, port_type);
	ll = mlx5_port_type_cap_to_rdma_ll(port_type_cap);

	if (mlx5_core_is_mp_slave(mdev) && ll == IB_LINK_LAYER_ETHERNET)
		return mlx5_ib_add_slave_port(mdev);

	dev = (struct mlx5_ib_dev *)ib_alloc_device(sizeof(*dev));
	if (!dev)
		return NULL;

	dev->mdev = mdev;
	dev->num_ports = max(MLX5_CAP_GEN(mdev, num_ports),
			     MLX5_CAP_GEN(mdev, num_vhca_ports));

	if (MLX5_ESWITCH_MANAGER(mdev) &&
	    mlx5_ib_eswitch_mode(mdev->priv.eswitch) == SRIOV_OFFLOADS) {
		dev->rep = mlx5_ib_vport_rep(mdev->priv.eswitch, 0);

		return __mlx5_ib_add(dev, &nic_rep_profile);
	}

	return __mlx5_ib_add(dev, &pf_profile);
}

static void mlx5_ib_remove(struct mlx5_core_dev *mdev, void *context)
{
	struct mlx5_ib_multiport_info *mpi;
	struct mlx5_ib_dev *dev;

	if (mlx5_core_is_mp_slave(mdev)) {
		mpi = context;
		mutex_lock(&mlx5_ib_multiport_mutex);
		if (mpi->ibdev)
			mlx5_ib_unbind_slave_port(mpi->ibdev, mpi);
		list_del(&mpi->list);
		mutex_unlock(&mlx5_ib_multiport_mutex);
		return;
	}

	dev = context;
	__mlx5_ib_remove(dev, dev->profile, MLX5_IB_STAGE_MAX);
}

static struct mlx5_interface mlx5_ib_interface = {
	.add            = mlx5_ib_add,
	.remove         = mlx5_ib_remove,
<<<<<<< HEAD
	.event          = mlx5_ib_event,
=======
>>>>>>> 0bd72117
	.protocol	= MLX5_INTERFACE_PROTOCOL_IB,
};

unsigned long mlx5_ib_get_xlt_emergency_page(void)
{
	mutex_lock(&xlt_emergency_page_mutex);
	return xlt_emergency_page;
}

void mlx5_ib_put_xlt_emergency_page(void)
{
	mutex_unlock(&xlt_emergency_page_mutex);
}

static int __init mlx5_ib_init(void)
{
	int err;

	xlt_emergency_page = __get_free_page(GFP_KERNEL);
	if (!xlt_emergency_page)
		return -ENOMEM;

	mutex_init(&xlt_emergency_page_mutex);

	mlx5_ib_event_wq = alloc_ordered_workqueue("mlx5_ib_event_wq", 0);
	if (!mlx5_ib_event_wq) {
		free_page(xlt_emergency_page);
		return -ENOMEM;
	}

	mlx5_ib_odp_init();

	err = mlx5_register_interface(&mlx5_ib_interface);

	return err;
}

static void __exit mlx5_ib_cleanup(void)
{
	mlx5_unregister_interface(&mlx5_ib_interface);
	destroy_workqueue(mlx5_ib_event_wq);
	mutex_destroy(&xlt_emergency_page_mutex);
	free_page(xlt_emergency_page);
}

module_init(mlx5_ib_init);
module_exit(mlx5_ib_cleanup);<|MERGE_RESOLUTION|>--- conflicted
+++ resolved
@@ -5390,17 +5390,6 @@
 		mlx5_ib_warn(dev, "Failed to init delay drop debugfs\n");
 }
 
-<<<<<<< HEAD
-=======
-static const struct cpumask *
-mlx5_ib_get_vector_affinity(struct ib_device *ibdev, int comp_vector)
-{
-	struct mlx5_ib_dev *dev = to_mdev(ibdev);
-
-	return mlx5_comp_irq_get_affinity_mask(dev->mdev, comp_vector);
-}
-
->>>>>>> 0bd72117
 /* The mlx5_ib_multiport_mutex should be held when calling this function */
 static void mlx5_ib_unbind_slave_port(struct mlx5_ib_dev *ibdev,
 				      struct mlx5_ib_multiport_info *mpi)
@@ -6332,15 +6321,9 @@
 	STAGE_CREATE(MLX5_IB_STAGE_PRE_IB_REG_UMR,
 		     NULL,
 		     mlx5_ib_stage_pre_ib_reg_umr_cleanup),
-<<<<<<< HEAD
-=======
-	STAGE_CREATE(MLX5_IB_STAGE_SPECS,
-		     mlx5_ib_stage_populate_specs,
-		     NULL),
 	STAGE_CREATE(MLX5_IB_STAGE_WHITELIST_UID,
 		     mlx5_ib_stage_devx_init,
 		     mlx5_ib_stage_devx_cleanup),
->>>>>>> 0bd72117
 	STAGE_CREATE(MLX5_IB_STAGE_IB_REG,
 		     mlx5_ib_stage_ib_reg_init,
 		     mlx5_ib_stage_ib_reg_cleanup),
@@ -6494,10 +6477,6 @@
 static struct mlx5_interface mlx5_ib_interface = {
 	.add            = mlx5_ib_add,
 	.remove         = mlx5_ib_remove,
-<<<<<<< HEAD
-	.event          = mlx5_ib_event,
-=======
->>>>>>> 0bd72117
 	.protocol	= MLX5_INTERFACE_PROTOCOL_IB,
 };
 
