/*
 *  kernel/sched/core.c
 *
 *  Core kernel scheduler code and related syscalls
 *
 *  Copyright (C) 1991-2002  Linus Torvalds
 */
#include "sched.h"

#include <linux/nospec.h>

#include <linux/kcov.h>

#include <asm/switch_to.h>
#include <asm/tlb.h>

#include "../workqueue_internal.h"
#include "../smpboot.h"

#include "pelt.h"

#define CREATE_TRACE_POINTS
#include <trace/events/sched.h>

DEFINE_PER_CPU_SHARED_ALIGNED(struct rq, runqueues);

#if defined(CONFIG_SCHED_DEBUG) && defined(CONFIG_JUMP_LABEL)
/*
 * Debugging: various feature bits
 *
 * If SCHED_DEBUG is disabled, each compilation unit has its own copy of
 * sysctl_sched_features, defined in sched.h, to allow constants propagation
 * at compile time and compiler optimization based on features default.
 */
#define SCHED_FEAT(name, enabled)	\
	(1UL << __SCHED_FEAT_##name) * enabled |
const_debug unsigned int sysctl_sched_features =
#include "features.h"
	0;
#undef SCHED_FEAT
#endif

/*
 * Number of tasks to iterate in a single balance run.
 * Limited because this is done with IRQs disabled.
 */
const_debug unsigned int sysctl_sched_nr_migrate = 32;

/*
 * period over which we measure -rt task CPU usage in us.
 * default: 1s
 */
unsigned int sysctl_sched_rt_period = 1000000;

__read_mostly int scheduler_running;

/*
 * part of the period that we allow rt tasks to run in us.
 * default: 0.95s
 */
int sysctl_sched_rt_runtime = 950000;

/*
 * __task_rq_lock - lock the rq @p resides on.
 */
struct rq *__task_rq_lock(struct task_struct *p, struct rq_flags *rf)
	__acquires(rq->lock)
{
	struct rq *rq;

	lockdep_assert_held(&p->pi_lock);

	for (;;) {
		rq = task_rq(p);
		raw_spin_lock(&rq->lock);
		if (likely(rq == task_rq(p) && !task_on_rq_migrating(p))) {
			rq_pin_lock(rq, rf);
			return rq;
		}
		raw_spin_unlock(&rq->lock);

		while (unlikely(task_on_rq_migrating(p)))
			cpu_relax();
	}
}

/*
 * task_rq_lock - lock p->pi_lock and lock the rq @p resides on.
 */
struct rq *task_rq_lock(struct task_struct *p, struct rq_flags *rf)
	__acquires(p->pi_lock)
	__acquires(rq->lock)
{
	struct rq *rq;

	for (;;) {
		raw_spin_lock_irqsave(&p->pi_lock, rf->flags);
		rq = task_rq(p);
		raw_spin_lock(&rq->lock);
		/*
		 *	move_queued_task()		task_rq_lock()
		 *
		 *	ACQUIRE (rq->lock)
		 *	[S] ->on_rq = MIGRATING		[L] rq = task_rq()
		 *	WMB (__set_task_cpu())		ACQUIRE (rq->lock);
		 *	[S] ->cpu = new_cpu		[L] task_rq()
		 *					[L] ->on_rq
		 *	RELEASE (rq->lock)
		 *
		 * If we observe the old CPU in task_rq_lock, the acquire of
		 * the old rq->lock will fully serialize against the stores.
		 *
		 * If we observe the new CPU in task_rq_lock, the acquire will
		 * pair with the WMB to ensure we must then also see migrating.
		 */
		if (likely(rq == task_rq(p) && !task_on_rq_migrating(p))) {
			rq_pin_lock(rq, rf);
			return rq;
		}
		raw_spin_unlock(&rq->lock);
		raw_spin_unlock_irqrestore(&p->pi_lock, rf->flags);

		while (unlikely(task_on_rq_migrating(p)))
			cpu_relax();
	}
}

/*
 * RQ-clock updating methods:
 */

static void update_rq_clock_task(struct rq *rq, s64 delta)
{
/*
 * In theory, the compile should just see 0 here, and optimize out the call
 * to sched_rt_avg_update. But I don't trust it...
 */
	s64 __maybe_unused steal = 0, irq_delta = 0;

#ifdef CONFIG_IRQ_TIME_ACCOUNTING
	irq_delta = irq_time_read(cpu_of(rq)) - rq->prev_irq_time;

	/*
	 * Since irq_time is only updated on {soft,}irq_exit, we might run into
	 * this case when a previous update_rq_clock() happened inside a
	 * {soft,}irq region.
	 *
	 * When this happens, we stop ->clock_task and only update the
	 * prev_irq_time stamp to account for the part that fit, so that a next
	 * update will consume the rest. This ensures ->clock_task is
	 * monotonic.
	 *
	 * It does however cause some slight miss-attribution of {soft,}irq
	 * time, a more accurate solution would be to update the irq_time using
	 * the current rq->clock timestamp, except that would require using
	 * atomic ops.
	 */
	if (irq_delta > delta)
		irq_delta = delta;

	rq->prev_irq_time += irq_delta;
	delta -= irq_delta;
#endif
#ifdef CONFIG_PARAVIRT_TIME_ACCOUNTING
	if (static_key_false((&paravirt_steal_rq_enabled))) {
		steal = paravirt_steal_clock(cpu_of(rq));
		steal -= rq->prev_steal_time_rq;

		if (unlikely(steal > delta))
			steal = delta;

		rq->prev_steal_time_rq += steal;
		delta -= steal;
	}
#endif

	rq->clock_task += delta;

#ifdef CONFIG_HAVE_SCHED_AVG_IRQ
	if ((irq_delta + steal) && sched_feat(NONTASK_CAPACITY))
		update_irq_load_avg(rq, irq_delta + steal);
#endif
}

void update_rq_clock(struct rq *rq)
{
	s64 delta;

	lockdep_assert_held(&rq->lock);

	if (rq->clock_update_flags & RQCF_ACT_SKIP)
		return;

#ifdef CONFIG_SCHED_DEBUG
	if (sched_feat(WARN_DOUBLE_CLOCK))
		SCHED_WARN_ON(rq->clock_update_flags & RQCF_UPDATED);
	rq->clock_update_flags |= RQCF_UPDATED;
#endif

	delta = sched_clock_cpu(cpu_of(rq)) - rq->clock;
	if (delta < 0)
		return;
	rq->clock += delta;
	update_rq_clock_task(rq, delta);
}


#ifdef CONFIG_SCHED_HRTICK
/*
 * Use HR-timers to deliver accurate preemption points.
 */

static void hrtick_clear(struct rq *rq)
{
	if (hrtimer_active(&rq->hrtick_timer))
		hrtimer_cancel(&rq->hrtick_timer);
}

/*
 * High-resolution timer tick.
 * Runs from hardirq context with interrupts disabled.
 */
static enum hrtimer_restart hrtick(struct hrtimer *timer)
{
	struct rq *rq = container_of(timer, struct rq, hrtick_timer);
	struct rq_flags rf;

	WARN_ON_ONCE(cpu_of(rq) != smp_processor_id());

	rq_lock(rq, &rf);
	update_rq_clock(rq);
	rq->curr->sched_class->task_tick(rq, rq->curr, 1);
	rq_unlock(rq, &rf);

	return HRTIMER_NORESTART;
}

#ifdef CONFIG_SMP

static void __hrtick_restart(struct rq *rq)
{
	struct hrtimer *timer = &rq->hrtick_timer;

	hrtimer_start_expires(timer, HRTIMER_MODE_ABS_PINNED);
}

/*
 * called from hardirq (IPI) context
 */
static void __hrtick_start(void *arg)
{
	struct rq *rq = arg;
	struct rq_flags rf;

	rq_lock(rq, &rf);
	__hrtick_restart(rq);
	rq->hrtick_csd_pending = 0;
	rq_unlock(rq, &rf);
}

/*
 * Called to set the hrtick timer state.
 *
 * called with rq->lock held and irqs disabled
 */
void hrtick_start(struct rq *rq, u64 delay)
{
	struct hrtimer *timer = &rq->hrtick_timer;
	ktime_t time;
	s64 delta;

	/*
	 * Don't schedule slices shorter than 10000ns, that just
	 * doesn't make sense and can cause timer DoS.
	 */
	delta = max_t(s64, delay, 10000LL);
	time = ktime_add_ns(timer->base->get_time(), delta);

	hrtimer_set_expires(timer, time);

	if (rq == this_rq()) {
		__hrtick_restart(rq);
	} else if (!rq->hrtick_csd_pending) {
		smp_call_function_single_async(cpu_of(rq), &rq->hrtick_csd);
		rq->hrtick_csd_pending = 1;
	}
}

#else
/*
 * Called to set the hrtick timer state.
 *
 * called with rq->lock held and irqs disabled
 */
void hrtick_start(struct rq *rq, u64 delay)
{
	/*
	 * Don't schedule slices shorter than 10000ns, that just
	 * doesn't make sense. Rely on vruntime for fairness.
	 */
	delay = max_t(u64, delay, 10000LL);
	hrtimer_start(&rq->hrtick_timer, ns_to_ktime(delay),
		      HRTIMER_MODE_REL_PINNED);
}
#endif /* CONFIG_SMP */

static void hrtick_rq_init(struct rq *rq)
{
#ifdef CONFIG_SMP
	rq->hrtick_csd_pending = 0;

	rq->hrtick_csd.flags = 0;
	rq->hrtick_csd.func = __hrtick_start;
	rq->hrtick_csd.info = rq;
#endif

	hrtimer_init(&rq->hrtick_timer, CLOCK_MONOTONIC, HRTIMER_MODE_REL);
	rq->hrtick_timer.function = hrtick;
}
#else	/* CONFIG_SCHED_HRTICK */
static inline void hrtick_clear(struct rq *rq)
{
}

static inline void hrtick_rq_init(struct rq *rq)
{
}
#endif	/* CONFIG_SCHED_HRTICK */

/*
 * cmpxchg based fetch_or, macro so it works for different integer types
 */
#define fetch_or(ptr, mask)						\
	({								\
		typeof(ptr) _ptr = (ptr);				\
		typeof(mask) _mask = (mask);				\
		typeof(*_ptr) _old, _val = *_ptr;			\
									\
		for (;;) {						\
			_old = cmpxchg(_ptr, _val, _val | _mask);	\
			if (_old == _val)				\
				break;					\
			_val = _old;					\
		}							\
	_old;								\
})

#if defined(CONFIG_SMP) && defined(TIF_POLLING_NRFLAG)
/*
 * Atomically set TIF_NEED_RESCHED and test for TIF_POLLING_NRFLAG,
 * this avoids any races wrt polling state changes and thereby avoids
 * spurious IPIs.
 */
static bool set_nr_and_not_polling(struct task_struct *p)
{
	struct thread_info *ti = task_thread_info(p);
	return !(fetch_or(&ti->flags, _TIF_NEED_RESCHED) & _TIF_POLLING_NRFLAG);
}

/*
 * Atomically set TIF_NEED_RESCHED if TIF_POLLING_NRFLAG is set.
 *
 * If this returns true, then the idle task promises to call
 * sched_ttwu_pending() and reschedule soon.
 */
static bool set_nr_if_polling(struct task_struct *p)
{
	struct thread_info *ti = task_thread_info(p);
	typeof(ti->flags) old, val = READ_ONCE(ti->flags);

	for (;;) {
		if (!(val & _TIF_POLLING_NRFLAG))
			return false;
		if (val & _TIF_NEED_RESCHED)
			return true;
		old = cmpxchg(&ti->flags, val, val | _TIF_NEED_RESCHED);
		if (old == val)
			break;
		val = old;
	}
	return true;
}

#else
static bool set_nr_and_not_polling(struct task_struct *p)
{
	set_tsk_need_resched(p);
	return true;
}

#ifdef CONFIG_SMP
static bool set_nr_if_polling(struct task_struct *p)
{
	return false;
}
#endif
#endif

/**
 * wake_q_add() - queue a wakeup for 'later' waking.
 * @head: the wake_q_head to add @task to
 * @task: the task to queue for 'later' wakeup
 *
 * Queue a task for later wakeup, most likely by the wake_up_q() call in the
 * same context, _HOWEVER_ this is not guaranteed, the wakeup can come
 * instantly.
 *
 * This function must be used as-if it were wake_up_process(); IOW the task
 * must be ready to be woken at this location.
 */
void wake_q_add(struct wake_q_head *head, struct task_struct *task)
{
	struct wake_q_node *node = &task->wake_q;

	/*
	 * Atomically grab the task, if ->wake_q is !nil already it means
	 * its already queued (either by us or someone else) and will get the
	 * wakeup due to that.
	 *
	 * In order to ensure that a pending wakeup will observe our pending
	 * state, even in the failed case, an explicit smp_mb() must be used.
	 */
	smp_mb__before_atomic();
<<<<<<< HEAD
	if (cmpxchg_relaxed(&node->next, NULL, WAKE_Q_TAIL))
=======
	if (unlikely(cmpxchg_relaxed(&node->next, NULL, WAKE_Q_TAIL)))
>>>>>>> 50214dc1
		return;

	get_task_struct(task);

	/*
	 * The head is context local, there can be no concurrency.
	 */
	*head->lastp = node;
	head->lastp = &node->next;
}

void wake_up_q(struct wake_q_head *head)
{
	struct wake_q_node *node = head->first;

	while (node != WAKE_Q_TAIL) {
		struct task_struct *task;

		task = container_of(node, struct task_struct, wake_q);
		BUG_ON(!task);
		/* Task can safely be re-inserted now: */
		node = node->next;
		task->wake_q.next = NULL;

		/*
		 * wake_up_process() executes a full barrier, which pairs with
		 * the queueing in wake_q_add() so as not to miss wakeups.
		 */
		wake_up_process(task);
		put_task_struct(task);
	}
}

/*
 * resched_curr - mark rq's current task 'to be rescheduled now'.
 *
 * On UP this means the setting of the need_resched flag, on SMP it
 * might also involve a cross-CPU call to trigger the scheduler on
 * the target CPU.
 */
void resched_curr(struct rq *rq)
{
	struct task_struct *curr = rq->curr;
	int cpu;

	lockdep_assert_held(&rq->lock);

	if (test_tsk_need_resched(curr))
		return;

	cpu = cpu_of(rq);

	if (cpu == smp_processor_id()) {
		set_tsk_need_resched(curr);
		set_preempt_need_resched();
		return;
	}

	if (set_nr_and_not_polling(curr))
		smp_send_reschedule(cpu);
	else
		trace_sched_wake_idle_without_ipi(cpu);
}

void resched_cpu(int cpu)
{
	struct rq *rq = cpu_rq(cpu);
	unsigned long flags;

	raw_spin_lock_irqsave(&rq->lock, flags);
	if (cpu_online(cpu) || cpu == smp_processor_id())
		resched_curr(rq);
	raw_spin_unlock_irqrestore(&rq->lock, flags);
}

#ifdef CONFIG_SMP
#ifdef CONFIG_NO_HZ_COMMON
/*
 * In the semi idle case, use the nearest busy CPU for migrating timers
 * from an idle CPU.  This is good for power-savings.
 *
 * We don't do similar optimization for completely idle system, as
 * selecting an idle CPU will add more delays to the timers than intended
 * (as that CPU's timer base may not be uptodate wrt jiffies etc).
 */
int get_nohz_timer_target(void)
{
	int i, cpu = smp_processor_id();
	struct sched_domain *sd;

	if (!idle_cpu(cpu) && housekeeping_cpu(cpu, HK_FLAG_TIMER))
		return cpu;

	rcu_read_lock();
	for_each_domain(cpu, sd) {
		for_each_cpu(i, sched_domain_span(sd)) {
			if (cpu == i)
				continue;

			if (!idle_cpu(i) && housekeeping_cpu(i, HK_FLAG_TIMER)) {
				cpu = i;
				goto unlock;
			}
		}
	}

	if (!housekeeping_cpu(cpu, HK_FLAG_TIMER))
		cpu = housekeeping_any_cpu(HK_FLAG_TIMER);
unlock:
	rcu_read_unlock();
	return cpu;
}

/*
 * When add_timer_on() enqueues a timer into the timer wheel of an
 * idle CPU then this timer might expire before the next timer event
 * which is scheduled to wake up that CPU. In case of a completely
 * idle system the next event might even be infinite time into the
 * future. wake_up_idle_cpu() ensures that the CPU is woken up and
 * leaves the inner idle loop so the newly added timer is taken into
 * account when the CPU goes back to idle and evaluates the timer
 * wheel for the next timer event.
 */
static void wake_up_idle_cpu(int cpu)
{
	struct rq *rq = cpu_rq(cpu);

	if (cpu == smp_processor_id())
		return;

	if (set_nr_and_not_polling(rq->idle))
		smp_send_reschedule(cpu);
	else
		trace_sched_wake_idle_without_ipi(cpu);
}

static bool wake_up_full_nohz_cpu(int cpu)
{
	/*
	 * We just need the target to call irq_exit() and re-evaluate
	 * the next tick. The nohz full kick at least implies that.
	 * If needed we can still optimize that later with an
	 * empty IRQ.
	 */
	if (cpu_is_offline(cpu))
		return true;  /* Don't try to wake offline CPUs. */
	if (tick_nohz_full_cpu(cpu)) {
		if (cpu != smp_processor_id() ||
		    tick_nohz_tick_stopped())
			tick_nohz_full_kick_cpu(cpu);
		return true;
	}

	return false;
}

/*
 * Wake up the specified CPU.  If the CPU is going offline, it is the
 * caller's responsibility to deal with the lost wakeup, for example,
 * by hooking into the CPU_DEAD notifier like timers and hrtimers do.
 */
void wake_up_nohz_cpu(int cpu)
{
	if (!wake_up_full_nohz_cpu(cpu))
		wake_up_idle_cpu(cpu);
}

static inline bool got_nohz_idle_kick(void)
{
	int cpu = smp_processor_id();

	if (!(atomic_read(nohz_flags(cpu)) & NOHZ_KICK_MASK))
		return false;

	if (idle_cpu(cpu) && !need_resched())
		return true;

	/*
	 * We can't run Idle Load Balance on this CPU for this time so we
	 * cancel it and clear NOHZ_BALANCE_KICK
	 */
	atomic_andnot(NOHZ_KICK_MASK, nohz_flags(cpu));
	return false;
}

#else /* CONFIG_NO_HZ_COMMON */

static inline bool got_nohz_idle_kick(void)
{
	return false;
}

#endif /* CONFIG_NO_HZ_COMMON */

#ifdef CONFIG_NO_HZ_FULL
bool sched_can_stop_tick(struct rq *rq)
{
	int fifo_nr_running;

	/* Deadline tasks, even if single, need the tick */
	if (rq->dl.dl_nr_running)
		return false;

	/*
	 * If there are more than one RR tasks, we need the tick to effect the
	 * actual RR behaviour.
	 */
	if (rq->rt.rr_nr_running) {
		if (rq->rt.rr_nr_running == 1)
			return true;
		else
			return false;
	}

	/*
	 * If there's no RR tasks, but FIFO tasks, we can skip the tick, no
	 * forced preemption between FIFO tasks.
	 */
	fifo_nr_running = rq->rt.rt_nr_running - rq->rt.rr_nr_running;
	if (fifo_nr_running)
		return true;

	/*
	 * If there are no DL,RR/FIFO tasks, there must only be CFS tasks left;
	 * if there's more than one we need the tick for involuntary
	 * preemption.
	 */
	if (rq->nr_running > 1)
		return false;

	return true;
}
#endif /* CONFIG_NO_HZ_FULL */
#endif /* CONFIG_SMP */

#if defined(CONFIG_RT_GROUP_SCHED) || (defined(CONFIG_FAIR_GROUP_SCHED) && \
			(defined(CONFIG_SMP) || defined(CONFIG_CFS_BANDWIDTH)))
/*
 * Iterate task_group tree rooted at *from, calling @down when first entering a
 * node and @up when leaving it for the final time.
 *
 * Caller must hold rcu_lock or sufficient equivalent.
 */
int walk_tg_tree_from(struct task_group *from,
			     tg_visitor down, tg_visitor up, void *data)
{
	struct task_group *parent, *child;
	int ret;

	parent = from;

down:
	ret = (*down)(parent, data);
	if (ret)
		goto out;
	list_for_each_entry_rcu(child, &parent->children, siblings) {
		parent = child;
		goto down;

up:
		continue;
	}
	ret = (*up)(parent, data);
	if (ret || parent == from)
		goto out;

	child = parent;
	parent = parent->parent;
	if (parent)
		goto up;
out:
	return ret;
}

int tg_nop(struct task_group *tg, void *data)
{
	return 0;
}
#endif

static void set_load_weight(struct task_struct *p, bool update_load)
{
	int prio = p->static_prio - MAX_RT_PRIO;
	struct load_weight *load = &p->se.load;

	/*
	 * SCHED_IDLE tasks get minimal weight:
	 */
	if (task_has_idle_policy(p)) {
		load->weight = scale_load(WEIGHT_IDLEPRIO);
		load->inv_weight = WMULT_IDLEPRIO;
		p->se.runnable_weight = load->weight;
		return;
	}

	/*
	 * SCHED_OTHER tasks have to update their load when changing their
	 * weight
	 */
	if (update_load && p->sched_class == &fair_sched_class) {
		reweight_task(p, prio);
	} else {
		load->weight = scale_load(sched_prio_to_weight[prio]);
		load->inv_weight = sched_prio_to_wmult[prio];
		p->se.runnable_weight = load->weight;
	}
}

static inline void enqueue_task(struct rq *rq, struct task_struct *p, int flags)
{
	if (!(flags & ENQUEUE_NOCLOCK))
		update_rq_clock(rq);

	if (!(flags & ENQUEUE_RESTORE)) {
		sched_info_queued(rq, p);
		psi_enqueue(p, flags & ENQUEUE_WAKEUP);
	}

	p->sched_class->enqueue_task(rq, p, flags);
}

static inline void dequeue_task(struct rq *rq, struct task_struct *p, int flags)
{
	if (!(flags & DEQUEUE_NOCLOCK))
		update_rq_clock(rq);

	if (!(flags & DEQUEUE_SAVE)) {
		sched_info_dequeued(rq, p);
		psi_dequeue(p, flags & DEQUEUE_SLEEP);
	}

	p->sched_class->dequeue_task(rq, p, flags);
}

void activate_task(struct rq *rq, struct task_struct *p, int flags)
{
	if (task_contributes_to_load(p))
		rq->nr_uninterruptible--;

	enqueue_task(rq, p, flags);
}

void deactivate_task(struct rq *rq, struct task_struct *p, int flags)
{
	if (task_contributes_to_load(p))
		rq->nr_uninterruptible++;

	dequeue_task(rq, p, flags);
}

/*
 * __normal_prio - return the priority that is based on the static prio
 */
static inline int __normal_prio(struct task_struct *p)
{
	return p->static_prio;
}

/*
 * Calculate the expected normal priority: i.e. priority
 * without taking RT-inheritance into account. Might be
 * boosted by interactivity modifiers. Changes upon fork,
 * setprio syscalls, and whenever the interactivity
 * estimator recalculates.
 */
static inline int normal_prio(struct task_struct *p)
{
	int prio;

	if (task_has_dl_policy(p))
		prio = MAX_DL_PRIO-1;
	else if (task_has_rt_policy(p))
		prio = MAX_RT_PRIO-1 - p->rt_priority;
	else
		prio = __normal_prio(p);
	return prio;
}

/*
 * Calculate the current priority, i.e. the priority
 * taken into account by the scheduler. This value might
 * be boosted by RT tasks, or might be boosted by
 * interactivity modifiers. Will be RT if the task got
 * RT-boosted. If not then it returns p->normal_prio.
 */
static int effective_prio(struct task_struct *p)
{
	p->normal_prio = normal_prio(p);
	/*
	 * If we are RT tasks or we were boosted to RT priority,
	 * keep the priority unchanged. Otherwise, update priority
	 * to the normal priority:
	 */
	if (!rt_prio(p->prio))
		return p->normal_prio;
	return p->prio;
}

/**
 * task_curr - is this task currently executing on a CPU?
 * @p: the task in question.
 *
 * Return: 1 if the task is currently executing. 0 otherwise.
 */
inline int task_curr(const struct task_struct *p)
{
	return cpu_curr(task_cpu(p)) == p;
}

/*
 * switched_from, switched_to and prio_changed must _NOT_ drop rq->lock,
 * use the balance_callback list if you want balancing.
 *
 * this means any call to check_class_changed() must be followed by a call to
 * balance_callback().
 */
static inline void check_class_changed(struct rq *rq, struct task_struct *p,
				       const struct sched_class *prev_class,
				       int oldprio)
{
	if (prev_class != p->sched_class) {
		if (prev_class->switched_from)
			prev_class->switched_from(rq, p);

		p->sched_class->switched_to(rq, p);
	} else if (oldprio != p->prio || dl_task(p))
		p->sched_class->prio_changed(rq, p, oldprio);
}

void check_preempt_curr(struct rq *rq, struct task_struct *p, int flags)
{
	const struct sched_class *class;

	if (p->sched_class == rq->curr->sched_class) {
		rq->curr->sched_class->check_preempt_curr(rq, p, flags);
	} else {
		for_each_class(class) {
			if (class == rq->curr->sched_class)
				break;
			if (class == p->sched_class) {
				resched_curr(rq);
				break;
			}
		}
	}

	/*
	 * A queue event has occurred, and we're going to schedule.  In
	 * this case, we can save a useless back to back clock update.
	 */
	if (task_on_rq_queued(rq->curr) && test_tsk_need_resched(rq->curr))
		rq_clock_skip_update(rq);
}

#ifdef CONFIG_SMP

static inline bool is_per_cpu_kthread(struct task_struct *p)
{
	if (!(p->flags & PF_KTHREAD))
		return false;

	if (p->nr_cpus_allowed != 1)
		return false;

	return true;
}

/*
 * Per-CPU kthreads are allowed to run on !actie && online CPUs, see
 * __set_cpus_allowed_ptr() and select_fallback_rq().
 */
static inline bool is_cpu_allowed(struct task_struct *p, int cpu)
{
	if (!cpumask_test_cpu(cpu, &p->cpus_allowed))
		return false;

	if (is_per_cpu_kthread(p))
		return cpu_online(cpu);

	return cpu_active(cpu);
}

/*
 * This is how migration works:
 *
 * 1) we invoke migration_cpu_stop() on the target CPU using
 *    stop_one_cpu().
 * 2) stopper starts to run (implicitly forcing the migrated thread
 *    off the CPU)
 * 3) it checks whether the migrated task is still in the wrong runqueue.
 * 4) if it's in the wrong runqueue then the migration thread removes
 *    it and puts it into the right queue.
 * 5) stopper completes and stop_one_cpu() returns and the migration
 *    is done.
 */

/*
 * move_queued_task - move a queued task to new rq.
 *
 * Returns (locked) new rq. Old rq's lock is released.
 */
static struct rq *move_queued_task(struct rq *rq, struct rq_flags *rf,
				   struct task_struct *p, int new_cpu)
{
	lockdep_assert_held(&rq->lock);

	p->on_rq = TASK_ON_RQ_MIGRATING;
	dequeue_task(rq, p, DEQUEUE_NOCLOCK);
	set_task_cpu(p, new_cpu);
	rq_unlock(rq, rf);

	rq = cpu_rq(new_cpu);

	rq_lock(rq, rf);
	BUG_ON(task_cpu(p) != new_cpu);
	enqueue_task(rq, p, 0);
	p->on_rq = TASK_ON_RQ_QUEUED;
	check_preempt_curr(rq, p, 0);

	return rq;
}

struct migration_arg {
	struct task_struct *task;
	int dest_cpu;
};

/*
 * Move (not current) task off this CPU, onto the destination CPU. We're doing
 * this because either it can't run here any more (set_cpus_allowed()
 * away from this CPU, or CPU going down), or because we're
 * attempting to rebalance this task on exec (sched_exec).
 *
 * So we race with normal scheduler movements, but that's OK, as long
 * as the task is no longer on this CPU.
 */
static struct rq *__migrate_task(struct rq *rq, struct rq_flags *rf,
				 struct task_struct *p, int dest_cpu)
{
	/* Affinity changed (again). */
	if (!is_cpu_allowed(p, dest_cpu))
		return rq;

	update_rq_clock(rq);
	rq = move_queued_task(rq, rf, p, dest_cpu);

	return rq;
}

/*
 * migration_cpu_stop - this will be executed by a highprio stopper thread
 * and performs thread migration by bumping thread off CPU then
 * 'pushing' onto another runqueue.
 */
static int migration_cpu_stop(void *data)
{
	struct migration_arg *arg = data;
	struct task_struct *p = arg->task;
	struct rq *rq = this_rq();
	struct rq_flags rf;

	/*
	 * The original target CPU might have gone down and we might
	 * be on another CPU but it doesn't matter.
	 */
	local_irq_disable();
	/*
	 * We need to explicitly wake pending tasks before running
	 * __migrate_task() such that we will not miss enforcing cpus_allowed
	 * during wakeups, see set_cpus_allowed_ptr()'s TASK_WAKING test.
	 */
	sched_ttwu_pending();

	raw_spin_lock(&p->pi_lock);
	rq_lock(rq, &rf);
	/*
	 * If task_rq(p) != rq, it cannot be migrated here, because we're
	 * holding rq->lock, if p->on_rq == 0 it cannot get enqueued because
	 * we're holding p->pi_lock.
	 */
	if (task_rq(p) == rq) {
		if (task_on_rq_queued(p))
			rq = __migrate_task(rq, &rf, p, arg->dest_cpu);
		else
			p->wake_cpu = arg->dest_cpu;
	}
	rq_unlock(rq, &rf);
	raw_spin_unlock(&p->pi_lock);

	local_irq_enable();
	return 0;
}

/*
 * sched_class::set_cpus_allowed must do the below, but is not required to
 * actually call this function.
 */
void set_cpus_allowed_common(struct task_struct *p, const struct cpumask *new_mask)
{
	cpumask_copy(&p->cpus_allowed, new_mask);
	p->nr_cpus_allowed = cpumask_weight(new_mask);
}

void do_set_cpus_allowed(struct task_struct *p, const struct cpumask *new_mask)
{
	struct rq *rq = task_rq(p);
	bool queued, running;

	lockdep_assert_held(&p->pi_lock);

	queued = task_on_rq_queued(p);
	running = task_current(rq, p);

	if (queued) {
		/*
		 * Because __kthread_bind() calls this on blocked tasks without
		 * holding rq->lock.
		 */
		lockdep_assert_held(&rq->lock);
		dequeue_task(rq, p, DEQUEUE_SAVE | DEQUEUE_NOCLOCK);
	}
	if (running)
		put_prev_task(rq, p);

	p->sched_class->set_cpus_allowed(p, new_mask);

	if (queued)
		enqueue_task(rq, p, ENQUEUE_RESTORE | ENQUEUE_NOCLOCK);
	if (running)
		set_curr_task(rq, p);
}

/*
 * Change a given task's CPU affinity. Migrate the thread to a
 * proper CPU and schedule it away if the CPU it's executing on
 * is removed from the allowed bitmask.
 *
 * NOTE: the caller must have a valid reference to the task, the
 * task must not exit() & deallocate itself prematurely. The
 * call is not atomic; no spinlocks may be held.
 */
static int __set_cpus_allowed_ptr(struct task_struct *p,
				  const struct cpumask *new_mask, bool check)
{
	const struct cpumask *cpu_valid_mask = cpu_active_mask;
	unsigned int dest_cpu;
	struct rq_flags rf;
	struct rq *rq;
	int ret = 0;

	rq = task_rq_lock(p, &rf);
	update_rq_clock(rq);

	if (p->flags & PF_KTHREAD) {
		/*
		 * Kernel threads are allowed on online && !active CPUs
		 */
		cpu_valid_mask = cpu_online_mask;
	}

	/*
	 * Must re-check here, to close a race against __kthread_bind(),
	 * sched_setaffinity() is not guaranteed to observe the flag.
	 */
	if (check && (p->flags & PF_NO_SETAFFINITY)) {
		ret = -EINVAL;
		goto out;
	}

	if (cpumask_equal(&p->cpus_allowed, new_mask))
		goto out;

	if (!cpumask_intersects(new_mask, cpu_valid_mask)) {
		ret = -EINVAL;
		goto out;
	}

	do_set_cpus_allowed(p, new_mask);

	if (p->flags & PF_KTHREAD) {
		/*
		 * For kernel threads that do indeed end up on online &&
		 * !active we want to ensure they are strict per-CPU threads.
		 */
		WARN_ON(cpumask_intersects(new_mask, cpu_online_mask) &&
			!cpumask_intersects(new_mask, cpu_active_mask) &&
			p->nr_cpus_allowed != 1);
	}

	/* Can the task run on the task's current CPU? If so, we're done */
	if (cpumask_test_cpu(task_cpu(p), new_mask))
		goto out;

	dest_cpu = cpumask_any_and(cpu_valid_mask, new_mask);
	if (task_running(rq, p) || p->state == TASK_WAKING) {
		struct migration_arg arg = { p, dest_cpu };
		/* Need help from migration thread: drop lock and wait. */
		task_rq_unlock(rq, p, &rf);
		stop_one_cpu(cpu_of(rq), migration_cpu_stop, &arg);
		tlb_migrate_finish(p->mm);
		return 0;
	} else if (task_on_rq_queued(p)) {
		/*
		 * OK, since we're going to drop the lock immediately
		 * afterwards anyway.
		 */
		rq = move_queued_task(rq, &rf, p, dest_cpu);
	}
out:
	task_rq_unlock(rq, p, &rf);

	return ret;
}

int set_cpus_allowed_ptr(struct task_struct *p, const struct cpumask *new_mask)
{
	return __set_cpus_allowed_ptr(p, new_mask, false);
}
EXPORT_SYMBOL_GPL(set_cpus_allowed_ptr);

void set_task_cpu(struct task_struct *p, unsigned int new_cpu)
{
#ifdef CONFIG_SCHED_DEBUG
	/*
	 * We should never call set_task_cpu() on a blocked task,
	 * ttwu() will sort out the placement.
	 */
	WARN_ON_ONCE(p->state != TASK_RUNNING && p->state != TASK_WAKING &&
			!p->on_rq);

	/*
	 * Migrating fair class task must have p->on_rq = TASK_ON_RQ_MIGRATING,
	 * because schedstat_wait_{start,end} rebase migrating task's wait_start
	 * time relying on p->on_rq.
	 */
	WARN_ON_ONCE(p->state == TASK_RUNNING &&
		     p->sched_class == &fair_sched_class &&
		     (p->on_rq && !task_on_rq_migrating(p)));

#ifdef CONFIG_LOCKDEP
	/*
	 * The caller should hold either p->pi_lock or rq->lock, when changing
	 * a task's CPU. ->pi_lock for waking tasks, rq->lock for runnable tasks.
	 *
	 * sched_move_task() holds both and thus holding either pins the cgroup,
	 * see task_group().
	 *
	 * Furthermore, all task_rq users should acquire both locks, see
	 * task_rq_lock().
	 */
	WARN_ON_ONCE(debug_locks && !(lockdep_is_held(&p->pi_lock) ||
				      lockdep_is_held(&task_rq(p)->lock)));
#endif
	/*
	 * Clearly, migrating tasks to offline CPUs is a fairly daft thing.
	 */
	WARN_ON_ONCE(!cpu_online(new_cpu));
#endif

	trace_sched_migrate_task(p, new_cpu);

	if (task_cpu(p) != new_cpu) {
		if (p->sched_class->migrate_task_rq)
			p->sched_class->migrate_task_rq(p, new_cpu);
		p->se.nr_migrations++;
		rseq_migrate(p);
		perf_event_task_migrate(p);
	}

	__set_task_cpu(p, new_cpu);
}

#ifdef CONFIG_NUMA_BALANCING
static void __migrate_swap_task(struct task_struct *p, int cpu)
{
	if (task_on_rq_queued(p)) {
		struct rq *src_rq, *dst_rq;
		struct rq_flags srf, drf;

		src_rq = task_rq(p);
		dst_rq = cpu_rq(cpu);

		rq_pin_lock(src_rq, &srf);
		rq_pin_lock(dst_rq, &drf);

		p->on_rq = TASK_ON_RQ_MIGRATING;
		deactivate_task(src_rq, p, 0);
		set_task_cpu(p, cpu);
		activate_task(dst_rq, p, 0);
		p->on_rq = TASK_ON_RQ_QUEUED;
		check_preempt_curr(dst_rq, p, 0);

		rq_unpin_lock(dst_rq, &drf);
		rq_unpin_lock(src_rq, &srf);

	} else {
		/*
		 * Task isn't running anymore; make it appear like we migrated
		 * it before it went to sleep. This means on wakeup we make the
		 * previous CPU our target instead of where it really is.
		 */
		p->wake_cpu = cpu;
	}
}

struct migration_swap_arg {
	struct task_struct *src_task, *dst_task;
	int src_cpu, dst_cpu;
};

static int migrate_swap_stop(void *data)
{
	struct migration_swap_arg *arg = data;
	struct rq *src_rq, *dst_rq;
	int ret = -EAGAIN;

	if (!cpu_active(arg->src_cpu) || !cpu_active(arg->dst_cpu))
		return -EAGAIN;

	src_rq = cpu_rq(arg->src_cpu);
	dst_rq = cpu_rq(arg->dst_cpu);

	double_raw_lock(&arg->src_task->pi_lock,
			&arg->dst_task->pi_lock);
	double_rq_lock(src_rq, dst_rq);

	if (task_cpu(arg->dst_task) != arg->dst_cpu)
		goto unlock;

	if (task_cpu(arg->src_task) != arg->src_cpu)
		goto unlock;

	if (!cpumask_test_cpu(arg->dst_cpu, &arg->src_task->cpus_allowed))
		goto unlock;

	if (!cpumask_test_cpu(arg->src_cpu, &arg->dst_task->cpus_allowed))
		goto unlock;

	__migrate_swap_task(arg->src_task, arg->dst_cpu);
	__migrate_swap_task(arg->dst_task, arg->src_cpu);

	ret = 0;

unlock:
	double_rq_unlock(src_rq, dst_rq);
	raw_spin_unlock(&arg->dst_task->pi_lock);
	raw_spin_unlock(&arg->src_task->pi_lock);

	return ret;
}

/*
 * Cross migrate two tasks
 */
int migrate_swap(struct task_struct *cur, struct task_struct *p,
		int target_cpu, int curr_cpu)
{
	struct migration_swap_arg arg;
	int ret = -EINVAL;

	arg = (struct migration_swap_arg){
		.src_task = cur,
		.src_cpu = curr_cpu,
		.dst_task = p,
		.dst_cpu = target_cpu,
	};

	if (arg.src_cpu == arg.dst_cpu)
		goto out;

	/*
	 * These three tests are all lockless; this is OK since all of them
	 * will be re-checked with proper locks held further down the line.
	 */
	if (!cpu_active(arg.src_cpu) || !cpu_active(arg.dst_cpu))
		goto out;

	if (!cpumask_test_cpu(arg.dst_cpu, &arg.src_task->cpus_allowed))
		goto out;

	if (!cpumask_test_cpu(arg.src_cpu, &arg.dst_task->cpus_allowed))
		goto out;

	trace_sched_swap_numa(cur, arg.src_cpu, p, arg.dst_cpu);
	ret = stop_two_cpus(arg.dst_cpu, arg.src_cpu, migrate_swap_stop, &arg);

out:
	return ret;
}
#endif /* CONFIG_NUMA_BALANCING */

/*
 * wait_task_inactive - wait for a thread to unschedule.
 *
 * If @match_state is nonzero, it's the @p->state value just checked and
 * not expected to change.  If it changes, i.e. @p might have woken up,
 * then return zero.  When we succeed in waiting for @p to be off its CPU,
 * we return a positive number (its total switch count).  If a second call
 * a short while later returns the same number, the caller can be sure that
 * @p has remained unscheduled the whole time.
 *
 * The caller must ensure that the task *will* unschedule sometime soon,
 * else this function might spin for a *long* time. This function can't
 * be called with interrupts off, or it may introduce deadlock with
 * smp_call_function() if an IPI is sent by the same process we are
 * waiting to become inactive.
 */
unsigned long wait_task_inactive(struct task_struct *p, long match_state)
{
	int running, queued;
	struct rq_flags rf;
	unsigned long ncsw;
	struct rq *rq;

	for (;;) {
		/*
		 * We do the initial early heuristics without holding
		 * any task-queue locks at all. We'll only try to get
		 * the runqueue lock when things look like they will
		 * work out!
		 */
		rq = task_rq(p);

		/*
		 * If the task is actively running on another CPU
		 * still, just relax and busy-wait without holding
		 * any locks.
		 *
		 * NOTE! Since we don't hold any locks, it's not
		 * even sure that "rq" stays as the right runqueue!
		 * But we don't care, since "task_running()" will
		 * return false if the runqueue has changed and p
		 * is actually now running somewhere else!
		 */
		while (task_running(rq, p)) {
			if (match_state && unlikely(p->state != match_state))
				return 0;
			cpu_relax();
		}

		/*
		 * Ok, time to look more closely! We need the rq
		 * lock now, to be *sure*. If we're wrong, we'll
		 * just go back and repeat.
		 */
		rq = task_rq_lock(p, &rf);
		trace_sched_wait_task(p);
		running = task_running(rq, p);
		queued = task_on_rq_queued(p);
		ncsw = 0;
		if (!match_state || p->state == match_state)
			ncsw = p->nvcsw | LONG_MIN; /* sets MSB */
		task_rq_unlock(rq, p, &rf);

		/*
		 * If it changed from the expected state, bail out now.
		 */
		if (unlikely(!ncsw))
			break;

		/*
		 * Was it really running after all now that we
		 * checked with the proper locks actually held?
		 *
		 * Oops. Go back and try again..
		 */
		if (unlikely(running)) {
			cpu_relax();
			continue;
		}

		/*
		 * It's not enough that it's not actively running,
		 * it must be off the runqueue _entirely_, and not
		 * preempted!
		 *
		 * So if it was still runnable (but just not actively
		 * running right now), it's preempted, and we should
		 * yield - it could be a while.
		 */
		if (unlikely(queued)) {
			ktime_t to = NSEC_PER_SEC / HZ;

			set_current_state(TASK_UNINTERRUPTIBLE);
			schedule_hrtimeout(&to, HRTIMER_MODE_REL);
			continue;
		}

		/*
		 * Ahh, all good. It wasn't running, and it wasn't
		 * runnable, which means that it will never become
		 * running in the future either. We're all done!
		 */
		break;
	}

	return ncsw;
}

/***
 * kick_process - kick a running thread to enter/exit the kernel
 * @p: the to-be-kicked thread
 *
 * Cause a process which is running on another CPU to enter
 * kernel-mode, without any delay. (to get signals handled.)
 *
 * NOTE: this function doesn't have to take the runqueue lock,
 * because all it wants to ensure is that the remote task enters
 * the kernel. If the IPI races and the task has been migrated
 * to another CPU then no harm is done and the purpose has been
 * achieved as well.
 */
void kick_process(struct task_struct *p)
{
	int cpu;

	preempt_disable();
	cpu = task_cpu(p);
	if ((cpu != smp_processor_id()) && task_curr(p))
		smp_send_reschedule(cpu);
	preempt_enable();
}
EXPORT_SYMBOL_GPL(kick_process);

/*
 * ->cpus_allowed is protected by both rq->lock and p->pi_lock
 *
 * A few notes on cpu_active vs cpu_online:
 *
 *  - cpu_active must be a subset of cpu_online
 *
 *  - on CPU-up we allow per-CPU kthreads on the online && !active CPU,
 *    see __set_cpus_allowed_ptr(). At this point the newly online
 *    CPU isn't yet part of the sched domains, and balancing will not
 *    see it.
 *
 *  - on CPU-down we clear cpu_active() to mask the sched domains and
 *    avoid the load balancer to place new tasks on the to be removed
 *    CPU. Existing tasks will remain running there and will be taken
 *    off.
 *
 * This means that fallback selection must not select !active CPUs.
 * And can assume that any active CPU must be online. Conversely
 * select_task_rq() below may allow selection of !active CPUs in order
 * to satisfy the above rules.
 */
static int select_fallback_rq(int cpu, struct task_struct *p)
{
	int nid = cpu_to_node(cpu);
	const struct cpumask *nodemask = NULL;
	enum { cpuset, possible, fail } state = cpuset;
	int dest_cpu;

	/*
	 * If the node that the CPU is on has been offlined, cpu_to_node()
	 * will return -1. There is no CPU on the node, and we should
	 * select the CPU on the other node.
	 */
	if (nid != -1) {
		nodemask = cpumask_of_node(nid);

		/* Look for allowed, online CPU in same node. */
		for_each_cpu(dest_cpu, nodemask) {
			if (!cpu_active(dest_cpu))
				continue;
			if (cpumask_test_cpu(dest_cpu, &p->cpus_allowed))
				return dest_cpu;
		}
	}

	for (;;) {
		/* Any allowed, online CPU? */
		for_each_cpu(dest_cpu, &p->cpus_allowed) {
			if (!is_cpu_allowed(p, dest_cpu))
				continue;

			goto out;
		}

		/* No more Mr. Nice Guy. */
		switch (state) {
		case cpuset:
			if (IS_ENABLED(CONFIG_CPUSETS)) {
				cpuset_cpus_allowed_fallback(p);
				state = possible;
				break;
			}
			/* Fall-through */
		case possible:
			do_set_cpus_allowed(p, cpu_possible_mask);
			state = fail;
			break;

		case fail:
			BUG();
			break;
		}
	}

out:
	if (state != cpuset) {
		/*
		 * Don't tell them about moving exiting tasks or
		 * kernel threads (both mm NULL), since they never
		 * leave kernel.
		 */
		if (p->mm && printk_ratelimit()) {
			printk_deferred("process %d (%s) no longer affine to cpu%d\n",
					task_pid_nr(p), p->comm, cpu);
		}
	}

	return dest_cpu;
}

/*
 * The caller (fork, wakeup) owns p->pi_lock, ->cpus_allowed is stable.
 */
static inline
int select_task_rq(struct task_struct *p, int cpu, int sd_flags, int wake_flags)
{
	lockdep_assert_held(&p->pi_lock);

	if (p->nr_cpus_allowed > 1)
		cpu = p->sched_class->select_task_rq(p, cpu, sd_flags, wake_flags);
	else
		cpu = cpumask_any(&p->cpus_allowed);

	/*
	 * In order not to call set_task_cpu() on a blocking task we need
	 * to rely on ttwu() to place the task on a valid ->cpus_allowed
	 * CPU.
	 *
	 * Since this is common to all placement strategies, this lives here.
	 *
	 * [ this allows ->select_task() to simply return task_cpu(p) and
	 *   not worry about this generic constraint ]
	 */
	if (unlikely(!is_cpu_allowed(p, cpu)))
		cpu = select_fallback_rq(task_cpu(p), p);

	return cpu;
}

static void update_avg(u64 *avg, u64 sample)
{
	s64 diff = sample - *avg;
	*avg += diff >> 3;
}

void sched_set_stop_task(int cpu, struct task_struct *stop)
{
	struct sched_param param = { .sched_priority = MAX_RT_PRIO - 1 };
	struct task_struct *old_stop = cpu_rq(cpu)->stop;

	if (stop) {
		/*
		 * Make it appear like a SCHED_FIFO task, its something
		 * userspace knows about and won't get confused about.
		 *
		 * Also, it will make PI more or less work without too
		 * much confusion -- but then, stop work should not
		 * rely on PI working anyway.
		 */
		sched_setscheduler_nocheck(stop, SCHED_FIFO, &param);

		stop->sched_class = &stop_sched_class;
	}

	cpu_rq(cpu)->stop = stop;

	if (old_stop) {
		/*
		 * Reset it back to a normal scheduling class so that
		 * it can die in pieces.
		 */
		old_stop->sched_class = &rt_sched_class;
	}
}

#else

static inline int __set_cpus_allowed_ptr(struct task_struct *p,
					 const struct cpumask *new_mask, bool check)
{
	return set_cpus_allowed_ptr(p, new_mask);
}

#endif /* CONFIG_SMP */

static void
ttwu_stat(struct task_struct *p, int cpu, int wake_flags)
{
	struct rq *rq;

	if (!schedstat_enabled())
		return;

	rq = this_rq();

#ifdef CONFIG_SMP
	if (cpu == rq->cpu) {
		__schedstat_inc(rq->ttwu_local);
		__schedstat_inc(p->se.statistics.nr_wakeups_local);
	} else {
		struct sched_domain *sd;

		__schedstat_inc(p->se.statistics.nr_wakeups_remote);
		rcu_read_lock();
		for_each_domain(rq->cpu, sd) {
			if (cpumask_test_cpu(cpu, sched_domain_span(sd))) {
				__schedstat_inc(sd->ttwu_wake_remote);
				break;
			}
		}
		rcu_read_unlock();
	}

	if (wake_flags & WF_MIGRATED)
		__schedstat_inc(p->se.statistics.nr_wakeups_migrate);
#endif /* CONFIG_SMP */

	__schedstat_inc(rq->ttwu_count);
	__schedstat_inc(p->se.statistics.nr_wakeups);

	if (wake_flags & WF_SYNC)
		__schedstat_inc(p->se.statistics.nr_wakeups_sync);
}

static inline void ttwu_activate(struct rq *rq, struct task_struct *p, int en_flags)
{
	activate_task(rq, p, en_flags);
	p->on_rq = TASK_ON_RQ_QUEUED;

	/* If a worker is waking up, notify the workqueue: */
	if (p->flags & PF_WQ_WORKER)
		wq_worker_waking_up(p, cpu_of(rq));
}

/*
 * Mark the task runnable and perform wakeup-preemption.
 */
static void ttwu_do_wakeup(struct rq *rq, struct task_struct *p, int wake_flags,
			   struct rq_flags *rf)
{
	check_preempt_curr(rq, p, wake_flags);
	p->state = TASK_RUNNING;
	trace_sched_wakeup(p);

#ifdef CONFIG_SMP
	if (p->sched_class->task_woken) {
		/*
		 * Our task @p is fully woken up and running; so its safe to
		 * drop the rq->lock, hereafter rq is only used for statistics.
		 */
		rq_unpin_lock(rq, rf);
		p->sched_class->task_woken(rq, p);
		rq_repin_lock(rq, rf);
	}

	if (rq->idle_stamp) {
		u64 delta = rq_clock(rq) - rq->idle_stamp;
		u64 max = 2*rq->max_idle_balance_cost;

		update_avg(&rq->avg_idle, delta);

		if (rq->avg_idle > max)
			rq->avg_idle = max;

		rq->idle_stamp = 0;
	}
#endif
}

static void
ttwu_do_activate(struct rq *rq, struct task_struct *p, int wake_flags,
		 struct rq_flags *rf)
{
	int en_flags = ENQUEUE_WAKEUP | ENQUEUE_NOCLOCK;

	lockdep_assert_held(&rq->lock);

#ifdef CONFIG_SMP
	if (p->sched_contributes_to_load)
		rq->nr_uninterruptible--;

	if (wake_flags & WF_MIGRATED)
		en_flags |= ENQUEUE_MIGRATED;
#endif

	ttwu_activate(rq, p, en_flags);
	ttwu_do_wakeup(rq, p, wake_flags, rf);
}

/*
 * Called in case the task @p isn't fully descheduled from its runqueue,
 * in this case we must do a remote wakeup. Its a 'light' wakeup though,
 * since all we need to do is flip p->state to TASK_RUNNING, since
 * the task is still ->on_rq.
 */
static int ttwu_remote(struct task_struct *p, int wake_flags)
{
	struct rq_flags rf;
	struct rq *rq;
	int ret = 0;

	rq = __task_rq_lock(p, &rf);
	if (task_on_rq_queued(p)) {
		/* check_preempt_curr() may use rq clock */
		update_rq_clock(rq);
		ttwu_do_wakeup(rq, p, wake_flags, &rf);
		ret = 1;
	}
	__task_rq_unlock(rq, &rf);

	return ret;
}

#ifdef CONFIG_SMP
void sched_ttwu_pending(void)
{
	struct rq *rq = this_rq();
	struct llist_node *llist = llist_del_all(&rq->wake_list);
	struct task_struct *p, *t;
	struct rq_flags rf;

	if (!llist)
		return;

	rq_lock_irqsave(rq, &rf);
	update_rq_clock(rq);

	llist_for_each_entry_safe(p, t, llist, wake_entry)
		ttwu_do_activate(rq, p, p->sched_remote_wakeup ? WF_MIGRATED : 0, &rf);

	rq_unlock_irqrestore(rq, &rf);
}

void scheduler_ipi(void)
{
	/*
	 * Fold TIF_NEED_RESCHED into the preempt_count; anybody setting
	 * TIF_NEED_RESCHED remotely (for the first time) will also send
	 * this IPI.
	 */
	preempt_fold_need_resched();

	if (llist_empty(&this_rq()->wake_list) && !got_nohz_idle_kick())
		return;

	/*
	 * Not all reschedule IPI handlers call irq_enter/irq_exit, since
	 * traditionally all their work was done from the interrupt return
	 * path. Now that we actually do some work, we need to make sure
	 * we do call them.
	 *
	 * Some archs already do call them, luckily irq_enter/exit nest
	 * properly.
	 *
	 * Arguably we should visit all archs and update all handlers,
	 * however a fair share of IPIs are still resched only so this would
	 * somewhat pessimize the simple resched case.
	 */
	irq_enter();
	sched_ttwu_pending();

	/*
	 * Check if someone kicked us for doing the nohz idle load balance.
	 */
	if (unlikely(got_nohz_idle_kick())) {
		this_rq()->idle_balance = 1;
		raise_softirq_irqoff(SCHED_SOFTIRQ);
	}
	irq_exit();
}

static void ttwu_queue_remote(struct task_struct *p, int cpu, int wake_flags)
{
	struct rq *rq = cpu_rq(cpu);

	p->sched_remote_wakeup = !!(wake_flags & WF_MIGRATED);

	if (llist_add(&p->wake_entry, &cpu_rq(cpu)->wake_list)) {
		if (!set_nr_if_polling(rq->idle))
			smp_send_reschedule(cpu);
		else
			trace_sched_wake_idle_without_ipi(cpu);
	}
}

void wake_up_if_idle(int cpu)
{
	struct rq *rq = cpu_rq(cpu);
	struct rq_flags rf;

	rcu_read_lock();

	if (!is_idle_task(rcu_dereference(rq->curr)))
		goto out;

	if (set_nr_if_polling(rq->idle)) {
		trace_sched_wake_idle_without_ipi(cpu);
	} else {
		rq_lock_irqsave(rq, &rf);
		if (is_idle_task(rq->curr))
			smp_send_reschedule(cpu);
		/* Else CPU is not idle, do nothing here: */
		rq_unlock_irqrestore(rq, &rf);
	}

out:
	rcu_read_unlock();
}

bool cpus_share_cache(int this_cpu, int that_cpu)
{
	return per_cpu(sd_llc_id, this_cpu) == per_cpu(sd_llc_id, that_cpu);
}
#endif /* CONFIG_SMP */

static void ttwu_queue(struct task_struct *p, int cpu, int wake_flags)
{
	struct rq *rq = cpu_rq(cpu);
	struct rq_flags rf;

#if defined(CONFIG_SMP)
	if (sched_feat(TTWU_QUEUE) && !cpus_share_cache(smp_processor_id(), cpu)) {
		sched_clock_cpu(cpu); /* Sync clocks across CPUs */
		ttwu_queue_remote(p, cpu, wake_flags);
		return;
	}
#endif

	rq_lock(rq, &rf);
	update_rq_clock(rq);
	ttwu_do_activate(rq, p, wake_flags, &rf);
	rq_unlock(rq, &rf);
}

/*
 * Notes on Program-Order guarantees on SMP systems.
 *
 *  MIGRATION
 *
 * The basic program-order guarantee on SMP systems is that when a task [t]
 * migrates, all its activity on its old CPU [c0] happens-before any subsequent
 * execution on its new CPU [c1].
 *
 * For migration (of runnable tasks) this is provided by the following means:
 *
 *  A) UNLOCK of the rq(c0)->lock scheduling out task t
 *  B) migration for t is required to synchronize *both* rq(c0)->lock and
 *     rq(c1)->lock (if not at the same time, then in that order).
 *  C) LOCK of the rq(c1)->lock scheduling in task
 *
 * Release/acquire chaining guarantees that B happens after A and C after B.
 * Note: the CPU doing B need not be c0 or c1
 *
 * Example:
 *
 *   CPU0            CPU1            CPU2
 *
 *   LOCK rq(0)->lock
 *   sched-out X
 *   sched-in Y
 *   UNLOCK rq(0)->lock
 *
 *                                   LOCK rq(0)->lock // orders against CPU0
 *                                   dequeue X
 *                                   UNLOCK rq(0)->lock
 *
 *                                   LOCK rq(1)->lock
 *                                   enqueue X
 *                                   UNLOCK rq(1)->lock
 *
 *                   LOCK rq(1)->lock // orders against CPU2
 *                   sched-out Z
 *                   sched-in X
 *                   UNLOCK rq(1)->lock
 *
 *
 *  BLOCKING -- aka. SLEEP + WAKEUP
 *
 * For blocking we (obviously) need to provide the same guarantee as for
 * migration. However the means are completely different as there is no lock
 * chain to provide order. Instead we do:
 *
 *   1) smp_store_release(X->on_cpu, 0)
 *   2) smp_cond_load_acquire(!X->on_cpu)
 *
 * Example:
 *
 *   CPU0 (schedule)  CPU1 (try_to_wake_up) CPU2 (schedule)
 *
 *   LOCK rq(0)->lock LOCK X->pi_lock
 *   dequeue X
 *   sched-out X
 *   smp_store_release(X->on_cpu, 0);
 *
 *                    smp_cond_load_acquire(&X->on_cpu, !VAL);
 *                    X->state = WAKING
 *                    set_task_cpu(X,2)
 *
 *                    LOCK rq(2)->lock
 *                    enqueue X
 *                    X->state = RUNNING
 *                    UNLOCK rq(2)->lock
 *
 *                                          LOCK rq(2)->lock // orders against CPU1
 *                                          sched-out Z
 *                                          sched-in X
 *                                          UNLOCK rq(2)->lock
 *
 *                    UNLOCK X->pi_lock
 *   UNLOCK rq(0)->lock
 *
 *
 * However, for wakeups there is a second guarantee we must provide, namely we
 * must ensure that CONDITION=1 done by the caller can not be reordered with
 * accesses to the task state; see try_to_wake_up() and set_current_state().
 */

/**
 * try_to_wake_up - wake up a thread
 * @p: the thread to be awakened
 * @state: the mask of task states that can be woken
 * @wake_flags: wake modifier flags (WF_*)
 *
 * If (@state & @p->state) @p->state = TASK_RUNNING.
 *
 * If the task was not queued/runnable, also place it back on a runqueue.
 *
 * Atomic against schedule() which would dequeue a task, also see
 * set_current_state().
 *
 * This function executes a full memory barrier before accessing the task
 * state; see set_current_state().
 *
 * Return: %true if @p->state changes (an actual wakeup was done),
 *	   %false otherwise.
 */
static int
try_to_wake_up(struct task_struct *p, unsigned int state, int wake_flags)
{
	unsigned long flags;
	int cpu, success = 0;

	/*
	 * If we are going to wake up a thread waiting for CONDITION we
	 * need to ensure that CONDITION=1 done by the caller can not be
	 * reordered with p->state check below. This pairs with mb() in
	 * set_current_state() the waiting thread does.
	 */
	raw_spin_lock_irqsave(&p->pi_lock, flags);
	smp_mb__after_spinlock();
	if (!(p->state & state))
		goto out;

	trace_sched_waking(p);

	/* We're going to change ->state: */
	success = 1;
	cpu = task_cpu(p);

	/*
	 * Ensure we load p->on_rq _after_ p->state, otherwise it would
	 * be possible to, falsely, observe p->on_rq == 0 and get stuck
	 * in smp_cond_load_acquire() below.
	 *
	 * sched_ttwu_pending()			try_to_wake_up()
	 *   STORE p->on_rq = 1			  LOAD p->state
	 *   UNLOCK rq->lock
	 *
	 * __schedule() (switch to task 'p')
	 *   LOCK rq->lock			  smp_rmb();
	 *   smp_mb__after_spinlock();
	 *   UNLOCK rq->lock
	 *
	 * [task p]
	 *   STORE p->state = UNINTERRUPTIBLE	  LOAD p->on_rq
	 *
	 * Pairs with the LOCK+smp_mb__after_spinlock() on rq->lock in
	 * __schedule().  See the comment for smp_mb__after_spinlock().
	 */
	smp_rmb();
	if (p->on_rq && ttwu_remote(p, wake_flags))
		goto stat;

#ifdef CONFIG_SMP
	/*
	 * Ensure we load p->on_cpu _after_ p->on_rq, otherwise it would be
	 * possible to, falsely, observe p->on_cpu == 0.
	 *
	 * One must be running (->on_cpu == 1) in order to remove oneself
	 * from the runqueue.
	 *
	 * __schedule() (switch to task 'p')	try_to_wake_up()
	 *   STORE p->on_cpu = 1		  LOAD p->on_rq
	 *   UNLOCK rq->lock
	 *
	 * __schedule() (put 'p' to sleep)
	 *   LOCK rq->lock			  smp_rmb();
	 *   smp_mb__after_spinlock();
	 *   STORE p->on_rq = 0			  LOAD p->on_cpu
	 *
	 * Pairs with the LOCK+smp_mb__after_spinlock() on rq->lock in
	 * __schedule().  See the comment for smp_mb__after_spinlock().
	 */
	smp_rmb();

	/*
	 * If the owning (remote) CPU is still in the middle of schedule() with
	 * this task as prev, wait until its done referencing the task.
	 *
	 * Pairs with the smp_store_release() in finish_task().
	 *
	 * This ensures that tasks getting woken will be fully ordered against
	 * their previous state and preserve Program Order.
	 */
	smp_cond_load_acquire(&p->on_cpu, !VAL);

	p->sched_contributes_to_load = !!task_contributes_to_load(p);
	p->state = TASK_WAKING;

	if (p->in_iowait) {
		delayacct_blkio_end(p);
		atomic_dec(&task_rq(p)->nr_iowait);
	}

	cpu = select_task_rq(p, p->wake_cpu, SD_BALANCE_WAKE, wake_flags);
	if (task_cpu(p) != cpu) {
		wake_flags |= WF_MIGRATED;
		psi_ttwu_dequeue(p);
		set_task_cpu(p, cpu);
	}

#else /* CONFIG_SMP */

	if (p->in_iowait) {
		delayacct_blkio_end(p);
		atomic_dec(&task_rq(p)->nr_iowait);
	}

#endif /* CONFIG_SMP */

	ttwu_queue(p, cpu, wake_flags);
stat:
	ttwu_stat(p, cpu, wake_flags);
out:
	raw_spin_unlock_irqrestore(&p->pi_lock, flags);

	return success;
}

/**
 * try_to_wake_up_local - try to wake up a local task with rq lock held
 * @p: the thread to be awakened
 * @rf: request-queue flags for pinning
 *
 * Put @p on the run-queue if it's not already there. The caller must
 * ensure that this_rq() is locked, @p is bound to this_rq() and not
 * the current task.
 */
static void try_to_wake_up_local(struct task_struct *p, struct rq_flags *rf)
{
	struct rq *rq = task_rq(p);

	if (WARN_ON_ONCE(rq != this_rq()) ||
	    WARN_ON_ONCE(p == current))
		return;

	lockdep_assert_held(&rq->lock);

	if (!raw_spin_trylock(&p->pi_lock)) {
		/*
		 * This is OK, because current is on_cpu, which avoids it being
		 * picked for load-balance and preemption/IRQs are still
		 * disabled avoiding further scheduler activity on it and we've
		 * not yet picked a replacement task.
		 */
		rq_unlock(rq, rf);
		raw_spin_lock(&p->pi_lock);
		rq_relock(rq, rf);
	}

	if (!(p->state & TASK_NORMAL))
		goto out;

	trace_sched_waking(p);

	if (!task_on_rq_queued(p)) {
		if (p->in_iowait) {
			delayacct_blkio_end(p);
			atomic_dec(&rq->nr_iowait);
		}
		ttwu_activate(rq, p, ENQUEUE_WAKEUP | ENQUEUE_NOCLOCK);
	}

	ttwu_do_wakeup(rq, p, 0, rf);
	ttwu_stat(p, smp_processor_id(), 0);
out:
	raw_spin_unlock(&p->pi_lock);
}

/**
 * wake_up_process - Wake up a specific process
 * @p: The process to be woken up.
 *
 * Attempt to wake up the nominated process and move it to the set of runnable
 * processes.
 *
 * Return: 1 if the process was woken up, 0 if it was already running.
 *
 * This function executes a full memory barrier before accessing the task state.
 */
int wake_up_process(struct task_struct *p)
{
	return try_to_wake_up(p, TASK_NORMAL, 0);
}
EXPORT_SYMBOL(wake_up_process);

int wake_up_state(struct task_struct *p, unsigned int state)
{
	return try_to_wake_up(p, state, 0);
}

/*
 * Perform scheduler related setup for a newly forked process p.
 * p is forked by current.
 *
 * __sched_fork() is basic setup used by init_idle() too:
 */
static void __sched_fork(unsigned long clone_flags, struct task_struct *p)
{
	p->on_rq			= 0;

	p->se.on_rq			= 0;
	p->se.exec_start		= 0;
	p->se.sum_exec_runtime		= 0;
	p->se.prev_sum_exec_runtime	= 0;
	p->se.nr_migrations		= 0;
	p->se.vruntime			= 0;
	INIT_LIST_HEAD(&p->se.group_node);

#ifdef CONFIG_FAIR_GROUP_SCHED
	p->se.cfs_rq			= NULL;
#endif

#ifdef CONFIG_SCHEDSTATS
	/* Even if schedstat is disabled, there should not be garbage */
	memset(&p->se.statistics, 0, sizeof(p->se.statistics));
#endif

	RB_CLEAR_NODE(&p->dl.rb_node);
	init_dl_task_timer(&p->dl);
	init_dl_inactive_task_timer(&p->dl);
	__dl_clear_params(p);

	INIT_LIST_HEAD(&p->rt.run_list);
	p->rt.timeout		= 0;
	p->rt.time_slice	= sched_rr_timeslice;
	p->rt.on_rq		= 0;
	p->rt.on_list		= 0;

#ifdef CONFIG_PREEMPT_NOTIFIERS
	INIT_HLIST_HEAD(&p->preempt_notifiers);
#endif

	init_numa_balancing(clone_flags, p);
}

DEFINE_STATIC_KEY_FALSE(sched_numa_balancing);

#ifdef CONFIG_NUMA_BALANCING

void set_numabalancing_state(bool enabled)
{
	if (enabled)
		static_branch_enable(&sched_numa_balancing);
	else
		static_branch_disable(&sched_numa_balancing);
}

#ifdef CONFIG_PROC_SYSCTL
int sysctl_numa_balancing(struct ctl_table *table, int write,
			 void __user *buffer, size_t *lenp, loff_t *ppos)
{
	struct ctl_table t;
	int err;
	int state = static_branch_likely(&sched_numa_balancing);

	if (write && !capable(CAP_SYS_ADMIN))
		return -EPERM;

	t = *table;
	t.data = &state;
	err = proc_dointvec_minmax(&t, write, buffer, lenp, ppos);
	if (err < 0)
		return err;
	if (write)
		set_numabalancing_state(state);
	return err;
}
#endif
#endif

#ifdef CONFIG_SCHEDSTATS

DEFINE_STATIC_KEY_FALSE(sched_schedstats);
static bool __initdata __sched_schedstats = false;

static void set_schedstats(bool enabled)
{
	if (enabled)
		static_branch_enable(&sched_schedstats);
	else
		static_branch_disable(&sched_schedstats);
}

void force_schedstat_enabled(void)
{
	if (!schedstat_enabled()) {
		pr_info("kernel profiling enabled schedstats, disable via kernel.sched_schedstats.\n");
		static_branch_enable(&sched_schedstats);
	}
}

static int __init setup_schedstats(char *str)
{
	int ret = 0;
	if (!str)
		goto out;

	/*
	 * This code is called before jump labels have been set up, so we can't
	 * change the static branch directly just yet.  Instead set a temporary
	 * variable so init_schedstats() can do it later.
	 */
	if (!strcmp(str, "enable")) {
		__sched_schedstats = true;
		ret = 1;
	} else if (!strcmp(str, "disable")) {
		__sched_schedstats = false;
		ret = 1;
	}
out:
	if (!ret)
		pr_warn("Unable to parse schedstats=\n");

	return ret;
}
__setup("schedstats=", setup_schedstats);

static void __init init_schedstats(void)
{
	set_schedstats(__sched_schedstats);
}

#ifdef CONFIG_PROC_SYSCTL
int sysctl_schedstats(struct ctl_table *table, int write,
			 void __user *buffer, size_t *lenp, loff_t *ppos)
{
	struct ctl_table t;
	int err;
	int state = static_branch_likely(&sched_schedstats);

	if (write && !capable(CAP_SYS_ADMIN))
		return -EPERM;

	t = *table;
	t.data = &state;
	err = proc_dointvec_minmax(&t, write, buffer, lenp, ppos);
	if (err < 0)
		return err;
	if (write)
		set_schedstats(state);
	return err;
}
#endif /* CONFIG_PROC_SYSCTL */
#else  /* !CONFIG_SCHEDSTATS */
static inline void init_schedstats(void) {}
#endif /* CONFIG_SCHEDSTATS */

/*
 * fork()/clone()-time setup:
 */
int sched_fork(unsigned long clone_flags, struct task_struct *p)
{
	unsigned long flags;

	__sched_fork(clone_flags, p);
	/*
	 * We mark the process as NEW here. This guarantees that
	 * nobody will actually run it, and a signal or other external
	 * event cannot wake it up and insert it on the runqueue either.
	 */
	p->state = TASK_NEW;

	/*
	 * Make sure we do not leak PI boosting priority to the child.
	 */
	p->prio = current->normal_prio;

	/*
	 * Revert to default priority/policy on fork if requested.
	 */
	if (unlikely(p->sched_reset_on_fork)) {
		if (task_has_dl_policy(p) || task_has_rt_policy(p)) {
			p->policy = SCHED_NORMAL;
			p->static_prio = NICE_TO_PRIO(0);
			p->rt_priority = 0;
		} else if (PRIO_TO_NICE(p->static_prio) < 0)
			p->static_prio = NICE_TO_PRIO(0);

		p->prio = p->normal_prio = __normal_prio(p);
		set_load_weight(p, false);

		/*
		 * We don't need the reset flag anymore after the fork. It has
		 * fulfilled its duty:
		 */
		p->sched_reset_on_fork = 0;
	}

	if (dl_prio(p->prio))
		return -EAGAIN;
	else if (rt_prio(p->prio))
		p->sched_class = &rt_sched_class;
	else
		p->sched_class = &fair_sched_class;

	init_entity_runnable_average(&p->se);

	/*
	 * The child is not yet in the pid-hash so no cgroup attach races,
	 * and the cgroup is pinned to this child due to cgroup_fork()
	 * is ran before sched_fork().
	 *
	 * Silence PROVE_RCU.
	 */
	raw_spin_lock_irqsave(&p->pi_lock, flags);
	/*
	 * We're setting the CPU for the first time, we don't migrate,
	 * so use __set_task_cpu().
	 */
	__set_task_cpu(p, smp_processor_id());
	if (p->sched_class->task_fork)
		p->sched_class->task_fork(p);
	raw_spin_unlock_irqrestore(&p->pi_lock, flags);

#ifdef CONFIG_SCHED_INFO
	if (likely(sched_info_on()))
		memset(&p->sched_info, 0, sizeof(p->sched_info));
#endif
#if defined(CONFIG_SMP)
	p->on_cpu = 0;
#endif
	init_task_preempt_count(p);
#ifdef CONFIG_SMP
	plist_node_init(&p->pushable_tasks, MAX_PRIO);
	RB_CLEAR_NODE(&p->pushable_dl_tasks);
#endif
	return 0;
}

unsigned long to_ratio(u64 period, u64 runtime)
{
	if (runtime == RUNTIME_INF)
		return BW_UNIT;

	/*
	 * Doing this here saves a lot of checks in all
	 * the calling paths, and returning zero seems
	 * safe for them anyway.
	 */
	if (period == 0)
		return 0;

	return div64_u64(runtime << BW_SHIFT, period);
}

/*
 * wake_up_new_task - wake up a newly created task for the first time.
 *
 * This function will do some initial scheduler statistics housekeeping
 * that must be done for every newly created context, then puts the task
 * on the runqueue and wakes it.
 */
void wake_up_new_task(struct task_struct *p)
{
	struct rq_flags rf;
	struct rq *rq;

	raw_spin_lock_irqsave(&p->pi_lock, rf.flags);
	p->state = TASK_RUNNING;
#ifdef CONFIG_SMP
	/*
	 * Fork balancing, do it here and not earlier because:
	 *  - cpus_allowed can change in the fork path
	 *  - any previously selected CPU might disappear through hotplug
	 *
	 * Use __set_task_cpu() to avoid calling sched_class::migrate_task_rq,
	 * as we're not fully set-up yet.
	 */
	p->recent_used_cpu = task_cpu(p);
	__set_task_cpu(p, select_task_rq(p, task_cpu(p), SD_BALANCE_FORK, 0));
#endif
	rq = __task_rq_lock(p, &rf);
	update_rq_clock(rq);
	post_init_entity_util_avg(&p->se);

	activate_task(rq, p, ENQUEUE_NOCLOCK);
	p->on_rq = TASK_ON_RQ_QUEUED;
	trace_sched_wakeup_new(p);
	check_preempt_curr(rq, p, WF_FORK);
#ifdef CONFIG_SMP
	if (p->sched_class->task_woken) {
		/*
		 * Nothing relies on rq->lock after this, so its fine to
		 * drop it.
		 */
		rq_unpin_lock(rq, &rf);
		p->sched_class->task_woken(rq, p);
		rq_repin_lock(rq, &rf);
	}
#endif
	task_rq_unlock(rq, p, &rf);
}

#ifdef CONFIG_PREEMPT_NOTIFIERS

static DEFINE_STATIC_KEY_FALSE(preempt_notifier_key);

void preempt_notifier_inc(void)
{
	static_branch_inc(&preempt_notifier_key);
}
EXPORT_SYMBOL_GPL(preempt_notifier_inc);

void preempt_notifier_dec(void)
{
	static_branch_dec(&preempt_notifier_key);
}
EXPORT_SYMBOL_GPL(preempt_notifier_dec);

/**
 * preempt_notifier_register - tell me when current is being preempted & rescheduled
 * @notifier: notifier struct to register
 */
void preempt_notifier_register(struct preempt_notifier *notifier)
{
	if (!static_branch_unlikely(&preempt_notifier_key))
		WARN(1, "registering preempt_notifier while notifiers disabled\n");

	hlist_add_head(&notifier->link, &current->preempt_notifiers);
}
EXPORT_SYMBOL_GPL(preempt_notifier_register);

/**
 * preempt_notifier_unregister - no longer interested in preemption notifications
 * @notifier: notifier struct to unregister
 *
 * This is *not* safe to call from within a preemption notifier.
 */
void preempt_notifier_unregister(struct preempt_notifier *notifier)
{
	hlist_del(&notifier->link);
}
EXPORT_SYMBOL_GPL(preempt_notifier_unregister);

static void __fire_sched_in_preempt_notifiers(struct task_struct *curr)
{
	struct preempt_notifier *notifier;

	hlist_for_each_entry(notifier, &curr->preempt_notifiers, link)
		notifier->ops->sched_in(notifier, raw_smp_processor_id());
}

static __always_inline void fire_sched_in_preempt_notifiers(struct task_struct *curr)
{
	if (static_branch_unlikely(&preempt_notifier_key))
		__fire_sched_in_preempt_notifiers(curr);
}

static void
__fire_sched_out_preempt_notifiers(struct task_struct *curr,
				   struct task_struct *next)
{
	struct preempt_notifier *notifier;

	hlist_for_each_entry(notifier, &curr->preempt_notifiers, link)
		notifier->ops->sched_out(notifier, next);
}

static __always_inline void
fire_sched_out_preempt_notifiers(struct task_struct *curr,
				 struct task_struct *next)
{
	if (static_branch_unlikely(&preempt_notifier_key))
		__fire_sched_out_preempt_notifiers(curr, next);
}

#else /* !CONFIG_PREEMPT_NOTIFIERS */

static inline void fire_sched_in_preempt_notifiers(struct task_struct *curr)
{
}

static inline void
fire_sched_out_preempt_notifiers(struct task_struct *curr,
				 struct task_struct *next)
{
}

#endif /* CONFIG_PREEMPT_NOTIFIERS */

static inline void prepare_task(struct task_struct *next)
{
#ifdef CONFIG_SMP
	/*
	 * Claim the task as running, we do this before switching to it
	 * such that any running task will have this set.
	 */
	next->on_cpu = 1;
#endif
}

static inline void finish_task(struct task_struct *prev)
{
#ifdef CONFIG_SMP
	/*
	 * After ->on_cpu is cleared, the task can be moved to a different CPU.
	 * We must ensure this doesn't happen until the switch is completely
	 * finished.
	 *
	 * In particular, the load of prev->state in finish_task_switch() must
	 * happen before this.
	 *
	 * Pairs with the smp_cond_load_acquire() in try_to_wake_up().
	 */
	smp_store_release(&prev->on_cpu, 0);
#endif
}

static inline void
prepare_lock_switch(struct rq *rq, struct task_struct *next, struct rq_flags *rf)
{
	/*
	 * Since the runqueue lock will be released by the next
	 * task (which is an invalid locking op but in the case
	 * of the scheduler it's an obvious special-case), so we
	 * do an early lockdep release here:
	 */
	rq_unpin_lock(rq, rf);
	spin_release(&rq->lock.dep_map, 1, _THIS_IP_);
#ifdef CONFIG_DEBUG_SPINLOCK
	/* this is a valid case when another task releases the spinlock */
	rq->lock.owner = next;
#endif
}

static inline void finish_lock_switch(struct rq *rq)
{
	/*
	 * If we are tracking spinlock dependencies then we have to
	 * fix up the runqueue lock - which gets 'carried over' from
	 * prev into current:
	 */
	spin_acquire(&rq->lock.dep_map, 0, 0, _THIS_IP_);
	raw_spin_unlock_irq(&rq->lock);
}

/*
 * NOP if the arch has not defined these:
 */

#ifndef prepare_arch_switch
# define prepare_arch_switch(next)	do { } while (0)
#endif

#ifndef finish_arch_post_lock_switch
# define finish_arch_post_lock_switch()	do { } while (0)
#endif

/**
 * prepare_task_switch - prepare to switch tasks
 * @rq: the runqueue preparing to switch
 * @prev: the current task that is being switched out
 * @next: the task we are going to switch to.
 *
 * This is called with the rq lock held and interrupts off. It must
 * be paired with a subsequent finish_task_switch after the context
 * switch.
 *
 * prepare_task_switch sets up locking and calls architecture specific
 * hooks.
 */
static inline void
prepare_task_switch(struct rq *rq, struct task_struct *prev,
		    struct task_struct *next)
{
	kcov_prepare_switch(prev);
	sched_info_switch(rq, prev, next);
	perf_event_task_sched_out(prev, next);
	rseq_preempt(prev);
	fire_sched_out_preempt_notifiers(prev, next);
	prepare_task(next);
	prepare_arch_switch(next);
}

/**
 * finish_task_switch - clean up after a task-switch
 * @prev: the thread we just switched away from.
 *
 * finish_task_switch must be called after the context switch, paired
 * with a prepare_task_switch call before the context switch.
 * finish_task_switch will reconcile locking set up by prepare_task_switch,
 * and do any other architecture-specific cleanup actions.
 *
 * Note that we may have delayed dropping an mm in context_switch(). If
 * so, we finish that here outside of the runqueue lock. (Doing it
 * with the lock held can cause deadlocks; see schedule() for
 * details.)
 *
 * The context switch have flipped the stack from under us and restored the
 * local variables which were saved when this task called schedule() in the
 * past. prev == current is still correct but we need to recalculate this_rq
 * because prev may have moved to another CPU.
 */
static struct rq *finish_task_switch(struct task_struct *prev)
	__releases(rq->lock)
{
	struct rq *rq = this_rq();
	struct mm_struct *mm = rq->prev_mm;
	long prev_state;

	/*
	 * The previous task will have left us with a preempt_count of 2
	 * because it left us after:
	 *
	 *	schedule()
	 *	  preempt_disable();			// 1
	 *	  __schedule()
	 *	    raw_spin_lock_irq(&rq->lock)	// 2
	 *
	 * Also, see FORK_PREEMPT_COUNT.
	 */
	if (WARN_ONCE(preempt_count() != 2*PREEMPT_DISABLE_OFFSET,
		      "corrupted preempt_count: %s/%d/0x%x\n",
		      current->comm, current->pid, preempt_count()))
		preempt_count_set(FORK_PREEMPT_COUNT);

	rq->prev_mm = NULL;

	/*
	 * A task struct has one reference for the use as "current".
	 * If a task dies, then it sets TASK_DEAD in tsk->state and calls
	 * schedule one last time. The schedule call will never return, and
	 * the scheduled task must drop that reference.
	 *
	 * We must observe prev->state before clearing prev->on_cpu (in
	 * finish_task), otherwise a concurrent wakeup can get prev
	 * running on another CPU and we could rave with its RUNNING -> DEAD
	 * transition, resulting in a double drop.
	 */
	prev_state = prev->state;
	vtime_task_switch(prev);
	perf_event_task_sched_in(prev, current);
	finish_task(prev);
	finish_lock_switch(rq);
	finish_arch_post_lock_switch();
	kcov_finish_switch(current);

	fire_sched_in_preempt_notifiers(current);
	/*
	 * When switching through a kernel thread, the loop in
	 * membarrier_{private,global}_expedited() may have observed that
	 * kernel thread and not issued an IPI. It is therefore possible to
	 * schedule between user->kernel->user threads without passing though
	 * switch_mm(). Membarrier requires a barrier after storing to
	 * rq->curr, before returning to userspace, so provide them here:
	 *
	 * - a full memory barrier for {PRIVATE,GLOBAL}_EXPEDITED, implicitly
	 *   provided by mmdrop(),
	 * - a sync_core for SYNC_CORE.
	 */
	if (mm) {
		membarrier_mm_sync_core_before_usermode(mm);
		mmdrop(mm);
	}
	if (unlikely(prev_state == TASK_DEAD)) {
		if (prev->sched_class->task_dead)
			prev->sched_class->task_dead(prev);

		/*
		 * Remove function-return probe instances associated with this
		 * task and put them back on the free list.
		 */
		kprobe_flush_task(prev);

		/* Task is done with its stack. */
		put_task_stack(prev);

		put_task_struct(prev);
	}

	tick_nohz_task_switch();
	return rq;
}

#ifdef CONFIG_SMP

/* rq->lock is NOT held, but preemption is disabled */
static void __balance_callback(struct rq *rq)
{
	struct callback_head *head, *next;
	void (*func)(struct rq *rq);
	unsigned long flags;

	raw_spin_lock_irqsave(&rq->lock, flags);
	head = rq->balance_callback;
	rq->balance_callback = NULL;
	while (head) {
		func = (void (*)(struct rq *))head->func;
		next = head->next;
		head->next = NULL;
		head = next;

		func(rq);
	}
	raw_spin_unlock_irqrestore(&rq->lock, flags);
}

static inline void balance_callback(struct rq *rq)
{
	if (unlikely(rq->balance_callback))
		__balance_callback(rq);
}

#else

static inline void balance_callback(struct rq *rq)
{
}

#endif

/**
 * schedule_tail - first thing a freshly forked thread must call.
 * @prev: the thread we just switched away from.
 */
asmlinkage __visible void schedule_tail(struct task_struct *prev)
	__releases(rq->lock)
{
	struct rq *rq;

	/*
	 * New tasks start with FORK_PREEMPT_COUNT, see there and
	 * finish_task_switch() for details.
	 *
	 * finish_task_switch() will drop rq->lock() and lower preempt_count
	 * and the preempt_enable() will end up enabling preemption (on
	 * PREEMPT_COUNT kernels).
	 */

	rq = finish_task_switch(prev);
	balance_callback(rq);
	preempt_enable();

	if (current->set_child_tid)
		put_user(task_pid_vnr(current), current->set_child_tid);

	calculate_sigpending();
}

/*
 * context_switch - switch to the new MM and the new thread's register state.
 */
static __always_inline struct rq *
context_switch(struct rq *rq, struct task_struct *prev,
	       struct task_struct *next, struct rq_flags *rf)
{
	struct mm_struct *mm, *oldmm;

	prepare_task_switch(rq, prev, next);

	mm = next->mm;
	oldmm = prev->active_mm;
	/*
	 * For paravirt, this is coupled with an exit in switch_to to
	 * combine the page table reload and the switch backend into
	 * one hypercall.
	 */
	arch_start_context_switch(prev);

	/*
	 * If mm is non-NULL, we pass through switch_mm(). If mm is
	 * NULL, we will pass through mmdrop() in finish_task_switch().
	 * Both of these contain the full memory barrier required by
	 * membarrier after storing to rq->curr, before returning to
	 * user-space.
	 */
	if (!mm) {
		next->active_mm = oldmm;
		mmgrab(oldmm);
		enter_lazy_tlb(oldmm, next);
	} else
		switch_mm_irqs_off(oldmm, mm, next);

	if (!prev->mm) {
		prev->active_mm = NULL;
		rq->prev_mm = oldmm;
	}

	rq->clock_update_flags &= ~(RQCF_ACT_SKIP|RQCF_REQ_SKIP);

	prepare_lock_switch(rq, next, rf);

	/* Here we just switch the register state and the stack. */
	switch_to(prev, next, prev);
	barrier();

	return finish_task_switch(prev);
}

/*
 * nr_running and nr_context_switches:
 *
 * externally visible scheduler statistics: current number of runnable
 * threads, total number of context switches performed since bootup.
 */
unsigned long nr_running(void)
{
	unsigned long i, sum = 0;

	for_each_online_cpu(i)
		sum += cpu_rq(i)->nr_running;

	return sum;
}

/*
 * Check if only the current task is running on the CPU.
 *
 * Caution: this function does not check that the caller has disabled
 * preemption, thus the result might have a time-of-check-to-time-of-use
 * race.  The caller is responsible to use it correctly, for example:
 *
 * - from a non-preemptible section (of course)
 *
 * - from a thread that is bound to a single CPU
 *
 * - in a loop with very short iterations (e.g. a polling loop)
 */
bool single_task_running(void)
{
	return raw_rq()->nr_running == 1;
}
EXPORT_SYMBOL(single_task_running);

unsigned long long nr_context_switches(void)
{
	int i;
	unsigned long long sum = 0;

	for_each_possible_cpu(i)
		sum += cpu_rq(i)->nr_switches;

	return sum;
}

/*
 * Consumers of these two interfaces, like for example the cpuidle menu
 * governor, are using nonsensical data. Preferring shallow idle state selection
 * for a CPU that has IO-wait which might not even end up running the task when
 * it does become runnable.
 */

unsigned long nr_iowait_cpu(int cpu)
{
	return atomic_read(&cpu_rq(cpu)->nr_iowait);
}

/*
 * IO-wait accounting, and how its mostly bollocks (on SMP).
 *
 * The idea behind IO-wait account is to account the idle time that we could
 * have spend running if it were not for IO. That is, if we were to improve the
 * storage performance, we'd have a proportional reduction in IO-wait time.
 *
 * This all works nicely on UP, where, when a task blocks on IO, we account
 * idle time as IO-wait, because if the storage were faster, it could've been
 * running and we'd not be idle.
 *
 * This has been extended to SMP, by doing the same for each CPU. This however
 * is broken.
 *
 * Imagine for instance the case where two tasks block on one CPU, only the one
 * CPU will have IO-wait accounted, while the other has regular idle. Even
 * though, if the storage were faster, both could've ran at the same time,
 * utilising both CPUs.
 *
 * This means, that when looking globally, the current IO-wait accounting on
 * SMP is a lower bound, by reason of under accounting.
 *
 * Worse, since the numbers are provided per CPU, they are sometimes
 * interpreted per CPU, and that is nonsensical. A blocked task isn't strictly
 * associated with any one particular CPU, it can wake to another CPU than it
 * blocked on. This means the per CPU IO-wait number is meaningless.
 *
 * Task CPU affinities can make all that even more 'interesting'.
 */

unsigned long nr_iowait(void)
{
	unsigned long i, sum = 0;

	for_each_possible_cpu(i)
		sum += nr_iowait_cpu(i);

	return sum;
}

#ifdef CONFIG_SMP

/*
 * sched_exec - execve() is a valuable balancing opportunity, because at
 * this point the task has the smallest effective memory and cache footprint.
 */
void sched_exec(void)
{
	struct task_struct *p = current;
	unsigned long flags;
	int dest_cpu;

	raw_spin_lock_irqsave(&p->pi_lock, flags);
	dest_cpu = p->sched_class->select_task_rq(p, task_cpu(p), SD_BALANCE_EXEC, 0);
	if (dest_cpu == smp_processor_id())
		goto unlock;

	if (likely(cpu_active(dest_cpu))) {
		struct migration_arg arg = { p, dest_cpu };

		raw_spin_unlock_irqrestore(&p->pi_lock, flags);
		stop_one_cpu(task_cpu(p), migration_cpu_stop, &arg);
		return;
	}
unlock:
	raw_spin_unlock_irqrestore(&p->pi_lock, flags);
}

#endif

DEFINE_PER_CPU(struct kernel_stat, kstat);
DEFINE_PER_CPU(struct kernel_cpustat, kernel_cpustat);

EXPORT_PER_CPU_SYMBOL(kstat);
EXPORT_PER_CPU_SYMBOL(kernel_cpustat);

/*
 * The function fair_sched_class.update_curr accesses the struct curr
 * and its field curr->exec_start; when called from task_sched_runtime(),
 * we observe a high rate of cache misses in practice.
 * Prefetching this data results in improved performance.
 */
static inline void prefetch_curr_exec_start(struct task_struct *p)
{
#ifdef CONFIG_FAIR_GROUP_SCHED
	struct sched_entity *curr = (&p->se)->cfs_rq->curr;
#else
	struct sched_entity *curr = (&task_rq(p)->cfs)->curr;
#endif
	prefetch(curr);
	prefetch(&curr->exec_start);
}

/*
 * Return accounted runtime for the task.
 * In case the task is currently running, return the runtime plus current's
 * pending runtime that have not been accounted yet.
 */
unsigned long long task_sched_runtime(struct task_struct *p)
{
	struct rq_flags rf;
	struct rq *rq;
	u64 ns;

#if defined(CONFIG_64BIT) && defined(CONFIG_SMP)
	/*
	 * 64-bit doesn't need locks to atomically read a 64-bit value.
	 * So we have a optimization chance when the task's delta_exec is 0.
	 * Reading ->on_cpu is racy, but this is ok.
	 *
	 * If we race with it leaving CPU, we'll take a lock. So we're correct.
	 * If we race with it entering CPU, unaccounted time is 0. This is
	 * indistinguishable from the read occurring a few cycles earlier.
	 * If we see ->on_cpu without ->on_rq, the task is leaving, and has
	 * been accounted, so we're correct here as well.
	 */
	if (!p->on_cpu || !task_on_rq_queued(p))
		return p->se.sum_exec_runtime;
#endif

	rq = task_rq_lock(p, &rf);
	/*
	 * Must be ->curr _and_ ->on_rq.  If dequeued, we would
	 * project cycles that may never be accounted to this
	 * thread, breaking clock_gettime().
	 */
	if (task_current(rq, p) && task_on_rq_queued(p)) {
		prefetch_curr_exec_start(p);
		update_rq_clock(rq);
		p->sched_class->update_curr(rq);
	}
	ns = p->se.sum_exec_runtime;
	task_rq_unlock(rq, p, &rf);

	return ns;
}

/*
 * This function gets called by the timer code, with HZ frequency.
 * We call it with interrupts disabled.
 */
void scheduler_tick(void)
{
	int cpu = smp_processor_id();
	struct rq *rq = cpu_rq(cpu);
	struct task_struct *curr = rq->curr;
	struct rq_flags rf;

	sched_clock_tick();

	rq_lock(rq, &rf);

	update_rq_clock(rq);
	curr->sched_class->task_tick(rq, curr, 0);
	cpu_load_update_active(rq);
	calc_global_load_tick(rq);
	psi_task_tick(rq);

	rq_unlock(rq, &rf);

	perf_event_task_tick();

#ifdef CONFIG_SMP
	rq->idle_balance = idle_cpu(cpu);
	trigger_load_balance(rq);
#endif
}

#ifdef CONFIG_NO_HZ_FULL

struct tick_work {
	int			cpu;
	struct delayed_work	work;
};

static struct tick_work __percpu *tick_work_cpu;

static void sched_tick_remote(struct work_struct *work)
{
	struct delayed_work *dwork = to_delayed_work(work);
	struct tick_work *twork = container_of(dwork, struct tick_work, work);
	int cpu = twork->cpu;
	struct rq *rq = cpu_rq(cpu);
	struct task_struct *curr;
	struct rq_flags rf;
	u64 delta;

	/*
	 * Handle the tick only if it appears the remote CPU is running in full
	 * dynticks mode. The check is racy by nature, but missing a tick or
	 * having one too much is no big deal because the scheduler tick updates
	 * statistics and checks timeslices in a time-independent way, regardless
	 * of when exactly it is running.
	 */
	if (idle_cpu(cpu) || !tick_nohz_tick_stopped_cpu(cpu))
		goto out_requeue;

	rq_lock_irq(rq, &rf);
	curr = rq->curr;
	if (is_idle_task(curr))
		goto out_unlock;

	update_rq_clock(rq);
	delta = rq_clock_task(rq) - curr->se.exec_start;

	/*
	 * Make sure the next tick runs within a reasonable
	 * amount of time.
	 */
	WARN_ON_ONCE(delta > (u64)NSEC_PER_SEC * 3);
	curr->sched_class->task_tick(rq, curr, 0);

out_unlock:
	rq_unlock_irq(rq, &rf);

out_requeue:
	/*
	 * Run the remote tick once per second (1Hz). This arbitrary
	 * frequency is large enough to avoid overload but short enough
	 * to keep scheduler internal stats reasonably up to date.
	 */
	queue_delayed_work(system_unbound_wq, dwork, HZ);
}

static void sched_tick_start(int cpu)
{
	struct tick_work *twork;

	if (housekeeping_cpu(cpu, HK_FLAG_TICK))
		return;

	WARN_ON_ONCE(!tick_work_cpu);

	twork = per_cpu_ptr(tick_work_cpu, cpu);
	twork->cpu = cpu;
	INIT_DELAYED_WORK(&twork->work, sched_tick_remote);
	queue_delayed_work(system_unbound_wq, &twork->work, HZ);
}

#ifdef CONFIG_HOTPLUG_CPU
static void sched_tick_stop(int cpu)
{
	struct tick_work *twork;

	if (housekeeping_cpu(cpu, HK_FLAG_TICK))
		return;

	WARN_ON_ONCE(!tick_work_cpu);

	twork = per_cpu_ptr(tick_work_cpu, cpu);
	cancel_delayed_work_sync(&twork->work);
}
#endif /* CONFIG_HOTPLUG_CPU */

int __init sched_tick_offload_init(void)
{
	tick_work_cpu = alloc_percpu(struct tick_work);
	BUG_ON(!tick_work_cpu);

	return 0;
}

#else /* !CONFIG_NO_HZ_FULL */
static inline void sched_tick_start(int cpu) { }
static inline void sched_tick_stop(int cpu) { }
#endif

#if defined(CONFIG_PREEMPT) && (defined(CONFIG_DEBUG_PREEMPT) || \
				defined(CONFIG_TRACE_PREEMPT_TOGGLE))
/*
 * If the value passed in is equal to the current preempt count
 * then we just disabled preemption. Start timing the latency.
 */
static inline void preempt_latency_start(int val)
{
	if (preempt_count() == val) {
		unsigned long ip = get_lock_parent_ip();
#ifdef CONFIG_DEBUG_PREEMPT
		current->preempt_disable_ip = ip;
#endif
		trace_preempt_off(CALLER_ADDR0, ip);
	}
}

void preempt_count_add(int val)
{
#ifdef CONFIG_DEBUG_PREEMPT
	/*
	 * Underflow?
	 */
	if (DEBUG_LOCKS_WARN_ON((preempt_count() < 0)))
		return;
#endif
	__preempt_count_add(val);
#ifdef CONFIG_DEBUG_PREEMPT
	/*
	 * Spinlock count overflowing soon?
	 */
	DEBUG_LOCKS_WARN_ON((preempt_count() & PREEMPT_MASK) >=
				PREEMPT_MASK - 10);
#endif
	preempt_latency_start(val);
}
EXPORT_SYMBOL(preempt_count_add);
NOKPROBE_SYMBOL(preempt_count_add);

/*
 * If the value passed in equals to the current preempt count
 * then we just enabled preemption. Stop timing the latency.
 */
static inline void preempt_latency_stop(int val)
{
	if (preempt_count() == val)
		trace_preempt_on(CALLER_ADDR0, get_lock_parent_ip());
}

void preempt_count_sub(int val)
{
#ifdef CONFIG_DEBUG_PREEMPT
	/*
	 * Underflow?
	 */
	if (DEBUG_LOCKS_WARN_ON(val > preempt_count()))
		return;
	/*
	 * Is the spinlock portion underflowing?
	 */
	if (DEBUG_LOCKS_WARN_ON((val < PREEMPT_MASK) &&
			!(preempt_count() & PREEMPT_MASK)))
		return;
#endif

	preempt_latency_stop(val);
	__preempt_count_sub(val);
}
EXPORT_SYMBOL(preempt_count_sub);
NOKPROBE_SYMBOL(preempt_count_sub);

#else
static inline void preempt_latency_start(int val) { }
static inline void preempt_latency_stop(int val) { }
#endif

static inline unsigned long get_preempt_disable_ip(struct task_struct *p)
{
#ifdef CONFIG_DEBUG_PREEMPT
	return p->preempt_disable_ip;
#else
	return 0;
#endif
}

/*
 * Print scheduling while atomic bug:
 */
static noinline void __schedule_bug(struct task_struct *prev)
{
	/* Save this before calling printk(), since that will clobber it */
	unsigned long preempt_disable_ip = get_preempt_disable_ip(current);

	if (oops_in_progress)
		return;

	printk(KERN_ERR "BUG: scheduling while atomic: %s/%d/0x%08x\n",
		prev->comm, prev->pid, preempt_count());

	debug_show_held_locks(prev);
	print_modules();
	if (irqs_disabled())
		print_irqtrace_events(prev);
	if (IS_ENABLED(CONFIG_DEBUG_PREEMPT)
	    && in_atomic_preempt_off()) {
		pr_err("Preemption disabled at:");
		print_ip_sym(preempt_disable_ip);
		pr_cont("\n");
	}
	if (panic_on_warn)
		panic("scheduling while atomic\n");

	dump_stack();
	add_taint(TAINT_WARN, LOCKDEP_STILL_OK);
}

/*
 * Various schedule()-time debugging checks and statistics:
 */
static inline void schedule_debug(struct task_struct *prev)
{
#ifdef CONFIG_SCHED_STACK_END_CHECK
	if (task_stack_end_corrupted(prev))
		panic("corrupted stack end detected inside scheduler\n");
#endif

	if (unlikely(in_atomic_preempt_off())) {
		__schedule_bug(prev);
		preempt_count_set(PREEMPT_DISABLED);
	}
	rcu_sleep_check();

	profile_hit(SCHED_PROFILING, __builtin_return_address(0));

	schedstat_inc(this_rq()->sched_count);
}

/*
 * Pick up the highest-prio task:
 */
static inline struct task_struct *
pick_next_task(struct rq *rq, struct task_struct *prev, struct rq_flags *rf)
{
	const struct sched_class *class;
	struct task_struct *p;

	/*
	 * Optimization: we know that if all tasks are in the fair class we can
	 * call that function directly, but only if the @prev task wasn't of a
	 * higher scheduling class, because otherwise those loose the
	 * opportunity to pull in more work from other CPUs.
	 */
	if (likely((prev->sched_class == &idle_sched_class ||
		    prev->sched_class == &fair_sched_class) &&
		   rq->nr_running == rq->cfs.h_nr_running)) {

		p = fair_sched_class.pick_next_task(rq, prev, rf);
		if (unlikely(p == RETRY_TASK))
			goto again;

		/* Assumes fair_sched_class->next == idle_sched_class */
		if (unlikely(!p))
			p = idle_sched_class.pick_next_task(rq, prev, rf);

		return p;
	}

again:
	for_each_class(class) {
		p = class->pick_next_task(rq, prev, rf);
		if (p) {
			if (unlikely(p == RETRY_TASK))
				goto again;
			return p;
		}
	}

	/* The idle class should always have a runnable task: */
	BUG();
}

/*
 * __schedule() is the main scheduler function.
 *
 * The main means of driving the scheduler and thus entering this function are:
 *
 *   1. Explicit blocking: mutex, semaphore, waitqueue, etc.
 *
 *   2. TIF_NEED_RESCHED flag is checked on interrupt and userspace return
 *      paths. For example, see arch/x86/entry_64.S.
 *
 *      To drive preemption between tasks, the scheduler sets the flag in timer
 *      interrupt handler scheduler_tick().
 *
 *   3. Wakeups don't really cause entry into schedule(). They add a
 *      task to the run-queue and that's it.
 *
 *      Now, if the new task added to the run-queue preempts the current
 *      task, then the wakeup sets TIF_NEED_RESCHED and schedule() gets
 *      called on the nearest possible occasion:
 *
 *       - If the kernel is preemptible (CONFIG_PREEMPT=y):
 *
 *         - in syscall or exception context, at the next outmost
 *           preempt_enable(). (this might be as soon as the wake_up()'s
 *           spin_unlock()!)
 *
 *         - in IRQ context, return from interrupt-handler to
 *           preemptible context
 *
 *       - If the kernel is not preemptible (CONFIG_PREEMPT is not set)
 *         then at the next:
 *
 *          - cond_resched() call
 *          - explicit schedule() call
 *          - return from syscall or exception to user-space
 *          - return from interrupt-handler to user-space
 *
 * WARNING: must be called with preemption disabled!
 */
static void __sched notrace __schedule(bool preempt)
{
	struct task_struct *prev, *next;
	unsigned long *switch_count;
	struct rq_flags rf;
	struct rq *rq;
	int cpu;

	cpu = smp_processor_id();
	rq = cpu_rq(cpu);
	prev = rq->curr;

	schedule_debug(prev);

	if (sched_feat(HRTICK))
		hrtick_clear(rq);

	local_irq_disable();
	rcu_note_context_switch(preempt);

	/*
	 * Make sure that signal_pending_state()->signal_pending() below
	 * can't be reordered with __set_current_state(TASK_INTERRUPTIBLE)
	 * done by the caller to avoid the race with signal_wake_up().
	 *
	 * The membarrier system call requires a full memory barrier
	 * after coming from user-space, before storing to rq->curr.
	 */
	rq_lock(rq, &rf);
	smp_mb__after_spinlock();

	/* Promote REQ to ACT */
	rq->clock_update_flags <<= 1;
	update_rq_clock(rq);

	switch_count = &prev->nivcsw;
	if (!preempt && prev->state) {
		if (signal_pending_state(prev->state, prev)) {
			prev->state = TASK_RUNNING;
		} else {
			deactivate_task(rq, prev, DEQUEUE_SLEEP | DEQUEUE_NOCLOCK);
			prev->on_rq = 0;

			if (prev->in_iowait) {
				atomic_inc(&rq->nr_iowait);
				delayacct_blkio_start();
			}

			/*
			 * If a worker went to sleep, notify and ask workqueue
			 * whether it wants to wake up a task to maintain
			 * concurrency.
			 */
			if (prev->flags & PF_WQ_WORKER) {
				struct task_struct *to_wakeup;

				to_wakeup = wq_worker_sleeping(prev);
				if (to_wakeup)
					try_to_wake_up_local(to_wakeup, &rf);
			}
		}
		switch_count = &prev->nvcsw;
	}

	next = pick_next_task(rq, prev, &rf);
	clear_tsk_need_resched(prev);
	clear_preempt_need_resched();

	if (likely(prev != next)) {
		rq->nr_switches++;
		rq->curr = next;
		/*
		 * The membarrier system call requires each architecture
		 * to have a full memory barrier after updating
		 * rq->curr, before returning to user-space.
		 *
		 * Here are the schemes providing that barrier on the
		 * various architectures:
		 * - mm ? switch_mm() : mmdrop() for x86, s390, sparc, PowerPC.
		 *   switch_mm() rely on membarrier_arch_switch_mm() on PowerPC.
		 * - finish_lock_switch() for weakly-ordered
		 *   architectures where spin_unlock is a full barrier,
		 * - switch_to() for arm64 (weakly-ordered, spin_unlock
		 *   is a RELEASE barrier),
		 */
		++*switch_count;

		trace_sched_switch(preempt, prev, next);

		/* Also unlocks the rq: */
		rq = context_switch(rq, prev, next, &rf);
	} else {
		rq->clock_update_flags &= ~(RQCF_ACT_SKIP|RQCF_REQ_SKIP);
		rq_unlock_irq(rq, &rf);
	}

	balance_callback(rq);
}

void __noreturn do_task_dead(void)
{
	/* Causes final put_task_struct in finish_task_switch(): */
	set_special_state(TASK_DEAD);

	/* Tell freezer to ignore us: */
	current->flags |= PF_NOFREEZE;

	__schedule(false);
	BUG();

	/* Avoid "noreturn function does return" - but don't continue if BUG() is a NOP: */
	for (;;)
		cpu_relax();
}

static inline void sched_submit_work(struct task_struct *tsk)
{
	if (!tsk->state || tsk_is_pi_blocked(tsk))
		return;
	/*
	 * If we are going to sleep and we have plugged IO queued,
	 * make sure to submit it to avoid deadlocks.
	 */
	if (blk_needs_flush_plug(tsk))
		blk_schedule_flush_plug(tsk);
}

asmlinkage __visible void __sched schedule(void)
{
	struct task_struct *tsk = current;

	sched_submit_work(tsk);
	do {
		preempt_disable();
		__schedule(false);
		sched_preempt_enable_no_resched();
	} while (need_resched());
}
EXPORT_SYMBOL(schedule);

/*
 * synchronize_rcu_tasks() makes sure that no task is stuck in preempted
 * state (have scheduled out non-voluntarily) by making sure that all
 * tasks have either left the run queue or have gone into user space.
 * As idle tasks do not do either, they must not ever be preempted
 * (schedule out non-voluntarily).
 *
 * schedule_idle() is similar to schedule_preempt_disable() except that it
 * never enables preemption because it does not call sched_submit_work().
 */
void __sched schedule_idle(void)
{
	/*
	 * As this skips calling sched_submit_work(), which the idle task does
	 * regardless because that function is a nop when the task is in a
	 * TASK_RUNNING state, make sure this isn't used someplace that the
	 * current task can be in any other state. Note, idle is always in the
	 * TASK_RUNNING state.
	 */
	WARN_ON_ONCE(current->state);
	do {
		__schedule(false);
	} while (need_resched());
}

#ifdef CONFIG_CONTEXT_TRACKING
asmlinkage __visible void __sched schedule_user(void)
{
	/*
	 * If we come here after a random call to set_need_resched(),
	 * or we have been woken up remotely but the IPI has not yet arrived,
	 * we haven't yet exited the RCU idle mode. Do it here manually until
	 * we find a better solution.
	 *
	 * NB: There are buggy callers of this function.  Ideally we
	 * should warn if prev_state != CONTEXT_USER, but that will trigger
	 * too frequently to make sense yet.
	 */
	enum ctx_state prev_state = exception_enter();
	schedule();
	exception_exit(prev_state);
}
#endif

/**
 * schedule_preempt_disabled - called with preemption disabled
 *
 * Returns with preemption disabled. Note: preempt_count must be 1
 */
void __sched schedule_preempt_disabled(void)
{
	sched_preempt_enable_no_resched();
	schedule();
	preempt_disable();
}

static void __sched notrace preempt_schedule_common(void)
{
	do {
		/*
		 * Because the function tracer can trace preempt_count_sub()
		 * and it also uses preempt_enable/disable_notrace(), if
		 * NEED_RESCHED is set, the preempt_enable_notrace() called
		 * by the function tracer will call this function again and
		 * cause infinite recursion.
		 *
		 * Preemption must be disabled here before the function
		 * tracer can trace. Break up preempt_disable() into two
		 * calls. One to disable preemption without fear of being
		 * traced. The other to still record the preemption latency,
		 * which can also be traced by the function tracer.
		 */
		preempt_disable_notrace();
		preempt_latency_start(1);
		__schedule(true);
		preempt_latency_stop(1);
		preempt_enable_no_resched_notrace();

		/*
		 * Check again in case we missed a preemption opportunity
		 * between schedule and now.
		 */
	} while (need_resched());
}

#ifdef CONFIG_PREEMPT
/*
 * this is the entry point to schedule() from in-kernel preemption
 * off of preempt_enable. Kernel preemptions off return from interrupt
 * occur there and call schedule directly.
 */
asmlinkage __visible void __sched notrace preempt_schedule(void)
{
	/*
	 * If there is a non-zero preempt_count or interrupts are disabled,
	 * we do not want to preempt the current task. Just return..
	 */
	if (likely(!preemptible()))
		return;

	preempt_schedule_common();
}
NOKPROBE_SYMBOL(preempt_schedule);
EXPORT_SYMBOL(preempt_schedule);

/**
 * preempt_schedule_notrace - preempt_schedule called by tracing
 *
 * The tracing infrastructure uses preempt_enable_notrace to prevent
 * recursion and tracing preempt enabling caused by the tracing
 * infrastructure itself. But as tracing can happen in areas coming
 * from userspace or just about to enter userspace, a preempt enable
 * can occur before user_exit() is called. This will cause the scheduler
 * to be called when the system is still in usermode.
 *
 * To prevent this, the preempt_enable_notrace will use this function
 * instead of preempt_schedule() to exit user context if needed before
 * calling the scheduler.
 */
asmlinkage __visible void __sched notrace preempt_schedule_notrace(void)
{
	enum ctx_state prev_ctx;

	if (likely(!preemptible()))
		return;

	do {
		/*
		 * Because the function tracer can trace preempt_count_sub()
		 * and it also uses preempt_enable/disable_notrace(), if
		 * NEED_RESCHED is set, the preempt_enable_notrace() called
		 * by the function tracer will call this function again and
		 * cause infinite recursion.
		 *
		 * Preemption must be disabled here before the function
		 * tracer can trace. Break up preempt_disable() into two
		 * calls. One to disable preemption without fear of being
		 * traced. The other to still record the preemption latency,
		 * which can also be traced by the function tracer.
		 */
		preempt_disable_notrace();
		preempt_latency_start(1);
		/*
		 * Needs preempt disabled in case user_exit() is traced
		 * and the tracer calls preempt_enable_notrace() causing
		 * an infinite recursion.
		 */
		prev_ctx = exception_enter();
		__schedule(true);
		exception_exit(prev_ctx);

		preempt_latency_stop(1);
		preempt_enable_no_resched_notrace();
	} while (need_resched());
}
EXPORT_SYMBOL_GPL(preempt_schedule_notrace);

#endif /* CONFIG_PREEMPT */

/*
 * this is the entry point to schedule() from kernel preemption
 * off of irq context.
 * Note, that this is called and return with irqs disabled. This will
 * protect us against recursive calling from irq.
 */
asmlinkage __visible void __sched preempt_schedule_irq(void)
{
	enum ctx_state prev_state;

	/* Catch callers which need to be fixed */
	BUG_ON(preempt_count() || !irqs_disabled());

	prev_state = exception_enter();

	do {
		preempt_disable();
		local_irq_enable();
		__schedule(true);
		local_irq_disable();
		sched_preempt_enable_no_resched();
	} while (need_resched());

	exception_exit(prev_state);
}

int default_wake_function(wait_queue_entry_t *curr, unsigned mode, int wake_flags,
			  void *key)
{
	return try_to_wake_up(curr->private, mode, wake_flags);
}
EXPORT_SYMBOL(default_wake_function);

#ifdef CONFIG_RT_MUTEXES

static inline int __rt_effective_prio(struct task_struct *pi_task, int prio)
{
	if (pi_task)
		prio = min(prio, pi_task->prio);

	return prio;
}

static inline int rt_effective_prio(struct task_struct *p, int prio)
{
	struct task_struct *pi_task = rt_mutex_get_top_task(p);

	return __rt_effective_prio(pi_task, prio);
}

/*
 * rt_mutex_setprio - set the current priority of a task
 * @p: task to boost
 * @pi_task: donor task
 *
 * This function changes the 'effective' priority of a task. It does
 * not touch ->normal_prio like __setscheduler().
 *
 * Used by the rt_mutex code to implement priority inheritance
 * logic. Call site only calls if the priority of the task changed.
 */
void rt_mutex_setprio(struct task_struct *p, struct task_struct *pi_task)
{
	int prio, oldprio, queued, running, queue_flag =
		DEQUEUE_SAVE | DEQUEUE_MOVE | DEQUEUE_NOCLOCK;
	const struct sched_class *prev_class;
	struct rq_flags rf;
	struct rq *rq;

	/* XXX used to be waiter->prio, not waiter->task->prio */
	prio = __rt_effective_prio(pi_task, p->normal_prio);

	/*
	 * If nothing changed; bail early.
	 */
	if (p->pi_top_task == pi_task && prio == p->prio && !dl_prio(prio))
		return;

	rq = __task_rq_lock(p, &rf);
	update_rq_clock(rq);
	/*
	 * Set under pi_lock && rq->lock, such that the value can be used under
	 * either lock.
	 *
	 * Note that there is loads of tricky to make this pointer cache work
	 * right. rt_mutex_slowunlock()+rt_mutex_postunlock() work together to
	 * ensure a task is de-boosted (pi_task is set to NULL) before the
	 * task is allowed to run again (and can exit). This ensures the pointer
	 * points to a blocked task -- which guaratees the task is present.
	 */
	p->pi_top_task = pi_task;

	/*
	 * For FIFO/RR we only need to set prio, if that matches we're done.
	 */
	if (prio == p->prio && !dl_prio(prio))
		goto out_unlock;

	/*
	 * Idle task boosting is a nono in general. There is one
	 * exception, when PREEMPT_RT and NOHZ is active:
	 *
	 * The idle task calls get_next_timer_interrupt() and holds
	 * the timer wheel base->lock on the CPU and another CPU wants
	 * to access the timer (probably to cancel it). We can safely
	 * ignore the boosting request, as the idle CPU runs this code
	 * with interrupts disabled and will complete the lock
	 * protected section without being interrupted. So there is no
	 * real need to boost.
	 */
	if (unlikely(p == rq->idle)) {
		WARN_ON(p != rq->curr);
		WARN_ON(p->pi_blocked_on);
		goto out_unlock;
	}

	trace_sched_pi_setprio(p, pi_task);
	oldprio = p->prio;

	if (oldprio == prio)
		queue_flag &= ~DEQUEUE_MOVE;

	prev_class = p->sched_class;
	queued = task_on_rq_queued(p);
	running = task_current(rq, p);
	if (queued)
		dequeue_task(rq, p, queue_flag);
	if (running)
		put_prev_task(rq, p);

	/*
	 * Boosting condition are:
	 * 1. -rt task is running and holds mutex A
	 *      --> -dl task blocks on mutex A
	 *
	 * 2. -dl task is running and holds mutex A
	 *      --> -dl task blocks on mutex A and could preempt the
	 *          running task
	 */
	if (dl_prio(prio)) {
		if (!dl_prio(p->normal_prio) ||
		    (pi_task && dl_entity_preempt(&pi_task->dl, &p->dl))) {
			p->dl.dl_boosted = 1;
			queue_flag |= ENQUEUE_REPLENISH;
		} else
			p->dl.dl_boosted = 0;
		p->sched_class = &dl_sched_class;
	} else if (rt_prio(prio)) {
		if (dl_prio(oldprio))
			p->dl.dl_boosted = 0;
		if (oldprio < prio)
			queue_flag |= ENQUEUE_HEAD;
		p->sched_class = &rt_sched_class;
	} else {
		if (dl_prio(oldprio))
			p->dl.dl_boosted = 0;
		if (rt_prio(oldprio))
			p->rt.timeout = 0;
		p->sched_class = &fair_sched_class;
	}

	p->prio = prio;

	if (queued)
		enqueue_task(rq, p, queue_flag);
	if (running)
		set_curr_task(rq, p);

	check_class_changed(rq, p, prev_class, oldprio);
out_unlock:
	/* Avoid rq from going away on us: */
	preempt_disable();
	__task_rq_unlock(rq, &rf);

	balance_callback(rq);
	preempt_enable();
}
#else
static inline int rt_effective_prio(struct task_struct *p, int prio)
{
	return prio;
}
#endif

void set_user_nice(struct task_struct *p, long nice)
{
	bool queued, running;
	int old_prio, delta;
	struct rq_flags rf;
	struct rq *rq;

	if (task_nice(p) == nice || nice < MIN_NICE || nice > MAX_NICE)
		return;
	/*
	 * We have to be careful, if called from sys_setpriority(),
	 * the task might be in the middle of scheduling on another CPU.
	 */
	rq = task_rq_lock(p, &rf);
	update_rq_clock(rq);

	/*
	 * The RT priorities are set via sched_setscheduler(), but we still
	 * allow the 'normal' nice value to be set - but as expected
	 * it wont have any effect on scheduling until the task is
	 * SCHED_DEADLINE, SCHED_FIFO or SCHED_RR:
	 */
	if (task_has_dl_policy(p) || task_has_rt_policy(p)) {
		p->static_prio = NICE_TO_PRIO(nice);
		goto out_unlock;
	}
	queued = task_on_rq_queued(p);
	running = task_current(rq, p);
	if (queued)
		dequeue_task(rq, p, DEQUEUE_SAVE | DEQUEUE_NOCLOCK);
	if (running)
		put_prev_task(rq, p);

	p->static_prio = NICE_TO_PRIO(nice);
	set_load_weight(p, true);
	old_prio = p->prio;
	p->prio = effective_prio(p);
	delta = p->prio - old_prio;

	if (queued) {
		enqueue_task(rq, p, ENQUEUE_RESTORE | ENQUEUE_NOCLOCK);
		/*
		 * If the task increased its priority or is running and
		 * lowered its priority, then reschedule its CPU:
		 */
		if (delta < 0 || (delta > 0 && task_running(rq, p)))
			resched_curr(rq);
	}
	if (running)
		set_curr_task(rq, p);
out_unlock:
	task_rq_unlock(rq, p, &rf);
}
EXPORT_SYMBOL(set_user_nice);

/*
 * can_nice - check if a task can reduce its nice value
 * @p: task
 * @nice: nice value
 */
int can_nice(const struct task_struct *p, const int nice)
{
	/* Convert nice value [19,-20] to rlimit style value [1,40]: */
	int nice_rlim = nice_to_rlimit(nice);

	return (nice_rlim <= task_rlimit(p, RLIMIT_NICE) ||
		capable(CAP_SYS_NICE));
}

#ifdef __ARCH_WANT_SYS_NICE

/*
 * sys_nice - change the priority of the current process.
 * @increment: priority increment
 *
 * sys_setpriority is a more generic, but much slower function that
 * does similar things.
 */
SYSCALL_DEFINE1(nice, int, increment)
{
	long nice, retval;

	/*
	 * Setpriority might change our priority at the same moment.
	 * We don't have to worry. Conceptually one call occurs first
	 * and we have a single winner.
	 */
	increment = clamp(increment, -NICE_WIDTH, NICE_WIDTH);
	nice = task_nice(current) + increment;

	nice = clamp_val(nice, MIN_NICE, MAX_NICE);
	if (increment < 0 && !can_nice(current, nice))
		return -EPERM;

	retval = security_task_setnice(current, nice);
	if (retval)
		return retval;

	set_user_nice(current, nice);
	return 0;
}

#endif

/**
 * task_prio - return the priority value of a given task.
 * @p: the task in question.
 *
 * Return: The priority value as seen by users in /proc.
 * RT tasks are offset by -200. Normal tasks are centered
 * around 0, value goes from -16 to +15.
 */
int task_prio(const struct task_struct *p)
{
	return p->prio - MAX_RT_PRIO;
}

/**
 * idle_cpu - is a given CPU idle currently?
 * @cpu: the processor in question.
 *
 * Return: 1 if the CPU is currently idle. 0 otherwise.
 */
int idle_cpu(int cpu)
{
	struct rq *rq = cpu_rq(cpu);

	if (rq->curr != rq->idle)
		return 0;

	if (rq->nr_running)
		return 0;

#ifdef CONFIG_SMP
	if (!llist_empty(&rq->wake_list))
		return 0;
#endif

	return 1;
}

/**
 * available_idle_cpu - is a given CPU idle for enqueuing work.
 * @cpu: the CPU in question.
 *
 * Return: 1 if the CPU is currently idle. 0 otherwise.
 */
int available_idle_cpu(int cpu)
{
	if (!idle_cpu(cpu))
		return 0;

	if (vcpu_is_preempted(cpu))
		return 0;

	return 1;
}

/**
 * idle_task - return the idle task for a given CPU.
 * @cpu: the processor in question.
 *
 * Return: The idle task for the CPU @cpu.
 */
struct task_struct *idle_task(int cpu)
{
	return cpu_rq(cpu)->idle;
}

/**
 * find_process_by_pid - find a process with a matching PID value.
 * @pid: the pid in question.
 *
 * The task of @pid, if found. %NULL otherwise.
 */
static struct task_struct *find_process_by_pid(pid_t pid)
{
	return pid ? find_task_by_vpid(pid) : current;
}

/*
 * sched_setparam() passes in -1 for its policy, to let the functions
 * it calls know not to change it.
 */
#define SETPARAM_POLICY	-1

static void __setscheduler_params(struct task_struct *p,
		const struct sched_attr *attr)
{
	int policy = attr->sched_policy;

	if (policy == SETPARAM_POLICY)
		policy = p->policy;

	p->policy = policy;

	if (dl_policy(policy))
		__setparam_dl(p, attr);
	else if (fair_policy(policy))
		p->static_prio = NICE_TO_PRIO(attr->sched_nice);

	/*
	 * __sched_setscheduler() ensures attr->sched_priority == 0 when
	 * !rt_policy. Always setting this ensures that things like
	 * getparam()/getattr() don't report silly values for !rt tasks.
	 */
	p->rt_priority = attr->sched_priority;
	p->normal_prio = normal_prio(p);
	set_load_weight(p, true);
}

/* Actually do priority change: must hold pi & rq lock. */
static void __setscheduler(struct rq *rq, struct task_struct *p,
			   const struct sched_attr *attr, bool keep_boost)
{
	__setscheduler_params(p, attr);

	/*
	 * Keep a potential priority boosting if called from
	 * sched_setscheduler().
	 */
	p->prio = normal_prio(p);
	if (keep_boost)
		p->prio = rt_effective_prio(p, p->prio);

	if (dl_prio(p->prio))
		p->sched_class = &dl_sched_class;
	else if (rt_prio(p->prio))
		p->sched_class = &rt_sched_class;
	else
		p->sched_class = &fair_sched_class;
}

/*
 * Check the target process has a UID that matches the current process's:
 */
static bool check_same_owner(struct task_struct *p)
{
	const struct cred *cred = current_cred(), *pcred;
	bool match;

	rcu_read_lock();
	pcred = __task_cred(p);
	match = (uid_eq(cred->euid, pcred->euid) ||
		 uid_eq(cred->euid, pcred->uid));
	rcu_read_unlock();
	return match;
}

static int __sched_setscheduler(struct task_struct *p,
				const struct sched_attr *attr,
				bool user, bool pi)
{
	int newprio = dl_policy(attr->sched_policy) ? MAX_DL_PRIO - 1 :
		      MAX_RT_PRIO - 1 - attr->sched_priority;
	int retval, oldprio, oldpolicy = -1, queued, running;
	int new_effective_prio, policy = attr->sched_policy;
	const struct sched_class *prev_class;
	struct rq_flags rf;
	int reset_on_fork;
	int queue_flags = DEQUEUE_SAVE | DEQUEUE_MOVE | DEQUEUE_NOCLOCK;
	struct rq *rq;

	/* The pi code expects interrupts enabled */
	BUG_ON(pi && in_interrupt());
recheck:
	/* Double check policy once rq lock held: */
	if (policy < 0) {
		reset_on_fork = p->sched_reset_on_fork;
		policy = oldpolicy = p->policy;
	} else {
		reset_on_fork = !!(attr->sched_flags & SCHED_FLAG_RESET_ON_FORK);

		if (!valid_policy(policy))
			return -EINVAL;
	}

	if (attr->sched_flags & ~(SCHED_FLAG_ALL | SCHED_FLAG_SUGOV))
		return -EINVAL;

	/*
	 * Valid priorities for SCHED_FIFO and SCHED_RR are
	 * 1..MAX_USER_RT_PRIO-1, valid priority for SCHED_NORMAL,
	 * SCHED_BATCH and SCHED_IDLE is 0.
	 */
	if ((p->mm && attr->sched_priority > MAX_USER_RT_PRIO-1) ||
	    (!p->mm && attr->sched_priority > MAX_RT_PRIO-1))
		return -EINVAL;
	if ((dl_policy(policy) && !__checkparam_dl(attr)) ||
	    (rt_policy(policy) != (attr->sched_priority != 0)))
		return -EINVAL;

	/*
	 * Allow unprivileged RT tasks to decrease priority:
	 */
	if (user && !capable(CAP_SYS_NICE)) {
		if (fair_policy(policy)) {
			if (attr->sched_nice < task_nice(p) &&
			    !can_nice(p, attr->sched_nice))
				return -EPERM;
		}

		if (rt_policy(policy)) {
			unsigned long rlim_rtprio =
					task_rlimit(p, RLIMIT_RTPRIO);

			/* Can't set/change the rt policy: */
			if (policy != p->policy && !rlim_rtprio)
				return -EPERM;

			/* Can't increase priority: */
			if (attr->sched_priority > p->rt_priority &&
			    attr->sched_priority > rlim_rtprio)
				return -EPERM;
		}

		 /*
		  * Can't set/change SCHED_DEADLINE policy at all for now
		  * (safest behavior); in the future we would like to allow
		  * unprivileged DL tasks to increase their relative deadline
		  * or reduce their runtime (both ways reducing utilization)
		  */
		if (dl_policy(policy))
			return -EPERM;

		/*
		 * Treat SCHED_IDLE as nice 20. Only allow a switch to
		 * SCHED_NORMAL if the RLIMIT_NICE would normally permit it.
		 */
		if (task_has_idle_policy(p) && !idle_policy(policy)) {
			if (!can_nice(p, task_nice(p)))
				return -EPERM;
		}

		/* Can't change other user's priorities: */
		if (!check_same_owner(p))
			return -EPERM;

		/* Normal users shall not reset the sched_reset_on_fork flag: */
		if (p->sched_reset_on_fork && !reset_on_fork)
			return -EPERM;
	}

	if (user) {
		if (attr->sched_flags & SCHED_FLAG_SUGOV)
			return -EINVAL;

		retval = security_task_setscheduler(p);
		if (retval)
			return retval;
	}

	/*
	 * Make sure no PI-waiters arrive (or leave) while we are
	 * changing the priority of the task:
	 *
	 * To be able to change p->policy safely, the appropriate
	 * runqueue lock must be held.
	 */
	rq = task_rq_lock(p, &rf);
	update_rq_clock(rq);

	/*
	 * Changing the policy of the stop threads its a very bad idea:
	 */
	if (p == rq->stop) {
		task_rq_unlock(rq, p, &rf);
		return -EINVAL;
	}

	/*
	 * If not changing anything there's no need to proceed further,
	 * but store a possible modification of reset_on_fork.
	 */
	if (unlikely(policy == p->policy)) {
		if (fair_policy(policy) && attr->sched_nice != task_nice(p))
			goto change;
		if (rt_policy(policy) && attr->sched_priority != p->rt_priority)
			goto change;
		if (dl_policy(policy) && dl_param_changed(p, attr))
			goto change;

		p->sched_reset_on_fork = reset_on_fork;
		task_rq_unlock(rq, p, &rf);
		return 0;
	}
change:

	if (user) {
#ifdef CONFIG_RT_GROUP_SCHED
		/*
		 * Do not allow realtime tasks into groups that have no runtime
		 * assigned.
		 */
		if (rt_bandwidth_enabled() && rt_policy(policy) &&
				task_group(p)->rt_bandwidth.rt_runtime == 0 &&
				!task_group_is_autogroup(task_group(p))) {
			task_rq_unlock(rq, p, &rf);
			return -EPERM;
		}
#endif
#ifdef CONFIG_SMP
		if (dl_bandwidth_enabled() && dl_policy(policy) &&
				!(attr->sched_flags & SCHED_FLAG_SUGOV)) {
			cpumask_t *span = rq->rd->span;

			/*
			 * Don't allow tasks with an affinity mask smaller than
			 * the entire root_domain to become SCHED_DEADLINE. We
			 * will also fail if there's no bandwidth available.
			 */
			if (!cpumask_subset(span, &p->cpus_allowed) ||
			    rq->rd->dl_bw.bw == 0) {
				task_rq_unlock(rq, p, &rf);
				return -EPERM;
			}
		}
#endif
	}

	/* Re-check policy now with rq lock held: */
	if (unlikely(oldpolicy != -1 && oldpolicy != p->policy)) {
		policy = oldpolicy = -1;
		task_rq_unlock(rq, p, &rf);
		goto recheck;
	}

	/*
	 * If setscheduling to SCHED_DEADLINE (or changing the parameters
	 * of a SCHED_DEADLINE task) we need to check if enough bandwidth
	 * is available.
	 */
	if ((dl_policy(policy) || dl_task(p)) && sched_dl_overflow(p, policy, attr)) {
		task_rq_unlock(rq, p, &rf);
		return -EBUSY;
	}

	p->sched_reset_on_fork = reset_on_fork;
	oldprio = p->prio;

	if (pi) {
		/*
		 * Take priority boosted tasks into account. If the new
		 * effective priority is unchanged, we just store the new
		 * normal parameters and do not touch the scheduler class and
		 * the runqueue. This will be done when the task deboost
		 * itself.
		 */
		new_effective_prio = rt_effective_prio(p, newprio);
		if (new_effective_prio == oldprio)
			queue_flags &= ~DEQUEUE_MOVE;
	}

	queued = task_on_rq_queued(p);
	running = task_current(rq, p);
	if (queued)
		dequeue_task(rq, p, queue_flags);
	if (running)
		put_prev_task(rq, p);

	prev_class = p->sched_class;
	__setscheduler(rq, p, attr, pi);

	if (queued) {
		/*
		 * We enqueue to tail when the priority of a task is
		 * increased (user space view).
		 */
		if (oldprio < p->prio)
			queue_flags |= ENQUEUE_HEAD;

		enqueue_task(rq, p, queue_flags);
	}
	if (running)
		set_curr_task(rq, p);

	check_class_changed(rq, p, prev_class, oldprio);

	/* Avoid rq from going away on us: */
	preempt_disable();
	task_rq_unlock(rq, p, &rf);

	if (pi)
		rt_mutex_adjust_pi(p);

	/* Run balance callbacks after we've adjusted the PI chain: */
	balance_callback(rq);
	preempt_enable();

	return 0;
}

static int _sched_setscheduler(struct task_struct *p, int policy,
			       const struct sched_param *param, bool check)
{
	struct sched_attr attr = {
		.sched_policy   = policy,
		.sched_priority = param->sched_priority,
		.sched_nice	= PRIO_TO_NICE(p->static_prio),
	};

	/* Fixup the legacy SCHED_RESET_ON_FORK hack. */
	if ((policy != SETPARAM_POLICY) && (policy & SCHED_RESET_ON_FORK)) {
		attr.sched_flags |= SCHED_FLAG_RESET_ON_FORK;
		policy &= ~SCHED_RESET_ON_FORK;
		attr.sched_policy = policy;
	}

	return __sched_setscheduler(p, &attr, check, true);
}
/**
 * sched_setscheduler - change the scheduling policy and/or RT priority of a thread.
 * @p: the task in question.
 * @policy: new policy.
 * @param: structure containing the new RT priority.
 *
 * Return: 0 on success. An error code otherwise.
 *
 * NOTE that the task may be already dead.
 */
int sched_setscheduler(struct task_struct *p, int policy,
		       const struct sched_param *param)
{
	return _sched_setscheduler(p, policy, param, true);
}
EXPORT_SYMBOL_GPL(sched_setscheduler);

int sched_setattr(struct task_struct *p, const struct sched_attr *attr)
{
	return __sched_setscheduler(p, attr, true, true);
}
EXPORT_SYMBOL_GPL(sched_setattr);

int sched_setattr_nocheck(struct task_struct *p, const struct sched_attr *attr)
{
	return __sched_setscheduler(p, attr, false, true);
}

/**
 * sched_setscheduler_nocheck - change the scheduling policy and/or RT priority of a thread from kernelspace.
 * @p: the task in question.
 * @policy: new policy.
 * @param: structure containing the new RT priority.
 *
 * Just like sched_setscheduler, only don't bother checking if the
 * current context has permission.  For example, this is needed in
 * stop_machine(): we create temporary high priority worker threads,
 * but our caller might not have that capability.
 *
 * Return: 0 on success. An error code otherwise.
 */
int sched_setscheduler_nocheck(struct task_struct *p, int policy,
			       const struct sched_param *param)
{
	return _sched_setscheduler(p, policy, param, false);
}
EXPORT_SYMBOL_GPL(sched_setscheduler_nocheck);

static int
do_sched_setscheduler(pid_t pid, int policy, struct sched_param __user *param)
{
	struct sched_param lparam;
	struct task_struct *p;
	int retval;

	if (!param || pid < 0)
		return -EINVAL;
	if (copy_from_user(&lparam, param, sizeof(struct sched_param)))
		return -EFAULT;

	rcu_read_lock();
	retval = -ESRCH;
	p = find_process_by_pid(pid);
	if (p != NULL)
		retval = sched_setscheduler(p, policy, &lparam);
	rcu_read_unlock();

	return retval;
}

/*
 * Mimics kernel/events/core.c perf_copy_attr().
 */
static int sched_copy_attr(struct sched_attr __user *uattr, struct sched_attr *attr)
{
	u32 size;
	int ret;

	if (!access_ok(uattr, SCHED_ATTR_SIZE_VER0))
		return -EFAULT;

	/* Zero the full structure, so that a short copy will be nice: */
	memset(attr, 0, sizeof(*attr));

	ret = get_user(size, &uattr->size);
	if (ret)
		return ret;

	/* Bail out on silly large: */
	if (size > PAGE_SIZE)
		goto err_size;

	/* ABI compatibility quirk: */
	if (!size)
		size = SCHED_ATTR_SIZE_VER0;

	if (size < SCHED_ATTR_SIZE_VER0)
		goto err_size;

	/*
	 * If we're handed a bigger struct than we know of,
	 * ensure all the unknown bits are 0 - i.e. new
	 * user-space does not rely on any kernel feature
	 * extensions we dont know about yet.
	 */
	if (size > sizeof(*attr)) {
		unsigned char __user *addr;
		unsigned char __user *end;
		unsigned char val;

		addr = (void __user *)uattr + sizeof(*attr);
		end  = (void __user *)uattr + size;

		for (; addr < end; addr++) {
			ret = get_user(val, addr);
			if (ret)
				return ret;
			if (val)
				goto err_size;
		}
		size = sizeof(*attr);
	}

	ret = copy_from_user(attr, uattr, size);
	if (ret)
		return -EFAULT;

	/*
	 * XXX: Do we want to be lenient like existing syscalls; or do we want
	 * to be strict and return an error on out-of-bounds values?
	 */
	attr->sched_nice = clamp(attr->sched_nice, MIN_NICE, MAX_NICE);

	return 0;

err_size:
	put_user(sizeof(*attr), &uattr->size);
	return -E2BIG;
}

/**
 * sys_sched_setscheduler - set/change the scheduler policy and RT priority
 * @pid: the pid in question.
 * @policy: new policy.
 * @param: structure containing the new RT priority.
 *
 * Return: 0 on success. An error code otherwise.
 */
SYSCALL_DEFINE3(sched_setscheduler, pid_t, pid, int, policy, struct sched_param __user *, param)
{
	if (policy < 0)
		return -EINVAL;

	return do_sched_setscheduler(pid, policy, param);
}

/**
 * sys_sched_setparam - set/change the RT priority of a thread
 * @pid: the pid in question.
 * @param: structure containing the new RT priority.
 *
 * Return: 0 on success. An error code otherwise.
 */
SYSCALL_DEFINE2(sched_setparam, pid_t, pid, struct sched_param __user *, param)
{
	return do_sched_setscheduler(pid, SETPARAM_POLICY, param);
}

/**
 * sys_sched_setattr - same as above, but with extended sched_attr
 * @pid: the pid in question.
 * @uattr: structure containing the extended parameters.
 * @flags: for future extension.
 */
SYSCALL_DEFINE3(sched_setattr, pid_t, pid, struct sched_attr __user *, uattr,
			       unsigned int, flags)
{
	struct sched_attr attr;
	struct task_struct *p;
	int retval;

	if (!uattr || pid < 0 || flags)
		return -EINVAL;

	retval = sched_copy_attr(uattr, &attr);
	if (retval)
		return retval;

	if ((int)attr.sched_policy < 0)
		return -EINVAL;

	rcu_read_lock();
	retval = -ESRCH;
	p = find_process_by_pid(pid);
	if (p != NULL)
		retval = sched_setattr(p, &attr);
	rcu_read_unlock();

	return retval;
}

/**
 * sys_sched_getscheduler - get the policy (scheduling class) of a thread
 * @pid: the pid in question.
 *
 * Return: On success, the policy of the thread. Otherwise, a negative error
 * code.
 */
SYSCALL_DEFINE1(sched_getscheduler, pid_t, pid)
{
	struct task_struct *p;
	int retval;

	if (pid < 0)
		return -EINVAL;

	retval = -ESRCH;
	rcu_read_lock();
	p = find_process_by_pid(pid);
	if (p) {
		retval = security_task_getscheduler(p);
		if (!retval)
			retval = p->policy
				| (p->sched_reset_on_fork ? SCHED_RESET_ON_FORK : 0);
	}
	rcu_read_unlock();
	return retval;
}

/**
 * sys_sched_getparam - get the RT priority of a thread
 * @pid: the pid in question.
 * @param: structure containing the RT priority.
 *
 * Return: On success, 0 and the RT priority is in @param. Otherwise, an error
 * code.
 */
SYSCALL_DEFINE2(sched_getparam, pid_t, pid, struct sched_param __user *, param)
{
	struct sched_param lp = { .sched_priority = 0 };
	struct task_struct *p;
	int retval;

	if (!param || pid < 0)
		return -EINVAL;

	rcu_read_lock();
	p = find_process_by_pid(pid);
	retval = -ESRCH;
	if (!p)
		goto out_unlock;

	retval = security_task_getscheduler(p);
	if (retval)
		goto out_unlock;

	if (task_has_rt_policy(p))
		lp.sched_priority = p->rt_priority;
	rcu_read_unlock();

	/*
	 * This one might sleep, we cannot do it with a spinlock held ...
	 */
	retval = copy_to_user(param, &lp, sizeof(*param)) ? -EFAULT : 0;

	return retval;

out_unlock:
	rcu_read_unlock();
	return retval;
}

static int sched_read_attr(struct sched_attr __user *uattr,
			   struct sched_attr *attr,
			   unsigned int usize)
{
	int ret;

	if (!access_ok(uattr, usize))
		return -EFAULT;

	/*
	 * If we're handed a smaller struct than we know of,
	 * ensure all the unknown bits are 0 - i.e. old
	 * user-space does not get uncomplete information.
	 */
	if (usize < sizeof(*attr)) {
		unsigned char *addr;
		unsigned char *end;

		addr = (void *)attr + usize;
		end  = (void *)attr + sizeof(*attr);

		for (; addr < end; addr++) {
			if (*addr)
				return -EFBIG;
		}

		attr->size = usize;
	}

	ret = copy_to_user(uattr, attr, attr->size);
	if (ret)
		return -EFAULT;

	return 0;
}

/**
 * sys_sched_getattr - similar to sched_getparam, but with sched_attr
 * @pid: the pid in question.
 * @uattr: structure containing the extended parameters.
 * @size: sizeof(attr) for fwd/bwd comp.
 * @flags: for future extension.
 */
SYSCALL_DEFINE4(sched_getattr, pid_t, pid, struct sched_attr __user *, uattr,
		unsigned int, size, unsigned int, flags)
{
	struct sched_attr attr = {
		.size = sizeof(struct sched_attr),
	};
	struct task_struct *p;
	int retval;

	if (!uattr || pid < 0 || size > PAGE_SIZE ||
	    size < SCHED_ATTR_SIZE_VER0 || flags)
		return -EINVAL;

	rcu_read_lock();
	p = find_process_by_pid(pid);
	retval = -ESRCH;
	if (!p)
		goto out_unlock;

	retval = security_task_getscheduler(p);
	if (retval)
		goto out_unlock;

	attr.sched_policy = p->policy;
	if (p->sched_reset_on_fork)
		attr.sched_flags |= SCHED_FLAG_RESET_ON_FORK;
	if (task_has_dl_policy(p))
		__getparam_dl(p, &attr);
	else if (task_has_rt_policy(p))
		attr.sched_priority = p->rt_priority;
	else
		attr.sched_nice = task_nice(p);

	rcu_read_unlock();

	retval = sched_read_attr(uattr, &attr, size);
	return retval;

out_unlock:
	rcu_read_unlock();
	return retval;
}

long sched_setaffinity(pid_t pid, const struct cpumask *in_mask)
{
	cpumask_var_t cpus_allowed, new_mask;
	struct task_struct *p;
	int retval;

	rcu_read_lock();

	p = find_process_by_pid(pid);
	if (!p) {
		rcu_read_unlock();
		return -ESRCH;
	}

	/* Prevent p going away */
	get_task_struct(p);
	rcu_read_unlock();

	if (p->flags & PF_NO_SETAFFINITY) {
		retval = -EINVAL;
		goto out_put_task;
	}
	if (!alloc_cpumask_var(&cpus_allowed, GFP_KERNEL)) {
		retval = -ENOMEM;
		goto out_put_task;
	}
	if (!alloc_cpumask_var(&new_mask, GFP_KERNEL)) {
		retval = -ENOMEM;
		goto out_free_cpus_allowed;
	}
	retval = -EPERM;
	if (!check_same_owner(p)) {
		rcu_read_lock();
		if (!ns_capable(__task_cred(p)->user_ns, CAP_SYS_NICE)) {
			rcu_read_unlock();
			goto out_free_new_mask;
		}
		rcu_read_unlock();
	}

	retval = security_task_setscheduler(p);
	if (retval)
		goto out_free_new_mask;


	cpuset_cpus_allowed(p, cpus_allowed);
	cpumask_and(new_mask, in_mask, cpus_allowed);

	/*
	 * Since bandwidth control happens on root_domain basis,
	 * if admission test is enabled, we only admit -deadline
	 * tasks allowed to run on all the CPUs in the task's
	 * root_domain.
	 */
#ifdef CONFIG_SMP
	if (task_has_dl_policy(p) && dl_bandwidth_enabled()) {
		rcu_read_lock();
		if (!cpumask_subset(task_rq(p)->rd->span, new_mask)) {
			retval = -EBUSY;
			rcu_read_unlock();
			goto out_free_new_mask;
		}
		rcu_read_unlock();
	}
#endif
again:
	retval = __set_cpus_allowed_ptr(p, new_mask, true);

	if (!retval) {
		cpuset_cpus_allowed(p, cpus_allowed);
		if (!cpumask_subset(new_mask, cpus_allowed)) {
			/*
			 * We must have raced with a concurrent cpuset
			 * update. Just reset the cpus_allowed to the
			 * cpuset's cpus_allowed
			 */
			cpumask_copy(new_mask, cpus_allowed);
			goto again;
		}
	}
out_free_new_mask:
	free_cpumask_var(new_mask);
out_free_cpus_allowed:
	free_cpumask_var(cpus_allowed);
out_put_task:
	put_task_struct(p);
	return retval;
}

static int get_user_cpu_mask(unsigned long __user *user_mask_ptr, unsigned len,
			     struct cpumask *new_mask)
{
	if (len < cpumask_size())
		cpumask_clear(new_mask);
	else if (len > cpumask_size())
		len = cpumask_size();

	return copy_from_user(new_mask, user_mask_ptr, len) ? -EFAULT : 0;
}

/**
 * sys_sched_setaffinity - set the CPU affinity of a process
 * @pid: pid of the process
 * @len: length in bytes of the bitmask pointed to by user_mask_ptr
 * @user_mask_ptr: user-space pointer to the new CPU mask
 *
 * Return: 0 on success. An error code otherwise.
 */
SYSCALL_DEFINE3(sched_setaffinity, pid_t, pid, unsigned int, len,
		unsigned long __user *, user_mask_ptr)
{
	cpumask_var_t new_mask;
	int retval;

	if (!alloc_cpumask_var(&new_mask, GFP_KERNEL))
		return -ENOMEM;

	retval = get_user_cpu_mask(user_mask_ptr, len, new_mask);
	if (retval == 0)
		retval = sched_setaffinity(pid, new_mask);
	free_cpumask_var(new_mask);
	return retval;
}

long sched_getaffinity(pid_t pid, struct cpumask *mask)
{
	struct task_struct *p;
	unsigned long flags;
	int retval;

	rcu_read_lock();

	retval = -ESRCH;
	p = find_process_by_pid(pid);
	if (!p)
		goto out_unlock;

	retval = security_task_getscheduler(p);
	if (retval)
		goto out_unlock;

	raw_spin_lock_irqsave(&p->pi_lock, flags);
	cpumask_and(mask, &p->cpus_allowed, cpu_active_mask);
	raw_spin_unlock_irqrestore(&p->pi_lock, flags);

out_unlock:
	rcu_read_unlock();

	return retval;
}

/**
 * sys_sched_getaffinity - get the CPU affinity of a process
 * @pid: pid of the process
 * @len: length in bytes of the bitmask pointed to by user_mask_ptr
 * @user_mask_ptr: user-space pointer to hold the current CPU mask
 *
 * Return: size of CPU mask copied to user_mask_ptr on success. An
 * error code otherwise.
 */
SYSCALL_DEFINE3(sched_getaffinity, pid_t, pid, unsigned int, len,
		unsigned long __user *, user_mask_ptr)
{
	int ret;
	cpumask_var_t mask;

	if ((len * BITS_PER_BYTE) < nr_cpu_ids)
		return -EINVAL;
	if (len & (sizeof(unsigned long)-1))
		return -EINVAL;

	if (!alloc_cpumask_var(&mask, GFP_KERNEL))
		return -ENOMEM;

	ret = sched_getaffinity(pid, mask);
	if (ret == 0) {
		unsigned int retlen = min(len, cpumask_size());

		if (copy_to_user(user_mask_ptr, mask, retlen))
			ret = -EFAULT;
		else
			ret = retlen;
	}
	free_cpumask_var(mask);

	return ret;
}

/**
 * sys_sched_yield - yield the current processor to other threads.
 *
 * This function yields the current CPU to other tasks. If there are no
 * other threads running on this CPU then this function will return.
 *
 * Return: 0.
 */
static void do_sched_yield(void)
{
	struct rq_flags rf;
	struct rq *rq;

	rq = this_rq_lock_irq(&rf);

	schedstat_inc(rq->yld_count);
	current->sched_class->yield_task(rq);

	/*
	 * Since we are going to call schedule() anyway, there's
	 * no need to preempt or enable interrupts:
	 */
	preempt_disable();
	rq_unlock(rq, &rf);
	sched_preempt_enable_no_resched();

	schedule();
}

SYSCALL_DEFINE0(sched_yield)
{
	do_sched_yield();
	return 0;
}

#ifndef CONFIG_PREEMPT
int __sched _cond_resched(void)
{
	if (should_resched(0)) {
		preempt_schedule_common();
		return 1;
	}
	rcu_all_qs();
	return 0;
}
EXPORT_SYMBOL(_cond_resched);
#endif

/*
 * __cond_resched_lock() - if a reschedule is pending, drop the given lock,
 * call schedule, and on return reacquire the lock.
 *
 * This works OK both with and without CONFIG_PREEMPT. We do strange low-level
 * operations here to prevent schedule() from being called twice (once via
 * spin_unlock(), once by hand).
 */
int __cond_resched_lock(spinlock_t *lock)
{
	int resched = should_resched(PREEMPT_LOCK_OFFSET);
	int ret = 0;

	lockdep_assert_held(lock);

	if (spin_needbreak(lock) || resched) {
		spin_unlock(lock);
		if (resched)
			preempt_schedule_common();
		else
			cpu_relax();
		ret = 1;
		spin_lock(lock);
	}
	return ret;
}
EXPORT_SYMBOL(__cond_resched_lock);

/**
 * yield - yield the current processor to other threads.
 *
 * Do not ever use this function, there's a 99% chance you're doing it wrong.
 *
 * The scheduler is at all times free to pick the calling task as the most
 * eligible task to run, if removing the yield() call from your code breaks
 * it, its already broken.
 *
 * Typical broken usage is:
 *
 * while (!event)
 *	yield();
 *
 * where one assumes that yield() will let 'the other' process run that will
 * make event true. If the current task is a SCHED_FIFO task that will never
 * happen. Never use yield() as a progress guarantee!!
 *
 * If you want to use yield() to wait for something, use wait_event().
 * If you want to use yield() to be 'nice' for others, use cond_resched().
 * If you still want to use yield(), do not!
 */
void __sched yield(void)
{
	set_current_state(TASK_RUNNING);
	do_sched_yield();
}
EXPORT_SYMBOL(yield);

/**
 * yield_to - yield the current processor to another thread in
 * your thread group, or accelerate that thread toward the
 * processor it's on.
 * @p: target task
 * @preempt: whether task preemption is allowed or not
 *
 * It's the caller's job to ensure that the target task struct
 * can't go away on us before we can do any checks.
 *
 * Return:
 *	true (>0) if we indeed boosted the target task.
 *	false (0) if we failed to boost the target.
 *	-ESRCH if there's no task to yield to.
 */
int __sched yield_to(struct task_struct *p, bool preempt)
{
	struct task_struct *curr = current;
	struct rq *rq, *p_rq;
	unsigned long flags;
	int yielded = 0;

	local_irq_save(flags);
	rq = this_rq();

again:
	p_rq = task_rq(p);
	/*
	 * If we're the only runnable task on the rq and target rq also
	 * has only one task, there's absolutely no point in yielding.
	 */
	if (rq->nr_running == 1 && p_rq->nr_running == 1) {
		yielded = -ESRCH;
		goto out_irq;
	}

	double_rq_lock(rq, p_rq);
	if (task_rq(p) != p_rq) {
		double_rq_unlock(rq, p_rq);
		goto again;
	}

	if (!curr->sched_class->yield_to_task)
		goto out_unlock;

	if (curr->sched_class != p->sched_class)
		goto out_unlock;

	if (task_running(p_rq, p) || p->state)
		goto out_unlock;

	yielded = curr->sched_class->yield_to_task(rq, p, preempt);
	if (yielded) {
		schedstat_inc(rq->yld_count);
		/*
		 * Make p's CPU reschedule; pick_next_entity takes care of
		 * fairness.
		 */
		if (preempt && rq != p_rq)
			resched_curr(p_rq);
	}

out_unlock:
	double_rq_unlock(rq, p_rq);
out_irq:
	local_irq_restore(flags);

	if (yielded > 0)
		schedule();

	return yielded;
}
EXPORT_SYMBOL_GPL(yield_to);

int io_schedule_prepare(void)
{
	int old_iowait = current->in_iowait;

	current->in_iowait = 1;
	blk_schedule_flush_plug(current);

	return old_iowait;
}

void io_schedule_finish(int token)
{
	current->in_iowait = token;
}

/*
 * This task is about to go to sleep on IO. Increment rq->nr_iowait so
 * that process accounting knows that this is a task in IO wait state.
 */
long __sched io_schedule_timeout(long timeout)
{
	int token;
	long ret;

	token = io_schedule_prepare();
	ret = schedule_timeout(timeout);
	io_schedule_finish(token);

	return ret;
}
EXPORT_SYMBOL(io_schedule_timeout);

void io_schedule(void)
{
	int token;

	token = io_schedule_prepare();
	schedule();
	io_schedule_finish(token);
}
EXPORT_SYMBOL(io_schedule);

/**
 * sys_sched_get_priority_max - return maximum RT priority.
 * @policy: scheduling class.
 *
 * Return: On success, this syscall returns the maximum
 * rt_priority that can be used by a given scheduling class.
 * On failure, a negative error code is returned.
 */
SYSCALL_DEFINE1(sched_get_priority_max, int, policy)
{
	int ret = -EINVAL;

	switch (policy) {
	case SCHED_FIFO:
	case SCHED_RR:
		ret = MAX_USER_RT_PRIO-1;
		break;
	case SCHED_DEADLINE:
	case SCHED_NORMAL:
	case SCHED_BATCH:
	case SCHED_IDLE:
		ret = 0;
		break;
	}
	return ret;
}

/**
 * sys_sched_get_priority_min - return minimum RT priority.
 * @policy: scheduling class.
 *
 * Return: On success, this syscall returns the minimum
 * rt_priority that can be used by a given scheduling class.
 * On failure, a negative error code is returned.
 */
SYSCALL_DEFINE1(sched_get_priority_min, int, policy)
{
	int ret = -EINVAL;

	switch (policy) {
	case SCHED_FIFO:
	case SCHED_RR:
		ret = 1;
		break;
	case SCHED_DEADLINE:
	case SCHED_NORMAL:
	case SCHED_BATCH:
	case SCHED_IDLE:
		ret = 0;
	}
	return ret;
}

static int sched_rr_get_interval(pid_t pid, struct timespec64 *t)
{
	struct task_struct *p;
	unsigned int time_slice;
	struct rq_flags rf;
	struct rq *rq;
	int retval;

	if (pid < 0)
		return -EINVAL;

	retval = -ESRCH;
	rcu_read_lock();
	p = find_process_by_pid(pid);
	if (!p)
		goto out_unlock;

	retval = security_task_getscheduler(p);
	if (retval)
		goto out_unlock;

	rq = task_rq_lock(p, &rf);
	time_slice = 0;
	if (p->sched_class->get_rr_interval)
		time_slice = p->sched_class->get_rr_interval(rq, p);
	task_rq_unlock(rq, p, &rf);

	rcu_read_unlock();
	jiffies_to_timespec64(time_slice, t);
	return 0;

out_unlock:
	rcu_read_unlock();
	return retval;
}

/**
 * sys_sched_rr_get_interval - return the default timeslice of a process.
 * @pid: pid of the process.
 * @interval: userspace pointer to the timeslice value.
 *
 * this syscall writes the default timeslice value of a given process
 * into the user-space timespec buffer. A value of '0' means infinity.
 *
 * Return: On success, 0 and the timeslice is in @interval. Otherwise,
 * an error code.
 */
SYSCALL_DEFINE2(sched_rr_get_interval, pid_t, pid,
		struct __kernel_timespec __user *, interval)
{
	struct timespec64 t;
	int retval = sched_rr_get_interval(pid, &t);

	if (retval == 0)
		retval = put_timespec64(&t, interval);

	return retval;
}

#ifdef CONFIG_COMPAT_32BIT_TIME
COMPAT_SYSCALL_DEFINE2(sched_rr_get_interval,
		       compat_pid_t, pid,
		       struct old_timespec32 __user *, interval)
{
	struct timespec64 t;
	int retval = sched_rr_get_interval(pid, &t);

	if (retval == 0)
		retval = put_old_timespec32(&t, interval);
	return retval;
}
#endif

void sched_show_task(struct task_struct *p)
{
	unsigned long free = 0;
	int ppid;

	if (!try_get_task_stack(p))
		return;

	printk(KERN_INFO "%-15.15s %c", p->comm, task_state_to_char(p));

	if (p->state == TASK_RUNNING)
		printk(KERN_CONT "  running task    ");
#ifdef CONFIG_DEBUG_STACK_USAGE
	free = stack_not_used(p);
#endif
	ppid = 0;
	rcu_read_lock();
	if (pid_alive(p))
		ppid = task_pid_nr(rcu_dereference(p->real_parent));
	rcu_read_unlock();
	printk(KERN_CONT "%5lu %5d %6d 0x%08lx\n", free,
		task_pid_nr(p), ppid,
		(unsigned long)task_thread_info(p)->flags);

	print_worker_info(KERN_INFO, p);
	show_stack(p, NULL);
	put_task_stack(p);
}
EXPORT_SYMBOL_GPL(sched_show_task);

static inline bool
state_filter_match(unsigned long state_filter, struct task_struct *p)
{
	/* no filter, everything matches */
	if (!state_filter)
		return true;

	/* filter, but doesn't match */
	if (!(p->state & state_filter))
		return false;

	/*
	 * When looking for TASK_UNINTERRUPTIBLE skip TASK_IDLE (allows
	 * TASK_KILLABLE).
	 */
	if (state_filter == TASK_UNINTERRUPTIBLE && p->state == TASK_IDLE)
		return false;

	return true;
}


void show_state_filter(unsigned long state_filter)
{
	struct task_struct *g, *p;

#if BITS_PER_LONG == 32
	printk(KERN_INFO
		"  task                PC stack   pid father\n");
#else
	printk(KERN_INFO
		"  task                        PC stack   pid father\n");
#endif
	rcu_read_lock();
	for_each_process_thread(g, p) {
		/*
		 * reset the NMI-timeout, listing all files on a slow
		 * console might take a lot of time:
		 * Also, reset softlockup watchdogs on all CPUs, because
		 * another CPU might be blocked waiting for us to process
		 * an IPI.
		 */
		touch_nmi_watchdog();
		touch_all_softlockup_watchdogs();
		if (state_filter_match(state_filter, p))
			sched_show_task(p);
	}

#ifdef CONFIG_SCHED_DEBUG
	if (!state_filter)
		sysrq_sched_debug_show();
#endif
	rcu_read_unlock();
	/*
	 * Only show locks if all tasks are dumped:
	 */
	if (!state_filter)
		debug_show_all_locks();
}

/**
 * init_idle - set up an idle thread for a given CPU
 * @idle: task in question
 * @cpu: CPU the idle task belongs to
 *
 * NOTE: this function does not set the idle thread's NEED_RESCHED
 * flag, to make booting more robust.
 */
void init_idle(struct task_struct *idle, int cpu)
{
	struct rq *rq = cpu_rq(cpu);
	unsigned long flags;

	raw_spin_lock_irqsave(&idle->pi_lock, flags);
	raw_spin_lock(&rq->lock);

	__sched_fork(0, idle);
	idle->state = TASK_RUNNING;
	idle->se.exec_start = sched_clock();
	idle->flags |= PF_IDLE;

	kasan_unpoison_task_stack(idle);

#ifdef CONFIG_SMP
	/*
	 * Its possible that init_idle() gets called multiple times on a task,
	 * in that case do_set_cpus_allowed() will not do the right thing.
	 *
	 * And since this is boot we can forgo the serialization.
	 */
	set_cpus_allowed_common(idle, cpumask_of(cpu));
#endif
	/*
	 * We're having a chicken and egg problem, even though we are
	 * holding rq->lock, the CPU isn't yet set to this CPU so the
	 * lockdep check in task_group() will fail.
	 *
	 * Similar case to sched_fork(). / Alternatively we could
	 * use task_rq_lock() here and obtain the other rq->lock.
	 *
	 * Silence PROVE_RCU
	 */
	rcu_read_lock();
	__set_task_cpu(idle, cpu);
	rcu_read_unlock();

	rq->curr = rq->idle = idle;
	idle->on_rq = TASK_ON_RQ_QUEUED;
#ifdef CONFIG_SMP
	idle->on_cpu = 1;
#endif
	raw_spin_unlock(&rq->lock);
	raw_spin_unlock_irqrestore(&idle->pi_lock, flags);

	/* Set the preempt count _outside_ the spinlocks! */
	init_idle_preempt_count(idle, cpu);

	/*
	 * The idle tasks have their own, simple scheduling class:
	 */
	idle->sched_class = &idle_sched_class;
	ftrace_graph_init_idle_task(idle, cpu);
	vtime_init_idle(idle, cpu);
#ifdef CONFIG_SMP
	sprintf(idle->comm, "%s/%d", INIT_TASK_COMM, cpu);
#endif
}

#ifdef CONFIG_SMP

int cpuset_cpumask_can_shrink(const struct cpumask *cur,
			      const struct cpumask *trial)
{
	int ret = 1;

	if (!cpumask_weight(cur))
		return ret;

	ret = dl_cpuset_cpumask_can_shrink(cur, trial);

	return ret;
}

int task_can_attach(struct task_struct *p,
		    const struct cpumask *cs_cpus_allowed)
{
	int ret = 0;

	/*
	 * Kthreads which disallow setaffinity shouldn't be moved
	 * to a new cpuset; we don't want to change their CPU
	 * affinity and isolating such threads by their set of
	 * allowed nodes is unnecessary.  Thus, cpusets are not
	 * applicable for such threads.  This prevents checking for
	 * success of set_cpus_allowed_ptr() on all attached tasks
	 * before cpus_allowed may be changed.
	 */
	if (p->flags & PF_NO_SETAFFINITY) {
		ret = -EINVAL;
		goto out;
	}

	if (dl_task(p) && !cpumask_intersects(task_rq(p)->rd->span,
					      cs_cpus_allowed))
		ret = dl_task_can_attach(p, cs_cpus_allowed);

out:
	return ret;
}

bool sched_smp_initialized __read_mostly;

#ifdef CONFIG_NUMA_BALANCING
/* Migrate current task p to target_cpu */
int migrate_task_to(struct task_struct *p, int target_cpu)
{
	struct migration_arg arg = { p, target_cpu };
	int curr_cpu = task_cpu(p);

	if (curr_cpu == target_cpu)
		return 0;

	if (!cpumask_test_cpu(target_cpu, &p->cpus_allowed))
		return -EINVAL;

	/* TODO: This is not properly updating schedstats */

	trace_sched_move_numa(p, curr_cpu, target_cpu);
	return stop_one_cpu(curr_cpu, migration_cpu_stop, &arg);
}

/*
 * Requeue a task on a given node and accurately track the number of NUMA
 * tasks on the runqueues
 */
void sched_setnuma(struct task_struct *p, int nid)
{
	bool queued, running;
	struct rq_flags rf;
	struct rq *rq;

	rq = task_rq_lock(p, &rf);
	queued = task_on_rq_queued(p);
	running = task_current(rq, p);

	if (queued)
		dequeue_task(rq, p, DEQUEUE_SAVE);
	if (running)
		put_prev_task(rq, p);

	p->numa_preferred_nid = nid;

	if (queued)
		enqueue_task(rq, p, ENQUEUE_RESTORE | ENQUEUE_NOCLOCK);
	if (running)
		set_curr_task(rq, p);
	task_rq_unlock(rq, p, &rf);
}
#endif /* CONFIG_NUMA_BALANCING */

#ifdef CONFIG_HOTPLUG_CPU
/*
 * Ensure that the idle task is using init_mm right before its CPU goes
 * offline.
 */
void idle_task_exit(void)
{
	struct mm_struct *mm = current->active_mm;

	BUG_ON(cpu_online(smp_processor_id()));

	if (mm != &init_mm) {
		switch_mm(mm, &init_mm, current);
		current->active_mm = &init_mm;
		finish_arch_post_lock_switch();
	}
	mmdrop(mm);
}

/*
 * Since this CPU is going 'away' for a while, fold any nr_active delta
 * we might have. Assumes we're called after migrate_tasks() so that the
 * nr_active count is stable. We need to take the teardown thread which
 * is calling this into account, so we hand in adjust = 1 to the load
 * calculation.
 *
 * Also see the comment "Global load-average calculations".
 */
static void calc_load_migrate(struct rq *rq)
{
	long delta = calc_load_fold_active(rq, 1);
	if (delta)
		atomic_long_add(delta, &calc_load_tasks);
}

static void put_prev_task_fake(struct rq *rq, struct task_struct *prev)
{
}

static const struct sched_class fake_sched_class = {
	.put_prev_task = put_prev_task_fake,
};

static struct task_struct fake_task = {
	/*
	 * Avoid pull_{rt,dl}_task()
	 */
	.prio = MAX_PRIO + 1,
	.sched_class = &fake_sched_class,
};

/*
 * Migrate all tasks from the rq, sleeping tasks will be migrated by
 * try_to_wake_up()->select_task_rq().
 *
 * Called with rq->lock held even though we'er in stop_machine() and
 * there's no concurrency possible, we hold the required locks anyway
 * because of lock validation efforts.
 */
static void migrate_tasks(struct rq *dead_rq, struct rq_flags *rf)
{
	struct rq *rq = dead_rq;
	struct task_struct *next, *stop = rq->stop;
	struct rq_flags orf = *rf;
	int dest_cpu;

	/*
	 * Fudge the rq selection such that the below task selection loop
	 * doesn't get stuck on the currently eligible stop task.
	 *
	 * We're currently inside stop_machine() and the rq is either stuck
	 * in the stop_machine_cpu_stop() loop, or we're executing this code,
	 * either way we should never end up calling schedule() until we're
	 * done here.
	 */
	rq->stop = NULL;

	/*
	 * put_prev_task() and pick_next_task() sched
	 * class method both need to have an up-to-date
	 * value of rq->clock[_task]
	 */
	update_rq_clock(rq);

	for (;;) {
		/*
		 * There's this thread running, bail when that's the only
		 * remaining thread:
		 */
		if (rq->nr_running == 1)
			break;

		/*
		 * pick_next_task() assumes pinned rq->lock:
		 */
		next = pick_next_task(rq, &fake_task, rf);
		BUG_ON(!next);
		put_prev_task(rq, next);

		/*
		 * Rules for changing task_struct::cpus_allowed are holding
		 * both pi_lock and rq->lock, such that holding either
		 * stabilizes the mask.
		 *
		 * Drop rq->lock is not quite as disastrous as it usually is
		 * because !cpu_active at this point, which means load-balance
		 * will not interfere. Also, stop-machine.
		 */
		rq_unlock(rq, rf);
		raw_spin_lock(&next->pi_lock);
		rq_relock(rq, rf);

		/*
		 * Since we're inside stop-machine, _nothing_ should have
		 * changed the task, WARN if weird stuff happened, because in
		 * that case the above rq->lock drop is a fail too.
		 */
		if (WARN_ON(task_rq(next) != rq || !task_on_rq_queued(next))) {
			raw_spin_unlock(&next->pi_lock);
			continue;
		}

		/* Find suitable destination for @next, with force if needed. */
		dest_cpu = select_fallback_rq(dead_rq->cpu, next);
		rq = __migrate_task(rq, rf, next, dest_cpu);
		if (rq != dead_rq) {
			rq_unlock(rq, rf);
			rq = dead_rq;
			*rf = orf;
			rq_relock(rq, rf);
		}
		raw_spin_unlock(&next->pi_lock);
	}

	rq->stop = stop;
}
#endif /* CONFIG_HOTPLUG_CPU */

void set_rq_online(struct rq *rq)
{
	if (!rq->online) {
		const struct sched_class *class;

		cpumask_set_cpu(rq->cpu, rq->rd->online);
		rq->online = 1;

		for_each_class(class) {
			if (class->rq_online)
				class->rq_online(rq);
		}
	}
}

void set_rq_offline(struct rq *rq)
{
	if (rq->online) {
		const struct sched_class *class;

		for_each_class(class) {
			if (class->rq_offline)
				class->rq_offline(rq);
		}

		cpumask_clear_cpu(rq->cpu, rq->rd->online);
		rq->online = 0;
	}
}

/*
 * used to mark begin/end of suspend/resume:
 */
static int num_cpus_frozen;

/*
 * Update cpusets according to cpu_active mask.  If cpusets are
 * disabled, cpuset_update_active_cpus() becomes a simple wrapper
 * around partition_sched_domains().
 *
 * If we come here as part of a suspend/resume, don't touch cpusets because we
 * want to restore it back to its original state upon resume anyway.
 */
static void cpuset_cpu_active(void)
{
	if (cpuhp_tasks_frozen) {
		/*
		 * num_cpus_frozen tracks how many CPUs are involved in suspend
		 * resume sequence. As long as this is not the last online
		 * operation in the resume sequence, just build a single sched
		 * domain, ignoring cpusets.
		 */
		partition_sched_domains(1, NULL, NULL);
		if (--num_cpus_frozen)
			return;
		/*
		 * This is the last CPU online operation. So fall through and
		 * restore the original sched domains by considering the
		 * cpuset configurations.
		 */
		cpuset_force_rebuild();
	}
	cpuset_update_active_cpus();
}

static int cpuset_cpu_inactive(unsigned int cpu)
{
	if (!cpuhp_tasks_frozen) {
		if (dl_cpu_busy(cpu))
			return -EBUSY;
		cpuset_update_active_cpus();
	} else {
		num_cpus_frozen++;
		partition_sched_domains(1, NULL, NULL);
	}
	return 0;
}

int sched_cpu_activate(unsigned int cpu)
{
	struct rq *rq = cpu_rq(cpu);
	struct rq_flags rf;

#ifdef CONFIG_SCHED_SMT
	/*
	 * When going up, increment the number of cores with SMT present.
	 */
	if (cpumask_weight(cpu_smt_mask(cpu)) == 2)
		static_branch_inc_cpuslocked(&sched_smt_present);
#endif
	set_cpu_active(cpu, true);

	if (sched_smp_initialized) {
		sched_domains_numa_masks_set(cpu);
		cpuset_cpu_active();
	}

	/*
	 * Put the rq online, if not already. This happens:
	 *
	 * 1) In the early boot process, because we build the real domains
	 *    after all CPUs have been brought up.
	 *
	 * 2) At runtime, if cpuset_cpu_active() fails to rebuild the
	 *    domains.
	 */
	rq_lock_irqsave(rq, &rf);
	if (rq->rd) {
		BUG_ON(!cpumask_test_cpu(cpu, rq->rd->span));
		set_rq_online(rq);
	}
	rq_unlock_irqrestore(rq, &rf);

	update_max_interval();

	return 0;
}

int sched_cpu_deactivate(unsigned int cpu)
{
	int ret;

	set_cpu_active(cpu, false);
	/*
	 * We've cleared cpu_active_mask, wait for all preempt-disabled and RCU
	 * users of this state to go away such that all new such users will
	 * observe it.
	 *
	 * Do sync before park smpboot threads to take care the rcu boost case.
	 */
	synchronize_rcu();

#ifdef CONFIG_SCHED_SMT
	/*
	 * When going down, decrement the number of cores with SMT present.
	 */
	if (cpumask_weight(cpu_smt_mask(cpu)) == 2)
		static_branch_dec_cpuslocked(&sched_smt_present);
#endif

	if (!sched_smp_initialized)
		return 0;

	ret = cpuset_cpu_inactive(cpu);
	if (ret) {
		set_cpu_active(cpu, true);
		return ret;
	}
	sched_domains_numa_masks_clear(cpu);
	return 0;
}

static void sched_rq_cpu_starting(unsigned int cpu)
{
	struct rq *rq = cpu_rq(cpu);

	rq->calc_load_update = calc_load_update;
	update_max_interval();
}

int sched_cpu_starting(unsigned int cpu)
{
	sched_rq_cpu_starting(cpu);
	sched_tick_start(cpu);
	return 0;
}

#ifdef CONFIG_HOTPLUG_CPU
int sched_cpu_dying(unsigned int cpu)
{
	struct rq *rq = cpu_rq(cpu);
	struct rq_flags rf;

	/* Handle pending wakeups and then migrate everything off */
	sched_ttwu_pending();
	sched_tick_stop(cpu);

	rq_lock_irqsave(rq, &rf);
	if (rq->rd) {
		BUG_ON(!cpumask_test_cpu(cpu, rq->rd->span));
		set_rq_offline(rq);
	}
	migrate_tasks(rq, &rf);
	BUG_ON(rq->nr_running != 1);
	rq_unlock_irqrestore(rq, &rf);

	calc_load_migrate(rq);
	update_max_interval();
	nohz_balance_exit_idle(rq);
	hrtick_clear(rq);
	return 0;
}
#endif

void __init sched_init_smp(void)
{
	sched_init_numa();

	/*
	 * There's no userspace yet to cause hotplug operations; hence all the
	 * CPU masks are stable and all blatant races in the below code cannot
	 * happen.
	 */
	mutex_lock(&sched_domains_mutex);
	sched_init_domains(cpu_active_mask);
	mutex_unlock(&sched_domains_mutex);

	/* Move init over to a non-isolated CPU */
	if (set_cpus_allowed_ptr(current, housekeeping_cpumask(HK_FLAG_DOMAIN)) < 0)
		BUG();
	sched_init_granularity();

	init_sched_rt_class();
	init_sched_dl_class();

	sched_smp_initialized = true;
}

static int __init migration_init(void)
{
	sched_rq_cpu_starting(smp_processor_id());
	return 0;
}
early_initcall(migration_init);

#else
void __init sched_init_smp(void)
{
	sched_init_granularity();
}
#endif /* CONFIG_SMP */

int in_sched_functions(unsigned long addr)
{
	return in_lock_functions(addr) ||
		(addr >= (unsigned long)__sched_text_start
		&& addr < (unsigned long)__sched_text_end);
}

#ifdef CONFIG_CGROUP_SCHED
/*
 * Default task group.
 * Every task in system belongs to this group at bootup.
 */
struct task_group root_task_group;
LIST_HEAD(task_groups);

/* Cacheline aligned slab cache for task_group */
static struct kmem_cache *task_group_cache __read_mostly;
#endif

DECLARE_PER_CPU(cpumask_var_t, load_balance_mask);
DECLARE_PER_CPU(cpumask_var_t, select_idle_mask);

void __init sched_init(void)
{
	int i, j;
	unsigned long alloc_size = 0, ptr;

	wait_bit_init();

#ifdef CONFIG_FAIR_GROUP_SCHED
	alloc_size += 2 * nr_cpu_ids * sizeof(void **);
#endif
#ifdef CONFIG_RT_GROUP_SCHED
	alloc_size += 2 * nr_cpu_ids * sizeof(void **);
#endif
	if (alloc_size) {
		ptr = (unsigned long)kzalloc(alloc_size, GFP_NOWAIT);

#ifdef CONFIG_FAIR_GROUP_SCHED
		root_task_group.se = (struct sched_entity **)ptr;
		ptr += nr_cpu_ids * sizeof(void **);

		root_task_group.cfs_rq = (struct cfs_rq **)ptr;
		ptr += nr_cpu_ids * sizeof(void **);

#endif /* CONFIG_FAIR_GROUP_SCHED */
#ifdef CONFIG_RT_GROUP_SCHED
		root_task_group.rt_se = (struct sched_rt_entity **)ptr;
		ptr += nr_cpu_ids * sizeof(void **);

		root_task_group.rt_rq = (struct rt_rq **)ptr;
		ptr += nr_cpu_ids * sizeof(void **);

#endif /* CONFIG_RT_GROUP_SCHED */
	}
#ifdef CONFIG_CPUMASK_OFFSTACK
	for_each_possible_cpu(i) {
		per_cpu(load_balance_mask, i) = (cpumask_var_t)kzalloc_node(
			cpumask_size(), GFP_KERNEL, cpu_to_node(i));
		per_cpu(select_idle_mask, i) = (cpumask_var_t)kzalloc_node(
			cpumask_size(), GFP_KERNEL, cpu_to_node(i));
	}
#endif /* CONFIG_CPUMASK_OFFSTACK */

	init_rt_bandwidth(&def_rt_bandwidth, global_rt_period(), global_rt_runtime());
	init_dl_bandwidth(&def_dl_bandwidth, global_rt_period(), global_rt_runtime());

#ifdef CONFIG_SMP
	init_defrootdomain();
#endif

#ifdef CONFIG_RT_GROUP_SCHED
	init_rt_bandwidth(&root_task_group.rt_bandwidth,
			global_rt_period(), global_rt_runtime());
#endif /* CONFIG_RT_GROUP_SCHED */

#ifdef CONFIG_CGROUP_SCHED
	task_group_cache = KMEM_CACHE(task_group, 0);

	list_add(&root_task_group.list, &task_groups);
	INIT_LIST_HEAD(&root_task_group.children);
	INIT_LIST_HEAD(&root_task_group.siblings);
	autogroup_init(&init_task);
#endif /* CONFIG_CGROUP_SCHED */

	for_each_possible_cpu(i) {
		struct rq *rq;

		rq = cpu_rq(i);
		raw_spin_lock_init(&rq->lock);
		rq->nr_running = 0;
		rq->calc_load_active = 0;
		rq->calc_load_update = jiffies + LOAD_FREQ;
		init_cfs_rq(&rq->cfs);
		init_rt_rq(&rq->rt);
		init_dl_rq(&rq->dl);
#ifdef CONFIG_FAIR_GROUP_SCHED
		root_task_group.shares = ROOT_TASK_GROUP_LOAD;
		INIT_LIST_HEAD(&rq->leaf_cfs_rq_list);
		rq->tmp_alone_branch = &rq->leaf_cfs_rq_list;
		/*
		 * How much CPU bandwidth does root_task_group get?
		 *
		 * In case of task-groups formed thr' the cgroup filesystem, it
		 * gets 100% of the CPU resources in the system. This overall
		 * system CPU resource is divided among the tasks of
		 * root_task_group and its child task-groups in a fair manner,
		 * based on each entity's (task or task-group's) weight
		 * (se->load.weight).
		 *
		 * In other words, if root_task_group has 10 tasks of weight
		 * 1024) and two child groups A0 and A1 (of weight 1024 each),
		 * then A0's share of the CPU resource is:
		 *
		 *	A0's bandwidth = 1024 / (10*1024 + 1024 + 1024) = 8.33%
		 *
		 * We achieve this by letting root_task_group's tasks sit
		 * directly in rq->cfs (i.e root_task_group->se[] = NULL).
		 */
		init_cfs_bandwidth(&root_task_group.cfs_bandwidth);
		init_tg_cfs_entry(&root_task_group, &rq->cfs, NULL, i, NULL);
#endif /* CONFIG_FAIR_GROUP_SCHED */

		rq->rt.rt_runtime = def_rt_bandwidth.rt_runtime;
#ifdef CONFIG_RT_GROUP_SCHED
		init_tg_rt_entry(&root_task_group, &rq->rt, NULL, i, NULL);
#endif

		for (j = 0; j < CPU_LOAD_IDX_MAX; j++)
			rq->cpu_load[j] = 0;

#ifdef CONFIG_SMP
		rq->sd = NULL;
		rq->rd = NULL;
		rq->cpu_capacity = rq->cpu_capacity_orig = SCHED_CAPACITY_SCALE;
		rq->balance_callback = NULL;
		rq->active_balance = 0;
		rq->next_balance = jiffies;
		rq->push_cpu = 0;
		rq->cpu = i;
		rq->online = 0;
		rq->idle_stamp = 0;
		rq->avg_idle = 2*sysctl_sched_migration_cost;
		rq->max_idle_balance_cost = sysctl_sched_migration_cost;

		INIT_LIST_HEAD(&rq->cfs_tasks);

		rq_attach_root(rq, &def_root_domain);
#ifdef CONFIG_NO_HZ_COMMON
		rq->last_load_update_tick = jiffies;
		rq->last_blocked_load_update_tick = jiffies;
		atomic_set(&rq->nohz_flags, 0);
#endif
#endif /* CONFIG_SMP */
		hrtick_rq_init(rq);
		atomic_set(&rq->nr_iowait, 0);
	}

	set_load_weight(&init_task, false);

	/*
	 * The boot idle thread does lazy MMU switching as well:
	 */
	mmgrab(&init_mm);
	enter_lazy_tlb(&init_mm, current);

	/*
	 * Make us the idle thread. Technically, schedule() should not be
	 * called from this thread, however somewhere below it might be,
	 * but because we are the idle thread, we just pick up running again
	 * when this runqueue becomes "idle".
	 */
	init_idle(current, smp_processor_id());

	calc_load_update = jiffies + LOAD_FREQ;

#ifdef CONFIG_SMP
	idle_thread_set_boot_cpu();
#endif
	init_sched_fair_class();

	init_schedstats();

	psi_init();

	scheduler_running = 1;
}

#ifdef CONFIG_DEBUG_ATOMIC_SLEEP
static inline int preempt_count_equals(int preempt_offset)
{
	int nested = preempt_count() + rcu_preempt_depth();

	return (nested == preempt_offset);
}

void __might_sleep(const char *file, int line, int preempt_offset)
{
	/*
	 * Blocking primitives will set (and therefore destroy) current->state,
	 * since we will exit with TASK_RUNNING make sure we enter with it,
	 * otherwise we will destroy state.
	 */
	WARN_ONCE(current->state != TASK_RUNNING && current->task_state_change,
			"do not call blocking ops when !TASK_RUNNING; "
			"state=%lx set at [<%p>] %pS\n",
			current->state,
			(void *)current->task_state_change,
			(void *)current->task_state_change);

	___might_sleep(file, line, preempt_offset);
}
EXPORT_SYMBOL(__might_sleep);

void ___might_sleep(const char *file, int line, int preempt_offset)
{
	/* Ratelimiting timestamp: */
	static unsigned long prev_jiffy;

	unsigned long preempt_disable_ip;

	/* WARN_ON_ONCE() by default, no rate limit required: */
	rcu_sleep_check();

	if ((preempt_count_equals(preempt_offset) && !irqs_disabled() &&
	     !is_idle_task(current)) ||
	    system_state == SYSTEM_BOOTING || system_state > SYSTEM_RUNNING ||
	    oops_in_progress)
		return;

	if (time_before(jiffies, prev_jiffy + HZ) && prev_jiffy)
		return;
	prev_jiffy = jiffies;

	/* Save this before calling printk(), since that will clobber it: */
	preempt_disable_ip = get_preempt_disable_ip(current);

	printk(KERN_ERR
		"BUG: sleeping function called from invalid context at %s:%d\n",
			file, line);
	printk(KERN_ERR
		"in_atomic(): %d, irqs_disabled(): %d, pid: %d, name: %s\n",
			in_atomic(), irqs_disabled(),
			current->pid, current->comm);

	if (task_stack_end_corrupted(current))
		printk(KERN_EMERG "Thread overran stack, or stack corrupted\n");

	debug_show_held_locks(current);
	if (irqs_disabled())
		print_irqtrace_events(current);
	if (IS_ENABLED(CONFIG_DEBUG_PREEMPT)
	    && !preempt_count_equals(preempt_offset)) {
		pr_err("Preemption disabled at:");
		print_ip_sym(preempt_disable_ip);
		pr_cont("\n");
	}
	dump_stack();
	add_taint(TAINT_WARN, LOCKDEP_STILL_OK);
}
EXPORT_SYMBOL(___might_sleep);
#endif

#ifdef CONFIG_MAGIC_SYSRQ
void normalize_rt_tasks(void)
{
	struct task_struct *g, *p;
	struct sched_attr attr = {
		.sched_policy = SCHED_NORMAL,
	};

	read_lock(&tasklist_lock);
	for_each_process_thread(g, p) {
		/*
		 * Only normalize user tasks:
		 */
		if (p->flags & PF_KTHREAD)
			continue;

		p->se.exec_start = 0;
		schedstat_set(p->se.statistics.wait_start,  0);
		schedstat_set(p->se.statistics.sleep_start, 0);
		schedstat_set(p->se.statistics.block_start, 0);

		if (!dl_task(p) && !rt_task(p)) {
			/*
			 * Renice negative nice level userspace
			 * tasks back to 0:
			 */
			if (task_nice(p) < 0)
				set_user_nice(p, 0);
			continue;
		}

		__sched_setscheduler(p, &attr, false, false);
	}
	read_unlock(&tasklist_lock);
}

#endif /* CONFIG_MAGIC_SYSRQ */

#if defined(CONFIG_IA64) || defined(CONFIG_KGDB_KDB)
/*
 * These functions are only useful for the IA64 MCA handling, or kdb.
 *
 * They can only be called when the whole system has been
 * stopped - every CPU needs to be quiescent, and no scheduling
 * activity can take place. Using them for anything else would
 * be a serious bug, and as a result, they aren't even visible
 * under any other configuration.
 */

/**
 * curr_task - return the current task for a given CPU.
 * @cpu: the processor in question.
 *
 * ONLY VALID WHEN THE WHOLE SYSTEM IS STOPPED!
 *
 * Return: The current task for @cpu.
 */
struct task_struct *curr_task(int cpu)
{
	return cpu_curr(cpu);
}

#endif /* defined(CONFIG_IA64) || defined(CONFIG_KGDB_KDB) */

#ifdef CONFIG_IA64
/**
 * set_curr_task - set the current task for a given CPU.
 * @cpu: the processor in question.
 * @p: the task pointer to set.
 *
 * Description: This function must only be used when non-maskable interrupts
 * are serviced on a separate stack. It allows the architecture to switch the
 * notion of the current task on a CPU in a non-blocking manner. This function
 * must be called with all CPU's synchronized, and interrupts disabled, the
 * and caller must save the original value of the current task (see
 * curr_task() above) and restore that value before reenabling interrupts and
 * re-starting the system.
 *
 * ONLY VALID WHEN THE WHOLE SYSTEM IS STOPPED!
 */
void ia64_set_curr_task(int cpu, struct task_struct *p)
{
	cpu_curr(cpu) = p;
}

#endif

#ifdef CONFIG_CGROUP_SCHED
/* task_group_lock serializes the addition/removal of task groups */
static DEFINE_SPINLOCK(task_group_lock);

static void sched_free_group(struct task_group *tg)
{
	free_fair_sched_group(tg);
	free_rt_sched_group(tg);
	autogroup_free(tg);
	kmem_cache_free(task_group_cache, tg);
}

/* allocate runqueue etc for a new task group */
struct task_group *sched_create_group(struct task_group *parent)
{
	struct task_group *tg;

	tg = kmem_cache_alloc(task_group_cache, GFP_KERNEL | __GFP_ZERO);
	if (!tg)
		return ERR_PTR(-ENOMEM);

	if (!alloc_fair_sched_group(tg, parent))
		goto err;

	if (!alloc_rt_sched_group(tg, parent))
		goto err;

	return tg;

err:
	sched_free_group(tg);
	return ERR_PTR(-ENOMEM);
}

void sched_online_group(struct task_group *tg, struct task_group *parent)
{
	unsigned long flags;

	spin_lock_irqsave(&task_group_lock, flags);
	list_add_rcu(&tg->list, &task_groups);

	/* Root should already exist: */
	WARN_ON(!parent);

	tg->parent = parent;
	INIT_LIST_HEAD(&tg->children);
	list_add_rcu(&tg->siblings, &parent->children);
	spin_unlock_irqrestore(&task_group_lock, flags);

	online_fair_sched_group(tg);
}

/* rcu callback to free various structures associated with a task group */
static void sched_free_group_rcu(struct rcu_head *rhp)
{
	/* Now it should be safe to free those cfs_rqs: */
	sched_free_group(container_of(rhp, struct task_group, rcu));
}

void sched_destroy_group(struct task_group *tg)
{
	/* Wait for possible concurrent references to cfs_rqs complete: */
	call_rcu(&tg->rcu, sched_free_group_rcu);
}

void sched_offline_group(struct task_group *tg)
{
	unsigned long flags;

	/* End participation in shares distribution: */
	unregister_fair_sched_group(tg);

	spin_lock_irqsave(&task_group_lock, flags);
	list_del_rcu(&tg->list);
	list_del_rcu(&tg->siblings);
	spin_unlock_irqrestore(&task_group_lock, flags);
}

static void sched_change_group(struct task_struct *tsk, int type)
{
	struct task_group *tg;

	/*
	 * All callers are synchronized by task_rq_lock(); we do not use RCU
	 * which is pointless here. Thus, we pass "true" to task_css_check()
	 * to prevent lockdep warnings.
	 */
	tg = container_of(task_css_check(tsk, cpu_cgrp_id, true),
			  struct task_group, css);
	tg = autogroup_task_group(tsk, tg);
	tsk->sched_task_group = tg;

#ifdef CONFIG_FAIR_GROUP_SCHED
	if (tsk->sched_class->task_change_group)
		tsk->sched_class->task_change_group(tsk, type);
	else
#endif
		set_task_rq(tsk, task_cpu(tsk));
}

/*
 * Change task's runqueue when it moves between groups.
 *
 * The caller of this function should have put the task in its new group by
 * now. This function just updates tsk->se.cfs_rq and tsk->se.parent to reflect
 * its new group.
 */
void sched_move_task(struct task_struct *tsk)
{
	int queued, running, queue_flags =
		DEQUEUE_SAVE | DEQUEUE_MOVE | DEQUEUE_NOCLOCK;
	struct rq_flags rf;
	struct rq *rq;

	rq = task_rq_lock(tsk, &rf);
	update_rq_clock(rq);

	running = task_current(rq, tsk);
	queued = task_on_rq_queued(tsk);

	if (queued)
		dequeue_task(rq, tsk, queue_flags);
	if (running)
		put_prev_task(rq, tsk);

	sched_change_group(tsk, TASK_MOVE_GROUP);

	if (queued)
		enqueue_task(rq, tsk, queue_flags);
	if (running)
		set_curr_task(rq, tsk);

	task_rq_unlock(rq, tsk, &rf);
}

static inline struct task_group *css_tg(struct cgroup_subsys_state *css)
{
	return css ? container_of(css, struct task_group, css) : NULL;
}

static struct cgroup_subsys_state *
cpu_cgroup_css_alloc(struct cgroup_subsys_state *parent_css)
{
	struct task_group *parent = css_tg(parent_css);
	struct task_group *tg;

	if (!parent) {
		/* This is early initialization for the top cgroup */
		return &root_task_group.css;
	}

	tg = sched_create_group(parent);
	if (IS_ERR(tg))
		return ERR_PTR(-ENOMEM);

	return &tg->css;
}

/* Expose task group only after completing cgroup initialization */
static int cpu_cgroup_css_online(struct cgroup_subsys_state *css)
{
	struct task_group *tg = css_tg(css);
	struct task_group *parent = css_tg(css->parent);

	if (parent)
		sched_online_group(tg, parent);
	return 0;
}

static void cpu_cgroup_css_released(struct cgroup_subsys_state *css)
{
	struct task_group *tg = css_tg(css);

	sched_offline_group(tg);
}

static void cpu_cgroup_css_free(struct cgroup_subsys_state *css)
{
	struct task_group *tg = css_tg(css);

	/*
	 * Relies on the RCU grace period between css_released() and this.
	 */
	sched_free_group(tg);
}

/*
 * This is called before wake_up_new_task(), therefore we really only
 * have to set its group bits, all the other stuff does not apply.
 */
static void cpu_cgroup_fork(struct task_struct *task)
{
	struct rq_flags rf;
	struct rq *rq;

	rq = task_rq_lock(task, &rf);

	update_rq_clock(rq);
	sched_change_group(task, TASK_SET_GROUP);

	task_rq_unlock(rq, task, &rf);
}

static int cpu_cgroup_can_attach(struct cgroup_taskset *tset)
{
	struct task_struct *task;
	struct cgroup_subsys_state *css;
	int ret = 0;

	cgroup_taskset_for_each(task, css, tset) {
#ifdef CONFIG_RT_GROUP_SCHED
		if (!sched_rt_can_attach(css_tg(css), task))
			return -EINVAL;
#else
		/* We don't support RT-tasks being in separate groups */
		if (task->sched_class != &fair_sched_class)
			return -EINVAL;
#endif
		/*
		 * Serialize against wake_up_new_task() such that if its
		 * running, we're sure to observe its full state.
		 */
		raw_spin_lock_irq(&task->pi_lock);
		/*
		 * Avoid calling sched_move_task() before wake_up_new_task()
		 * has happened. This would lead to problems with PELT, due to
		 * move wanting to detach+attach while we're not attached yet.
		 */
		if (task->state == TASK_NEW)
			ret = -EINVAL;
		raw_spin_unlock_irq(&task->pi_lock);

		if (ret)
			break;
	}
	return ret;
}

static void cpu_cgroup_attach(struct cgroup_taskset *tset)
{
	struct task_struct *task;
	struct cgroup_subsys_state *css;

	cgroup_taskset_for_each(task, css, tset)
		sched_move_task(task);
}

#ifdef CONFIG_FAIR_GROUP_SCHED
static int cpu_shares_write_u64(struct cgroup_subsys_state *css,
				struct cftype *cftype, u64 shareval)
{
	return sched_group_set_shares(css_tg(css), scale_load(shareval));
}

static u64 cpu_shares_read_u64(struct cgroup_subsys_state *css,
			       struct cftype *cft)
{
	struct task_group *tg = css_tg(css);

	return (u64) scale_load_down(tg->shares);
}

#ifdef CONFIG_CFS_BANDWIDTH
static DEFINE_MUTEX(cfs_constraints_mutex);

const u64 max_cfs_quota_period = 1 * NSEC_PER_SEC; /* 1s */
const u64 min_cfs_quota_period = 1 * NSEC_PER_MSEC; /* 1ms */

static int __cfs_schedulable(struct task_group *tg, u64 period, u64 runtime);

static int tg_set_cfs_bandwidth(struct task_group *tg, u64 period, u64 quota)
{
	int i, ret = 0, runtime_enabled, runtime_was_enabled;
	struct cfs_bandwidth *cfs_b = &tg->cfs_bandwidth;

	if (tg == &root_task_group)
		return -EINVAL;

	/*
	 * Ensure we have at some amount of bandwidth every period.  This is
	 * to prevent reaching a state of large arrears when throttled via
	 * entity_tick() resulting in prolonged exit starvation.
	 */
	if (quota < min_cfs_quota_period || period < min_cfs_quota_period)
		return -EINVAL;

	/*
	 * Likewise, bound things on the otherside by preventing insane quota
	 * periods.  This also allows us to normalize in computing quota
	 * feasibility.
	 */
	if (period > max_cfs_quota_period)
		return -EINVAL;

	/*
	 * Prevent race between setting of cfs_rq->runtime_enabled and
	 * unthrottle_offline_cfs_rqs().
	 */
	get_online_cpus();
	mutex_lock(&cfs_constraints_mutex);
	ret = __cfs_schedulable(tg, period, quota);
	if (ret)
		goto out_unlock;

	runtime_enabled = quota != RUNTIME_INF;
	runtime_was_enabled = cfs_b->quota != RUNTIME_INF;
	/*
	 * If we need to toggle cfs_bandwidth_used, off->on must occur
	 * before making related changes, and on->off must occur afterwards
	 */
	if (runtime_enabled && !runtime_was_enabled)
		cfs_bandwidth_usage_inc();
	raw_spin_lock_irq(&cfs_b->lock);
	cfs_b->period = ns_to_ktime(period);
	cfs_b->quota = quota;

	__refill_cfs_bandwidth_runtime(cfs_b);

	/* Restart the period timer (if active) to handle new period expiry: */
	if (runtime_enabled)
		start_cfs_bandwidth(cfs_b);

	raw_spin_unlock_irq(&cfs_b->lock);

	for_each_online_cpu(i) {
		struct cfs_rq *cfs_rq = tg->cfs_rq[i];
		struct rq *rq = cfs_rq->rq;
		struct rq_flags rf;

		rq_lock_irq(rq, &rf);
		cfs_rq->runtime_enabled = runtime_enabled;
		cfs_rq->runtime_remaining = 0;

		if (cfs_rq->throttled)
			unthrottle_cfs_rq(cfs_rq);
		rq_unlock_irq(rq, &rf);
	}
	if (runtime_was_enabled && !runtime_enabled)
		cfs_bandwidth_usage_dec();
out_unlock:
	mutex_unlock(&cfs_constraints_mutex);
	put_online_cpus();

	return ret;
}

int tg_set_cfs_quota(struct task_group *tg, long cfs_quota_us)
{
	u64 quota, period;

	period = ktime_to_ns(tg->cfs_bandwidth.period);
	if (cfs_quota_us < 0)
		quota = RUNTIME_INF;
	else
		quota = (u64)cfs_quota_us * NSEC_PER_USEC;

	return tg_set_cfs_bandwidth(tg, period, quota);
}

long tg_get_cfs_quota(struct task_group *tg)
{
	u64 quota_us;

	if (tg->cfs_bandwidth.quota == RUNTIME_INF)
		return -1;

	quota_us = tg->cfs_bandwidth.quota;
	do_div(quota_us, NSEC_PER_USEC);

	return quota_us;
}

int tg_set_cfs_period(struct task_group *tg, long cfs_period_us)
{
	u64 quota, period;

	period = (u64)cfs_period_us * NSEC_PER_USEC;
	quota = tg->cfs_bandwidth.quota;

	return tg_set_cfs_bandwidth(tg, period, quota);
}

long tg_get_cfs_period(struct task_group *tg)
{
	u64 cfs_period_us;

	cfs_period_us = ktime_to_ns(tg->cfs_bandwidth.period);
	do_div(cfs_period_us, NSEC_PER_USEC);

	return cfs_period_us;
}

static s64 cpu_cfs_quota_read_s64(struct cgroup_subsys_state *css,
				  struct cftype *cft)
{
	return tg_get_cfs_quota(css_tg(css));
}

static int cpu_cfs_quota_write_s64(struct cgroup_subsys_state *css,
				   struct cftype *cftype, s64 cfs_quota_us)
{
	return tg_set_cfs_quota(css_tg(css), cfs_quota_us);
}

static u64 cpu_cfs_period_read_u64(struct cgroup_subsys_state *css,
				   struct cftype *cft)
{
	return tg_get_cfs_period(css_tg(css));
}

static int cpu_cfs_period_write_u64(struct cgroup_subsys_state *css,
				    struct cftype *cftype, u64 cfs_period_us)
{
	return tg_set_cfs_period(css_tg(css), cfs_period_us);
}

struct cfs_schedulable_data {
	struct task_group *tg;
	u64 period, quota;
};

/*
 * normalize group quota/period to be quota/max_period
 * note: units are usecs
 */
static u64 normalize_cfs_quota(struct task_group *tg,
			       struct cfs_schedulable_data *d)
{
	u64 quota, period;

	if (tg == d->tg) {
		period = d->period;
		quota = d->quota;
	} else {
		period = tg_get_cfs_period(tg);
		quota = tg_get_cfs_quota(tg);
	}

	/* note: these should typically be equivalent */
	if (quota == RUNTIME_INF || quota == -1)
		return RUNTIME_INF;

	return to_ratio(period, quota);
}

static int tg_cfs_schedulable_down(struct task_group *tg, void *data)
{
	struct cfs_schedulable_data *d = data;
	struct cfs_bandwidth *cfs_b = &tg->cfs_bandwidth;
	s64 quota = 0, parent_quota = -1;

	if (!tg->parent) {
		quota = RUNTIME_INF;
	} else {
		struct cfs_bandwidth *parent_b = &tg->parent->cfs_bandwidth;

		quota = normalize_cfs_quota(tg, d);
		parent_quota = parent_b->hierarchical_quota;

		/*
		 * Ensure max(child_quota) <= parent_quota.  On cgroup2,
		 * always take the min.  On cgroup1, only inherit when no
		 * limit is set:
		 */
		if (cgroup_subsys_on_dfl(cpu_cgrp_subsys)) {
			quota = min(quota, parent_quota);
		} else {
			if (quota == RUNTIME_INF)
				quota = parent_quota;
			else if (parent_quota != RUNTIME_INF && quota > parent_quota)
				return -EINVAL;
		}
	}
	cfs_b->hierarchical_quota = quota;

	return 0;
}

static int __cfs_schedulable(struct task_group *tg, u64 period, u64 quota)
{
	int ret;
	struct cfs_schedulable_data data = {
		.tg = tg,
		.period = period,
		.quota = quota,
	};

	if (quota != RUNTIME_INF) {
		do_div(data.period, NSEC_PER_USEC);
		do_div(data.quota, NSEC_PER_USEC);
	}

	rcu_read_lock();
	ret = walk_tg_tree(tg_cfs_schedulable_down, tg_nop, &data);
	rcu_read_unlock();

	return ret;
}

static int cpu_cfs_stat_show(struct seq_file *sf, void *v)
{
	struct task_group *tg = css_tg(seq_css(sf));
	struct cfs_bandwidth *cfs_b = &tg->cfs_bandwidth;

	seq_printf(sf, "nr_periods %d\n", cfs_b->nr_periods);
	seq_printf(sf, "nr_throttled %d\n", cfs_b->nr_throttled);
	seq_printf(sf, "throttled_time %llu\n", cfs_b->throttled_time);

	if (schedstat_enabled() && tg != &root_task_group) {
		u64 ws = 0;
		int i;

		for_each_possible_cpu(i)
			ws += schedstat_val(tg->se[i]->statistics.wait_sum);

		seq_printf(sf, "wait_sum %llu\n", ws);
	}

	return 0;
}
#endif /* CONFIG_CFS_BANDWIDTH */
#endif /* CONFIG_FAIR_GROUP_SCHED */

#ifdef CONFIG_RT_GROUP_SCHED
static int cpu_rt_runtime_write(struct cgroup_subsys_state *css,
				struct cftype *cft, s64 val)
{
	return sched_group_set_rt_runtime(css_tg(css), val);
}

static s64 cpu_rt_runtime_read(struct cgroup_subsys_state *css,
			       struct cftype *cft)
{
	return sched_group_rt_runtime(css_tg(css));
}

static int cpu_rt_period_write_uint(struct cgroup_subsys_state *css,
				    struct cftype *cftype, u64 rt_period_us)
{
	return sched_group_set_rt_period(css_tg(css), rt_period_us);
}

static u64 cpu_rt_period_read_uint(struct cgroup_subsys_state *css,
				   struct cftype *cft)
{
	return sched_group_rt_period(css_tg(css));
}
#endif /* CONFIG_RT_GROUP_SCHED */

static struct cftype cpu_legacy_files[] = {
#ifdef CONFIG_FAIR_GROUP_SCHED
	{
		.name = "shares",
		.read_u64 = cpu_shares_read_u64,
		.write_u64 = cpu_shares_write_u64,
	},
#endif
#ifdef CONFIG_CFS_BANDWIDTH
	{
		.name = "cfs_quota_us",
		.read_s64 = cpu_cfs_quota_read_s64,
		.write_s64 = cpu_cfs_quota_write_s64,
	},
	{
		.name = "cfs_period_us",
		.read_u64 = cpu_cfs_period_read_u64,
		.write_u64 = cpu_cfs_period_write_u64,
	},
	{
		.name = "stat",
		.seq_show = cpu_cfs_stat_show,
	},
#endif
#ifdef CONFIG_RT_GROUP_SCHED
	{
		.name = "rt_runtime_us",
		.read_s64 = cpu_rt_runtime_read,
		.write_s64 = cpu_rt_runtime_write,
	},
	{
		.name = "rt_period_us",
		.read_u64 = cpu_rt_period_read_uint,
		.write_u64 = cpu_rt_period_write_uint,
	},
#endif
	{ }	/* Terminate */
};

static int cpu_extra_stat_show(struct seq_file *sf,
			       struct cgroup_subsys_state *css)
{
#ifdef CONFIG_CFS_BANDWIDTH
	{
		struct task_group *tg = css_tg(css);
		struct cfs_bandwidth *cfs_b = &tg->cfs_bandwidth;
		u64 throttled_usec;

		throttled_usec = cfs_b->throttled_time;
		do_div(throttled_usec, NSEC_PER_USEC);

		seq_printf(sf, "nr_periods %d\n"
			   "nr_throttled %d\n"
			   "throttled_usec %llu\n",
			   cfs_b->nr_periods, cfs_b->nr_throttled,
			   throttled_usec);
	}
#endif
	return 0;
}

#ifdef CONFIG_FAIR_GROUP_SCHED
static u64 cpu_weight_read_u64(struct cgroup_subsys_state *css,
			       struct cftype *cft)
{
	struct task_group *tg = css_tg(css);
	u64 weight = scale_load_down(tg->shares);

	return DIV_ROUND_CLOSEST_ULL(weight * CGROUP_WEIGHT_DFL, 1024);
}

static int cpu_weight_write_u64(struct cgroup_subsys_state *css,
				struct cftype *cft, u64 weight)
{
	/*
	 * cgroup weight knobs should use the common MIN, DFL and MAX
	 * values which are 1, 100 and 10000 respectively.  While it loses
	 * a bit of range on both ends, it maps pretty well onto the shares
	 * value used by scheduler and the round-trip conversions preserve
	 * the original value over the entire range.
	 */
	if (weight < CGROUP_WEIGHT_MIN || weight > CGROUP_WEIGHT_MAX)
		return -ERANGE;

	weight = DIV_ROUND_CLOSEST_ULL(weight * 1024, CGROUP_WEIGHT_DFL);

	return sched_group_set_shares(css_tg(css), scale_load(weight));
}

static s64 cpu_weight_nice_read_s64(struct cgroup_subsys_state *css,
				    struct cftype *cft)
{
	unsigned long weight = scale_load_down(css_tg(css)->shares);
	int last_delta = INT_MAX;
	int prio, delta;

	/* find the closest nice value to the current weight */
	for (prio = 0; prio < ARRAY_SIZE(sched_prio_to_weight); prio++) {
		delta = abs(sched_prio_to_weight[prio] - weight);
		if (delta >= last_delta)
			break;
		last_delta = delta;
	}

	return PRIO_TO_NICE(prio - 1 + MAX_RT_PRIO);
}

static int cpu_weight_nice_write_s64(struct cgroup_subsys_state *css,
				     struct cftype *cft, s64 nice)
{
	unsigned long weight;
	int idx;

	if (nice < MIN_NICE || nice > MAX_NICE)
		return -ERANGE;

	idx = NICE_TO_PRIO(nice) - MAX_RT_PRIO;
	idx = array_index_nospec(idx, 40);
	weight = sched_prio_to_weight[idx];

	return sched_group_set_shares(css_tg(css), scale_load(weight));
}
#endif

static void __maybe_unused cpu_period_quota_print(struct seq_file *sf,
						  long period, long quota)
{
	if (quota < 0)
		seq_puts(sf, "max");
	else
		seq_printf(sf, "%ld", quota);

	seq_printf(sf, " %ld\n", period);
}

/* caller should put the current value in *@periodp before calling */
static int __maybe_unused cpu_period_quota_parse(char *buf,
						 u64 *periodp, u64 *quotap)
{
	char tok[21];	/* U64_MAX */

	if (!sscanf(buf, "%s %llu", tok, periodp))
		return -EINVAL;

	*periodp *= NSEC_PER_USEC;

	if (sscanf(tok, "%llu", quotap))
		*quotap *= NSEC_PER_USEC;
	else if (!strcmp(tok, "max"))
		*quotap = RUNTIME_INF;
	else
		return -EINVAL;

	return 0;
}

#ifdef CONFIG_CFS_BANDWIDTH
static int cpu_max_show(struct seq_file *sf, void *v)
{
	struct task_group *tg = css_tg(seq_css(sf));

	cpu_period_quota_print(sf, tg_get_cfs_period(tg), tg_get_cfs_quota(tg));
	return 0;
}

static ssize_t cpu_max_write(struct kernfs_open_file *of,
			     char *buf, size_t nbytes, loff_t off)
{
	struct task_group *tg = css_tg(of_css(of));
	u64 period = tg_get_cfs_period(tg);
	u64 quota;
	int ret;

	ret = cpu_period_quota_parse(buf, &period, &quota);
	if (!ret)
		ret = tg_set_cfs_bandwidth(tg, period, quota);
	return ret ?: nbytes;
}
#endif

static struct cftype cpu_files[] = {
#ifdef CONFIG_FAIR_GROUP_SCHED
	{
		.name = "weight",
		.flags = CFTYPE_NOT_ON_ROOT,
		.read_u64 = cpu_weight_read_u64,
		.write_u64 = cpu_weight_write_u64,
	},
	{
		.name = "weight.nice",
		.flags = CFTYPE_NOT_ON_ROOT,
		.read_s64 = cpu_weight_nice_read_s64,
		.write_s64 = cpu_weight_nice_write_s64,
	},
#endif
#ifdef CONFIG_CFS_BANDWIDTH
	{
		.name = "max",
		.flags = CFTYPE_NOT_ON_ROOT,
		.seq_show = cpu_max_show,
		.write = cpu_max_write,
	},
#endif
	{ }	/* terminate */
};

struct cgroup_subsys cpu_cgrp_subsys = {
	.css_alloc	= cpu_cgroup_css_alloc,
	.css_online	= cpu_cgroup_css_online,
	.css_released	= cpu_cgroup_css_released,
	.css_free	= cpu_cgroup_css_free,
	.css_extra_stat_show = cpu_extra_stat_show,
	.fork		= cpu_cgroup_fork,
	.can_attach	= cpu_cgroup_can_attach,
	.attach		= cpu_cgroup_attach,
	.legacy_cftypes	= cpu_legacy_files,
	.dfl_cftypes	= cpu_files,
	.early_init	= true,
	.threaded	= true,
};

#endif	/* CONFIG_CGROUP_SCHED */

void dump_cpu_task(int cpu)
{
	pr_info("Task dump for CPU %d:\n", cpu);
	sched_show_task(cpu_curr(cpu));
}

/*
 * Nice levels are multiplicative, with a gentle 10% change for every
 * nice level changed. I.e. when a CPU-bound task goes from nice 0 to
 * nice 1, it will get ~10% less CPU time than another CPU-bound task
 * that remained on nice 0.
 *
 * The "10% effect" is relative and cumulative: from _any_ nice level,
 * if you go up 1 level, it's -10% CPU usage, if you go down 1 level
 * it's +10% CPU usage. (to achieve that we use a multiplier of 1.25.
 * If a task goes up by ~10% and another task goes down by ~10% then
 * the relative distance between them is ~25%.)
 */
const int sched_prio_to_weight[40] = {
 /* -20 */     88761,     71755,     56483,     46273,     36291,
 /* -15 */     29154,     23254,     18705,     14949,     11916,
 /* -10 */      9548,      7620,      6100,      4904,      3906,
 /*  -5 */      3121,      2501,      1991,      1586,      1277,
 /*   0 */      1024,       820,       655,       526,       423,
 /*   5 */       335,       272,       215,       172,       137,
 /*  10 */       110,        87,        70,        56,        45,
 /*  15 */        36,        29,        23,        18,        15,
};

/*
 * Inverse (2^32/x) values of the sched_prio_to_weight[] array, precalculated.
 *
 * In cases where the weight does not change often, we can use the
 * precalculated inverse to speed up arithmetics by turning divisions
 * into multiplications:
 */
const u32 sched_prio_to_wmult[40] = {
 /* -20 */     48388,     59856,     76040,     92818,    118348,
 /* -15 */    147320,    184698,    229616,    287308,    360437,
 /* -10 */    449829,    563644,    704093,    875809,   1099582,
 /*  -5 */   1376151,   1717300,   2157191,   2708050,   3363326,
 /*   0 */   4194304,   5237765,   6557202,   8165337,  10153587,
 /*   5 */  12820798,  15790321,  19976592,  24970740,  31350126,
 /*  10 */  39045157,  49367440,  61356676,  76695844,  95443717,
 /*  15 */ 119304647, 148102320, 186737708, 238609294, 286331153,
};

#undef CREATE_TRACE_POINTS<|MERGE_RESOLUTION|>--- conflicted
+++ resolved
@@ -421,11 +421,7 @@
 	 * state, even in the failed case, an explicit smp_mb() must be used.
 	 */
 	smp_mb__before_atomic();
-<<<<<<< HEAD
-	if (cmpxchg_relaxed(&node->next, NULL, WAKE_Q_TAIL))
-=======
 	if (unlikely(cmpxchg_relaxed(&node->next, NULL, WAKE_Q_TAIL)))
->>>>>>> 50214dc1
 		return;
 
 	get_task_struct(task);
