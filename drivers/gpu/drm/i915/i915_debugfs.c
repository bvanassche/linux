--- conflicted
+++ resolved
@@ -962,15 +962,9 @@
 	struct i915_gpu_state *gpu;
 	intel_wakeref_t wakeref;
 
-<<<<<<< HEAD
-	intel_runtime_pm_get(i915);
-	gpu = i915_capture_gpu_state(i915);
-	intel_runtime_pm_put(i915);
-=======
 	gpu = NULL;
 	with_intel_runtime_pm(i915, wakeref)
 		gpu = i915_capture_gpu_state(i915);
->>>>>>> 6e062b60
 	if (IS_ERR(gpu))
 		return PTR_ERR(gpu);
 
