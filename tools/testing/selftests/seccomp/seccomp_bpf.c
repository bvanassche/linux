// SPDX-License-Identifier: GPL-2.0-only
/*
 * Copyright (c) 2012 The Chromium OS Authors. All rights reserved.
 *
 * Test code for seccomp bpf.
 */

#define _GNU_SOURCE
#include <sys/types.h>

/*
 * glibc 2.26 and later have SIGSYS in siginfo_t. Before that,
 * we need to use the kernel's siginfo.h file and trick glibc
 * into accepting it.
 */
#if !__GLIBC_PREREQ(2, 26)
# include <asm/siginfo.h>
# define __have_siginfo_t 1
# define __have_sigval_t 1
# define __have_sigevent_t 1
#endif

#include <errno.h>
#include <linux/filter.h>
#include <sys/prctl.h>
#include <sys/ptrace.h>
#include <sys/user.h>
#include <linux/prctl.h>
#include <linux/ptrace.h>
#include <linux/seccomp.h>
#include <pthread.h>
#include <semaphore.h>
#include <signal.h>
#include <stddef.h>
#include <stdbool.h>
#include <string.h>
#include <time.h>
#include <limits.h>
#include <linux/elf.h>
#include <sys/uio.h>
#include <sys/utsname.h>
#include <sys/fcntl.h>
#include <sys/mman.h>
#include <sys/times.h>
#include <sys/socket.h>
#include <sys/ioctl.h>
#include <linux/kcmp.h>

#include <unistd.h>
#include <sys/syscall.h>
#include <poll.h>

#include "../kselftest_harness.h"

#ifndef PR_SET_PTRACER
# define PR_SET_PTRACER 0x59616d61
#endif

#ifndef PR_SET_NO_NEW_PRIVS
#define PR_SET_NO_NEW_PRIVS 38
#define PR_GET_NO_NEW_PRIVS 39
#endif

#ifndef PR_SECCOMP_EXT
#define PR_SECCOMP_EXT 43
#endif

#ifndef SECCOMP_EXT_ACT
#define SECCOMP_EXT_ACT 1
#endif

#ifndef SECCOMP_EXT_ACT_TSYNC
#define SECCOMP_EXT_ACT_TSYNC 1
#endif

#ifndef SECCOMP_MODE_STRICT
#define SECCOMP_MODE_STRICT 1
#endif

#ifndef SECCOMP_MODE_FILTER
#define SECCOMP_MODE_FILTER 2
#endif

#ifndef SECCOMP_RET_ALLOW
struct seccomp_data {
	int nr;
	__u32 arch;
	__u64 instruction_pointer;
	__u64 args[6];
};
#endif

#ifndef SECCOMP_RET_KILL_PROCESS
#define SECCOMP_RET_KILL_PROCESS 0x80000000U /* kill the process */
#define SECCOMP_RET_KILL_THREAD	 0x00000000U /* kill the thread */
#endif
#ifndef SECCOMP_RET_KILL
#define SECCOMP_RET_KILL	 SECCOMP_RET_KILL_THREAD
#define SECCOMP_RET_TRAP	 0x00030000U /* disallow and force a SIGSYS */
#define SECCOMP_RET_ERRNO	 0x00050000U /* returns an errno */
#define SECCOMP_RET_TRACE	 0x7ff00000U /* pass to a tracer or disallow */
#define SECCOMP_RET_ALLOW	 0x7fff0000U /* allow */
#endif
#ifndef SECCOMP_RET_LOG
#define SECCOMP_RET_LOG		 0x7ffc0000U /* allow after logging */
#endif

#ifndef __NR_seccomp
# if defined(__i386__)
#  define __NR_seccomp 354
# elif defined(__x86_64__)
#  define __NR_seccomp 317
# elif defined(__arm__)
#  define __NR_seccomp 383
# elif defined(__aarch64__)
#  define __NR_seccomp 277
# elif defined(__riscv)
#  define __NR_seccomp 277
# elif defined(__csky__)
#  define __NR_seccomp 277
# elif defined(__hppa__)
#  define __NR_seccomp 338
# elif defined(__powerpc__)
#  define __NR_seccomp 358
# elif defined(__s390__)
#  define __NR_seccomp 348
# elif defined(__sh__)
#  define __NR_seccomp 372
# else
#  warning "seccomp syscall number unknown for this architecture"
#  define __NR_seccomp 0xffff
# endif
#endif

#ifndef SECCOMP_SET_MODE_STRICT
#define SECCOMP_SET_MODE_STRICT 0
#endif

#ifndef SECCOMP_SET_MODE_FILTER
#define SECCOMP_SET_MODE_FILTER 1
#endif

#ifndef SECCOMP_GET_ACTION_AVAIL
#define SECCOMP_GET_ACTION_AVAIL 2
#endif

#ifndef SECCOMP_GET_NOTIF_SIZES
#define SECCOMP_GET_NOTIF_SIZES 3
#endif

#ifndef SECCOMP_FILTER_FLAG_TSYNC
#define SECCOMP_FILTER_FLAG_TSYNC (1UL << 0)
#endif

#ifndef SECCOMP_FILTER_FLAG_LOG
#define SECCOMP_FILTER_FLAG_LOG (1UL << 1)
#endif

#ifndef SECCOMP_FILTER_FLAG_SPEC_ALLOW
#define SECCOMP_FILTER_FLAG_SPEC_ALLOW (1UL << 2)
#endif

#ifndef PTRACE_SECCOMP_GET_METADATA
#define PTRACE_SECCOMP_GET_METADATA	0x420d

struct seccomp_metadata {
	__u64 filter_off;       /* Input: which filter */
	__u64 flags;             /* Output: filter's flags */
};
#endif

#ifndef SECCOMP_FILTER_FLAG_NEW_LISTENER
#define SECCOMP_FILTER_FLAG_NEW_LISTENER	(1UL << 3)

#define SECCOMP_RET_USER_NOTIF 0x7fc00000U

#define SECCOMP_IOC_MAGIC		'!'
#define SECCOMP_IO(nr)			_IO(SECCOMP_IOC_MAGIC, nr)
#define SECCOMP_IOR(nr, type)		_IOR(SECCOMP_IOC_MAGIC, nr, type)
#define SECCOMP_IOW(nr, type)		_IOW(SECCOMP_IOC_MAGIC, nr, type)
#define SECCOMP_IOWR(nr, type)		_IOWR(SECCOMP_IOC_MAGIC, nr, type)

/* Flags for seccomp notification fd ioctl. */
#define SECCOMP_IOCTL_NOTIF_RECV	SECCOMP_IOWR(0, struct seccomp_notif)
#define SECCOMP_IOCTL_NOTIF_SEND	SECCOMP_IOWR(1,	\
						struct seccomp_notif_resp)
#define SECCOMP_IOCTL_NOTIF_ID_VALID	SECCOMP_IOR(2, __u64)

struct seccomp_notif {
	__u64 id;
	__u32 pid;
	__u32 flags;
	struct seccomp_data data;
};

struct seccomp_notif_resp {
	__u64 id;
	__s64 val;
	__s32 error;
	__u32 flags;
};

struct seccomp_notif_sizes {
	__u16 seccomp_notif;
	__u16 seccomp_notif_resp;
	__u16 seccomp_data;
};
#endif

#ifndef PTRACE_EVENTMSG_SYSCALL_ENTRY
#define PTRACE_EVENTMSG_SYSCALL_ENTRY	1
#define PTRACE_EVENTMSG_SYSCALL_EXIT	2
#endif

#ifndef SECCOMP_USER_NOTIF_FLAG_CONTINUE
#define SECCOMP_USER_NOTIF_FLAG_CONTINUE 0x00000001
#endif

#ifndef SECCOMP_FILTER_FLAG_TSYNC_ESRCH
#define SECCOMP_FILTER_FLAG_TSYNC_ESRCH (1UL << 4)
#endif

#ifndef seccomp
int seccomp(unsigned int op, unsigned int flags, void *args)
{
	errno = 0;
	return syscall(__NR_seccomp, op, flags, args);
}
#endif

#if __BYTE_ORDER == __LITTLE_ENDIAN
#define syscall_arg(_n) (offsetof(struct seccomp_data, args[_n]))
#elif __BYTE_ORDER == __BIG_ENDIAN
#define syscall_arg(_n) (offsetof(struct seccomp_data, args[_n]) + sizeof(__u32))
#else
#error "wut? Unknown __BYTE_ORDER?!"
#endif

#define SIBLING_EXIT_UNKILLED	0xbadbeef
#define SIBLING_EXIT_FAILURE	0xbadface
#define SIBLING_EXIT_NEWPRIVS	0xbadfeed

TEST(mode_strict_support)
{
	long ret;

	ret = prctl(PR_SET_SECCOMP, SECCOMP_MODE_STRICT, NULL, NULL, NULL);
	ASSERT_EQ(0, ret) {
		TH_LOG("Kernel does not support CONFIG_SECCOMP");
	}
	syscall(__NR_exit, 0);
}

TEST_SIGNAL(mode_strict_cannot_call_prctl, SIGKILL)
{
	long ret;

	ret = prctl(PR_SET_SECCOMP, SECCOMP_MODE_STRICT, NULL, NULL, NULL);
	ASSERT_EQ(0, ret) {
		TH_LOG("Kernel does not support CONFIG_SECCOMP");
	}
	syscall(__NR_prctl, PR_SET_SECCOMP, SECCOMP_MODE_FILTER,
		NULL, NULL, NULL);
	EXPECT_FALSE(true) {
		TH_LOG("Unreachable!");
	}
}

/* Note! This doesn't test no new privs behavior */
TEST(no_new_privs_support)
{
	long ret;

	ret = prctl(PR_SET_NO_NEW_PRIVS, 1, 0, 0, 0);
	EXPECT_EQ(0, ret) {
		TH_LOG("Kernel does not support PR_SET_NO_NEW_PRIVS!");
	}
}

/* Tests kernel support by checking for a copy_from_user() fault on NULL. */
TEST(mode_filter_support)
{
	long ret;

	ret = prctl(PR_SET_NO_NEW_PRIVS, 1, NULL, 0, 0);
	ASSERT_EQ(0, ret) {
		TH_LOG("Kernel does not support PR_SET_NO_NEW_PRIVS!");
	}
	ret = prctl(PR_SET_SECCOMP, SECCOMP_MODE_FILTER, NULL, NULL, NULL);
	EXPECT_EQ(-1, ret);
	EXPECT_EQ(EFAULT, errno) {
		TH_LOG("Kernel does not support CONFIG_SECCOMP_FILTER!");
	}
}

TEST(mode_filter_without_nnp)
{
	struct sock_filter filter[] = {
		BPF_STMT(BPF_RET|BPF_K, SECCOMP_RET_ALLOW),
	};
	struct sock_fprog prog = {
		.len = (unsigned short)ARRAY_SIZE(filter),
		.filter = filter,
	};
	long ret;

	ret = prctl(PR_GET_NO_NEW_PRIVS, 0, NULL, 0, 0);
	ASSERT_LE(0, ret) {
		TH_LOG("Expected 0 or unsupported for NO_NEW_PRIVS");
	}
	errno = 0;
	ret = prctl(PR_SET_SECCOMP, SECCOMP_MODE_FILTER, &prog, 0, 0);
	/* Succeeds with CAP_SYS_ADMIN, fails without */
	/* TODO(wad) check caps not euid */
	if (geteuid()) {
		EXPECT_EQ(-1, ret);
		EXPECT_EQ(EACCES, errno);
	} else {
		EXPECT_EQ(0, ret);
	}
}

#define MAX_INSNS_PER_PATH 32768

TEST(filter_size_limits)
{
	int i;
	int count = BPF_MAXINSNS + 1;
	struct sock_filter allow[] = {
		BPF_STMT(BPF_RET|BPF_K, SECCOMP_RET_ALLOW),
	};
	struct sock_filter *filter;
	struct sock_fprog prog = { };
	long ret;

	filter = calloc(count, sizeof(*filter));
	ASSERT_NE(NULL, filter);

	for (i = 0; i < count; i++)
		filter[i] = allow[0];

	ret = prctl(PR_SET_NO_NEW_PRIVS, 1, 0, 0, 0);
	ASSERT_EQ(0, ret);

	prog.filter = filter;
	prog.len = count;

	/* Too many filter instructions in a single filter. */
	ret = prctl(PR_SET_SECCOMP, SECCOMP_MODE_FILTER, &prog, 0, 0);
	ASSERT_NE(0, ret) {
		TH_LOG("Installing %d insn filter was allowed", prog.len);
	}

	/* One less is okay, though. */
	prog.len -= 1;
	ret = prctl(PR_SET_SECCOMP, SECCOMP_MODE_FILTER, &prog, 0, 0);
	ASSERT_EQ(0, ret) {
		TH_LOG("Installing %d insn filter wasn't allowed", prog.len);
	}
}

TEST(filter_chain_limits)
{
	int i;
	int count = BPF_MAXINSNS;
	struct sock_filter allow[] = {
		BPF_STMT(BPF_RET|BPF_K, SECCOMP_RET_ALLOW),
	};
	struct sock_filter *filter;
	struct sock_fprog prog = { };
	long ret;

	filter = calloc(count, sizeof(*filter));
	ASSERT_NE(NULL, filter);

	for (i = 0; i < count; i++)
		filter[i] = allow[0];

	ret = prctl(PR_SET_NO_NEW_PRIVS, 1, 0, 0, 0);
	ASSERT_EQ(0, ret);

	prog.filter = filter;
	prog.len = 1;

	ret = prctl(PR_SET_SECCOMP, SECCOMP_MODE_FILTER, &prog, 0, 0);
	ASSERT_EQ(0, ret);

	prog.len = count;

	/* Too many total filter instructions. */
	for (i = 0; i < MAX_INSNS_PER_PATH; i++) {
		ret = prctl(PR_SET_SECCOMP, SECCOMP_MODE_FILTER, &prog, 0, 0);
		if (ret != 0)
			break;
	}
	ASSERT_NE(0, ret) {
		TH_LOG("Allowed %d %d-insn filters (total with penalties:%d)",
		       i, count, i * (count + 4));
	}
}

TEST(mode_filter_cannot_move_to_strict)
{
	struct sock_filter filter[] = {
		BPF_STMT(BPF_RET|BPF_K, SECCOMP_RET_ALLOW),
	};
	struct sock_fprog prog = {
		.len = (unsigned short)ARRAY_SIZE(filter),
		.filter = filter,
	};
	long ret;

	ret = prctl(PR_SET_NO_NEW_PRIVS, 1, 0, 0, 0);
	ASSERT_EQ(0, ret);

	ret = prctl(PR_SET_SECCOMP, SECCOMP_MODE_FILTER, &prog, 0, 0);
	ASSERT_EQ(0, ret);

	ret = prctl(PR_SET_SECCOMP, SECCOMP_MODE_STRICT, NULL, 0, 0);
	EXPECT_EQ(-1, ret);
	EXPECT_EQ(EINVAL, errno);
}


TEST(mode_filter_get_seccomp)
{
	struct sock_filter filter[] = {
		BPF_STMT(BPF_RET|BPF_K, SECCOMP_RET_ALLOW),
	};
	struct sock_fprog prog = {
		.len = (unsigned short)ARRAY_SIZE(filter),
		.filter = filter,
	};
	long ret;

	ret = prctl(PR_SET_NO_NEW_PRIVS, 1, 0, 0, 0);
	ASSERT_EQ(0, ret);

	ret = prctl(PR_GET_SECCOMP, 0, 0, 0, 0);
	EXPECT_EQ(0, ret);

	ret = prctl(PR_SET_SECCOMP, SECCOMP_MODE_FILTER, &prog, 0, 0);
	ASSERT_EQ(0, ret);

	ret = prctl(PR_GET_SECCOMP, 0, 0, 0, 0);
	EXPECT_EQ(2, ret);
}


TEST(ALLOW_all)
{
	struct sock_filter filter[] = {
		BPF_STMT(BPF_RET|BPF_K, SECCOMP_RET_ALLOW),
	};
	struct sock_fprog prog = {
		.len = (unsigned short)ARRAY_SIZE(filter),
		.filter = filter,
	};
	long ret;

	ret = prctl(PR_SET_NO_NEW_PRIVS, 1, 0, 0, 0);
	ASSERT_EQ(0, ret);

	ret = prctl(PR_SET_SECCOMP, SECCOMP_MODE_FILTER, &prog);
	ASSERT_EQ(0, ret);
}

TEST(empty_prog)
{
	struct sock_filter filter[] = {
	};
	struct sock_fprog prog = {
		.len = (unsigned short)ARRAY_SIZE(filter),
		.filter = filter,
	};
	long ret;

	ret = prctl(PR_SET_NO_NEW_PRIVS, 1, 0, 0, 0);
	ASSERT_EQ(0, ret);

	ret = prctl(PR_SET_SECCOMP, SECCOMP_MODE_FILTER, &prog);
	EXPECT_EQ(-1, ret);
	EXPECT_EQ(EINVAL, errno);
}

TEST(log_all)
{
	struct sock_filter filter[] = {
		BPF_STMT(BPF_RET|BPF_K, SECCOMP_RET_LOG),
	};
	struct sock_fprog prog = {
		.len = (unsigned short)ARRAY_SIZE(filter),
		.filter = filter,
	};
	long ret;
	pid_t parent = getppid();

	ret = prctl(PR_SET_NO_NEW_PRIVS, 1, 0, 0, 0);
	ASSERT_EQ(0, ret);

	ret = prctl(PR_SET_SECCOMP, SECCOMP_MODE_FILTER, &prog);
	ASSERT_EQ(0, ret);

	/* getppid() should succeed and be logged (no check for logging) */
	EXPECT_EQ(parent, syscall(__NR_getppid));
}

TEST_SIGNAL(unknown_ret_is_kill_inside, SIGSYS)
{
	struct sock_filter filter[] = {
		BPF_STMT(BPF_RET|BPF_K, 0x10000000U),
	};
	struct sock_fprog prog = {
		.len = (unsigned short)ARRAY_SIZE(filter),
		.filter = filter,
	};
	long ret;

	ret = prctl(PR_SET_NO_NEW_PRIVS, 1, 0, 0, 0);
	ASSERT_EQ(0, ret);

	ret = prctl(PR_SET_SECCOMP, SECCOMP_MODE_FILTER, &prog);
	ASSERT_EQ(0, ret);
	EXPECT_EQ(0, syscall(__NR_getpid)) {
		TH_LOG("getpid() shouldn't ever return");
	}
}

/* return code >= 0x80000000 is unused. */
TEST_SIGNAL(unknown_ret_is_kill_above_allow, SIGSYS)
{
	struct sock_filter filter[] = {
		BPF_STMT(BPF_RET|BPF_K, 0x90000000U),
	};
	struct sock_fprog prog = {
		.len = (unsigned short)ARRAY_SIZE(filter),
		.filter = filter,
	};
	long ret;

	ret = prctl(PR_SET_NO_NEW_PRIVS, 1, 0, 0, 0);
	ASSERT_EQ(0, ret);

	ret = prctl(PR_SET_SECCOMP, SECCOMP_MODE_FILTER, &prog);
	ASSERT_EQ(0, ret);
	EXPECT_EQ(0, syscall(__NR_getpid)) {
		TH_LOG("getpid() shouldn't ever return");
	}
}

TEST_SIGNAL(KILL_all, SIGSYS)
{
	struct sock_filter filter[] = {
		BPF_STMT(BPF_RET|BPF_K, SECCOMP_RET_KILL),
	};
	struct sock_fprog prog = {
		.len = (unsigned short)ARRAY_SIZE(filter),
		.filter = filter,
	};
	long ret;

	ret = prctl(PR_SET_NO_NEW_PRIVS, 1, 0, 0, 0);
	ASSERT_EQ(0, ret);

	ret = prctl(PR_SET_SECCOMP, SECCOMP_MODE_FILTER, &prog);
	ASSERT_EQ(0, ret);
}

TEST_SIGNAL(KILL_one, SIGSYS)
{
	struct sock_filter filter[] = {
		BPF_STMT(BPF_LD|BPF_W|BPF_ABS,
			offsetof(struct seccomp_data, nr)),
		BPF_JUMP(BPF_JMP|BPF_JEQ|BPF_K, __NR_getpid, 0, 1),
		BPF_STMT(BPF_RET|BPF_K, SECCOMP_RET_KILL),
		BPF_STMT(BPF_RET|BPF_K, SECCOMP_RET_ALLOW),
	};
	struct sock_fprog prog = {
		.len = (unsigned short)ARRAY_SIZE(filter),
		.filter = filter,
	};
	long ret;
	pid_t parent = getppid();

	ret = prctl(PR_SET_NO_NEW_PRIVS, 1, 0, 0, 0);
	ASSERT_EQ(0, ret);

	ret = prctl(PR_SET_SECCOMP, SECCOMP_MODE_FILTER, &prog);
	ASSERT_EQ(0, ret);

	EXPECT_EQ(parent, syscall(__NR_getppid));
	/* getpid() should never return. */
	EXPECT_EQ(0, syscall(__NR_getpid));
}

TEST_SIGNAL(KILL_one_arg_one, SIGSYS)
{
	void *fatal_address;
	struct sock_filter filter[] = {
		BPF_STMT(BPF_LD|BPF_W|BPF_ABS,
			offsetof(struct seccomp_data, nr)),
		BPF_JUMP(BPF_JMP|BPF_JEQ|BPF_K, __NR_times, 1, 0),
		BPF_STMT(BPF_RET|BPF_K, SECCOMP_RET_ALLOW),
		/* Only both with lower 32-bit for now. */
		BPF_STMT(BPF_LD|BPF_W|BPF_ABS, syscall_arg(0)),
		BPF_JUMP(BPF_JMP|BPF_JEQ|BPF_K,
			(unsigned long)&fatal_address, 0, 1),
		BPF_STMT(BPF_RET|BPF_K, SECCOMP_RET_KILL),
		BPF_STMT(BPF_RET|BPF_K, SECCOMP_RET_ALLOW),
	};
	struct sock_fprog prog = {
		.len = (unsigned short)ARRAY_SIZE(filter),
		.filter = filter,
	};
	long ret;
	pid_t parent = getppid();
	struct tms timebuf;
	clock_t clock = times(&timebuf);

	ret = prctl(PR_SET_NO_NEW_PRIVS, 1, 0, 0, 0);
	ASSERT_EQ(0, ret);

	ret = prctl(PR_SET_SECCOMP, SECCOMP_MODE_FILTER, &prog);
	ASSERT_EQ(0, ret);

	EXPECT_EQ(parent, syscall(__NR_getppid));
	EXPECT_LE(clock, syscall(__NR_times, &timebuf));
	/* times() should never return. */
	EXPECT_EQ(0, syscall(__NR_times, &fatal_address));
}

TEST_SIGNAL(KILL_one_arg_six, SIGSYS)
{
#ifndef __NR_mmap2
	int sysno = __NR_mmap;
#else
	int sysno = __NR_mmap2;
#endif
	struct sock_filter filter[] = {
		BPF_STMT(BPF_LD|BPF_W|BPF_ABS,
			offsetof(struct seccomp_data, nr)),
		BPF_JUMP(BPF_JMP|BPF_JEQ|BPF_K, sysno, 1, 0),
		BPF_STMT(BPF_RET|BPF_K, SECCOMP_RET_ALLOW),
		/* Only both with lower 32-bit for now. */
		BPF_STMT(BPF_LD|BPF_W|BPF_ABS, syscall_arg(5)),
		BPF_JUMP(BPF_JMP|BPF_JEQ|BPF_K, 0x0C0FFEE, 0, 1),
		BPF_STMT(BPF_RET|BPF_K, SECCOMP_RET_KILL),
		BPF_STMT(BPF_RET|BPF_K, SECCOMP_RET_ALLOW),
	};
	struct sock_fprog prog = {
		.len = (unsigned short)ARRAY_SIZE(filter),
		.filter = filter,
	};
	long ret;
	pid_t parent = getppid();
	int fd;
	void *map1, *map2;
	int page_size = sysconf(_SC_PAGESIZE);

	ASSERT_LT(0, page_size);

	ret = prctl(PR_SET_NO_NEW_PRIVS, 1, 0, 0, 0);
	ASSERT_EQ(0, ret);

	ret = prctl(PR_SET_SECCOMP, SECCOMP_MODE_FILTER, &prog);
	ASSERT_EQ(0, ret);

	fd = open("/dev/zero", O_RDONLY);
	ASSERT_NE(-1, fd);

	EXPECT_EQ(parent, syscall(__NR_getppid));
	map1 = (void *)syscall(sysno,
		NULL, page_size, PROT_READ, MAP_PRIVATE, fd, page_size);
	EXPECT_NE(MAP_FAILED, map1);
	/* mmap2() should never return. */
	map2 = (void *)syscall(sysno,
		 NULL, page_size, PROT_READ, MAP_PRIVATE, fd, 0x0C0FFEE);
	EXPECT_EQ(MAP_FAILED, map2);

	/* The test failed, so clean up the resources. */
	munmap(map1, page_size);
	munmap(map2, page_size);
	close(fd);
}

/* This is a thread task to die via seccomp filter violation. */
void *kill_thread(void *data)
{
	bool die = (bool)data;

	if (die) {
		prctl(PR_GET_SECCOMP, 0, 0, 0, 0);
		return (void *)SIBLING_EXIT_FAILURE;
	}

	return (void *)SIBLING_EXIT_UNKILLED;
}

/* Prepare a thread that will kill itself or both of us. */
void kill_thread_or_group(struct __test_metadata *_metadata, bool kill_process)
{
	pthread_t thread;
	void *status;
	/* Kill only when calling __NR_prctl. */
	struct sock_filter filter_thread[] = {
		BPF_STMT(BPF_LD|BPF_W|BPF_ABS,
			offsetof(struct seccomp_data, nr)),
		BPF_JUMP(BPF_JMP|BPF_JEQ|BPF_K, __NR_prctl, 0, 1),
		BPF_STMT(BPF_RET|BPF_K, SECCOMP_RET_KILL_THREAD),
		BPF_STMT(BPF_RET|BPF_K, SECCOMP_RET_ALLOW),
	};
	struct sock_fprog prog_thread = {
		.len = (unsigned short)ARRAY_SIZE(filter_thread),
		.filter = filter_thread,
	};
	struct sock_filter filter_process[] = {
		BPF_STMT(BPF_LD|BPF_W|BPF_ABS,
			offsetof(struct seccomp_data, nr)),
		BPF_JUMP(BPF_JMP|BPF_JEQ|BPF_K, __NR_prctl, 0, 1),
		BPF_STMT(BPF_RET|BPF_K, SECCOMP_RET_KILL_PROCESS),
		BPF_STMT(BPF_RET|BPF_K, SECCOMP_RET_ALLOW),
	};
	struct sock_fprog prog_process = {
		.len = (unsigned short)ARRAY_SIZE(filter_process),
		.filter = filter_process,
	};

	ASSERT_EQ(0, prctl(PR_SET_NO_NEW_PRIVS, 1, 0, 0, 0)) {
		TH_LOG("Kernel does not support PR_SET_NO_NEW_PRIVS!");
	}

	ASSERT_EQ(0, seccomp(SECCOMP_SET_MODE_FILTER, 0,
			     kill_process ? &prog_process : &prog_thread));

	/*
	 * Add the KILL_THREAD rule again to make sure that the KILL_PROCESS
	 * flag cannot be downgraded by a new filter.
	 */
	ASSERT_EQ(0, seccomp(SECCOMP_SET_MODE_FILTER, 0, &prog_thread));

	/* Start a thread that will exit immediately. */
	ASSERT_EQ(0, pthread_create(&thread, NULL, kill_thread, (void *)false));
	ASSERT_EQ(0, pthread_join(thread, &status));
	ASSERT_EQ(SIBLING_EXIT_UNKILLED, (unsigned long)status);

	/* Start a thread that will die immediately. */
	ASSERT_EQ(0, pthread_create(&thread, NULL, kill_thread, (void *)true));
	ASSERT_EQ(0, pthread_join(thread, &status));
	ASSERT_NE(SIBLING_EXIT_FAILURE, (unsigned long)status);

	/*
	 * If we get here, only the spawned thread died. Let the parent know
	 * the whole process didn't die (i.e. this thread, the spawner,
	 * stayed running).
	 */
	exit(42);
}

TEST(KILL_thread)
{
	int status;
	pid_t child_pid;

	child_pid = fork();
	ASSERT_LE(0, child_pid);
	if (child_pid == 0) {
		kill_thread_or_group(_metadata, false);
		_exit(38);
	}

	ASSERT_EQ(child_pid, waitpid(child_pid, &status, 0));

	/* If only the thread was killed, we'll see exit 42. */
	ASSERT_TRUE(WIFEXITED(status));
	ASSERT_EQ(42, WEXITSTATUS(status));
}

TEST(KILL_process)
{
	int status;
	pid_t child_pid;

	child_pid = fork();
	ASSERT_LE(0, child_pid);
	if (child_pid == 0) {
		kill_thread_or_group(_metadata, true);
		_exit(38);
	}

	ASSERT_EQ(child_pid, waitpid(child_pid, &status, 0));

	/* If the entire process was killed, we'll see SIGSYS. */
	ASSERT_TRUE(WIFSIGNALED(status));
	ASSERT_EQ(SIGSYS, WTERMSIG(status));
}

/* TODO(wad) add 64-bit versus 32-bit arg tests. */
TEST(arg_out_of_range)
{
	struct sock_filter filter[] = {
		BPF_STMT(BPF_LD|BPF_W|BPF_ABS, syscall_arg(6)),
		BPF_STMT(BPF_RET|BPF_K, SECCOMP_RET_ALLOW),
	};
	struct sock_fprog prog = {
		.len = (unsigned short)ARRAY_SIZE(filter),
		.filter = filter,
	};
	long ret;

	ret = prctl(PR_SET_NO_NEW_PRIVS, 1, 0, 0, 0);
	ASSERT_EQ(0, ret);

	ret = prctl(PR_SET_SECCOMP, SECCOMP_MODE_FILTER, &prog);
	EXPECT_EQ(-1, ret);
	EXPECT_EQ(EINVAL, errno);
}

#define ERRNO_FILTER(name, errno)					\
	struct sock_filter _read_filter_##name[] = {			\
		BPF_STMT(BPF_LD|BPF_W|BPF_ABS,				\
			offsetof(struct seccomp_data, nr)),		\
		BPF_JUMP(BPF_JMP|BPF_JEQ|BPF_K, __NR_read, 0, 1),	\
		BPF_STMT(BPF_RET|BPF_K, SECCOMP_RET_ERRNO | errno),	\
		BPF_STMT(BPF_RET|BPF_K, SECCOMP_RET_ALLOW),		\
	};								\
	struct sock_fprog prog_##name = {				\
		.len = (unsigned short)ARRAY_SIZE(_read_filter_##name),	\
		.filter = _read_filter_##name,				\
	}

/* Make sure basic errno values are correctly passed through a filter. */
TEST(ERRNO_valid)
{
	ERRNO_FILTER(valid, E2BIG);
	long ret;
	pid_t parent = getppid();

	ret = prctl(PR_SET_NO_NEW_PRIVS, 1, 0, 0, 0);
	ASSERT_EQ(0, ret);

	ret = prctl(PR_SET_SECCOMP, SECCOMP_MODE_FILTER, &prog_valid);
	ASSERT_EQ(0, ret);

	EXPECT_EQ(parent, syscall(__NR_getppid));
	EXPECT_EQ(-1, read(0, NULL, 0));
	EXPECT_EQ(E2BIG, errno);
}

/* Make sure an errno of zero is correctly handled by the arch code. */
TEST(ERRNO_zero)
{
	ERRNO_FILTER(zero, 0);
	long ret;
	pid_t parent = getppid();

	ret = prctl(PR_SET_NO_NEW_PRIVS, 1, 0, 0, 0);
	ASSERT_EQ(0, ret);

	ret = prctl(PR_SET_SECCOMP, SECCOMP_MODE_FILTER, &prog_zero);
	ASSERT_EQ(0, ret);

	EXPECT_EQ(parent, syscall(__NR_getppid));
	/* "errno" of 0 is ok. */
	EXPECT_EQ(0, read(0, NULL, 0));
}

/*
 * The SECCOMP_RET_DATA mask is 16 bits wide, but errno is smaller.
 * This tests that the errno value gets capped correctly, fixed by
 * 580c57f10768 ("seccomp: cap SECCOMP_RET_ERRNO data to MAX_ERRNO").
 */
TEST(ERRNO_capped)
{
	ERRNO_FILTER(capped, 4096);
	long ret;
	pid_t parent = getppid();

	ret = prctl(PR_SET_NO_NEW_PRIVS, 1, 0, 0, 0);
	ASSERT_EQ(0, ret);

	ret = prctl(PR_SET_SECCOMP, SECCOMP_MODE_FILTER, &prog_capped);
	ASSERT_EQ(0, ret);

	EXPECT_EQ(parent, syscall(__NR_getppid));
	EXPECT_EQ(-1, read(0, NULL, 0));
	EXPECT_EQ(4095, errno);
}

/*
 * Filters are processed in reverse order: last applied is executed first.
 * Since only the SECCOMP_RET_ACTION mask is tested for return values, the
 * SECCOMP_RET_DATA mask results will follow the most recently applied
 * matching filter return (and not the lowest or highest value).
 */
TEST(ERRNO_order)
{
	ERRNO_FILTER(first,  11);
	ERRNO_FILTER(second, 13);
	ERRNO_FILTER(third,  12);
	long ret;
	pid_t parent = getppid();

	ret = prctl(PR_SET_NO_NEW_PRIVS, 1, 0, 0, 0);
	ASSERT_EQ(0, ret);

	ret = prctl(PR_SET_SECCOMP, SECCOMP_MODE_FILTER, &prog_first);
	ASSERT_EQ(0, ret);

	ret = prctl(PR_SET_SECCOMP, SECCOMP_MODE_FILTER, &prog_second);
	ASSERT_EQ(0, ret);

	ret = prctl(PR_SET_SECCOMP, SECCOMP_MODE_FILTER, &prog_third);
	ASSERT_EQ(0, ret);

	EXPECT_EQ(parent, syscall(__NR_getppid));
	EXPECT_EQ(-1, read(0, NULL, 0));
	EXPECT_EQ(12, errno);
}

FIXTURE(TRAP) {
	struct sock_fprog prog;
};

FIXTURE_SETUP(TRAP)
{
	struct sock_filter filter[] = {
		BPF_STMT(BPF_LD|BPF_W|BPF_ABS,
			offsetof(struct seccomp_data, nr)),
		BPF_JUMP(BPF_JMP|BPF_JEQ|BPF_K, __NR_getpid, 0, 1),
		BPF_STMT(BPF_RET|BPF_K, SECCOMP_RET_TRAP),
		BPF_STMT(BPF_RET|BPF_K, SECCOMP_RET_ALLOW),
	};

	memset(&self->prog, 0, sizeof(self->prog));
	self->prog.filter = malloc(sizeof(filter));
	ASSERT_NE(NULL, self->prog.filter);
	memcpy(self->prog.filter, filter, sizeof(filter));
	self->prog.len = (unsigned short)ARRAY_SIZE(filter);
}

FIXTURE_TEARDOWN(TRAP)
{
	if (self->prog.filter)
		free(self->prog.filter);
}

TEST_F_SIGNAL(TRAP, dfl, SIGSYS)
{
	long ret;

	ret = prctl(PR_SET_NO_NEW_PRIVS, 1, 0, 0, 0);
	ASSERT_EQ(0, ret);

	ret = prctl(PR_SET_SECCOMP, SECCOMP_MODE_FILTER, &self->prog);
	ASSERT_EQ(0, ret);
	syscall(__NR_getpid);
}

/* Ensure that SIGSYS overrides SIG_IGN */
TEST_F_SIGNAL(TRAP, ign, SIGSYS)
{
	long ret;

	ret = prctl(PR_SET_NO_NEW_PRIVS, 1, 0, 0, 0);
	ASSERT_EQ(0, ret);

	signal(SIGSYS, SIG_IGN);

	ret = prctl(PR_SET_SECCOMP, SECCOMP_MODE_FILTER, &self->prog);
	ASSERT_EQ(0, ret);
	syscall(__NR_getpid);
}

static siginfo_t TRAP_info;
static volatile int TRAP_nr;
static void TRAP_action(int nr, siginfo_t *info, void *void_context)
{
	memcpy(&TRAP_info, info, sizeof(TRAP_info));
	TRAP_nr = nr;
}

TEST_F(TRAP, handler)
{
	int ret, test;
	struct sigaction act;
	sigset_t mask;

	memset(&act, 0, sizeof(act));
	sigemptyset(&mask);
	sigaddset(&mask, SIGSYS);

	act.sa_sigaction = &TRAP_action;
	act.sa_flags = SA_SIGINFO;
	ret = sigaction(SIGSYS, &act, NULL);
	ASSERT_EQ(0, ret) {
		TH_LOG("sigaction failed");
	}
	ret = sigprocmask(SIG_UNBLOCK, &mask, NULL);
	ASSERT_EQ(0, ret) {
		TH_LOG("sigprocmask failed");
	}

	ret = prctl(PR_SET_NO_NEW_PRIVS, 1, 0, 0, 0);
	ASSERT_EQ(0, ret);
	ret = prctl(PR_SET_SECCOMP, SECCOMP_MODE_FILTER, &self->prog);
	ASSERT_EQ(0, ret);
	TRAP_nr = 0;
	memset(&TRAP_info, 0, sizeof(TRAP_info));
	/* Expect the registers to be rolled back. (nr = error) may vary
	 * based on arch. */
	ret = syscall(__NR_getpid);
	/* Silence gcc warning about volatile. */
	test = TRAP_nr;
	EXPECT_EQ(SIGSYS, test);
	struct local_sigsys {
		void *_call_addr;	/* calling user insn */
		int _syscall;		/* triggering system call number */
		unsigned int _arch;	/* AUDIT_ARCH_* of syscall */
	} *sigsys = (struct local_sigsys *)
#ifdef si_syscall
		&(TRAP_info.si_call_addr);
#else
		&TRAP_info.si_pid;
#endif
	EXPECT_EQ(__NR_getpid, sigsys->_syscall);
	/* Make sure arch is non-zero. */
	EXPECT_NE(0, sigsys->_arch);
	EXPECT_NE(0, (unsigned long)sigsys->_call_addr);
}

FIXTURE(precedence) {
	struct sock_fprog allow;
	struct sock_fprog log;
	struct sock_fprog trace;
	struct sock_fprog error;
	struct sock_fprog trap;
	struct sock_fprog kill;
};

FIXTURE_SETUP(precedence)
{
	struct sock_filter allow_insns[] = {
		BPF_STMT(BPF_RET|BPF_K, SECCOMP_RET_ALLOW),
	};
	struct sock_filter log_insns[] = {
		BPF_STMT(BPF_LD|BPF_W|BPF_ABS,
			offsetof(struct seccomp_data, nr)),
		BPF_JUMP(BPF_JMP|BPF_JEQ|BPF_K, __NR_getpid, 1, 0),
		BPF_STMT(BPF_RET|BPF_K, SECCOMP_RET_ALLOW),
		BPF_STMT(BPF_RET|BPF_K, SECCOMP_RET_LOG),
	};
	struct sock_filter trace_insns[] = {
		BPF_STMT(BPF_LD|BPF_W|BPF_ABS,
			offsetof(struct seccomp_data, nr)),
		BPF_JUMP(BPF_JMP|BPF_JEQ|BPF_K, __NR_getpid, 1, 0),
		BPF_STMT(BPF_RET|BPF_K, SECCOMP_RET_ALLOW),
		BPF_STMT(BPF_RET|BPF_K, SECCOMP_RET_TRACE),
	};
	struct sock_filter error_insns[] = {
		BPF_STMT(BPF_LD|BPF_W|BPF_ABS,
			offsetof(struct seccomp_data, nr)),
		BPF_JUMP(BPF_JMP|BPF_JEQ|BPF_K, __NR_getpid, 1, 0),
		BPF_STMT(BPF_RET|BPF_K, SECCOMP_RET_ALLOW),
		BPF_STMT(BPF_RET|BPF_K, SECCOMP_RET_ERRNO),
	};
	struct sock_filter trap_insns[] = {
		BPF_STMT(BPF_LD|BPF_W|BPF_ABS,
			offsetof(struct seccomp_data, nr)),
		BPF_JUMP(BPF_JMP|BPF_JEQ|BPF_K, __NR_getpid, 1, 0),
		BPF_STMT(BPF_RET|BPF_K, SECCOMP_RET_ALLOW),
		BPF_STMT(BPF_RET|BPF_K, SECCOMP_RET_TRAP),
	};
	struct sock_filter kill_insns[] = {
		BPF_STMT(BPF_LD|BPF_W|BPF_ABS,
			offsetof(struct seccomp_data, nr)),
		BPF_JUMP(BPF_JMP|BPF_JEQ|BPF_K, __NR_getpid, 1, 0),
		BPF_STMT(BPF_RET|BPF_K, SECCOMP_RET_ALLOW),
		BPF_STMT(BPF_RET|BPF_K, SECCOMP_RET_KILL),
	};

	memset(self, 0, sizeof(*self));
#define FILTER_ALLOC(_x) \
	self->_x.filter = malloc(sizeof(_x##_insns)); \
	ASSERT_NE(NULL, self->_x.filter); \
	memcpy(self->_x.filter, &_x##_insns, sizeof(_x##_insns)); \
	self->_x.len = (unsigned short)ARRAY_SIZE(_x##_insns)
	FILTER_ALLOC(allow);
	FILTER_ALLOC(log);
	FILTER_ALLOC(trace);
	FILTER_ALLOC(error);
	FILTER_ALLOC(trap);
	FILTER_ALLOC(kill);
}

FIXTURE_TEARDOWN(precedence)
{
#define FILTER_FREE(_x) if (self->_x.filter) free(self->_x.filter)
	FILTER_FREE(allow);
	FILTER_FREE(log);
	FILTER_FREE(trace);
	FILTER_FREE(error);
	FILTER_FREE(trap);
	FILTER_FREE(kill);
}

TEST_F(precedence, allow_ok)
{
	pid_t parent, res = 0;
	long ret;

	parent = getppid();
	ret = prctl(PR_SET_NO_NEW_PRIVS, 1, 0, 0, 0);
	ASSERT_EQ(0, ret);

	ret = prctl(PR_SET_SECCOMP, SECCOMP_MODE_FILTER, &self->allow);
	ASSERT_EQ(0, ret);
	ret = prctl(PR_SET_SECCOMP, SECCOMP_MODE_FILTER, &self->log);
	ASSERT_EQ(0, ret);
	ret = prctl(PR_SET_SECCOMP, SECCOMP_MODE_FILTER, &self->trace);
	ASSERT_EQ(0, ret);
	ret = prctl(PR_SET_SECCOMP, SECCOMP_MODE_FILTER, &self->error);
	ASSERT_EQ(0, ret);
	ret = prctl(PR_SET_SECCOMP, SECCOMP_MODE_FILTER, &self->trap);
	ASSERT_EQ(0, ret);
	ret = prctl(PR_SET_SECCOMP, SECCOMP_MODE_FILTER, &self->kill);
	ASSERT_EQ(0, ret);
	/* Should work just fine. */
	res = syscall(__NR_getppid);
	EXPECT_EQ(parent, res);
}

TEST_F_SIGNAL(precedence, kill_is_highest, SIGSYS)
{
	pid_t parent, res = 0;
	long ret;

	parent = getppid();
	ret = prctl(PR_SET_NO_NEW_PRIVS, 1, 0, 0, 0);
	ASSERT_EQ(0, ret);

	ret = prctl(PR_SET_SECCOMP, SECCOMP_MODE_FILTER, &self->allow);
	ASSERT_EQ(0, ret);
	ret = prctl(PR_SET_SECCOMP, SECCOMP_MODE_FILTER, &self->log);
	ASSERT_EQ(0, ret);
	ret = prctl(PR_SET_SECCOMP, SECCOMP_MODE_FILTER, &self->trace);
	ASSERT_EQ(0, ret);
	ret = prctl(PR_SET_SECCOMP, SECCOMP_MODE_FILTER, &self->error);
	ASSERT_EQ(0, ret);
	ret = prctl(PR_SET_SECCOMP, SECCOMP_MODE_FILTER, &self->trap);
	ASSERT_EQ(0, ret);
	ret = prctl(PR_SET_SECCOMP, SECCOMP_MODE_FILTER, &self->kill);
	ASSERT_EQ(0, ret);
	/* Should work just fine. */
	res = syscall(__NR_getppid);
	EXPECT_EQ(parent, res);
	/* getpid() should never return. */
	res = syscall(__NR_getpid);
	EXPECT_EQ(0, res);
}

TEST_F_SIGNAL(precedence, kill_is_highest_in_any_order, SIGSYS)
{
	pid_t parent;
	long ret;

	parent = getppid();
	ret = prctl(PR_SET_NO_NEW_PRIVS, 1, 0, 0, 0);
	ASSERT_EQ(0, ret);

	ret = prctl(PR_SET_SECCOMP, SECCOMP_MODE_FILTER, &self->allow);
	ASSERT_EQ(0, ret);
	ret = prctl(PR_SET_SECCOMP, SECCOMP_MODE_FILTER, &self->kill);
	ASSERT_EQ(0, ret);
	ret = prctl(PR_SET_SECCOMP, SECCOMP_MODE_FILTER, &self->error);
	ASSERT_EQ(0, ret);
	ret = prctl(PR_SET_SECCOMP, SECCOMP_MODE_FILTER, &self->log);
	ASSERT_EQ(0, ret);
	ret = prctl(PR_SET_SECCOMP, SECCOMP_MODE_FILTER, &self->trace);
	ASSERT_EQ(0, ret);
	ret = prctl(PR_SET_SECCOMP, SECCOMP_MODE_FILTER, &self->trap);
	ASSERT_EQ(0, ret);
	/* Should work just fine. */
	EXPECT_EQ(parent, syscall(__NR_getppid));
	/* getpid() should never return. */
	EXPECT_EQ(0, syscall(__NR_getpid));
}

TEST_F_SIGNAL(precedence, trap_is_second, SIGSYS)
{
	pid_t parent;
	long ret;

	parent = getppid();
	ret = prctl(PR_SET_NO_NEW_PRIVS, 1, 0, 0, 0);
	ASSERT_EQ(0, ret);

	ret = prctl(PR_SET_SECCOMP, SECCOMP_MODE_FILTER, &self->allow);
	ASSERT_EQ(0, ret);
	ret = prctl(PR_SET_SECCOMP, SECCOMP_MODE_FILTER, &self->log);
	ASSERT_EQ(0, ret);
	ret = prctl(PR_SET_SECCOMP, SECCOMP_MODE_FILTER, &self->trace);
	ASSERT_EQ(0, ret);
	ret = prctl(PR_SET_SECCOMP, SECCOMP_MODE_FILTER, &self->error);
	ASSERT_EQ(0, ret);
	ret = prctl(PR_SET_SECCOMP, SECCOMP_MODE_FILTER, &self->trap);
	ASSERT_EQ(0, ret);
	/* Should work just fine. */
	EXPECT_EQ(parent, syscall(__NR_getppid));
	/* getpid() should never return. */
	EXPECT_EQ(0, syscall(__NR_getpid));
}

TEST_F_SIGNAL(precedence, trap_is_second_in_any_order, SIGSYS)
{
	pid_t parent;
	long ret;

	parent = getppid();
	ret = prctl(PR_SET_NO_NEW_PRIVS, 1, 0, 0, 0);
	ASSERT_EQ(0, ret);

	ret = prctl(PR_SET_SECCOMP, SECCOMP_MODE_FILTER, &self->allow);
	ASSERT_EQ(0, ret);
	ret = prctl(PR_SET_SECCOMP, SECCOMP_MODE_FILTER, &self->trap);
	ASSERT_EQ(0, ret);
	ret = prctl(PR_SET_SECCOMP, SECCOMP_MODE_FILTER, &self->log);
	ASSERT_EQ(0, ret);
	ret = prctl(PR_SET_SECCOMP, SECCOMP_MODE_FILTER, &self->trace);
	ASSERT_EQ(0, ret);
	ret = prctl(PR_SET_SECCOMP, SECCOMP_MODE_FILTER, &self->error);
	ASSERT_EQ(0, ret);
	/* Should work just fine. */
	EXPECT_EQ(parent, syscall(__NR_getppid));
	/* getpid() should never return. */
	EXPECT_EQ(0, syscall(__NR_getpid));
}

TEST_F(precedence, errno_is_third)
{
	pid_t parent;
	long ret;

	parent = getppid();
	ret = prctl(PR_SET_NO_NEW_PRIVS, 1, 0, 0, 0);
	ASSERT_EQ(0, ret);

	ret = prctl(PR_SET_SECCOMP, SECCOMP_MODE_FILTER, &self->allow);
	ASSERT_EQ(0, ret);
	ret = prctl(PR_SET_SECCOMP, SECCOMP_MODE_FILTER, &self->log);
	ASSERT_EQ(0, ret);
	ret = prctl(PR_SET_SECCOMP, SECCOMP_MODE_FILTER, &self->trace);
	ASSERT_EQ(0, ret);
	ret = prctl(PR_SET_SECCOMP, SECCOMP_MODE_FILTER, &self->error);
	ASSERT_EQ(0, ret);
	/* Should work just fine. */
	EXPECT_EQ(parent, syscall(__NR_getppid));
	EXPECT_EQ(0, syscall(__NR_getpid));
}

TEST_F(precedence, errno_is_third_in_any_order)
{
	pid_t parent;
	long ret;

	parent = getppid();
	ret = prctl(PR_SET_NO_NEW_PRIVS, 1, 0, 0, 0);
	ASSERT_EQ(0, ret);

	ret = prctl(PR_SET_SECCOMP, SECCOMP_MODE_FILTER, &self->log);
	ASSERT_EQ(0, ret);
	ret = prctl(PR_SET_SECCOMP, SECCOMP_MODE_FILTER, &self->error);
	ASSERT_EQ(0, ret);
	ret = prctl(PR_SET_SECCOMP, SECCOMP_MODE_FILTER, &self->trace);
	ASSERT_EQ(0, ret);
	ret = prctl(PR_SET_SECCOMP, SECCOMP_MODE_FILTER, &self->allow);
	ASSERT_EQ(0, ret);
	/* Should work just fine. */
	EXPECT_EQ(parent, syscall(__NR_getppid));
	EXPECT_EQ(0, syscall(__NR_getpid));
}

TEST_F(precedence, trace_is_fourth)
{
	pid_t parent;
	long ret;

	parent = getppid();
	ret = prctl(PR_SET_NO_NEW_PRIVS, 1, 0, 0, 0);
	ASSERT_EQ(0, ret);

	ret = prctl(PR_SET_SECCOMP, SECCOMP_MODE_FILTER, &self->allow);
	ASSERT_EQ(0, ret);
	ret = prctl(PR_SET_SECCOMP, SECCOMP_MODE_FILTER, &self->log);
	ASSERT_EQ(0, ret);
	ret = prctl(PR_SET_SECCOMP, SECCOMP_MODE_FILTER, &self->trace);
	ASSERT_EQ(0, ret);
	/* Should work just fine. */
	EXPECT_EQ(parent, syscall(__NR_getppid));
	/* No ptracer */
	EXPECT_EQ(-1, syscall(__NR_getpid));
}

TEST_F(precedence, trace_is_fourth_in_any_order)
{
	pid_t parent;
	long ret;

	parent = getppid();
	ret = prctl(PR_SET_NO_NEW_PRIVS, 1, 0, 0, 0);
	ASSERT_EQ(0, ret);

	ret = prctl(PR_SET_SECCOMP, SECCOMP_MODE_FILTER, &self->trace);
	ASSERT_EQ(0, ret);
	ret = prctl(PR_SET_SECCOMP, SECCOMP_MODE_FILTER, &self->allow);
	ASSERT_EQ(0, ret);
	ret = prctl(PR_SET_SECCOMP, SECCOMP_MODE_FILTER, &self->log);
	ASSERT_EQ(0, ret);
	/* Should work just fine. */
	EXPECT_EQ(parent, syscall(__NR_getppid));
	/* No ptracer */
	EXPECT_EQ(-1, syscall(__NR_getpid));
}

TEST_F(precedence, log_is_fifth)
{
	pid_t mypid, parent;
	long ret;

	mypid = getpid();
	parent = getppid();
	ret = prctl(PR_SET_NO_NEW_PRIVS, 1, 0, 0, 0);
	ASSERT_EQ(0, ret);

	ret = prctl(PR_SET_SECCOMP, SECCOMP_MODE_FILTER, &self->allow);
	ASSERT_EQ(0, ret);
	ret = prctl(PR_SET_SECCOMP, SECCOMP_MODE_FILTER, &self->log);
	ASSERT_EQ(0, ret);
	/* Should work just fine. */
	EXPECT_EQ(parent, syscall(__NR_getppid));
	/* Should also work just fine */
	EXPECT_EQ(mypid, syscall(__NR_getpid));
}

TEST_F(precedence, log_is_fifth_in_any_order)
{
	pid_t mypid, parent;
	long ret;

	mypid = getpid();
	parent = getppid();
	ret = prctl(PR_SET_NO_NEW_PRIVS, 1, 0, 0, 0);
	ASSERT_EQ(0, ret);

	ret = prctl(PR_SET_SECCOMP, SECCOMP_MODE_FILTER, &self->log);
	ASSERT_EQ(0, ret);
	ret = prctl(PR_SET_SECCOMP, SECCOMP_MODE_FILTER, &self->allow);
	ASSERT_EQ(0, ret);
	/* Should work just fine. */
	EXPECT_EQ(parent, syscall(__NR_getppid));
	/* Should also work just fine */
	EXPECT_EQ(mypid, syscall(__NR_getpid));
}

#ifndef PTRACE_O_TRACESECCOMP
#define PTRACE_O_TRACESECCOMP	0x00000080
#endif

/* Catch the Ubuntu 12.04 value error. */
#if PTRACE_EVENT_SECCOMP != 7
#undef PTRACE_EVENT_SECCOMP
#endif

#ifndef PTRACE_EVENT_SECCOMP
#define PTRACE_EVENT_SECCOMP 7
#endif

#define IS_SECCOMP_EVENT(status) ((status >> 16) == PTRACE_EVENT_SECCOMP)
bool tracer_running;
void tracer_stop(int sig)
{
	tracer_running = false;
}

typedef void tracer_func_t(struct __test_metadata *_metadata,
			   pid_t tracee, int status, void *args);

void start_tracer(struct __test_metadata *_metadata, int fd, pid_t tracee,
	    tracer_func_t tracer_func, void *args, bool ptrace_syscall)
{
	int ret = -1;
	struct sigaction action = {
		.sa_handler = tracer_stop,
	};

	/* Allow external shutdown. */
	tracer_running = true;
	ASSERT_EQ(0, sigaction(SIGUSR1, &action, NULL));

	errno = 0;
	while (ret == -1 && errno != EINVAL)
		ret = ptrace(PTRACE_ATTACH, tracee, NULL, 0);
	ASSERT_EQ(0, ret) {
		kill(tracee, SIGKILL);
	}
	/* Wait for attach stop */
	wait(NULL);

	ret = ptrace(PTRACE_SETOPTIONS, tracee, NULL, ptrace_syscall ?
						      PTRACE_O_TRACESYSGOOD :
						      PTRACE_O_TRACESECCOMP);
	ASSERT_EQ(0, ret) {
		TH_LOG("Failed to set PTRACE_O_TRACESECCOMP");
		kill(tracee, SIGKILL);
	}
	ret = ptrace(ptrace_syscall ? PTRACE_SYSCALL : PTRACE_CONT,
		     tracee, NULL, 0);
	ASSERT_EQ(0, ret);

	/* Unblock the tracee */
	ASSERT_EQ(1, write(fd, "A", 1));
	ASSERT_EQ(0, close(fd));

	/* Run until we're shut down. Must assert to stop execution. */
	while (tracer_running) {
		int status;

		if (wait(&status) != tracee)
			continue;
		if (WIFSIGNALED(status) || WIFEXITED(status))
			/* Child is dead. Time to go. */
			return;

		/* Check if this is a seccomp event. */
		ASSERT_EQ(!ptrace_syscall, IS_SECCOMP_EVENT(status));

		tracer_func(_metadata, tracee, status, args);

		ret = ptrace(ptrace_syscall ? PTRACE_SYSCALL : PTRACE_CONT,
			     tracee, NULL, 0);
		ASSERT_EQ(0, ret);
	}
	/* Directly report the status of our test harness results. */
	syscall(__NR_exit, _metadata->passed ? EXIT_SUCCESS : EXIT_FAILURE);
}

/* Common tracer setup/teardown functions. */
void cont_handler(int num)
{ }
pid_t setup_trace_fixture(struct __test_metadata *_metadata,
			  tracer_func_t func, void *args, bool ptrace_syscall)
{
	char sync;
	int pipefd[2];
	pid_t tracer_pid;
	pid_t tracee = getpid();

	/* Setup a pipe for clean synchronization. */
	ASSERT_EQ(0, pipe(pipefd));

	/* Fork a child which we'll promote to tracer */
	tracer_pid = fork();
	ASSERT_LE(0, tracer_pid);
	signal(SIGALRM, cont_handler);
	if (tracer_pid == 0) {
		close(pipefd[0]);
		start_tracer(_metadata, pipefd[1], tracee, func, args,
			     ptrace_syscall);
		syscall(__NR_exit, 0);
	}
	close(pipefd[1]);
	prctl(PR_SET_PTRACER, tracer_pid, 0, 0, 0);
	read(pipefd[0], &sync, 1);
	close(pipefd[0]);

	return tracer_pid;
}
void teardown_trace_fixture(struct __test_metadata *_metadata,
			    pid_t tracer)
{
	if (tracer) {
		int status;
		/*
		 * Extract the exit code from the other process and
		 * adopt it for ourselves in case its asserts failed.
		 */
		ASSERT_EQ(0, kill(tracer, SIGUSR1));
		ASSERT_EQ(tracer, waitpid(tracer, &status, 0));
		if (WEXITSTATUS(status))
			_metadata->passed = 0;
	}
}

/* "poke" tracer arguments and function. */
struct tracer_args_poke_t {
	unsigned long poke_addr;
};

void tracer_poke(struct __test_metadata *_metadata, pid_t tracee, int status,
		 void *args)
{
	int ret;
	unsigned long msg;
	struct tracer_args_poke_t *info = (struct tracer_args_poke_t *)args;

	ret = ptrace(PTRACE_GETEVENTMSG, tracee, NULL, &msg);
	EXPECT_EQ(0, ret);
	/* If this fails, don't try to recover. */
	ASSERT_EQ(0x1001, msg) {
		kill(tracee, SIGKILL);
	}
	/*
	 * Poke in the message.
	 * Registers are not touched to try to keep this relatively arch
	 * agnostic.
	 */
	ret = ptrace(PTRACE_POKEDATA, tracee, info->poke_addr, 0x1001);
	EXPECT_EQ(0, ret);
}

FIXTURE(TRACE_poke) {
	struct sock_fprog prog;
	pid_t tracer;
	long poked;
	struct tracer_args_poke_t tracer_args;
};

FIXTURE_SETUP(TRACE_poke)
{
	struct sock_filter filter[] = {
		BPF_STMT(BPF_LD|BPF_W|BPF_ABS,
			offsetof(struct seccomp_data, nr)),
		BPF_JUMP(BPF_JMP|BPF_JEQ|BPF_K, __NR_read, 0, 1),
		BPF_STMT(BPF_RET|BPF_K, SECCOMP_RET_TRACE | 0x1001),
		BPF_STMT(BPF_RET|BPF_K, SECCOMP_RET_ALLOW),
	};

	self->poked = 0;
	memset(&self->prog, 0, sizeof(self->prog));
	self->prog.filter = malloc(sizeof(filter));
	ASSERT_NE(NULL, self->prog.filter);
	memcpy(self->prog.filter, filter, sizeof(filter));
	self->prog.len = (unsigned short)ARRAY_SIZE(filter);

	/* Set up tracer args. */
	self->tracer_args.poke_addr = (unsigned long)&self->poked;

	/* Launch tracer. */
	self->tracer = setup_trace_fixture(_metadata, tracer_poke,
					   &self->tracer_args, false);
}

FIXTURE_TEARDOWN(TRACE_poke)
{
	teardown_trace_fixture(_metadata, self->tracer);
	if (self->prog.filter)
		free(self->prog.filter);
}

TEST_F(TRACE_poke, read_has_side_effects)
{
	ssize_t ret;

	ret = prctl(PR_SET_NO_NEW_PRIVS, 1, 0, 0, 0);
	ASSERT_EQ(0, ret);

	ret = prctl(PR_SET_SECCOMP, SECCOMP_MODE_FILTER, &self->prog, 0, 0);
	ASSERT_EQ(0, ret);

	EXPECT_EQ(0, self->poked);
	ret = read(-1, NULL, 0);
	EXPECT_EQ(-1, ret);
	EXPECT_EQ(0x1001, self->poked);
}

TEST_F(TRACE_poke, getpid_runs_normally)
{
	long ret;

	ret = prctl(PR_SET_NO_NEW_PRIVS, 1, 0, 0, 0);
	ASSERT_EQ(0, ret);

	ret = prctl(PR_SET_SECCOMP, SECCOMP_MODE_FILTER, &self->prog, 0, 0);
	ASSERT_EQ(0, ret);

	EXPECT_EQ(0, self->poked);
	EXPECT_NE(0, syscall(__NR_getpid));
	EXPECT_EQ(0, self->poked);
}

#if defined(__x86_64__)
# define ARCH_REGS	struct user_regs_struct
# define SYSCALL_NUM	orig_rax
# define SYSCALL_RET	rax
#elif defined(__i386__)
# define ARCH_REGS	struct user_regs_struct
# define SYSCALL_NUM	orig_eax
# define SYSCALL_RET	eax
#elif defined(__arm__)
# define ARCH_REGS	struct pt_regs
# define SYSCALL_NUM	ARM_r7
# define SYSCALL_RET	ARM_r0
#elif defined(__aarch64__)
# define ARCH_REGS	struct user_pt_regs
# define SYSCALL_NUM	regs[8]
# define SYSCALL_RET	regs[0]
#elif defined(__riscv) && __riscv_xlen == 64
# define ARCH_REGS	struct user_regs_struct
# define SYSCALL_NUM	a7
# define SYSCALL_RET	a0
#elif defined(__csky__)
# define ARCH_REGS	struct pt_regs
#if defined(__CSKYABIV2__)
# define SYSCALL_NUM	regs[3]
#else
# define SYSCALL_NUM	regs[9]
#endif
# define SYSCALL_RET	a0
#elif defined(__hppa__)
# define ARCH_REGS	struct user_regs_struct
# define SYSCALL_NUM	gr[20]
# define SYSCALL_RET	gr[28]
#elif defined(__powerpc__)
# define ARCH_REGS	struct pt_regs
# define SYSCALL_NUM	gpr[0]
# define SYSCALL_RET	gpr[3]
#elif defined(__s390__)
# define ARCH_REGS     s390_regs
# define SYSCALL_NUM   gprs[2]
# define SYSCALL_RET   gprs[2]
# define SYSCALL_NUM_RET_SHARE_REG
#elif defined(__mips__)
# define ARCH_REGS	struct pt_regs
# define SYSCALL_NUM	regs[2]
# define SYSCALL_SYSCALL_NUM regs[4]
# define SYSCALL_RET	regs[2]
# define SYSCALL_NUM_RET_SHARE_REG
#elif defined(__sh__)
# define ARCH_REGS	struct pt_regs
# define SYSCALL_NUM	gpr[3]
# define SYSCALL_RET	gpr[0]
#else
# error "Do not know how to find your architecture's registers and syscalls"
#endif

/* When the syscall return can't be changed, stub out the tests for it. */
#ifdef SYSCALL_NUM_RET_SHARE_REG
# define EXPECT_SYSCALL_RETURN(val, action)	EXPECT_EQ(-1, action)
#else
# define EXPECT_SYSCALL_RETURN(val, action)		\
	do {						\
		errno = 0;				\
		if (val < 0) {				\
			EXPECT_EQ(-1, action);		\
			EXPECT_EQ(-(val), errno);	\
		} else {				\
			EXPECT_EQ(val, action);		\
		}					\
	} while (0)
#endif

/* Use PTRACE_GETREGS and PTRACE_SETREGS when available. This is useful for
 * architectures without HAVE_ARCH_TRACEHOOK (e.g. User-mode Linux).
 */
#if defined(__x86_64__) || defined(__i386__) || defined(__mips__)
#define HAVE_GETREGS
#endif

/* Architecture-specific syscall fetching routine. */
int get_syscall(struct __test_metadata *_metadata, pid_t tracee)
{
	ARCH_REGS regs;
#ifdef HAVE_GETREGS
	EXPECT_EQ(0, ptrace(PTRACE_GETREGS, tracee, 0, &regs)) {
		TH_LOG("PTRACE_GETREGS failed");
		return -1;
	}
#else
	struct iovec iov;

	iov.iov_base = &regs;
	iov.iov_len = sizeof(regs);
	EXPECT_EQ(0, ptrace(PTRACE_GETREGSET, tracee, NT_PRSTATUS, &iov)) {
		TH_LOG("PTRACE_GETREGSET failed");
		return -1;
	}
#endif

#if defined(__mips__)
	if (regs.SYSCALL_NUM == __NR_O32_Linux)
		return regs.SYSCALL_SYSCALL_NUM;
#endif
	return regs.SYSCALL_NUM;
}

/* Architecture-specific syscall changing routine. */
void change_syscall(struct __test_metadata *_metadata,
		    pid_t tracee, int syscall, int result)
{
	int ret;
	ARCH_REGS regs;
#ifdef HAVE_GETREGS
	ret = ptrace(PTRACE_GETREGS, tracee, 0, &regs);
#else
	struct iovec iov;
	iov.iov_base = &regs;
	iov.iov_len = sizeof(regs);
	ret = ptrace(PTRACE_GETREGSET, tracee, NT_PRSTATUS, &iov);
#endif
	EXPECT_EQ(0, ret) {}

#if defined(__x86_64__) || defined(__i386__) || defined(__powerpc__) || \
<<<<<<< HEAD
	defined(__s390__) || defined(__hppa__) || defined(__riscv) || \
	defined(__csky__)
=======
	defined(__s390__) || defined(__hppa__) || defined(__riscv) || defined(__sh__)
>>>>>>> 55b4ddbb
	{
		regs.SYSCALL_NUM = syscall;
	}
#elif defined(__mips__)
	{
		if (regs.SYSCALL_NUM == __NR_O32_Linux)
			regs.SYSCALL_SYSCALL_NUM = syscall;
		else
			regs.SYSCALL_NUM = syscall;
	}

#elif defined(__arm__)
# ifndef PTRACE_SET_SYSCALL
#  define PTRACE_SET_SYSCALL   23
# endif
	{
		ret = ptrace(PTRACE_SET_SYSCALL, tracee, NULL, syscall);
		EXPECT_EQ(0, ret);
	}

#elif defined(__aarch64__)
# ifndef NT_ARM_SYSTEM_CALL
#  define NT_ARM_SYSTEM_CALL 0x404
# endif
	{
		iov.iov_base = &syscall;
		iov.iov_len = sizeof(syscall);
		ret = ptrace(PTRACE_SETREGSET, tracee, NT_ARM_SYSTEM_CALL,
			     &iov);
		EXPECT_EQ(0, ret);
	}

#else
	ASSERT_EQ(1, 0) {
		TH_LOG("How is the syscall changed on this architecture?");
	}
#endif

	/* If syscall is skipped, change return value. */
	if (syscall == -1)
#ifdef SYSCALL_NUM_RET_SHARE_REG
		TH_LOG("Can't modify syscall return on this architecture");
#else
		regs.SYSCALL_RET = result;
#endif

#ifdef HAVE_GETREGS
	ret = ptrace(PTRACE_SETREGS, tracee, 0, &regs);
#else
	iov.iov_base = &regs;
	iov.iov_len = sizeof(regs);
	ret = ptrace(PTRACE_SETREGSET, tracee, NT_PRSTATUS, &iov);
#endif
	EXPECT_EQ(0, ret);
}

void tracer_syscall(struct __test_metadata *_metadata, pid_t tracee,
		    int status, void *args)
{
	int ret;
	unsigned long msg;

	/* Make sure we got the right message. */
	ret = ptrace(PTRACE_GETEVENTMSG, tracee, NULL, &msg);
	EXPECT_EQ(0, ret);

	/* Validate and take action on expected syscalls. */
	switch (msg) {
	case 0x1002:
		/* change getpid to getppid. */
		EXPECT_EQ(__NR_getpid, get_syscall(_metadata, tracee));
		change_syscall(_metadata, tracee, __NR_getppid, 0);
		break;
	case 0x1003:
		/* skip gettid with valid return code. */
		EXPECT_EQ(__NR_gettid, get_syscall(_metadata, tracee));
		change_syscall(_metadata, tracee, -1, 45000);
		break;
	case 0x1004:
		/* skip openat with error. */
		EXPECT_EQ(__NR_openat, get_syscall(_metadata, tracee));
		change_syscall(_metadata, tracee, -1, -ESRCH);
		break;
	case 0x1005:
		/* do nothing (allow getppid) */
		EXPECT_EQ(__NR_getppid, get_syscall(_metadata, tracee));
		break;
	default:
		EXPECT_EQ(0, msg) {
			TH_LOG("Unknown PTRACE_GETEVENTMSG: 0x%lx", msg);
			kill(tracee, SIGKILL);
		}
	}

}

void tracer_ptrace(struct __test_metadata *_metadata, pid_t tracee,
		   int status, void *args)
{
	int ret, nr;
	unsigned long msg;
	static bool entry;

	/*
	 * The traditional way to tell PTRACE_SYSCALL entry/exit
	 * is by counting.
	 */
	entry = !entry;

	/* Make sure we got an appropriate message. */
	ret = ptrace(PTRACE_GETEVENTMSG, tracee, NULL, &msg);
	EXPECT_EQ(0, ret);
	EXPECT_EQ(entry ? PTRACE_EVENTMSG_SYSCALL_ENTRY
			: PTRACE_EVENTMSG_SYSCALL_EXIT, msg);

	if (!entry)
		return;

	nr = get_syscall(_metadata, tracee);

	if (nr == __NR_getpid)
		change_syscall(_metadata, tracee, __NR_getppid, 0);
	if (nr == __NR_gettid)
		change_syscall(_metadata, tracee, -1, 45000);
	if (nr == __NR_openat)
		change_syscall(_metadata, tracee, -1, -ESRCH);
}

FIXTURE(TRACE_syscall) {
	struct sock_fprog prog;
	pid_t tracer, mytid, mypid, parent;
};

FIXTURE_SETUP(TRACE_syscall)
{
	struct sock_filter filter[] = {
		BPF_STMT(BPF_LD|BPF_W|BPF_ABS,
			offsetof(struct seccomp_data, nr)),
		BPF_JUMP(BPF_JMP|BPF_JEQ|BPF_K, __NR_getpid, 0, 1),
		BPF_STMT(BPF_RET|BPF_K, SECCOMP_RET_TRACE | 0x1002),
		BPF_JUMP(BPF_JMP|BPF_JEQ|BPF_K, __NR_gettid, 0, 1),
		BPF_STMT(BPF_RET|BPF_K, SECCOMP_RET_TRACE | 0x1003),
		BPF_JUMP(BPF_JMP|BPF_JEQ|BPF_K, __NR_openat, 0, 1),
		BPF_STMT(BPF_RET|BPF_K, SECCOMP_RET_TRACE | 0x1004),
		BPF_JUMP(BPF_JMP|BPF_JEQ|BPF_K, __NR_getppid, 0, 1),
		BPF_STMT(BPF_RET|BPF_K, SECCOMP_RET_TRACE | 0x1005),
		BPF_STMT(BPF_RET|BPF_K, SECCOMP_RET_ALLOW),
	};

	memset(&self->prog, 0, sizeof(self->prog));
	self->prog.filter = malloc(sizeof(filter));
	ASSERT_NE(NULL, self->prog.filter);
	memcpy(self->prog.filter, filter, sizeof(filter));
	self->prog.len = (unsigned short)ARRAY_SIZE(filter);

	/* Prepare some testable syscall results. */
	self->mytid = syscall(__NR_gettid);
	ASSERT_GT(self->mytid, 0);
	ASSERT_NE(self->mytid, 1) {
		TH_LOG("Running this test as init is not supported. :)");
	}

	self->mypid = getpid();
	ASSERT_GT(self->mypid, 0);
	ASSERT_EQ(self->mytid, self->mypid);

	self->parent = getppid();
	ASSERT_GT(self->parent, 0);
	ASSERT_NE(self->parent, self->mypid);

	/* Launch tracer. */
	self->tracer = setup_trace_fixture(_metadata, tracer_syscall, NULL,
					   false);
}

FIXTURE_TEARDOWN(TRACE_syscall)
{
	teardown_trace_fixture(_metadata, self->tracer);
	if (self->prog.filter)
		free(self->prog.filter);
}

TEST_F(TRACE_syscall, ptrace_syscall_redirected)
{
	/* Swap SECCOMP_RET_TRACE tracer for PTRACE_SYSCALL tracer. */
	teardown_trace_fixture(_metadata, self->tracer);
	self->tracer = setup_trace_fixture(_metadata, tracer_ptrace, NULL,
					   true);

	/* Tracer will redirect getpid to getppid. */
	EXPECT_NE(self->mypid, syscall(__NR_getpid));
}

TEST_F(TRACE_syscall, ptrace_syscall_errno)
{
	/* Swap SECCOMP_RET_TRACE tracer for PTRACE_SYSCALL tracer. */
	teardown_trace_fixture(_metadata, self->tracer);
	self->tracer = setup_trace_fixture(_metadata, tracer_ptrace, NULL,
					   true);

	/* Tracer should skip the open syscall, resulting in ESRCH. */
	EXPECT_SYSCALL_RETURN(-ESRCH, syscall(__NR_openat));
}

TEST_F(TRACE_syscall, ptrace_syscall_faked)
{
	/* Swap SECCOMP_RET_TRACE tracer for PTRACE_SYSCALL tracer. */
	teardown_trace_fixture(_metadata, self->tracer);
	self->tracer = setup_trace_fixture(_metadata, tracer_ptrace, NULL,
					   true);

	/* Tracer should skip the gettid syscall, resulting fake pid. */
	EXPECT_SYSCALL_RETURN(45000, syscall(__NR_gettid));
}

TEST_F(TRACE_syscall, syscall_allowed)
{
	long ret;

	ret = prctl(PR_SET_NO_NEW_PRIVS, 1, 0, 0, 0);
	ASSERT_EQ(0, ret);

	ret = prctl(PR_SET_SECCOMP, SECCOMP_MODE_FILTER, &self->prog, 0, 0);
	ASSERT_EQ(0, ret);

	/* getppid works as expected (no changes). */
	EXPECT_EQ(self->parent, syscall(__NR_getppid));
	EXPECT_NE(self->mypid, syscall(__NR_getppid));
}

TEST_F(TRACE_syscall, syscall_redirected)
{
	long ret;

	ret = prctl(PR_SET_NO_NEW_PRIVS, 1, 0, 0, 0);
	ASSERT_EQ(0, ret);

	ret = prctl(PR_SET_SECCOMP, SECCOMP_MODE_FILTER, &self->prog, 0, 0);
	ASSERT_EQ(0, ret);

	/* getpid has been redirected to getppid as expected. */
	EXPECT_EQ(self->parent, syscall(__NR_getpid));
	EXPECT_NE(self->mypid, syscall(__NR_getpid));
}

TEST_F(TRACE_syscall, syscall_errno)
{
	long ret;

	ret = prctl(PR_SET_NO_NEW_PRIVS, 1, 0, 0, 0);
	ASSERT_EQ(0, ret);

	ret = prctl(PR_SET_SECCOMP, SECCOMP_MODE_FILTER, &self->prog, 0, 0);
	ASSERT_EQ(0, ret);

	/* openat has been skipped and an errno return. */
	EXPECT_SYSCALL_RETURN(-ESRCH, syscall(__NR_openat));
}

TEST_F(TRACE_syscall, syscall_faked)
{
	long ret;

	ret = prctl(PR_SET_NO_NEW_PRIVS, 1, 0, 0, 0);
	ASSERT_EQ(0, ret);

	ret = prctl(PR_SET_SECCOMP, SECCOMP_MODE_FILTER, &self->prog, 0, 0);
	ASSERT_EQ(0, ret);

	/* gettid has been skipped and an altered return value stored. */
	EXPECT_SYSCALL_RETURN(45000, syscall(__NR_gettid));
}

TEST_F(TRACE_syscall, skip_after_RET_TRACE)
{
	struct sock_filter filter[] = {
		BPF_STMT(BPF_LD|BPF_W|BPF_ABS,
			offsetof(struct seccomp_data, nr)),
		BPF_JUMP(BPF_JMP|BPF_JEQ|BPF_K, __NR_getppid, 0, 1),
		BPF_STMT(BPF_RET|BPF_K, SECCOMP_RET_ERRNO | EPERM),
		BPF_STMT(BPF_RET|BPF_K, SECCOMP_RET_ALLOW),
	};
	struct sock_fprog prog = {
		.len = (unsigned short)ARRAY_SIZE(filter),
		.filter = filter,
	};
	long ret;

	ret = prctl(PR_SET_NO_NEW_PRIVS, 1, 0, 0, 0);
	ASSERT_EQ(0, ret);

	/* Install fixture filter. */
	ret = prctl(PR_SET_SECCOMP, SECCOMP_MODE_FILTER, &self->prog, 0, 0);
	ASSERT_EQ(0, ret);

	/* Install "errno on getppid" filter. */
	ret = prctl(PR_SET_SECCOMP, SECCOMP_MODE_FILTER, &prog, 0, 0);
	ASSERT_EQ(0, ret);

	/* Tracer will redirect getpid to getppid, and we should see EPERM. */
	errno = 0;
	EXPECT_EQ(-1, syscall(__NR_getpid));
	EXPECT_EQ(EPERM, errno);
}

TEST_F_SIGNAL(TRACE_syscall, kill_after_RET_TRACE, SIGSYS)
{
	struct sock_filter filter[] = {
		BPF_STMT(BPF_LD|BPF_W|BPF_ABS,
			offsetof(struct seccomp_data, nr)),
		BPF_JUMP(BPF_JMP|BPF_JEQ|BPF_K, __NR_getppid, 0, 1),
		BPF_STMT(BPF_RET|BPF_K, SECCOMP_RET_KILL),
		BPF_STMT(BPF_RET|BPF_K, SECCOMP_RET_ALLOW),
	};
	struct sock_fprog prog = {
		.len = (unsigned short)ARRAY_SIZE(filter),
		.filter = filter,
	};
	long ret;

	ret = prctl(PR_SET_NO_NEW_PRIVS, 1, 0, 0, 0);
	ASSERT_EQ(0, ret);

	/* Install fixture filter. */
	ret = prctl(PR_SET_SECCOMP, SECCOMP_MODE_FILTER, &self->prog, 0, 0);
	ASSERT_EQ(0, ret);

	/* Install "death on getppid" filter. */
	ret = prctl(PR_SET_SECCOMP, SECCOMP_MODE_FILTER, &prog, 0, 0);
	ASSERT_EQ(0, ret);

	/* Tracer will redirect getpid to getppid, and we should die. */
	EXPECT_NE(self->mypid, syscall(__NR_getpid));
}

TEST_F(TRACE_syscall, skip_after_ptrace)
{
	struct sock_filter filter[] = {
		BPF_STMT(BPF_LD|BPF_W|BPF_ABS,
			offsetof(struct seccomp_data, nr)),
		BPF_JUMP(BPF_JMP|BPF_JEQ|BPF_K, __NR_getppid, 0, 1),
		BPF_STMT(BPF_RET|BPF_K, SECCOMP_RET_ERRNO | EPERM),
		BPF_STMT(BPF_RET|BPF_K, SECCOMP_RET_ALLOW),
	};
	struct sock_fprog prog = {
		.len = (unsigned short)ARRAY_SIZE(filter),
		.filter = filter,
	};
	long ret;

	/* Swap SECCOMP_RET_TRACE tracer for PTRACE_SYSCALL tracer. */
	teardown_trace_fixture(_metadata, self->tracer);
	self->tracer = setup_trace_fixture(_metadata, tracer_ptrace, NULL,
					   true);

	ret = prctl(PR_SET_NO_NEW_PRIVS, 1, 0, 0, 0);
	ASSERT_EQ(0, ret);

	/* Install "errno on getppid" filter. */
	ret = prctl(PR_SET_SECCOMP, SECCOMP_MODE_FILTER, &prog, 0, 0);
	ASSERT_EQ(0, ret);

	/* Tracer will redirect getpid to getppid, and we should see EPERM. */
	EXPECT_EQ(-1, syscall(__NR_getpid));
	EXPECT_EQ(EPERM, errno);
}

TEST_F_SIGNAL(TRACE_syscall, kill_after_ptrace, SIGSYS)
{
	struct sock_filter filter[] = {
		BPF_STMT(BPF_LD|BPF_W|BPF_ABS,
			offsetof(struct seccomp_data, nr)),
		BPF_JUMP(BPF_JMP|BPF_JEQ|BPF_K, __NR_getppid, 0, 1),
		BPF_STMT(BPF_RET|BPF_K, SECCOMP_RET_KILL),
		BPF_STMT(BPF_RET|BPF_K, SECCOMP_RET_ALLOW),
	};
	struct sock_fprog prog = {
		.len = (unsigned short)ARRAY_SIZE(filter),
		.filter = filter,
	};
	long ret;

	/* Swap SECCOMP_RET_TRACE tracer for PTRACE_SYSCALL tracer. */
	teardown_trace_fixture(_metadata, self->tracer);
	self->tracer = setup_trace_fixture(_metadata, tracer_ptrace, NULL,
					   true);

	ret = prctl(PR_SET_NO_NEW_PRIVS, 1, 0, 0, 0);
	ASSERT_EQ(0, ret);

	/* Install "death on getppid" filter. */
	ret = prctl(PR_SET_SECCOMP, SECCOMP_MODE_FILTER, &prog, 0, 0);
	ASSERT_EQ(0, ret);

	/* Tracer will redirect getpid to getppid, and we should die. */
	EXPECT_NE(self->mypid, syscall(__NR_getpid));
}

TEST(seccomp_syscall)
{
	struct sock_filter filter[] = {
		BPF_STMT(BPF_RET|BPF_K, SECCOMP_RET_ALLOW),
	};
	struct sock_fprog prog = {
		.len = (unsigned short)ARRAY_SIZE(filter),
		.filter = filter,
	};
	long ret;

	ret = prctl(PR_SET_NO_NEW_PRIVS, 1, 0, 0, 0);
	ASSERT_EQ(0, ret) {
		TH_LOG("Kernel does not support PR_SET_NO_NEW_PRIVS!");
	}

	/* Reject insane operation. */
	ret = seccomp(-1, 0, &prog);
	ASSERT_NE(ENOSYS, errno) {
		TH_LOG("Kernel does not support seccomp syscall!");
	}
	EXPECT_EQ(EINVAL, errno) {
		TH_LOG("Did not reject crazy op value!");
	}

	/* Reject strict with flags or pointer. */
	ret = seccomp(SECCOMP_SET_MODE_STRICT, -1, NULL);
	EXPECT_EQ(EINVAL, errno) {
		TH_LOG("Did not reject mode strict with flags!");
	}
	ret = seccomp(SECCOMP_SET_MODE_STRICT, 0, &prog);
	EXPECT_EQ(EINVAL, errno) {
		TH_LOG("Did not reject mode strict with uargs!");
	}

	/* Reject insane args for filter. */
	ret = seccomp(SECCOMP_SET_MODE_FILTER, -1, &prog);
	EXPECT_EQ(EINVAL, errno) {
		TH_LOG("Did not reject crazy filter flags!");
	}
	ret = seccomp(SECCOMP_SET_MODE_FILTER, 0, NULL);
	EXPECT_EQ(EFAULT, errno) {
		TH_LOG("Did not reject NULL filter!");
	}

	ret = seccomp(SECCOMP_SET_MODE_FILTER, 0, &prog);
	EXPECT_EQ(0, errno) {
		TH_LOG("Kernel does not support SECCOMP_SET_MODE_FILTER: %s",
			strerror(errno));
	}
}

TEST(seccomp_syscall_mode_lock)
{
	struct sock_filter filter[] = {
		BPF_STMT(BPF_RET|BPF_K, SECCOMP_RET_ALLOW),
	};
	struct sock_fprog prog = {
		.len = (unsigned short)ARRAY_SIZE(filter),
		.filter = filter,
	};
	long ret;

	ret = prctl(PR_SET_NO_NEW_PRIVS, 1, NULL, 0, 0);
	ASSERT_EQ(0, ret) {
		TH_LOG("Kernel does not support PR_SET_NO_NEW_PRIVS!");
	}

	ret = seccomp(SECCOMP_SET_MODE_FILTER, 0, &prog);
	ASSERT_NE(ENOSYS, errno) {
		TH_LOG("Kernel does not support seccomp syscall!");
	}
	EXPECT_EQ(0, ret) {
		TH_LOG("Could not install filter!");
	}

	/* Make sure neither entry point will switch to strict. */
	ret = prctl(PR_SET_SECCOMP, SECCOMP_MODE_STRICT, 0, 0, 0);
	EXPECT_EQ(EINVAL, errno) {
		TH_LOG("Switched to mode strict!");
	}

	ret = seccomp(SECCOMP_SET_MODE_STRICT, 0, NULL);
	EXPECT_EQ(EINVAL, errno) {
		TH_LOG("Switched to mode strict!");
	}
}

/*
 * Test detection of known and unknown filter flags. Userspace needs to be able
 * to check if a filter flag is supported by the current kernel and a good way
 * of doing that is by attempting to enter filter mode, with the flag bit in
 * question set, and a NULL pointer for the _args_ parameter. EFAULT indicates
 * that the flag is valid and EINVAL indicates that the flag is invalid.
 */
TEST(detect_seccomp_filter_flags)
{
	unsigned int flags[] = { SECCOMP_FILTER_FLAG_TSYNC,
				 SECCOMP_FILTER_FLAG_LOG,
				 SECCOMP_FILTER_FLAG_SPEC_ALLOW,
				 SECCOMP_FILTER_FLAG_NEW_LISTENER,
				 SECCOMP_FILTER_FLAG_TSYNC_ESRCH };
	unsigned int exclusive[] = {
				SECCOMP_FILTER_FLAG_TSYNC,
				SECCOMP_FILTER_FLAG_NEW_LISTENER };
	unsigned int flag, all_flags, exclusive_mask;
	int i;
	long ret;

	/* Test detection of individual known-good filter flags */
	for (i = 0, all_flags = 0; i < ARRAY_SIZE(flags); i++) {
		int bits = 0;

		flag = flags[i];
		/* Make sure the flag is a single bit! */
		while (flag) {
			if (flag & 0x1)
				bits ++;
			flag >>= 1;
		}
		ASSERT_EQ(1, bits);
		flag = flags[i];

		ret = seccomp(SECCOMP_SET_MODE_FILTER, flag, NULL);
		ASSERT_NE(ENOSYS, errno) {
			TH_LOG("Kernel does not support seccomp syscall!");
		}
		EXPECT_EQ(-1, ret);
		EXPECT_EQ(EFAULT, errno) {
			TH_LOG("Failed to detect that a known-good filter flag (0x%X) is supported!",
			       flag);
		}

		all_flags |= flag;
	}

	/*
	 * Test detection of all known-good filter flags combined. But
	 * for the exclusive flags we need to mask them out and try them
	 * individually for the "all flags" testing.
	 */
	exclusive_mask = 0;
	for (i = 0; i < ARRAY_SIZE(exclusive); i++)
		exclusive_mask |= exclusive[i];
	for (i = 0; i < ARRAY_SIZE(exclusive); i++) {
		flag = all_flags & ~exclusive_mask;
		flag |= exclusive[i];

		ret = seccomp(SECCOMP_SET_MODE_FILTER, flag, NULL);
		EXPECT_EQ(-1, ret);
		EXPECT_EQ(EFAULT, errno) {
			TH_LOG("Failed to detect that all known-good filter flags (0x%X) are supported!",
			       flag);
		}
	}

	/* Test detection of an unknown filter flags, without exclusives. */
	flag = -1;
	flag &= ~exclusive_mask;
	ret = seccomp(SECCOMP_SET_MODE_FILTER, flag, NULL);
	EXPECT_EQ(-1, ret);
	EXPECT_EQ(EINVAL, errno) {
		TH_LOG("Failed to detect that an unknown filter flag (0x%X) is unsupported!",
		       flag);
	}

	/*
	 * Test detection of an unknown filter flag that may simply need to be
	 * added to this test
	 */
	flag = flags[ARRAY_SIZE(flags) - 1] << 1;
	ret = seccomp(SECCOMP_SET_MODE_FILTER, flag, NULL);
	EXPECT_EQ(-1, ret);
	EXPECT_EQ(EINVAL, errno) {
		TH_LOG("Failed to detect that an unknown filter flag (0x%X) is unsupported! Does a new flag need to be added to this test?",
		       flag);
	}
}

TEST(TSYNC_first)
{
	struct sock_filter filter[] = {
		BPF_STMT(BPF_RET|BPF_K, SECCOMP_RET_ALLOW),
	};
	struct sock_fprog prog = {
		.len = (unsigned short)ARRAY_SIZE(filter),
		.filter = filter,
	};
	long ret;

	ret = prctl(PR_SET_NO_NEW_PRIVS, 1, NULL, 0, 0);
	ASSERT_EQ(0, ret) {
		TH_LOG("Kernel does not support PR_SET_NO_NEW_PRIVS!");
	}

	ret = seccomp(SECCOMP_SET_MODE_FILTER, SECCOMP_FILTER_FLAG_TSYNC,
		      &prog);
	ASSERT_NE(ENOSYS, errno) {
		TH_LOG("Kernel does not support seccomp syscall!");
	}
	EXPECT_EQ(0, ret) {
		TH_LOG("Could not install initial filter with TSYNC!");
	}
}

#define TSYNC_SIBLINGS 2
struct tsync_sibling {
	pthread_t tid;
	pid_t system_tid;
	sem_t *started;
	pthread_cond_t *cond;
	pthread_mutex_t *mutex;
	int diverge;
	int num_waits;
	struct sock_fprog *prog;
	struct __test_metadata *metadata;
};

/*
 * To avoid joining joined threads (which is not allowed by Bionic),
 * make sure we both successfully join and clear the tid to skip a
 * later join attempt during fixture teardown. Any remaining threads
 * will be directly killed during teardown.
 */
#define PTHREAD_JOIN(tid, status)					\
	do {								\
		int _rc = pthread_join(tid, status);			\
		if (_rc) {						\
			TH_LOG("pthread_join of tid %u failed: %d\n",	\
				(unsigned int)tid, _rc);		\
		} else {						\
			tid = 0;					\
		}							\
	} while (0)

FIXTURE(TSYNC) {
	struct sock_fprog root_prog, apply_prog;
	struct tsync_sibling sibling[TSYNC_SIBLINGS];
	sem_t started;
	pthread_cond_t cond;
	pthread_mutex_t mutex;
	int sibling_count;
};

FIXTURE_SETUP(TSYNC)
{
	struct sock_filter root_filter[] = {
		BPF_STMT(BPF_RET|BPF_K, SECCOMP_RET_ALLOW),
	};
	struct sock_filter apply_filter[] = {
		BPF_STMT(BPF_LD|BPF_W|BPF_ABS,
			offsetof(struct seccomp_data, nr)),
		BPF_JUMP(BPF_JMP|BPF_JEQ|BPF_K, __NR_read, 0, 1),
		BPF_STMT(BPF_RET|BPF_K, SECCOMP_RET_KILL),
		BPF_STMT(BPF_RET|BPF_K, SECCOMP_RET_ALLOW),
	};

	memset(&self->root_prog, 0, sizeof(self->root_prog));
	memset(&self->apply_prog, 0, sizeof(self->apply_prog));
	memset(&self->sibling, 0, sizeof(self->sibling));
	self->root_prog.filter = malloc(sizeof(root_filter));
	ASSERT_NE(NULL, self->root_prog.filter);
	memcpy(self->root_prog.filter, &root_filter, sizeof(root_filter));
	self->root_prog.len = (unsigned short)ARRAY_SIZE(root_filter);

	self->apply_prog.filter = malloc(sizeof(apply_filter));
	ASSERT_NE(NULL, self->apply_prog.filter);
	memcpy(self->apply_prog.filter, &apply_filter, sizeof(apply_filter));
	self->apply_prog.len = (unsigned short)ARRAY_SIZE(apply_filter);

	self->sibling_count = 0;
	pthread_mutex_init(&self->mutex, NULL);
	pthread_cond_init(&self->cond, NULL);
	sem_init(&self->started, 0, 0);
	self->sibling[0].tid = 0;
	self->sibling[0].cond = &self->cond;
	self->sibling[0].started = &self->started;
	self->sibling[0].mutex = &self->mutex;
	self->sibling[0].diverge = 0;
	self->sibling[0].num_waits = 1;
	self->sibling[0].prog = &self->root_prog;
	self->sibling[0].metadata = _metadata;
	self->sibling[1].tid = 0;
	self->sibling[1].cond = &self->cond;
	self->sibling[1].started = &self->started;
	self->sibling[1].mutex = &self->mutex;
	self->sibling[1].diverge = 0;
	self->sibling[1].prog = &self->root_prog;
	self->sibling[1].num_waits = 1;
	self->sibling[1].metadata = _metadata;
}

FIXTURE_TEARDOWN(TSYNC)
{
	int sib = 0;

	if (self->root_prog.filter)
		free(self->root_prog.filter);
	if (self->apply_prog.filter)
		free(self->apply_prog.filter);

	for ( ; sib < self->sibling_count; ++sib) {
		struct tsync_sibling *s = &self->sibling[sib];

		if (!s->tid)
			continue;
		/*
		 * If a thread is still running, it may be stuck, so hit
		 * it over the head really hard.
		 */
		pthread_kill(s->tid, 9);
	}
	pthread_mutex_destroy(&self->mutex);
	pthread_cond_destroy(&self->cond);
	sem_destroy(&self->started);
}

void *tsync_sibling(void *data)
{
	long ret = 0;
	struct tsync_sibling *me = data;

	me->system_tid = syscall(__NR_gettid);

	pthread_mutex_lock(me->mutex);
	if (me->diverge) {
		/* Just re-apply the root prog to fork the tree */
		ret = prctl(PR_SET_SECCOMP, SECCOMP_MODE_FILTER,
				me->prog, 0, 0);
	}
	sem_post(me->started);
	/* Return outside of started so parent notices failures. */
	if (ret) {
		pthread_mutex_unlock(me->mutex);
		return (void *)SIBLING_EXIT_FAILURE;
	}
	do {
		pthread_cond_wait(me->cond, me->mutex);
		me->num_waits = me->num_waits - 1;
	} while (me->num_waits);
	pthread_mutex_unlock(me->mutex);

	ret = prctl(PR_GET_NO_NEW_PRIVS, 0, 0, 0, 0);
	if (!ret)
		return (void *)SIBLING_EXIT_NEWPRIVS;
	read(0, NULL, 0);
	return (void *)SIBLING_EXIT_UNKILLED;
}

void tsync_start_sibling(struct tsync_sibling *sibling)
{
	pthread_create(&sibling->tid, NULL, tsync_sibling, (void *)sibling);
}

TEST_F(TSYNC, siblings_fail_prctl)
{
	long ret;
	void *status;
	struct sock_filter filter[] = {
		BPF_STMT(BPF_LD|BPF_W|BPF_ABS,
			offsetof(struct seccomp_data, nr)),
		BPF_JUMP(BPF_JMP|BPF_JEQ|BPF_K, __NR_prctl, 0, 1),
		BPF_STMT(BPF_RET|BPF_K, SECCOMP_RET_ERRNO | EINVAL),
		BPF_STMT(BPF_RET|BPF_K, SECCOMP_RET_ALLOW),
	};
	struct sock_fprog prog = {
		.len = (unsigned short)ARRAY_SIZE(filter),
		.filter = filter,
	};

	ASSERT_EQ(0, prctl(PR_SET_NO_NEW_PRIVS, 1, 0, 0, 0)) {
		TH_LOG("Kernel does not support PR_SET_NO_NEW_PRIVS!");
	}

	/* Check prctl failure detection by requesting sib 0 diverge. */
	ret = seccomp(SECCOMP_SET_MODE_FILTER, 0, &prog);
	ASSERT_NE(ENOSYS, errno) {
		TH_LOG("Kernel does not support seccomp syscall!");
	}
	ASSERT_EQ(0, ret) {
		TH_LOG("setting filter failed");
	}

	self->sibling[0].diverge = 1;
	tsync_start_sibling(&self->sibling[0]);
	tsync_start_sibling(&self->sibling[1]);

	while (self->sibling_count < TSYNC_SIBLINGS) {
		sem_wait(&self->started);
		self->sibling_count++;
	}

	/* Signal the threads to clean up*/
	pthread_mutex_lock(&self->mutex);
	ASSERT_EQ(0, pthread_cond_broadcast(&self->cond)) {
		TH_LOG("cond broadcast non-zero");
	}
	pthread_mutex_unlock(&self->mutex);

	/* Ensure diverging sibling failed to call prctl. */
	PTHREAD_JOIN(self->sibling[0].tid, &status);
	EXPECT_EQ(SIBLING_EXIT_FAILURE, (long)status);
	PTHREAD_JOIN(self->sibling[1].tid, &status);
	EXPECT_EQ(SIBLING_EXIT_UNKILLED, (long)status);
}

TEST_F(TSYNC, two_siblings_with_ancestor)
{
	long ret;
	void *status;

	ASSERT_EQ(0, prctl(PR_SET_NO_NEW_PRIVS, 1, 0, 0, 0)) {
		TH_LOG("Kernel does not support PR_SET_NO_NEW_PRIVS!");
	}

	ret = seccomp(SECCOMP_SET_MODE_FILTER, 0, &self->root_prog);
	ASSERT_NE(ENOSYS, errno) {
		TH_LOG("Kernel does not support seccomp syscall!");
	}
	ASSERT_EQ(0, ret) {
		TH_LOG("Kernel does not support SECCOMP_SET_MODE_FILTER!");
	}
	tsync_start_sibling(&self->sibling[0]);
	tsync_start_sibling(&self->sibling[1]);

	while (self->sibling_count < TSYNC_SIBLINGS) {
		sem_wait(&self->started);
		self->sibling_count++;
	}

	ret = seccomp(SECCOMP_SET_MODE_FILTER, SECCOMP_FILTER_FLAG_TSYNC,
		      &self->apply_prog);
	ASSERT_EQ(0, ret) {
		TH_LOG("Could install filter on all threads!");
	}
	/* Tell the siblings to test the policy */
	pthread_mutex_lock(&self->mutex);
	ASSERT_EQ(0, pthread_cond_broadcast(&self->cond)) {
		TH_LOG("cond broadcast non-zero");
	}
	pthread_mutex_unlock(&self->mutex);
	/* Ensure they are both killed and don't exit cleanly. */
	PTHREAD_JOIN(self->sibling[0].tid, &status);
	EXPECT_EQ(0x0, (long)status);
	PTHREAD_JOIN(self->sibling[1].tid, &status);
	EXPECT_EQ(0x0, (long)status);
}

TEST_F(TSYNC, two_sibling_want_nnp)
{
	void *status;

	/* start siblings before any prctl() operations */
	tsync_start_sibling(&self->sibling[0]);
	tsync_start_sibling(&self->sibling[1]);
	while (self->sibling_count < TSYNC_SIBLINGS) {
		sem_wait(&self->started);
		self->sibling_count++;
	}

	/* Tell the siblings to test no policy */
	pthread_mutex_lock(&self->mutex);
	ASSERT_EQ(0, pthread_cond_broadcast(&self->cond)) {
		TH_LOG("cond broadcast non-zero");
	}
	pthread_mutex_unlock(&self->mutex);

	/* Ensure they are both upset about lacking nnp. */
	PTHREAD_JOIN(self->sibling[0].tid, &status);
	EXPECT_EQ(SIBLING_EXIT_NEWPRIVS, (long)status);
	PTHREAD_JOIN(self->sibling[1].tid, &status);
	EXPECT_EQ(SIBLING_EXIT_NEWPRIVS, (long)status);
}

TEST_F(TSYNC, two_siblings_with_no_filter)
{
	long ret;
	void *status;

	/* start siblings before any prctl() operations */
	tsync_start_sibling(&self->sibling[0]);
	tsync_start_sibling(&self->sibling[1]);
	while (self->sibling_count < TSYNC_SIBLINGS) {
		sem_wait(&self->started);
		self->sibling_count++;
	}

	ASSERT_EQ(0, prctl(PR_SET_NO_NEW_PRIVS, 1, 0, 0, 0)) {
		TH_LOG("Kernel does not support PR_SET_NO_NEW_PRIVS!");
	}

	ret = seccomp(SECCOMP_SET_MODE_FILTER, SECCOMP_FILTER_FLAG_TSYNC,
		      &self->apply_prog);
	ASSERT_NE(ENOSYS, errno) {
		TH_LOG("Kernel does not support seccomp syscall!");
	}
	ASSERT_EQ(0, ret) {
		TH_LOG("Could install filter on all threads!");
	}

	/* Tell the siblings to test the policy */
	pthread_mutex_lock(&self->mutex);
	ASSERT_EQ(0, pthread_cond_broadcast(&self->cond)) {
		TH_LOG("cond broadcast non-zero");
	}
	pthread_mutex_unlock(&self->mutex);

	/* Ensure they are both killed and don't exit cleanly. */
	PTHREAD_JOIN(self->sibling[0].tid, &status);
	EXPECT_EQ(0x0, (long)status);
	PTHREAD_JOIN(self->sibling[1].tid, &status);
	EXPECT_EQ(0x0, (long)status);
}

TEST_F(TSYNC, two_siblings_with_one_divergence)
{
	long ret;
	void *status;

	ASSERT_EQ(0, prctl(PR_SET_NO_NEW_PRIVS, 1, 0, 0, 0)) {
		TH_LOG("Kernel does not support PR_SET_NO_NEW_PRIVS!");
	}

	ret = seccomp(SECCOMP_SET_MODE_FILTER, 0, &self->root_prog);
	ASSERT_NE(ENOSYS, errno) {
		TH_LOG("Kernel does not support seccomp syscall!");
	}
	ASSERT_EQ(0, ret) {
		TH_LOG("Kernel does not support SECCOMP_SET_MODE_FILTER!");
	}
	self->sibling[0].diverge = 1;
	tsync_start_sibling(&self->sibling[0]);
	tsync_start_sibling(&self->sibling[1]);

	while (self->sibling_count < TSYNC_SIBLINGS) {
		sem_wait(&self->started);
		self->sibling_count++;
	}

	ret = seccomp(SECCOMP_SET_MODE_FILTER, SECCOMP_FILTER_FLAG_TSYNC,
		      &self->apply_prog);
	ASSERT_EQ(self->sibling[0].system_tid, ret) {
		TH_LOG("Did not fail on diverged sibling.");
	}

	/* Wake the threads */
	pthread_mutex_lock(&self->mutex);
	ASSERT_EQ(0, pthread_cond_broadcast(&self->cond)) {
		TH_LOG("cond broadcast non-zero");
	}
	pthread_mutex_unlock(&self->mutex);

	/* Ensure they are both unkilled. */
	PTHREAD_JOIN(self->sibling[0].tid, &status);
	EXPECT_EQ(SIBLING_EXIT_UNKILLED, (long)status);
	PTHREAD_JOIN(self->sibling[1].tid, &status);
	EXPECT_EQ(SIBLING_EXIT_UNKILLED, (long)status);
}

TEST_F(TSYNC, two_siblings_with_one_divergence_no_tid_in_err)
{
	long ret, flags;
	void *status;

	ASSERT_EQ(0, prctl(PR_SET_NO_NEW_PRIVS, 1, 0, 0, 0)) {
		TH_LOG("Kernel does not support PR_SET_NO_NEW_PRIVS!");
	}

	ret = seccomp(SECCOMP_SET_MODE_FILTER, 0, &self->root_prog);
	ASSERT_NE(ENOSYS, errno) {
		TH_LOG("Kernel does not support seccomp syscall!");
	}
	ASSERT_EQ(0, ret) {
		TH_LOG("Kernel does not support SECCOMP_SET_MODE_FILTER!");
	}
	self->sibling[0].diverge = 1;
	tsync_start_sibling(&self->sibling[0]);
	tsync_start_sibling(&self->sibling[1]);

	while (self->sibling_count < TSYNC_SIBLINGS) {
		sem_wait(&self->started);
		self->sibling_count++;
	}

	flags = SECCOMP_FILTER_FLAG_TSYNC | \
		SECCOMP_FILTER_FLAG_TSYNC_ESRCH;
	ret = seccomp(SECCOMP_SET_MODE_FILTER, flags, &self->apply_prog);
	ASSERT_EQ(ESRCH, errno) {
		TH_LOG("Did not return ESRCH for diverged sibling.");
	}
	ASSERT_EQ(-1, ret) {
		TH_LOG("Did not fail on diverged sibling.");
	}

	/* Wake the threads */
	pthread_mutex_lock(&self->mutex);
	ASSERT_EQ(0, pthread_cond_broadcast(&self->cond)) {
		TH_LOG("cond broadcast non-zero");
	}
	pthread_mutex_unlock(&self->mutex);

	/* Ensure they are both unkilled. */
	PTHREAD_JOIN(self->sibling[0].tid, &status);
	EXPECT_EQ(SIBLING_EXIT_UNKILLED, (long)status);
	PTHREAD_JOIN(self->sibling[1].tid, &status);
	EXPECT_EQ(SIBLING_EXIT_UNKILLED, (long)status);
}

TEST_F(TSYNC, two_siblings_not_under_filter)
{
	long ret, sib;
	void *status;
	struct timespec delay = { .tv_nsec = 100000000 };

	ASSERT_EQ(0, prctl(PR_SET_NO_NEW_PRIVS, 1, 0, 0, 0)) {
		TH_LOG("Kernel does not support PR_SET_NO_NEW_PRIVS!");
	}

	/*
	 * Sibling 0 will have its own seccomp policy
	 * and Sibling 1 will not be under seccomp at
	 * all. Sibling 1 will enter seccomp and 0
	 * will cause failure.
	 */
	self->sibling[0].diverge = 1;
	tsync_start_sibling(&self->sibling[0]);
	tsync_start_sibling(&self->sibling[1]);

	while (self->sibling_count < TSYNC_SIBLINGS) {
		sem_wait(&self->started);
		self->sibling_count++;
	}

	ret = seccomp(SECCOMP_SET_MODE_FILTER, 0, &self->root_prog);
	ASSERT_NE(ENOSYS, errno) {
		TH_LOG("Kernel does not support seccomp syscall!");
	}
	ASSERT_EQ(0, ret) {
		TH_LOG("Kernel does not support SECCOMP_SET_MODE_FILTER!");
	}

	ret = seccomp(SECCOMP_SET_MODE_FILTER, SECCOMP_FILTER_FLAG_TSYNC,
		      &self->apply_prog);
	ASSERT_EQ(ret, self->sibling[0].system_tid) {
		TH_LOG("Did not fail on diverged sibling.");
	}
	sib = 1;
	if (ret == self->sibling[0].system_tid)
		sib = 0;

	pthread_mutex_lock(&self->mutex);

	/* Increment the other siblings num_waits so we can clean up
	 * the one we just saw.
	 */
	self->sibling[!sib].num_waits += 1;

	/* Signal the thread to clean up*/
	ASSERT_EQ(0, pthread_cond_broadcast(&self->cond)) {
		TH_LOG("cond broadcast non-zero");
	}
	pthread_mutex_unlock(&self->mutex);
	PTHREAD_JOIN(self->sibling[sib].tid, &status);
	EXPECT_EQ(SIBLING_EXIT_UNKILLED, (long)status);
	/* Poll for actual task death. pthread_join doesn't guarantee it. */
	while (!kill(self->sibling[sib].system_tid, 0))
		nanosleep(&delay, NULL);
	/* Switch to the remaining sibling */
	sib = !sib;

	ret = seccomp(SECCOMP_SET_MODE_FILTER, SECCOMP_FILTER_FLAG_TSYNC,
		      &self->apply_prog);
	ASSERT_EQ(0, ret) {
		TH_LOG("Expected the remaining sibling to sync");
	};

	pthread_mutex_lock(&self->mutex);

	/* If remaining sibling didn't have a chance to wake up during
	 * the first broadcast, manually reduce the num_waits now.
	 */
	if (self->sibling[sib].num_waits > 1)
		self->sibling[sib].num_waits = 1;
	ASSERT_EQ(0, pthread_cond_broadcast(&self->cond)) {
		TH_LOG("cond broadcast non-zero");
	}
	pthread_mutex_unlock(&self->mutex);
	PTHREAD_JOIN(self->sibling[sib].tid, &status);
	EXPECT_EQ(0, (long)status);
	/* Poll for actual task death. pthread_join doesn't guarantee it. */
	while (!kill(self->sibling[sib].system_tid, 0))
		nanosleep(&delay, NULL);

	ret = seccomp(SECCOMP_SET_MODE_FILTER, SECCOMP_FILTER_FLAG_TSYNC,
		      &self->apply_prog);
	ASSERT_EQ(0, ret);  /* just us chickens */
}

/* Make sure restarted syscalls are seen directly as "restart_syscall". */
TEST(syscall_restart)
{
	long ret;
	unsigned long msg;
	pid_t child_pid;
	int pipefd[2];
	int status;
	siginfo_t info = { };
	struct sock_filter filter[] = {
		BPF_STMT(BPF_LD|BPF_W|BPF_ABS,
			 offsetof(struct seccomp_data, nr)),

#ifdef __NR_sigreturn
		BPF_JUMP(BPF_JMP|BPF_JEQ|BPF_K, __NR_sigreturn, 7, 0),
#endif
		BPF_JUMP(BPF_JMP|BPF_JEQ|BPF_K, __NR_read, 6, 0),
		BPF_JUMP(BPF_JMP|BPF_JEQ|BPF_K, __NR_exit, 5, 0),
		BPF_JUMP(BPF_JMP|BPF_JEQ|BPF_K, __NR_rt_sigreturn, 4, 0),
		BPF_JUMP(BPF_JMP|BPF_JEQ|BPF_K, __NR_nanosleep, 5, 0),
		BPF_JUMP(BPF_JMP|BPF_JEQ|BPF_K, __NR_clock_nanosleep, 4, 0),
		BPF_JUMP(BPF_JMP|BPF_JEQ|BPF_K, __NR_restart_syscall, 4, 0),

		/* Allow __NR_write for easy logging. */
		BPF_JUMP(BPF_JMP|BPF_JEQ|BPF_K, __NR_write, 0, 1),
		BPF_STMT(BPF_RET|BPF_K, SECCOMP_RET_ALLOW),
		BPF_STMT(BPF_RET|BPF_K, SECCOMP_RET_KILL),
		/* The nanosleep jump target. */
		BPF_STMT(BPF_RET|BPF_K, SECCOMP_RET_TRACE|0x100),
		/* The restart_syscall jump target. */
		BPF_STMT(BPF_RET|BPF_K, SECCOMP_RET_TRACE|0x200),
	};
	struct sock_fprog prog = {
		.len = (unsigned short)ARRAY_SIZE(filter),
		.filter = filter,
	};
#if defined(__arm__)
	struct utsname utsbuf;
#endif

	ASSERT_EQ(0, pipe(pipefd));

	child_pid = fork();
	ASSERT_LE(0, child_pid);
	if (child_pid == 0) {
		/* Child uses EXPECT not ASSERT to deliver status correctly. */
		char buf = ' ';
		struct timespec timeout = { };

		/* Attach parent as tracer and stop. */
		EXPECT_EQ(0, ptrace(PTRACE_TRACEME));
		EXPECT_EQ(0, raise(SIGSTOP));

		EXPECT_EQ(0, close(pipefd[1]));

		EXPECT_EQ(0, prctl(PR_SET_NO_NEW_PRIVS, 1, 0, 0, 0)) {
			TH_LOG("Kernel does not support PR_SET_NO_NEW_PRIVS!");
		}

		ret = prctl(PR_SET_SECCOMP, SECCOMP_MODE_FILTER, &prog, 0, 0);
		EXPECT_EQ(0, ret) {
			TH_LOG("Failed to install filter!");
		}

		EXPECT_EQ(1, read(pipefd[0], &buf, 1)) {
			TH_LOG("Failed to read() sync from parent");
		}
		EXPECT_EQ('.', buf) {
			TH_LOG("Failed to get sync data from read()");
		}

		/* Start nanosleep to be interrupted. */
		timeout.tv_sec = 1;
		errno = 0;
		EXPECT_EQ(0, nanosleep(&timeout, NULL)) {
			TH_LOG("Call to nanosleep() failed (errno %d)", errno);
		}

		/* Read final sync from parent. */
		EXPECT_EQ(1, read(pipefd[0], &buf, 1)) {
			TH_LOG("Failed final read() from parent");
		}
		EXPECT_EQ('!', buf) {
			TH_LOG("Failed to get final data from read()");
		}

		/* Directly report the status of our test harness results. */
		syscall(__NR_exit, _metadata->passed ? EXIT_SUCCESS
						     : EXIT_FAILURE);
	}
	EXPECT_EQ(0, close(pipefd[0]));

	/* Attach to child, setup options, and release. */
	ASSERT_EQ(child_pid, waitpid(child_pid, &status, 0));
	ASSERT_EQ(true, WIFSTOPPED(status));
	ASSERT_EQ(0, ptrace(PTRACE_SETOPTIONS, child_pid, NULL,
			    PTRACE_O_TRACESECCOMP));
	ASSERT_EQ(0, ptrace(PTRACE_CONT, child_pid, NULL, 0));
	ASSERT_EQ(1, write(pipefd[1], ".", 1));

	/* Wait for nanosleep() to start. */
	ASSERT_EQ(child_pid, waitpid(child_pid, &status, 0));
	ASSERT_EQ(true, WIFSTOPPED(status));
	ASSERT_EQ(SIGTRAP, WSTOPSIG(status));
	ASSERT_EQ(PTRACE_EVENT_SECCOMP, (status >> 16));
	ASSERT_EQ(0, ptrace(PTRACE_GETEVENTMSG, child_pid, NULL, &msg));
	ASSERT_EQ(0x100, msg);
	ret = get_syscall(_metadata, child_pid);
	EXPECT_TRUE(ret == __NR_nanosleep || ret == __NR_clock_nanosleep);

	/* Might as well check siginfo for sanity while we're here. */
	ASSERT_EQ(0, ptrace(PTRACE_GETSIGINFO, child_pid, NULL, &info));
	ASSERT_EQ(SIGTRAP, info.si_signo);
	ASSERT_EQ(SIGTRAP | (PTRACE_EVENT_SECCOMP << 8), info.si_code);
	EXPECT_EQ(0, info.si_errno);
	EXPECT_EQ(getuid(), info.si_uid);
	/* Verify signal delivery came from child (seccomp-triggered). */
	EXPECT_EQ(child_pid, info.si_pid);

	/* Interrupt nanosleep with SIGSTOP (which we'll need to handle). */
	ASSERT_EQ(0, kill(child_pid, SIGSTOP));
	ASSERT_EQ(0, ptrace(PTRACE_CONT, child_pid, NULL, 0));
	ASSERT_EQ(child_pid, waitpid(child_pid, &status, 0));
	ASSERT_EQ(true, WIFSTOPPED(status));
	ASSERT_EQ(SIGSTOP, WSTOPSIG(status));
	ASSERT_EQ(0, ptrace(PTRACE_GETSIGINFO, child_pid, NULL, &info));
	/*
	 * There is no siginfo on SIGSTOP any more, so we can't verify
	 * signal delivery came from parent now (getpid() == info.si_pid).
	 * https://lkml.kernel.org/r/CAGXu5jJaZAOzP1qFz66tYrtbuywqb+UN2SOA1VLHpCCOiYvYeg@mail.gmail.com
	 * At least verify the SIGSTOP via PTRACE_GETSIGINFO.
	 */
	EXPECT_EQ(SIGSTOP, info.si_signo);

	/* Restart nanosleep with SIGCONT, which triggers restart_syscall. */
	ASSERT_EQ(0, kill(child_pid, SIGCONT));
	ASSERT_EQ(0, ptrace(PTRACE_CONT, child_pid, NULL, 0));
	ASSERT_EQ(child_pid, waitpid(child_pid, &status, 0));
	ASSERT_EQ(true, WIFSTOPPED(status));
	ASSERT_EQ(SIGCONT, WSTOPSIG(status));
	ASSERT_EQ(0, ptrace(PTRACE_CONT, child_pid, NULL, 0));

	/* Wait for restart_syscall() to start. */
	ASSERT_EQ(child_pid, waitpid(child_pid, &status, 0));
	ASSERT_EQ(true, WIFSTOPPED(status));
	ASSERT_EQ(SIGTRAP, WSTOPSIG(status));
	ASSERT_EQ(PTRACE_EVENT_SECCOMP, (status >> 16));
	ASSERT_EQ(0, ptrace(PTRACE_GETEVENTMSG, child_pid, NULL, &msg));

	ASSERT_EQ(0x200, msg);
	ret = get_syscall(_metadata, child_pid);
#if defined(__arm__)
	/*
	 * FIXME:
	 * - native ARM registers do NOT expose true syscall.
	 * - compat ARM registers on ARM64 DO expose true syscall.
	 */
	ASSERT_EQ(0, uname(&utsbuf));
	if (strncmp(utsbuf.machine, "arm", 3) == 0) {
		EXPECT_EQ(__NR_nanosleep, ret);
	} else
#endif
	{
		EXPECT_EQ(__NR_restart_syscall, ret);
	}

	/* Write again to end test. */
	ASSERT_EQ(0, ptrace(PTRACE_CONT, child_pid, NULL, 0));
	ASSERT_EQ(1, write(pipefd[1], "!", 1));
	EXPECT_EQ(0, close(pipefd[1]));

	ASSERT_EQ(child_pid, waitpid(child_pid, &status, 0));
	if (WIFSIGNALED(status) || WEXITSTATUS(status))
		_metadata->passed = 0;
}

TEST_SIGNAL(filter_flag_log, SIGSYS)
{
	struct sock_filter allow_filter[] = {
		BPF_STMT(BPF_RET|BPF_K, SECCOMP_RET_ALLOW),
	};
	struct sock_filter kill_filter[] = {
		BPF_STMT(BPF_LD|BPF_W|BPF_ABS,
			offsetof(struct seccomp_data, nr)),
		BPF_JUMP(BPF_JMP|BPF_JEQ|BPF_K, __NR_getpid, 0, 1),
		BPF_STMT(BPF_RET|BPF_K, SECCOMP_RET_KILL),
		BPF_STMT(BPF_RET|BPF_K, SECCOMP_RET_ALLOW),
	};
	struct sock_fprog allow_prog = {
		.len = (unsigned short)ARRAY_SIZE(allow_filter),
		.filter = allow_filter,
	};
	struct sock_fprog kill_prog = {
		.len = (unsigned short)ARRAY_SIZE(kill_filter),
		.filter = kill_filter,
	};
	long ret;
	pid_t parent = getppid();

	ret = prctl(PR_SET_NO_NEW_PRIVS, 1, 0, 0, 0);
	ASSERT_EQ(0, ret);

	/* Verify that the FILTER_FLAG_LOG flag isn't accepted in strict mode */
	ret = seccomp(SECCOMP_SET_MODE_STRICT, SECCOMP_FILTER_FLAG_LOG,
		      &allow_prog);
	ASSERT_NE(ENOSYS, errno) {
		TH_LOG("Kernel does not support seccomp syscall!");
	}
	EXPECT_NE(0, ret) {
		TH_LOG("Kernel accepted FILTER_FLAG_LOG flag in strict mode!");
	}
	EXPECT_EQ(EINVAL, errno) {
		TH_LOG("Kernel returned unexpected errno for FILTER_FLAG_LOG flag in strict mode!");
	}

	/* Verify that a simple, permissive filter can be added with no flags */
	ret = seccomp(SECCOMP_SET_MODE_FILTER, 0, &allow_prog);
	EXPECT_EQ(0, ret);

	/* See if the same filter can be added with the FILTER_FLAG_LOG flag */
	ret = seccomp(SECCOMP_SET_MODE_FILTER, SECCOMP_FILTER_FLAG_LOG,
		      &allow_prog);
	ASSERT_NE(EINVAL, errno) {
		TH_LOG("Kernel does not support the FILTER_FLAG_LOG flag!");
	}
	EXPECT_EQ(0, ret);

	/* Ensure that the kill filter works with the FILTER_FLAG_LOG flag */
	ret = seccomp(SECCOMP_SET_MODE_FILTER, SECCOMP_FILTER_FLAG_LOG,
		      &kill_prog);
	EXPECT_EQ(0, ret);

	EXPECT_EQ(parent, syscall(__NR_getppid));
	/* getpid() should never return. */
	EXPECT_EQ(0, syscall(__NR_getpid));
}

TEST(get_action_avail)
{
	__u32 actions[] = { SECCOMP_RET_KILL_THREAD, SECCOMP_RET_TRAP,
			    SECCOMP_RET_ERRNO, SECCOMP_RET_TRACE,
			    SECCOMP_RET_LOG,   SECCOMP_RET_ALLOW };
	__u32 unknown_action = 0x10000000U;
	int i;
	long ret;

	ret = seccomp(SECCOMP_GET_ACTION_AVAIL, 0, &actions[0]);
	ASSERT_NE(ENOSYS, errno) {
		TH_LOG("Kernel does not support seccomp syscall!");
	}
	ASSERT_NE(EINVAL, errno) {
		TH_LOG("Kernel does not support SECCOMP_GET_ACTION_AVAIL operation!");
	}
	EXPECT_EQ(ret, 0);

	for (i = 0; i < ARRAY_SIZE(actions); i++) {
		ret = seccomp(SECCOMP_GET_ACTION_AVAIL, 0, &actions[i]);
		EXPECT_EQ(ret, 0) {
			TH_LOG("Expected action (0x%X) not available!",
			       actions[i]);
		}
	}

	/* Check that an unknown action is handled properly (EOPNOTSUPP) */
	ret = seccomp(SECCOMP_GET_ACTION_AVAIL, 0, &unknown_action);
	EXPECT_EQ(ret, -1);
	EXPECT_EQ(errno, EOPNOTSUPP);
}

TEST(get_metadata)
{
	pid_t pid;
	int pipefd[2];
	char buf;
	struct seccomp_metadata md;
	long ret;

	/* Only real root can get metadata. */
	if (geteuid()) {
		XFAIL(return, "get_metadata requires real root");
		return;
	}

	ASSERT_EQ(0, pipe(pipefd));

	pid = fork();
	ASSERT_GE(pid, 0);
	if (pid == 0) {
		struct sock_filter filter[] = {
			BPF_STMT(BPF_RET|BPF_K, SECCOMP_RET_ALLOW),
		};
		struct sock_fprog prog = {
			.len = (unsigned short)ARRAY_SIZE(filter),
			.filter = filter,
		};

		/* one with log, one without */
		EXPECT_EQ(0, seccomp(SECCOMP_SET_MODE_FILTER,
				     SECCOMP_FILTER_FLAG_LOG, &prog));
		EXPECT_EQ(0, seccomp(SECCOMP_SET_MODE_FILTER, 0, &prog));

		EXPECT_EQ(0, close(pipefd[0]));
		ASSERT_EQ(1, write(pipefd[1], "1", 1));
		ASSERT_EQ(0, close(pipefd[1]));

		while (1)
			sleep(100);
	}

	ASSERT_EQ(0, close(pipefd[1]));
	ASSERT_EQ(1, read(pipefd[0], &buf, 1));

	ASSERT_EQ(0, ptrace(PTRACE_ATTACH, pid));
	ASSERT_EQ(pid, waitpid(pid, NULL, 0));

	/* Past here must not use ASSERT or child process is never killed. */

	md.filter_off = 0;
	errno = 0;
	ret = ptrace(PTRACE_SECCOMP_GET_METADATA, pid, sizeof(md), &md);
	EXPECT_EQ(sizeof(md), ret) {
		if (errno == EINVAL)
			XFAIL(goto skip, "Kernel does not support PTRACE_SECCOMP_GET_METADATA (missing CONFIG_CHECKPOINT_RESTORE?)");
	}

	EXPECT_EQ(md.flags, SECCOMP_FILTER_FLAG_LOG);
	EXPECT_EQ(md.filter_off, 0);

	md.filter_off = 1;
	ret = ptrace(PTRACE_SECCOMP_GET_METADATA, pid, sizeof(md), &md);
	EXPECT_EQ(sizeof(md), ret);
	EXPECT_EQ(md.flags, 0);
	EXPECT_EQ(md.filter_off, 1);

skip:
	ASSERT_EQ(0, kill(pid, SIGKILL));
}

static int user_trap_syscall(int nr, unsigned int flags)
{
	struct sock_filter filter[] = {
		BPF_STMT(BPF_LD+BPF_W+BPF_ABS,
			offsetof(struct seccomp_data, nr)),
		BPF_JUMP(BPF_JMP+BPF_JEQ+BPF_K, nr, 0, 1),
		BPF_STMT(BPF_RET+BPF_K, SECCOMP_RET_USER_NOTIF),
		BPF_STMT(BPF_RET+BPF_K, SECCOMP_RET_ALLOW),
	};

	struct sock_fprog prog = {
		.len = (unsigned short)ARRAY_SIZE(filter),
		.filter = filter,
	};

	return seccomp(SECCOMP_SET_MODE_FILTER, flags, &prog);
}

#define USER_NOTIF_MAGIC INT_MAX
TEST(user_notification_basic)
{
	pid_t pid;
	long ret;
	int status, listener;
	struct seccomp_notif req = {};
	struct seccomp_notif_resp resp = {};
	struct pollfd pollfd;

	struct sock_filter filter[] = {
		BPF_STMT(BPF_RET|BPF_K, SECCOMP_RET_ALLOW),
	};
	struct sock_fprog prog = {
		.len = (unsigned short)ARRAY_SIZE(filter),
		.filter = filter,
	};

	ret = prctl(PR_SET_NO_NEW_PRIVS, 1, 0, 0, 0);
	ASSERT_EQ(0, ret) {
		TH_LOG("Kernel does not support PR_SET_NO_NEW_PRIVS!");
	}

	pid = fork();
	ASSERT_GE(pid, 0);

	/* Check that we get -ENOSYS with no listener attached */
	if (pid == 0) {
		if (user_trap_syscall(__NR_getppid, 0) < 0)
			exit(1);
		ret = syscall(__NR_getppid);
		exit(ret >= 0 || errno != ENOSYS);
	}

	EXPECT_EQ(waitpid(pid, &status, 0), pid);
	EXPECT_EQ(true, WIFEXITED(status));
	EXPECT_EQ(0, WEXITSTATUS(status));

	/* Add some no-op filters for grins. */
	EXPECT_EQ(seccomp(SECCOMP_SET_MODE_FILTER, 0, &prog), 0);
	EXPECT_EQ(seccomp(SECCOMP_SET_MODE_FILTER, 0, &prog), 0);
	EXPECT_EQ(seccomp(SECCOMP_SET_MODE_FILTER, 0, &prog), 0);
	EXPECT_EQ(seccomp(SECCOMP_SET_MODE_FILTER, 0, &prog), 0);

	/* Check that the basic notification machinery works */
	listener = user_trap_syscall(__NR_getppid,
				     SECCOMP_FILTER_FLAG_NEW_LISTENER);
	ASSERT_GE(listener, 0);

	/* Installing a second listener in the chain should EBUSY */
	EXPECT_EQ(user_trap_syscall(__NR_getppid,
				    SECCOMP_FILTER_FLAG_NEW_LISTENER),
		  -1);
	EXPECT_EQ(errno, EBUSY);

	pid = fork();
	ASSERT_GE(pid, 0);

	if (pid == 0) {
		ret = syscall(__NR_getppid);
		exit(ret != USER_NOTIF_MAGIC);
	}

	pollfd.fd = listener;
	pollfd.events = POLLIN | POLLOUT;

	EXPECT_GT(poll(&pollfd, 1, -1), 0);
	EXPECT_EQ(pollfd.revents, POLLIN);

	/* Test that we can't pass garbage to the kernel. */
	memset(&req, 0, sizeof(req));
	req.pid = -1;
	errno = 0;
	ret = ioctl(listener, SECCOMP_IOCTL_NOTIF_RECV, &req);
	EXPECT_EQ(-1, ret);
	EXPECT_EQ(EINVAL, errno);

	if (ret) {
		req.pid = 0;
		EXPECT_EQ(ioctl(listener, SECCOMP_IOCTL_NOTIF_RECV, &req), 0);
	}

	pollfd.fd = listener;
	pollfd.events = POLLIN | POLLOUT;

	EXPECT_GT(poll(&pollfd, 1, -1), 0);
	EXPECT_EQ(pollfd.revents, POLLOUT);

	EXPECT_EQ(req.data.nr,  __NR_getppid);

	resp.id = req.id;
	resp.error = 0;
	resp.val = USER_NOTIF_MAGIC;

	/* check that we make sure flags == 0 */
	resp.flags = 1;
	EXPECT_EQ(ioctl(listener, SECCOMP_IOCTL_NOTIF_SEND, &resp), -1);
	EXPECT_EQ(errno, EINVAL);

	resp.flags = 0;
	EXPECT_EQ(ioctl(listener, SECCOMP_IOCTL_NOTIF_SEND, &resp), 0);

	EXPECT_EQ(waitpid(pid, &status, 0), pid);
	EXPECT_EQ(true, WIFEXITED(status));
	EXPECT_EQ(0, WEXITSTATUS(status));
}

TEST(user_notification_with_tsync)
{
	int ret;
	unsigned int flags;

	/* these were exclusive */
	flags = SECCOMP_FILTER_FLAG_NEW_LISTENER |
		SECCOMP_FILTER_FLAG_TSYNC;
	ASSERT_EQ(-1, user_trap_syscall(__NR_getppid, flags));
	ASSERT_EQ(EINVAL, errno);

	/* but now they're not */
	flags |= SECCOMP_FILTER_FLAG_TSYNC_ESRCH;
	ret = user_trap_syscall(__NR_getppid, flags);
	close(ret);
	ASSERT_LE(0, ret);
}

TEST(user_notification_kill_in_middle)
{
	pid_t pid;
	long ret;
	int listener;
	struct seccomp_notif req = {};
	struct seccomp_notif_resp resp = {};

	ret = prctl(PR_SET_NO_NEW_PRIVS, 1, 0, 0, 0);
	ASSERT_EQ(0, ret) {
		TH_LOG("Kernel does not support PR_SET_NO_NEW_PRIVS!");
	}

	listener = user_trap_syscall(__NR_getppid,
				     SECCOMP_FILTER_FLAG_NEW_LISTENER);
	ASSERT_GE(listener, 0);

	/*
	 * Check that nothing bad happens when we kill the task in the middle
	 * of a syscall.
	 */
	pid = fork();
	ASSERT_GE(pid, 0);

	if (pid == 0) {
		ret = syscall(__NR_getppid);
		exit(ret != USER_NOTIF_MAGIC);
	}

	EXPECT_EQ(ioctl(listener, SECCOMP_IOCTL_NOTIF_RECV, &req), 0);
	EXPECT_EQ(ioctl(listener, SECCOMP_IOCTL_NOTIF_ID_VALID, &req.id), 0);

	EXPECT_EQ(kill(pid, SIGKILL), 0);
	EXPECT_EQ(waitpid(pid, NULL, 0), pid);

	EXPECT_EQ(ioctl(listener, SECCOMP_IOCTL_NOTIF_ID_VALID, &req.id), -1);

	resp.id = req.id;
	ret = ioctl(listener, SECCOMP_IOCTL_NOTIF_SEND, &resp);
	EXPECT_EQ(ret, -1);
	EXPECT_EQ(errno, ENOENT);
}

static int handled = -1;

static void signal_handler(int signal)
{
	if (write(handled, "c", 1) != 1)
		perror("write from signal");
}

TEST(user_notification_signal)
{
	pid_t pid;
	long ret;
	int status, listener, sk_pair[2];
	struct seccomp_notif req = {};
	struct seccomp_notif_resp resp = {};
	char c;

	ret = prctl(PR_SET_NO_NEW_PRIVS, 1, 0, 0, 0);
	ASSERT_EQ(0, ret) {
		TH_LOG("Kernel does not support PR_SET_NO_NEW_PRIVS!");
	}

	ASSERT_EQ(socketpair(PF_LOCAL, SOCK_SEQPACKET, 0, sk_pair), 0);

	listener = user_trap_syscall(__NR_gettid,
				     SECCOMP_FILTER_FLAG_NEW_LISTENER);
	ASSERT_GE(listener, 0);

	pid = fork();
	ASSERT_GE(pid, 0);

	if (pid == 0) {
		close(sk_pair[0]);
		handled = sk_pair[1];
		if (signal(SIGUSR1, signal_handler) == SIG_ERR) {
			perror("signal");
			exit(1);
		}
		/*
		 * ERESTARTSYS behavior is a bit hard to test, because we need
		 * to rely on a signal that has not yet been handled. Let's at
		 * least check that the error code gets propagated through, and
		 * hope that it doesn't break when there is actually a signal :)
		 */
		ret = syscall(__NR_gettid);
		exit(!(ret == -1 && errno == 512));
	}

	close(sk_pair[1]);

	memset(&req, 0, sizeof(req));
	EXPECT_EQ(ioctl(listener, SECCOMP_IOCTL_NOTIF_RECV, &req), 0);

	EXPECT_EQ(kill(pid, SIGUSR1), 0);

	/*
	 * Make sure the signal really is delivered, which means we're not
	 * stuck in the user notification code any more and the notification
	 * should be dead.
	 */
	EXPECT_EQ(read(sk_pair[0], &c, 1), 1);

	resp.id = req.id;
	resp.error = -EPERM;
	resp.val = 0;

	EXPECT_EQ(ioctl(listener, SECCOMP_IOCTL_NOTIF_SEND, &resp), -1);
	EXPECT_EQ(errno, ENOENT);

	memset(&req, 0, sizeof(req));
	EXPECT_EQ(ioctl(listener, SECCOMP_IOCTL_NOTIF_RECV, &req), 0);

	resp.id = req.id;
	resp.error = -512; /* -ERESTARTSYS */
	resp.val = 0;

	EXPECT_EQ(ioctl(listener, SECCOMP_IOCTL_NOTIF_SEND, &resp), 0);

	EXPECT_EQ(waitpid(pid, &status, 0), pid);
	EXPECT_EQ(true, WIFEXITED(status));
	EXPECT_EQ(0, WEXITSTATUS(status));
}

TEST(user_notification_closed_listener)
{
	pid_t pid;
	long ret;
	int status, listener;

	ret = prctl(PR_SET_NO_NEW_PRIVS, 1, 0, 0, 0);
	ASSERT_EQ(0, ret) {
		TH_LOG("Kernel does not support PR_SET_NO_NEW_PRIVS!");
	}

	listener = user_trap_syscall(__NR_getppid,
				     SECCOMP_FILTER_FLAG_NEW_LISTENER);
	ASSERT_GE(listener, 0);

	/*
	 * Check that we get an ENOSYS when the listener is closed.
	 */
	pid = fork();
	ASSERT_GE(pid, 0);
	if (pid == 0) {
		close(listener);
		ret = syscall(__NR_getppid);
		exit(ret != -1 && errno != ENOSYS);
	}

	close(listener);

	EXPECT_EQ(waitpid(pid, &status, 0), pid);
	EXPECT_EQ(true, WIFEXITED(status));
	EXPECT_EQ(0, WEXITSTATUS(status));
}

/*
 * Check that a pid in a child namespace still shows up as valid in ours.
 */
TEST(user_notification_child_pid_ns)
{
	pid_t pid;
	int status, listener;
	struct seccomp_notif req = {};
	struct seccomp_notif_resp resp = {};

	ASSERT_EQ(unshare(CLONE_NEWUSER | CLONE_NEWPID), 0);

	listener = user_trap_syscall(__NR_getppid,
				     SECCOMP_FILTER_FLAG_NEW_LISTENER);
	ASSERT_GE(listener, 0);

	pid = fork();
	ASSERT_GE(pid, 0);

	if (pid == 0)
		exit(syscall(__NR_getppid) != USER_NOTIF_MAGIC);

	EXPECT_EQ(ioctl(listener, SECCOMP_IOCTL_NOTIF_RECV, &req), 0);
	EXPECT_EQ(req.pid, pid);

	resp.id = req.id;
	resp.error = 0;
	resp.val = USER_NOTIF_MAGIC;

	EXPECT_EQ(ioctl(listener, SECCOMP_IOCTL_NOTIF_SEND, &resp), 0);

	EXPECT_EQ(waitpid(pid, &status, 0), pid);
	EXPECT_EQ(true, WIFEXITED(status));
	EXPECT_EQ(0, WEXITSTATUS(status));
	close(listener);
}

/*
 * Check that a pid in a sibling (i.e. unrelated) namespace shows up as 0, i.e.
 * invalid.
 */
TEST(user_notification_sibling_pid_ns)
{
	pid_t pid, pid2;
	int status, listener;
	struct seccomp_notif req = {};
	struct seccomp_notif_resp resp = {};

	ASSERT_EQ(prctl(PR_SET_NO_NEW_PRIVS, 1, 0, 0, 0), 0) {
		TH_LOG("Kernel does not support PR_SET_NO_NEW_PRIVS!");
	}

	listener = user_trap_syscall(__NR_getppid,
				     SECCOMP_FILTER_FLAG_NEW_LISTENER);
	ASSERT_GE(listener, 0);

	pid = fork();
	ASSERT_GE(pid, 0);

	if (pid == 0) {
		ASSERT_EQ(unshare(CLONE_NEWPID), 0);

		pid2 = fork();
		ASSERT_GE(pid2, 0);

		if (pid2 == 0)
			exit(syscall(__NR_getppid) != USER_NOTIF_MAGIC);

		EXPECT_EQ(waitpid(pid2, &status, 0), pid2);
		EXPECT_EQ(true, WIFEXITED(status));
		EXPECT_EQ(0, WEXITSTATUS(status));
		exit(WEXITSTATUS(status));
	}

	/* Create the sibling ns, and sibling in it. */
	ASSERT_EQ(unshare(CLONE_NEWPID), 0);
	ASSERT_EQ(errno, 0);

	pid2 = fork();
	ASSERT_GE(pid2, 0);

	if (pid2 == 0) {
		ASSERT_EQ(ioctl(listener, SECCOMP_IOCTL_NOTIF_RECV, &req), 0);
		/*
		 * The pid should be 0, i.e. the task is in some namespace that
		 * we can't "see".
		 */
		EXPECT_EQ(req.pid, 0);

		resp.id = req.id;
		resp.error = 0;
		resp.val = USER_NOTIF_MAGIC;

		ASSERT_EQ(ioctl(listener, SECCOMP_IOCTL_NOTIF_SEND, &resp), 0);
		exit(0);
	}

	close(listener);

	EXPECT_EQ(waitpid(pid, &status, 0), pid);
	EXPECT_EQ(true, WIFEXITED(status));
	EXPECT_EQ(0, WEXITSTATUS(status));

	EXPECT_EQ(waitpid(pid2, &status, 0), pid2);
	EXPECT_EQ(true, WIFEXITED(status));
	EXPECT_EQ(0, WEXITSTATUS(status));
}

TEST(user_notification_fault_recv)
{
	pid_t pid;
	int status, listener;
	struct seccomp_notif req = {};
	struct seccomp_notif_resp resp = {};

	ASSERT_EQ(unshare(CLONE_NEWUSER), 0);

	listener = user_trap_syscall(__NR_getppid,
				     SECCOMP_FILTER_FLAG_NEW_LISTENER);
	ASSERT_GE(listener, 0);

	pid = fork();
	ASSERT_GE(pid, 0);

	if (pid == 0)
		exit(syscall(__NR_getppid) != USER_NOTIF_MAGIC);

	/* Do a bad recv() */
	EXPECT_EQ(ioctl(listener, SECCOMP_IOCTL_NOTIF_RECV, NULL), -1);
	EXPECT_EQ(errno, EFAULT);

	/* We should still be able to receive this notification, though. */
	EXPECT_EQ(ioctl(listener, SECCOMP_IOCTL_NOTIF_RECV, &req), 0);
	EXPECT_EQ(req.pid, pid);

	resp.id = req.id;
	resp.error = 0;
	resp.val = USER_NOTIF_MAGIC;

	EXPECT_EQ(ioctl(listener, SECCOMP_IOCTL_NOTIF_SEND, &resp), 0);

	EXPECT_EQ(waitpid(pid, &status, 0), pid);
	EXPECT_EQ(true, WIFEXITED(status));
	EXPECT_EQ(0, WEXITSTATUS(status));
}

TEST(seccomp_get_notif_sizes)
{
	struct seccomp_notif_sizes sizes;

	ASSERT_EQ(seccomp(SECCOMP_GET_NOTIF_SIZES, 0, &sizes), 0);
	EXPECT_EQ(sizes.seccomp_notif, sizeof(struct seccomp_notif));
	EXPECT_EQ(sizes.seccomp_notif_resp, sizeof(struct seccomp_notif_resp));
}

static int filecmp(pid_t pid1, pid_t pid2, int fd1, int fd2)
{
#ifdef __NR_kcmp
	return syscall(__NR_kcmp, pid1, pid2, KCMP_FILE, fd1, fd2);
#else
	errno = ENOSYS;
	return -1;
#endif
}

TEST(user_notification_continue)
{
	pid_t pid;
	long ret;
	int status, listener;
	struct seccomp_notif req = {};
	struct seccomp_notif_resp resp = {};
	struct pollfd pollfd;

	ret = prctl(PR_SET_NO_NEW_PRIVS, 1, 0, 0, 0);
	ASSERT_EQ(0, ret) {
		TH_LOG("Kernel does not support PR_SET_NO_NEW_PRIVS!");
	}

	listener = user_trap_syscall(__NR_dup, SECCOMP_FILTER_FLAG_NEW_LISTENER);
	ASSERT_GE(listener, 0);

	pid = fork();
	ASSERT_GE(pid, 0);

	if (pid == 0) {
		int dup_fd, pipe_fds[2];
		pid_t self;

		ret = pipe(pipe_fds);
		if (ret < 0)
			exit(1);

		dup_fd = dup(pipe_fds[0]);
		if (dup_fd < 0)
			exit(1);

		self = getpid();

		ret = filecmp(self, self, pipe_fds[0], dup_fd);
		if (ret)
			exit(2);

		exit(0);
	}

	pollfd.fd = listener;
	pollfd.events = POLLIN | POLLOUT;

	EXPECT_GT(poll(&pollfd, 1, -1), 0);
	EXPECT_EQ(pollfd.revents, POLLIN);

	EXPECT_EQ(ioctl(listener, SECCOMP_IOCTL_NOTIF_RECV, &req), 0);

	pollfd.fd = listener;
	pollfd.events = POLLIN | POLLOUT;

	EXPECT_GT(poll(&pollfd, 1, -1), 0);
	EXPECT_EQ(pollfd.revents, POLLOUT);

	EXPECT_EQ(req.data.nr, __NR_dup);

	resp.id = req.id;
	resp.flags = SECCOMP_USER_NOTIF_FLAG_CONTINUE;

	/*
	 * Verify that setting SECCOMP_USER_NOTIF_FLAG_CONTINUE enforces other
	 * args be set to 0.
	 */
	resp.error = 0;
	resp.val = USER_NOTIF_MAGIC;
	EXPECT_EQ(ioctl(listener, SECCOMP_IOCTL_NOTIF_SEND, &resp), -1);
	EXPECT_EQ(errno, EINVAL);

	resp.error = USER_NOTIF_MAGIC;
	resp.val = 0;
	EXPECT_EQ(ioctl(listener, SECCOMP_IOCTL_NOTIF_SEND, &resp), -1);
	EXPECT_EQ(errno, EINVAL);

	resp.error = 0;
	resp.val = 0;
	EXPECT_EQ(ioctl(listener, SECCOMP_IOCTL_NOTIF_SEND, &resp), 0) {
		if (errno == EINVAL)
			XFAIL(goto skip, "Kernel does not support SECCOMP_USER_NOTIF_FLAG_CONTINUE");
	}

skip:
	EXPECT_EQ(waitpid(pid, &status, 0), pid);
	EXPECT_EQ(true, WIFEXITED(status));
	EXPECT_EQ(0, WEXITSTATUS(status)) {
		if (WEXITSTATUS(status) == 2) {
			XFAIL(return, "Kernel does not support kcmp() syscall");
			return;
		}
	}
}

/*
 * TODO:
 * - add microbenchmarks
 * - expand NNP testing
 * - better arch-specific TRACE and TRAP handlers.
 * - endianness checking when appropriate
 * - 64-bit arg prodding
 * - arch value testing (x86 modes especially)
 * - verify that FILTER_FLAG_LOG filters generate log messages
 * - verify that RET_LOG generates log messages
 * - ...
 */

TEST_HARNESS_MAIN<|MERGE_RESOLUTION|>--- conflicted
+++ resolved
@@ -1709,12 +1709,8 @@
 	EXPECT_EQ(0, ret) {}
 
 #if defined(__x86_64__) || defined(__i386__) || defined(__powerpc__) || \
-<<<<<<< HEAD
 	defined(__s390__) || defined(__hppa__) || defined(__riscv) || \
-	defined(__csky__)
-=======
-	defined(__s390__) || defined(__hppa__) || defined(__riscv) || defined(__sh__)
->>>>>>> 55b4ddbb
+	defined(__csky__) || defined(__sh__)
 	{
 		regs.SYSCALL_NUM = syscall;
 	}
