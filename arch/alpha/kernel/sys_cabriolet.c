/*
 *	linux/arch/alpha/kernel/sys_cabriolet.c
 *
 *	Copyright (C) 1995 David A Rusling
 *	Copyright (C) 1996 Jay A Estabrook
 *	Copyright (C) 1998, 1999, 2000 Richard Henderson
 *
 * Code supporting the Cabriolet (AlphaPC64), EB66+, and EB164,
 * PC164 and LX164.
 */

#include <linux/config.h>
#include <linux/kernel.h>
#include <linux/types.h>
#include <linux/mm.h>
#include <linux/sched.h>
#include <linux/pci.h>
#include <linux/init.h>

#include <asm/ptrace.h>
#include <asm/system.h>
#include <asm/dma.h>
#include <asm/irq.h>
#include <asm/bitops.h>
#include <asm/mmu_context.h>
#include <asm/io.h>
#include <asm/pgtable.h>
#include <asm/core_apecs.h>
#include <asm/core_cia.h>
#include <asm/core_lca.h>
#include <asm/tlbflush.h>

#include "proto.h"
#include "irq_impl.h"
#include "pci_impl.h"
#include "machvec_impl.h"


/* Note mask bit is true for DISABLED irqs.  */
static unsigned long cached_irq_mask = ~0UL;

static inline void
cabriolet_update_irq_hw(unsigned int irq, unsigned long mask)
{
	int ofs = (irq - 16) / 8;
	outb(mask >> (16 + ofs * 8), 0x804 + ofs);
}

static inline void
cabriolet_enable_irq(unsigned int irq)
{
	cabriolet_update_irq_hw(irq, cached_irq_mask &= ~(1UL << irq));
}

static void
cabriolet_disable_irq(unsigned int irq)
{
	cabriolet_update_irq_hw(irq, cached_irq_mask |= 1UL << irq);
}

static unsigned int
cabriolet_startup_irq(unsigned int irq)
{ 
	cabriolet_enable_irq(irq);
	return 0; /* never anything pending */
}

static void
cabriolet_end_irq(unsigned int irq)
{ 
	if (!(irq_desc[irq].status & (IRQ_DISABLED|IRQ_INPROGRESS)))
		cabriolet_enable_irq(irq);
}

static struct hw_interrupt_type cabriolet_irq_type = {
	.typename	= "CABRIOLET",
	.startup	= cabriolet_startup_irq,
	.shutdown	= cabriolet_disable_irq,
	.enable		= cabriolet_enable_irq,
	.disable	= cabriolet_disable_irq,
	.ack		= cabriolet_disable_irq,
	.end		= cabriolet_end_irq,
};

static void 
cabriolet_device_interrupt(unsigned long v, struct pt_regs *r)
{
	unsigned long pld;
	unsigned int i;

	/* Read the interrupt summary registers */
	pld = inb(0x804) | (inb(0x805) << 8) | (inb(0x806) << 16);

	/*
	 * Now for every possible bit set, work through them and call
	 * the appropriate interrupt handler.
	 */
	while (pld) {
		i = ffz(~pld);
		pld &= pld - 1;	/* clear least bit set */
		if (i == 4) {
			isa_device_interrupt(v, r);
		} else {
			handle_irq(16 + i, r);
		}
	}
}

static void __init
common_init_irq(void (*srm_dev_int)(unsigned long v, struct pt_regs *r))
{
	init_i8259a_irqs();

	if (alpha_using_srm) {
		alpha_mv.device_interrupt = srm_dev_int;
		init_srm_irqs(35, 0);
	}
	else {
		long i;

		outb(0xff, 0x804);
		outb(0xff, 0x805);
		outb(0xff, 0x806);

		for (i = 16; i < 35; ++i) {
			irq_desc[i].status = IRQ_DISABLED | IRQ_LEVEL;
			irq_desc[i].handler = &cabriolet_irq_type;
		}
	}

	common_init_isa_dma();
	setup_irq(16+4, &isa_cascade_irqaction);
}

static void __init
cabriolet_init_irq(void)
{
	common_init_irq(srm_device_interrupt);
}

#if defined(CONFIG_ALPHA_GENERIC) || defined(CONFIG_ALPHA_PC164)
/* In theory, the PC164 has the same interrupt hardware as the other
   Cabriolet based systems.  However, something got screwed up late
   in the development cycle which broke the interrupt masking hardware.
   Repeat, it is not possible to mask and ack interrupts.  At all.

   In an attempt to work around this, while processing interrupts,
   we do not allow the IPL to drop below what it is currently.  This
   prevents the possibility of recursion.  

   ??? Another option might be to force all PCI devices to use edge
   triggered rather than level triggered interrupts.  That might be
   too invasive though.  */

static void
pc164_srm_device_interrupt(unsigned long v, struct pt_regs *r)
{
	__min_ipl = getipl();
	srm_device_interrupt(v, r);
	__min_ipl = 0;
}

static void
pc164_device_interrupt(unsigned long v, struct pt_regs *r)
{
	__min_ipl = getipl();
	cabriolet_device_interrupt(v, r);
	__min_ipl = 0;
}

static void __init
pc164_init_irq(void)
{
	common_init_irq(pc164_srm_device_interrupt);
}
#endif

/*
 * The EB66+ is very similar to the EB66 except that it does not have
 * the on-board NCR and Tulip chips.  In the code below, I have used
 * slot number to refer to the id select line and *not* the slot
 * number used in the EB66+ documentation.  However, in the table,
 * I've given the slot number, the id select line and the Jxx number
 * that's printed on the board.  The interrupt pins from the PCI slots
 * are wired into 3 interrupt summary registers at 0x804, 0x805 and
 * 0x806 ISA.
 *
 * In the table, -1 means don't assign an IRQ number.  This is usually
 * because it is the Saturn IO (SIO) PCI/ISA Bridge Chip.
 */

static inline int __init
eb66p_map_irq(struct pci_dev *dev, u8 slot, u8 pin)
{
	static char irq_tab[5][5] __initdata = {
		/*INT  INTA  INTB  INTC   INTD */
		{16+0, 16+0, 16+5,  16+9, 16+13},  /* IdSel 6,  slot 0, J25 */
		{16+1, 16+1, 16+6, 16+10, 16+14},  /* IdSel 7,  slot 1, J26 */
		{  -1,   -1,   -1,    -1,    -1},  /* IdSel 8,  SIO         */
		{16+2, 16+2, 16+7, 16+11, 16+15},  /* IdSel 9,  slot 2, J27 */
		{16+3, 16+3, 16+8, 16+12,  16+6}   /* IdSel 10, slot 3, J28 */
	};
	const long min_idsel = 6, max_idsel = 10, irqs_per_slot = 5;
	return COMMON_TABLE_LOOKUP;
}


/*
 * The AlphaPC64 is very similar to the EB66+ except that its slots
 * are numbered differently.  In the code below, I have used slot
 * number to refer to the id select line and *not* the slot number
 * used in the AlphaPC64 documentation.  However, in the table, I've
 * given the slot number, the id select line and the Jxx number that's
 * printed on the board.  The interrupt pins from the PCI slots are
 * wired into 3 interrupt summary registers at 0x804, 0x805 and 0x806
 * ISA.
 *
 * In the table, -1 means don't assign an IRQ number.  This is usually
 * because it is the Saturn IO (SIO) PCI/ISA Bridge Chip.
 */

static inline int __init
cabriolet_map_irq(struct pci_dev *dev, u8 slot, u8 pin)
{
	static char irq_tab[5][5] __initdata = {
		/*INT   INTA  INTB  INTC   INTD */
		{ 16+2, 16+2, 16+7, 16+11, 16+15}, /* IdSel 5,  slot 2, J21 */
		{ 16+0, 16+0, 16+5,  16+9, 16+13}, /* IdSel 6,  slot 0, J19 */
		{ 16+1, 16+1, 16+6, 16+10, 16+14}, /* IdSel 7,  slot 1, J20 */
		{   -1,   -1,   -1,    -1,    -1}, /* IdSel 8,  SIO         */
		{ 16+3, 16+3, 16+8, 16+12, 16+16}  /* IdSel 9,  slot 3, J22 */
	};
	const long min_idsel = 5, max_idsel = 9, irqs_per_slot = 5;
	return COMMON_TABLE_LOOKUP;
}

static inline void __init
cabriolet_init_pci(void)
{
	common_init_pci();
	ns87312_enable_ide(0x398);
}

static inline void __init
cia_cab_init_pci(void)
{
	cia_init_pci();
	ns87312_enable_ide(0x398);
}

/*
 * The PC164 and LX164 have 19 PCI interrupts, four from each of the four
 * PCI slots, the SIO, PCI/IDE, and USB.
 * 
 * Each of the interrupts can be individually masked. This is
 * accomplished by setting the appropriate bit in the mask register.
 * A bit is set by writing a "1" to the desired position in the mask
 * register and cleared by writing a "0". There are 3 mask registers
 * located at ISA address 804h, 805h and 806h.
 * 
 * An I/O read at ISA address 804h, 805h, 806h will return the
 * state of the 11 PCI interrupts and not the state of the MASKED
 * interrupts.
 * 
 * Note: A write to I/O 804h, 805h, and 806h the mask register will be
 * updated.
 * 
 * 
 * 				ISA DATA<7:0>
 * ISA     +--------------------------------------------------------------+
 * ADDRESS |   7   |   6   |   5   |   4   |   3   |   2  |   1   |   0   |
 *         +==============================================================+
 * 0x804   | INTB0 |  USB  |  IDE  |  SIO  | INTA3 |INTA2 | INTA1 | INTA0 |
 *         +--------------------------------------------------------------+
 * 0x805   | INTD0 | INTC3 | INTC2 | INTC1 | INTC0 |INTB3 | INTB2 | INTB1 |
 *         +--------------------------------------------------------------+
 * 0x806   | Rsrv  | Rsrv  | Rsrv  | Rsrv  | Rsrv  |INTD3 | INTD2 | INTD1 |
 *         +--------------------------------------------------------------+
 *         * Rsrv = reserved bits
 *         Note: The mask register is write-only.
 * 
 * IdSel	
 *   5	 32 bit PCI option slot 2
 *   6	 64 bit PCI option slot 0
 *   7	 64 bit PCI option slot 1
 *   8	 Saturn I/O
 *   9	 32 bit PCI option slot 3
 *  10	 USB
 *  11	 IDE
 * 
 */

static inline int __init
alphapc164_map_irq(struct pci_dev *dev, u8 slot, u8 pin)
{
	static char irq_tab[7][5] __initdata = {
		/*INT   INTA  INTB   INTC   INTD */
		{ 16+2, 16+2, 16+9,  16+13, 16+17}, /* IdSel  5, slot 2, J20 */
		{ 16+0, 16+0, 16+7,  16+11, 16+15}, /* IdSel  6, slot 0, J29 */
		{ 16+1, 16+1, 16+8,  16+12, 16+16}, /* IdSel  7, slot 1, J26 */
		{   -1,   -1,   -1,    -1,    -1},  /* IdSel  8, SIO */
		{ 16+3, 16+3, 16+10, 16+14, 16+18}, /* IdSel  9, slot 3, J19 */
		{ 16+6, 16+6, 16+6,  16+6,  16+6},  /* IdSel 10, USB */
		{ 16+5, 16+5, 16+5,  16+5,  16+5}   /* IdSel 11, IDE */
	};
	const long min_idsel = 5, max_idsel = 11, irqs_per_slot = 5;
	return COMMON_TABLE_LOOKUP;
}

static inline void __init
alphapc164_init_pci(void)
{
	cia_init_pci();
	SMC93x_Init();
}


/*
 * The System Vector
 */

#if defined(CONFIG_ALPHA_GENERIC) || defined(CONFIG_ALPHA_CABRIOLET)
struct alpha_machine_vector cabriolet_mv __initmv = {
	.vector_name		= "Cabriolet",
	DO_EV4_MMU,
	DO_DEFAULT_RTC,
	DO_APECS_IO,
	DO_APECS_BUS,
<<<<<<< HEAD
	.machine_check		= apecs_machine_check,
	.max_dma_address	= ALPHA_MAX_DMA_ADDRESS,
	.min_io_address		= DEFAULT_IO_BASE,
	.min_mem_address	= APECS_AND_LCA_DEFAULT_MEM_BASE,

	.nr_irqs		= 35,
	.device_interrupt	= cabriolet_device_interrupt,

	.init_arch		= apecs_init_arch,
	.init_irq		= cabriolet_init_irq,
	.init_rtc		= common_init_rtc,
	.init_pci		= cabriolet_init_pci,
	.kill_arch		= NULL,
	.pci_map_irq		= cabriolet_map_irq,
	.pci_swizzle		= common_swizzle,
=======
	machine_check:		apecs_machine_check,
	max_dma_address:	ALPHA_MAX_DMA_ADDRESS,
	min_io_address:		DEFAULT_IO_BASE,
	min_mem_address:	APECS_AND_LCA_DEFAULT_MEM_BASE,

	nr_irqs:		35,
	device_interrupt:	cabriolet_device_interrupt,

	init_arch:		apecs_init_arch,
	init_irq:		cabriolet_init_irq,
	init_rtc:		common_init_rtc,
	init_pci:		cabriolet_init_pci,
	pci_map_irq:		cabriolet_map_irq,
	pci_swizzle:		common_swizzle,
>>>>>>> a70c0c04
};
#ifndef CONFIG_ALPHA_EB64P
ALIAS_MV(cabriolet)
#endif
#endif

#if defined(CONFIG_ALPHA_GENERIC) || defined(CONFIG_ALPHA_EB164)
struct alpha_machine_vector eb164_mv __initmv = {
	.vector_name		= "EB164",
	DO_EV5_MMU,
	DO_DEFAULT_RTC,
	DO_CIA_IO,
	DO_CIA_BUS,
<<<<<<< HEAD
	.machine_check		= cia_machine_check,
	.max_dma_address	= ALPHA_MAX_DMA_ADDRESS,
	.min_io_address		= DEFAULT_IO_BASE,
	.min_mem_address	= CIA_DEFAULT_MEM_BASE,

	.nr_irqs		= 35,
	.device_interrupt	= cabriolet_device_interrupt,

	.init_arch		= cia_init_arch,
	.init_irq		= cabriolet_init_irq,
	.init_rtc		= common_init_rtc,
	.init_pci		= cia_cab_init_pci,
	.pci_map_irq		= cabriolet_map_irq,
	.pci_swizzle		= common_swizzle,
=======
	machine_check:		cia_machine_check,
	max_dma_address:	ALPHA_MAX_DMA_ADDRESS,
	min_io_address:		DEFAULT_IO_BASE,
	min_mem_address:	CIA_DEFAULT_MEM_BASE,

	nr_irqs:		35,
	device_interrupt:	cabriolet_device_interrupt,

	init_arch:		cia_init_arch,
	init_irq:		cabriolet_init_irq,
	init_rtc:		common_init_rtc,
	init_pci:		cia_cab_init_pci,
	kill_arch:		cia_kill_arch,
	pci_map_irq:		cabriolet_map_irq,
	pci_swizzle:		common_swizzle,
>>>>>>> a70c0c04
};
ALIAS_MV(eb164)
#endif

#if defined(CONFIG_ALPHA_GENERIC) || defined(CONFIG_ALPHA_EB66P)
struct alpha_machine_vector eb66p_mv __initmv = {
	.vector_name		= "EB66+",
	DO_EV4_MMU,
	DO_DEFAULT_RTC,
	DO_LCA_IO,
	DO_LCA_BUS,
	.machine_check		= lca_machine_check,
	.max_dma_address	= ALPHA_MAX_DMA_ADDRESS,
	.min_io_address		= DEFAULT_IO_BASE,
	.min_mem_address	= APECS_AND_LCA_DEFAULT_MEM_BASE,

	.nr_irqs		= 35,
	.device_interrupt	= cabriolet_device_interrupt,

	.init_arch		= lca_init_arch,
	.init_irq		= cabriolet_init_irq,
	.init_rtc		= common_init_rtc,
	.init_pci		= cabriolet_init_pci,
	.pci_map_irq		= eb66p_map_irq,
	.pci_swizzle		= common_swizzle,
};
ALIAS_MV(eb66p)
#endif

#if defined(CONFIG_ALPHA_GENERIC) || defined(CONFIG_ALPHA_LX164)
struct alpha_machine_vector lx164_mv __initmv = {
	.vector_name		= "LX164",
	DO_EV5_MMU,
	DO_DEFAULT_RTC,
	DO_PYXIS_IO,
	DO_CIA_BUS,
<<<<<<< HEAD
	.machine_check		= cia_machine_check,
	.max_dma_address	= ALPHA_MAX_DMA_ADDRESS,
	.min_io_address		= DEFAULT_IO_BASE,
	.min_mem_address	= DEFAULT_MEM_BASE,
	.pci_dac_offset		= PYXIS_DAC_OFFSET,

	.nr_irqs		= 35,
	.device_interrupt	= cabriolet_device_interrupt,

	.init_arch		= pyxis_init_arch,
	.init_irq		= cabriolet_init_irq,
	.init_rtc		= common_init_rtc,
	.init_pci		= alphapc164_init_pci,
	.pci_map_irq		= alphapc164_map_irq,
	.pci_swizzle		= common_swizzle,
=======
	machine_check:		cia_machine_check,
	max_dma_address:	ALPHA_MAX_DMA_ADDRESS,
	min_io_address:		DEFAULT_IO_BASE,
	min_mem_address:	DEFAULT_MEM_BASE,
	pci_dac_offset:		PYXIS_DAC_OFFSET,

	nr_irqs:		35,
	device_interrupt:	cabriolet_device_interrupt,

	init_arch:		pyxis_init_arch,
	init_irq:		cabriolet_init_irq,
	init_rtc:		common_init_rtc,
	init_pci:		alphapc164_init_pci,
	kill_arch:		cia_kill_arch,
	pci_map_irq:		alphapc164_map_irq,
	pci_swizzle:		common_swizzle,
>>>>>>> a70c0c04
};
ALIAS_MV(lx164)
#endif

#if defined(CONFIG_ALPHA_GENERIC) || defined(CONFIG_ALPHA_PC164)
struct alpha_machine_vector pc164_mv __initmv = {
	.vector_name		= "PC164",
	DO_EV5_MMU,
	DO_DEFAULT_RTC,
	DO_CIA_IO,
	DO_CIA_BUS,
<<<<<<< HEAD
	.machine_check		= cia_machine_check,
	.max_dma_address	= ALPHA_MAX_DMA_ADDRESS,
	.min_io_address		= DEFAULT_IO_BASE,
	.min_mem_address	= CIA_DEFAULT_MEM_BASE,

	.nr_irqs		= 35,
	.device_interrupt	= pc164_device_interrupt,

	.init_arch		= cia_init_arch,
	.init_irq		= pc164_init_irq,
	.init_rtc		= common_init_rtc,
	.init_pci		= alphapc164_init_pci,
	.pci_map_irq		= alphapc164_map_irq,
	.pci_swizzle		= common_swizzle,
=======
	machine_check:		cia_machine_check,
	max_dma_address:	ALPHA_MAX_DMA_ADDRESS,
	min_io_address:		DEFAULT_IO_BASE,
	min_mem_address:	CIA_DEFAULT_MEM_BASE,

	nr_irqs:		35,
	device_interrupt:	pc164_device_interrupt,

	init_arch:		cia_init_arch,
	init_irq:		pc164_init_irq,
	init_rtc:		common_init_rtc,
	init_pci:		alphapc164_init_pci,
	kill_arch:		cia_kill_arch,
	pci_map_irq:		alphapc164_map_irq,
	pci_swizzle:		common_swizzle,
>>>>>>> a70c0c04
};
ALIAS_MV(pc164)
#endif<|MERGE_RESOLUTION|>--- conflicted
+++ resolved
@@ -326,7 +326,6 @@
 	DO_DEFAULT_RTC,
 	DO_APECS_IO,
 	DO_APECS_BUS,
-<<<<<<< HEAD
 	.machine_check		= apecs_machine_check,
 	.max_dma_address	= ALPHA_MAX_DMA_ADDRESS,
 	.min_io_address		= DEFAULT_IO_BASE,
@@ -339,25 +338,8 @@
 	.init_irq		= cabriolet_init_irq,
 	.init_rtc		= common_init_rtc,
 	.init_pci		= cabriolet_init_pci,
-	.kill_arch		= NULL,
 	.pci_map_irq		= cabriolet_map_irq,
 	.pci_swizzle		= common_swizzle,
-=======
-	machine_check:		apecs_machine_check,
-	max_dma_address:	ALPHA_MAX_DMA_ADDRESS,
-	min_io_address:		DEFAULT_IO_BASE,
-	min_mem_address:	APECS_AND_LCA_DEFAULT_MEM_BASE,
-
-	nr_irqs:		35,
-	device_interrupt:	cabriolet_device_interrupt,
-
-	init_arch:		apecs_init_arch,
-	init_irq:		cabriolet_init_irq,
-	init_rtc:		common_init_rtc,
-	init_pci:		cabriolet_init_pci,
-	pci_map_irq:		cabriolet_map_irq,
-	pci_swizzle:		common_swizzle,
->>>>>>> a70c0c04
 };
 #ifndef CONFIG_ALPHA_EB64P
 ALIAS_MV(cabriolet)
@@ -371,7 +353,6 @@
 	DO_DEFAULT_RTC,
 	DO_CIA_IO,
 	DO_CIA_BUS,
-<<<<<<< HEAD
 	.machine_check		= cia_machine_check,
 	.max_dma_address	= ALPHA_MAX_DMA_ADDRESS,
 	.min_io_address		= DEFAULT_IO_BASE,
@@ -384,25 +365,9 @@
 	.init_irq		= cabriolet_init_irq,
 	.init_rtc		= common_init_rtc,
 	.init_pci		= cia_cab_init_pci,
+	.kill_arch		= cia_kill_arch,
 	.pci_map_irq		= cabriolet_map_irq,
 	.pci_swizzle		= common_swizzle,
-=======
-	machine_check:		cia_machine_check,
-	max_dma_address:	ALPHA_MAX_DMA_ADDRESS,
-	min_io_address:		DEFAULT_IO_BASE,
-	min_mem_address:	CIA_DEFAULT_MEM_BASE,
-
-	nr_irqs:		35,
-	device_interrupt:	cabriolet_device_interrupt,
-
-	init_arch:		cia_init_arch,
-	init_irq:		cabriolet_init_irq,
-	init_rtc:		common_init_rtc,
-	init_pci:		cia_cab_init_pci,
-	kill_arch:		cia_kill_arch,
-	pci_map_irq:		cabriolet_map_irq,
-	pci_swizzle:		common_swizzle,
->>>>>>> a70c0c04
 };
 ALIAS_MV(eb164)
 #endif
@@ -439,7 +404,6 @@
 	DO_DEFAULT_RTC,
 	DO_PYXIS_IO,
 	DO_CIA_BUS,
-<<<<<<< HEAD
 	.machine_check		= cia_machine_check,
 	.max_dma_address	= ALPHA_MAX_DMA_ADDRESS,
 	.min_io_address		= DEFAULT_IO_BASE,
@@ -453,26 +417,9 @@
 	.init_irq		= cabriolet_init_irq,
 	.init_rtc		= common_init_rtc,
 	.init_pci		= alphapc164_init_pci,
+	.kill_arch		= cia_kill_arch,
 	.pci_map_irq		= alphapc164_map_irq,
 	.pci_swizzle		= common_swizzle,
-=======
-	machine_check:		cia_machine_check,
-	max_dma_address:	ALPHA_MAX_DMA_ADDRESS,
-	min_io_address:		DEFAULT_IO_BASE,
-	min_mem_address:	DEFAULT_MEM_BASE,
-	pci_dac_offset:		PYXIS_DAC_OFFSET,
-
-	nr_irqs:		35,
-	device_interrupt:	cabriolet_device_interrupt,
-
-	init_arch:		pyxis_init_arch,
-	init_irq:		cabriolet_init_irq,
-	init_rtc:		common_init_rtc,
-	init_pci:		alphapc164_init_pci,
-	kill_arch:		cia_kill_arch,
-	pci_map_irq:		alphapc164_map_irq,
-	pci_swizzle:		common_swizzle,
->>>>>>> a70c0c04
 };
 ALIAS_MV(lx164)
 #endif
@@ -484,7 +431,6 @@
 	DO_DEFAULT_RTC,
 	DO_CIA_IO,
 	DO_CIA_BUS,
-<<<<<<< HEAD
 	.machine_check		= cia_machine_check,
 	.max_dma_address	= ALPHA_MAX_DMA_ADDRESS,
 	.min_io_address		= DEFAULT_IO_BASE,
@@ -497,25 +443,9 @@
 	.init_irq		= pc164_init_irq,
 	.init_rtc		= common_init_rtc,
 	.init_pci		= alphapc164_init_pci,
+	.kill_arch		= cia_kill_arch,
 	.pci_map_irq		= alphapc164_map_irq,
 	.pci_swizzle		= common_swizzle,
-=======
-	machine_check:		cia_machine_check,
-	max_dma_address:	ALPHA_MAX_DMA_ADDRESS,
-	min_io_address:		DEFAULT_IO_BASE,
-	min_mem_address:	CIA_DEFAULT_MEM_BASE,
-
-	nr_irqs:		35,
-	device_interrupt:	pc164_device_interrupt,
-
-	init_arch:		cia_init_arch,
-	init_irq:		pc164_init_irq,
-	init_rtc:		common_init_rtc,
-	init_pci:		alphapc164_init_pci,
-	kill_arch:		cia_kill_arch,
-	pci_map_irq:		alphapc164_map_irq,
-	pci_swizzle:		common_swizzle,
->>>>>>> a70c0c04
 };
 ALIAS_MV(pc164)
 #endif