/* SCTP kernel reference Implementation
 * Copyright (c) 1999-2000 Cisco, Inc.
 * Copyright (c) 1999-2001 Motorola, Inc.
 * Copyright (c) 2001-2003 International Business Machines, Corp.
 *
 * This file is part of the SCTP kernel reference Implementation
 *
 * These functions handle output processing.
 *
 * The SCTP reference implementation is free software;
 * you can redistribute it and/or modify it under the terms of
 * the GNU General Public License as published by
 * the Free Software Foundation; either version 2, or (at your option)
 * any later version.
 *
 * The SCTP reference implementation is distributed in the hope that it
 * will be useful, but WITHOUT ANY WARRANTY; without even the implied
 *                 ************************
 * warranty of MERCHANTABILITY or FITNESS FOR A PARTICULAR PURPOSE.
 * See the GNU General Public License for more details.
 *
 * You should have received a copy of the GNU General Public License
 * along with GNU CC; see the file COPYING.  If not, write to
 * the Free Software Foundation, 59 Temple Place - Suite 330,
 * Boston, MA 02111-1307, USA.
 *
 * Please send any bug reports or fixes you make to the
 * email address(es):
 *    lksctp developers <lksctp-developers@lists.sourceforge.net>
 *
 * Or submit a bug report through the following website:
 *    http://www.sf.net/projects/lksctp
 *
 * Written or modified by:
 *    La Monte H.P. Yarroll <piggy@acm.org>
 *    Karl Knutson          <karl@athena.chicago.il.us>
 *    Jon Grimm             <jgrimm@austin.ibm.com>
 *    Sridhar Samudrala     <sri@us.ibm.com>
 *
 * Any bugs reported given to us we will try to fix... any fixes shared will
 * be incorporated into the next SCTP release.
 */

#include <linux/types.h>
#include <linux/kernel.h>
#include <linux/wait.h>
#include <linux/time.h>
#include <linux/ip.h>
#include <linux/ipv6.h>
#include <linux/init.h>
#include <net/inet_ecn.h>
#include <net/icmp.h>

#ifndef TEST_FRAME
#include <net/tcp.h>
#endif /* TEST_FRAME (not defined) */

#include <linux/socket.h> /* for sa_family_t */
#include <net/sock.h>

#include <net/sctp/sctp.h>
#include <net/sctp/sm.h>

/* Forward declarations for private helpers. */
static void sctp_packet_reset(struct sctp_packet *packet);
static sctp_xmit_t sctp_packet_append_data(struct sctp_packet *packet,
					   struct sctp_chunk *chunk);

/* Config a packet.
 * This appears to be a followup set of initializations.)
 */
struct sctp_packet *sctp_packet_config(struct sctp_packet *packet,
				       __u32 vtag, int ecn_capable,
				       sctp_packet_phandler_t *prepend_handler)
{
	int packet_empty = (packet->size == SCTP_IP_OVERHEAD);

	packet->vtag = vtag;
	packet->ecn_capable = ecn_capable;
	packet->get_prepend_chunk = prepend_handler;
	packet->has_cookie_echo = 0;
	packet->has_sack = 0;
	packet->ipfragok = 0;

	/* We might need to call the prepend_handler right away.  */
	if (packet_empty)
		sctp_packet_reset(packet);
	return packet;
}

/* Initialize the packet structure. */
struct sctp_packet *sctp_packet_init(struct sctp_packet *packet,
				     struct sctp_transport *transport,
				     __u16 sport, __u16 dport)
{
	packet->transport = transport;
	packet->source_port = sport;
	packet->destination_port = dport;
	skb_queue_head_init(&packet->chunks);
	packet->vtag = 0;
	packet->ecn_capable = 0;
	packet->get_prepend_chunk = NULL;
	packet->has_cookie_echo = 0;
	packet->has_sack = 0;
	packet->ipfragok = 0;
	packet->malloced = 0;
	sctp_packet_reset(packet);
	return packet;
}

/* Free a packet.  */
void sctp_packet_free(struct sctp_packet *packet)
{
	struct sctp_chunk *chunk;

        while ((chunk = (struct sctp_chunk *)__skb_dequeue(&packet->chunks)))
		sctp_free_chunk(chunk);

	if (packet->malloced)
		kfree(packet);
}

/* This routine tries to append the chunk to the offered packet. If adding
 * the chunk causes the packet to exceed the path MTU and COOKIE_ECHO chunk
 * is not present in the packet, it transmits the input packet.
 * Data can be bundled with a packet containing a COOKIE_ECHO chunk as long
 * as it can fit in the packet, but any more data that does not fit in this
 * packet can be sent only after receiving the COOKIE_ACK.
 */
sctp_xmit_t sctp_packet_transmit_chunk(struct sctp_packet *packet,
				       struct sctp_chunk *chunk)
{
	sctp_xmit_t retval;
	int error = 0;

	switch ((retval = (sctp_packet_append_chunk(packet, chunk)))) {
	case SCTP_XMIT_PMTU_FULL:
		if (!packet->has_cookie_echo) {
			error = sctp_packet_transmit(packet);
			if (error < 0)
				chunk->skb->sk->err = -error;

			/* If we have an empty packet, then we can NOT ever
			 * return PMTU_FULL.
			 */
			retval = sctp_packet_append_chunk(packet, chunk);
		}
		break;

	case SCTP_XMIT_MUST_FRAG:
	case SCTP_XMIT_RWND_FULL:
	case SCTP_XMIT_OK:
	case SCTP_XMIT_NAGLE_DELAY:
		break;
	};

	return retval;
}

/* Try to bundle a SACK with the packet. */
static sctp_xmit_t sctp_packet_bundle_sack(struct sctp_packet *pkt,
					   struct sctp_chunk *chunk)
{
	sctp_xmit_t retval = SCTP_XMIT_OK;

	/* If sending DATA and haven't aleady bundled a SACK, try to
	 * bundle one in to the packet.
	 */
	if (sctp_chunk_is_data(chunk) && !pkt->has_sack && 
	    !pkt->has_cookie_echo) {
		struct sctp_association *asoc;
		asoc = pkt->transport->asoc;
			
		if (asoc->a_rwnd > asoc->rwnd) {
			struct sctp_chunk *sack;
			asoc->a_rwnd = asoc->rwnd;
			sack = sctp_make_sack(asoc);
			if (sack) {
				struct timer_list *timer;
				retval = sctp_packet_append_chunk(pkt, sack);
				asoc->peer.sack_needed = 0;
				timer = &asoc->timers[SCTP_EVENT_TIMEOUT_SACK];
				if (timer_pending(timer) && del_timer(timer))
					sctp_association_put(asoc);
			}
		}
	}
	return retval;
}

/* Append a chunk to the offered packet reporting back any inability to do
 * so.
 */
sctp_xmit_t sctp_packet_append_chunk(struct sctp_packet *packet,
				     struct sctp_chunk *chunk)
{
	sctp_xmit_t retval = SCTP_XMIT_OK;
	__u16 chunk_len = WORD_ROUND(ntohs(chunk->chunk_hdr->length));
	size_t psize;
	size_t pmtu;
	int too_big;

	retval = sctp_packet_bundle_sack(packet, chunk);
<<<<<<< HEAD
=======
	psize = packet->size;

>>>>>>> 7019ed1f
	if (retval != SCTP_XMIT_OK)
		goto finish;
		
	pmtu  = ((packet->transport->asoc) ?
		 (packet->transport->asoc->pmtu) :
		 (packet->transport->pmtu));

	too_big = (psize + chunk_len > pmtu);

	/* Decide if we need to fragment or resubmit later. */
	if (too_big) {
		int packet_empty = (packet->size == SCTP_IP_OVERHEAD);

		/* Both control chunks and data chunks with TSNs are
		 * non-fragmentable.
		 */
		int fragmentable = sctp_chunk_is_data(chunk) &&
			(!chunk->has_tsn);
		if (packet_empty) {
			if (fragmentable) {
				retval = SCTP_XMIT_MUST_FRAG;
				goto finish;
			} else {
				/* The packet is too big but we can
				 * not fragment it--we have to just
				 * transmit and rely on IP
				 * fragmentation.
				 */
				packet->ipfragok = 1;
				goto append;
			}
		} else { /* !packet_empty */
			retval = SCTP_XMIT_PMTU_FULL;
			goto finish;
		}
	} else {
		/* The chunk fits in the packet.  */
		goto append;
	}

append:
	/* We believe that this chunk is OK to add to the packet (as
	 * long as we have the cwnd for it).
	 */

	/* DATA is a special case since we must examine both rwnd and cwnd
	 * before we send DATA.
	 */
	if (sctp_chunk_is_data(chunk)) {
		retval = sctp_packet_append_data(packet, chunk);
		/* Disallow SACK bundling after DATA. */
		packet->has_sack = 1;
		if (SCTP_XMIT_OK != retval)
			goto finish;
	} else if (SCTP_CID_COOKIE_ECHO == chunk->chunk_hdr->type)
		packet->has_cookie_echo = 1;
	else if (SCTP_CID_SACK == chunk->chunk_hdr->type) 
		packet->has_sack = 1;

	/* It is OK to send this chunk.  */
	__skb_queue_tail(&packet->chunks, (struct sk_buff *)chunk);
	packet->size += chunk_len;
finish:
	return retval;
}

/* All packets are sent to the network through this function from
 * sctp_outq_tail().
 *
 * The return value is a normal kernel error return value.
 */
int sctp_packet_transmit(struct sctp_packet *packet)
{
	struct sctp_transport *transport = packet->transport;
	struct sctp_association *asoc = transport->asoc;
	struct sctphdr *sh;
	__u32 crc32;
	struct sk_buff *nskb;
	struct sctp_chunk *chunk;
	struct sock *sk;
	int err = 0;
	int padding;		/* How much padding do we need?  */
	__u8 has_data = 0;
	struct dst_entry *dst;

	/* Do NOT generate a chunkless packet... */
	if (skb_queue_empty(&packet->chunks))
		return err;

	/* Set up convenience variables... */
	chunk = (struct sctp_chunk *) (packet->chunks.next);
	sk = chunk->skb->sk;

	/* Allocate the new skb.  */
	nskb = dev_alloc_skb(packet->size);
	if (!nskb) {
		err = -ENOMEM;
		goto out;
	}

	/* Make sure the outbound skb has enough header room reserved. */
	skb_reserve(nskb, SCTP_IP_OVERHEAD);

	/* Set the owning socket so that we know where to get the
	 * destination IP address.
	 */
	skb_set_owner_w(nskb, sk);

	/**
	 * 6.10 Bundling
	 *
	 *    An endpoint bundles chunks by simply including multiple
	 *    chunks in one outbound SCTP packet.  ...
	 */

	/**
	 * 3.2  Chunk Field Descriptions
	 *
	 * The total length of a chunk (including Type, Length and
	 * Value fields) MUST be a multiple of 4 bytes.  If the length
	 * of the chunk is not a multiple of 4 bytes, the sender MUST
	 * pad the chunk with all zero bytes and this padding is not
	 * included in the chunk length field.  The sender should
	 * never pad with more than 3 bytes.
	 *
	 * [This whole comment explains WORD_ROUND() below.]
	 */
	SCTP_DEBUG_PRINTK("***sctp_transmit_packet***\n");
	while ((chunk = (struct sctp_chunk *)__skb_dequeue(&packet->chunks))) {
		chunk->num_times_sent++;
		chunk->sent_at = jiffies;
		if (sctp_chunk_is_data(chunk)) {
			sctp_chunk_assign_tsn(chunk);

			/* 6.3.1 C4) When data is in flight and when allowed
			 * by rule C5, a new RTT measurement MUST be made each
			 * round trip.  Furthermore, new RTT measurements
			 * SHOULD be made no more than once per round-trip
			 * for a given destination transport address.
			 */
			if ((1 == chunk->num_times_sent) &&
			    (!transport->rto_pending)) {
				chunk->rtt_in_progress = 1;
				transport->rto_pending = 1;
			}
			has_data = 1;
		}
		memcpy(skb_put(nskb, chunk->skb->len),
		       chunk->skb->data, chunk->skb->len);
		padding = WORD_ROUND(chunk->skb->len) - chunk->skb->len;
		memset(skb_put(nskb, padding), 0, padding);
		SCTP_DEBUG_PRINTK("%s %p[%s] %s 0x%x, %s %d, %s %d, %s %d, "
				  "%s %d\n",
				  "*** Chunk", chunk,
				  sctp_cname(SCTP_ST_CHUNK(
					  chunk->chunk_hdr->type)),
				  chunk->has_tsn ? "TSN" : "No TSN",
				  chunk->has_tsn ?
				  ntohl(chunk->subh.data_hdr->tsn) : 0,
				  "length", ntohs(chunk->chunk_hdr->length),
				  "chunk->skb->len", chunk->skb->len,
				  "num_times_sent", chunk->num_times_sent,
				  "rtt_in_progress", chunk->rtt_in_progress);

		/*
		 * If this is a control chunk, this is our last
		 * reference. Free data chunks after they've been
		 * acknowledged or have failed.
		 */
		if (!sctp_chunk_is_data(chunk))
			sctp_free_chunk(chunk);
	}

	/* Build the SCTP header.  */
	sh = (struct sctphdr *)skb_push(nskb, sizeof(struct sctphdr));
	sh->source = htons(packet->source_port);
	sh->dest   = htons(packet->destination_port);

	/* From 6.8 Adler-32 Checksum Calculation:
	 * After the packet is constructed (containing the SCTP common
	 * header and one or more control or DATA chunks), the
	 * transmitter shall:
	 *
	 * 1) Fill in the proper Verification Tag in the SCTP common
	 *    header and initialize the checksum field to 0's.
	 */
	sh->vtag     = htonl(packet->vtag);
	sh->checksum = 0;

	/* 2) Calculate the Adler-32 checksum of the whole packet,
	 *    including the SCTP common header and all the
	 *    chunks.
	 *
	 * Note: Adler-32 is no longer applicable, as has been replaced
	 * by CRC32-C as described in <draft-ietf-tsvwg-sctpcsum-02.txt>.
	 */
	crc32 = sctp_start_cksum((__u8 *)sh, nskb->len);
	crc32 = sctp_end_cksum(crc32);

	/* 3) Put the resultant value into the checksum field in the
	 *    common header, and leave the rest of the bits unchanged.
	 */
	sh->checksum = htonl(crc32);

	/* IP layer ECN support
	 * From RFC 2481
	 *  "The ECN-Capable Transport (ECT) bit would be set by the
	 *   data sender to indicate that the end-points of the
	 *   transport protocol are ECN-capable."
	 *
	 * If ECN capable && negotiated && it makes sense for
	 * this packet to support it (e.g. post ECN negotiation)
	 * then lets set the ECT bit
	 *
	 * FIXME:  Need to do something else for IPv6
	 */
	if (packet->ecn_capable) {
		INET_ECN_xmit(nskb->sk);
	} else {
		INET_ECN_dontxmit(nskb->sk);
	}

	/* Set up the IP options.  */
	/* BUG: not implemented
	 * For v4 this all lives somewhere in sk->opt...
	 */

	/* Dump that on IP!  */
	if (asoc && asoc->peer.last_sent_to != transport) {
		/* Considering the multiple CPU scenario, this is a
		 * "correcter" place for last_sent_to.  --xguo
		 */
		asoc->peer.last_sent_to = transport;
	}

	if (has_data) {
		struct timer_list *timer;
		unsigned long timeout;

		transport->last_time_used = jiffies;

		/* Restart the AUTOCLOSE timer when sending data. */
		if ((SCTP_STATE_ESTABLISHED == asoc->state) &&
		    (asoc->autoclose)) {
			timer = &asoc->timers[SCTP_EVENT_TIMEOUT_AUTOCLOSE];
			timeout = asoc->timeouts[SCTP_EVENT_TIMEOUT_AUTOCLOSE];

			if (!mod_timer(timer, jiffies + timeout))
				sctp_association_hold(asoc);
		}
	}

	dst = transport->dst;
	/* The 'obsolete' field of dst is set to 2 when a dst is freed. */
	if (!dst || (dst->obsolete > 1)) {
		dst_release(dst);
		sctp_transport_route(transport, NULL, sctp_sk(sk));
		sctp_assoc_sync_pmtu(asoc);
	}

	nskb->dst = dst_clone(transport->dst);
	if (!nskb->dst)
		goto no_route;

	SCTP_DEBUG_PRINTK("***sctp_transmit_packet*** skb length %d\n",
			  nskb->len);
	(*transport->af_specific->sctp_xmit)(nskb, transport, packet->ipfragok);
out:
	packet->size = SCTP_IP_OVERHEAD;
	return err;
no_route:
	kfree_skb(nskb);
	IP_INC_STATS_BH(IpOutNoRoutes);

	/* FIXME: Returning the 'err' will effect all the associations
	 * associated with a socket, although only one of the paths of the
	 * association is unreachable.
	 * The real failure of a transport or association can be passed on
	 * to the user via notifications. So setting this error may not be
	 * required.
	 */
	 /* err = -EHOSTUNREACH; */
	goto out;
}

/********************************************************************
 * 2nd Level Abstractions
 ********************************************************************/

/*
 * This private function resets the packet to a fresh state.
 */
static void sctp_packet_reset(struct sctp_packet *packet)
{
	struct sctp_chunk *chunk = NULL;

	packet->size = SCTP_IP_OVERHEAD;

	if (packet->get_prepend_chunk)
		chunk = packet->get_prepend_chunk(packet->transport->asoc);

	/* If there a is a prepend chunk stick it on the list before
	 * any other chunks get appended.
	 */
	if (chunk)
		sctp_packet_append_chunk(packet, chunk);
}

/* This private function handles the specifics of appending DATA chunks.  */
static sctp_xmit_t sctp_packet_append_data(struct sctp_packet *packet,
					   struct sctp_chunk *chunk)
{
	sctp_xmit_t retval = SCTP_XMIT_OK;
	size_t datasize, rwnd, inflight;
	struct sctp_transport *transport = packet->transport;
	__u32 max_burst_bytes;
	struct sctp_association *asoc = transport->asoc;
	struct sctp_opt *sp = sctp_sk(asoc->base.sk);
	struct sctp_outq *q = &asoc->outqueue;

	/* RFC 2960 6.1  Transmission of DATA Chunks
	 *
	 * A) At any given time, the data sender MUST NOT transmit new data to
	 * any destination transport address if its peer's rwnd indicates
	 * that the peer has no buffer space (i.e. rwnd is 0, see Section
	 * 6.2.1).  However, regardless of the value of rwnd (including if it
	 * is 0), the data sender can always have one DATA chunk in flight to
	 * the receiver if allowed by cwnd (see rule B below).  This rule
	 * allows the sender to probe for a change in rwnd that the sender
	 * missed due to the SACK having been lost in transit from the data
	 * receiver to the data sender.
	 */

	rwnd = asoc->peer.rwnd;
	inflight = asoc->outqueue.outstanding_bytes;

	datasize = sctp_data_size(chunk);

	if (datasize > rwnd) {
		if (inflight > 0) {
			/* We have (at least) one data chunk in flight,
			 * so we can't fall back to rule 6.1 B).
			 */
			retval = SCTP_XMIT_RWND_FULL;
			goto finish;
		}
	}

	/* sctpimpguide-05 2.14.2
	 * D) When the time comes for the sender to
	 * transmit new DATA chunks, the protocol parameter Max.Burst MUST
	 * first be applied to limit how many new DATA chunks may be sent.
	 * The limit is applied by adjusting cwnd as follows:
	 * 	if ((flightsize + Max.Burst * MTU) < cwnd)
	 *		cwnd = flightsize + Max.Burst * MTU
	 */
	max_burst_bytes = asoc->max_burst * asoc->pmtu;
	if ((transport->flight_size + max_burst_bytes) < transport->cwnd) {
		transport->cwnd = transport->flight_size + max_burst_bytes;
		SCTP_DEBUG_PRINTK("%s: cwnd limited by max_burst: "
				  "transport: %p, cwnd: %d, "
				  "ssthresh: %d, flight_size: %d, "
				  "pba: %d\n",
				  __FUNCTION__, transport,
				  transport->cwnd,
				  transport->ssthresh,
				  transport->flight_size,
				  transport->partial_bytes_acked);
	}

	/* RFC 2960 6.1  Transmission of DATA Chunks
	 *
	 * B) At any given time, the sender MUST NOT transmit new data
	 * to a given transport address if it has cwnd or more bytes
	 * of data outstanding to that transport address.
	 */
	/* RFC 7.2.4 & the Implementers Guide 2.8.
	 *
	 * 3) ...
	 *    When a Fast Retransmit is being performed the sender SHOULD
	 *    ignore the value of cwnd and SHOULD NOT delay retransmission.
	 */
	if (!chunk->fast_retransmit)
		if (transport->flight_size >= transport->cwnd) {
			retval = SCTP_XMIT_RWND_FULL;
			goto finish;
		}

	/* Nagle's algorithm to solve small-packet problem:
	 * Inhibit the sending of new chunks when new outgoing data arrives
	 * if any previously transmitted data on the connection remains
	 * unacknowledged.
	 */
	if (!sp->nodelay && SCTP_IP_OVERHEAD == packet->size && 
	    q->outstanding_bytes && SCTP_STATE_ESTABLISHED == asoc->state) {
		unsigned len = datasize + q->out_qlen;

		/* Check whether this chunk and all the rest of pending
		 * data will fit or delay in hopes of bundling a full
		 * sized packet.
		 */
		if (len < asoc->pmtu - SCTP_IP_OVERHEAD) {
			retval = SCTP_XMIT_NAGLE_DELAY;
			goto finish;
		}
	}

	/* Keep track of how many bytes are in flight over this transport. */
	transport->flight_size += datasize;

	/* Keep track of how many bytes are in flight to the receiver. */
	asoc->outqueue.outstanding_bytes += datasize;

	/* Update our view of the receiver's rwnd. */
	if (datasize < rwnd)
		rwnd -= datasize;
	else
		rwnd = 0;

	asoc->peer.rwnd = rwnd;

finish:
	return retval;
}<|MERGE_RESOLUTION|>--- conflicted
+++ resolved
@@ -201,11 +201,8 @@
 	int too_big;
 
 	retval = sctp_packet_bundle_sack(packet, chunk);
-<<<<<<< HEAD
-=======
 	psize = packet->size;
 
->>>>>>> 7019ed1f
 	if (retval != SCTP_XMIT_OK)
 		goto finish;
 		
