--- conflicted
+++ resolved
@@ -85,36 +85,6 @@
 		alloc_context(mm);
 }
 
-<<<<<<< HEAD
-/* called in schedule() just before actually doing the switch_to */
-
-void 
-switch_mm(struct mm_struct *prev, struct mm_struct *next,
-	  struct task_struct *tsk)
-{
-	/* make sure we have a context */
-
-	get_mmu_context(next);
-
-	/* remember the pgd for the fault handlers
-	 * this is similar to the pgd register in some other CPU's.
-	 * we need our own copy of it because current and active_mm
-	 * might be invalid at points where we still need to derefer
-	 * the pgd.
-	 */
-
-	current_pgd = next->pgd;
-
-	/* switch context in the MMU */
-	
-	D(printk("switching mmu_context to %d (%p)\n", next->context, next));
-
-	*R_MMU_CONTEXT = IO_FIELD(R_MMU_CONTEXT, page_id, next->context);
-}
-
-
-=======
->>>>>>> 3d10ee29
 /* called by __exit_mm to destroy the used MMU context if any before
  * destroying the mm itself. this is only called when the last user of the mm
  * drops it.
