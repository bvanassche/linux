
	List of maintainers and how to submit kernel changes

Please try to follow the guidelines below.  This will make things
easier on the maintainers.  Not all of these guidelines matter for every
trivial patch so apply some common sense.

1.	Always _test_ your changes, however small, on at least 4 or
	5 people, preferably many more.

2.	Try to release a few ALPHA test versions to the net. Announce
	them onto the kernel channel and await results. This is especially
	important for device drivers, because often that's the only way
	you will find things like the fact version 3 firmware needs
	a magic fix you didn't know about, or some clown changed the
	chips on a board and not its name.  (Don't laugh!  Look at the
	SMC etherpower for that.)

3.	Make sure your changes compile correctly in multiple
	configurations. In particular check that changes work both as a
	module and built into the kernel.

4.	When you are happy with a change make it generally available for
	testing and await feedback.

5.	Make a patch available to the relevant maintainer in the list. Use
	'diff -u' to make the patch easy to merge. Be prepared to get your
	changes sent back with seemingly silly requests about formatting
	and variable names.  These aren't as silly as they seem. One
	job the maintainers (and especially Linus) do is to keep things
	looking the same. Sometimes this means that the clever hack in
	your driver to get around a problem actually needs to become a
	generalized kernel feature ready for next time.

	PLEASE check your patch with the automated style checker
	(scripts/checkpatch.pl) to catch trivial style violations.
	See Documentation/process/coding-style.rst for guidance here.

	PLEASE CC: the maintainers and mailing lists that are generated
	by scripts/get_maintainer.pl.  The results returned by the
	script will be best if you have git installed and are making
	your changes in a branch derived from Linus' latest git tree.
	See Documentation/process/submitting-patches.rst for details.

	PLEASE try to include any credit lines you want added with the
	patch. It avoids people being missed off by mistake and makes
	it easier to know who wants adding and who doesn't.

	PLEASE document known bugs. If it doesn't work for everything
	or does something very odd once a month document it.

	PLEASE remember that submissions must be made under the terms
	of the Linux Foundation certificate of contribution and should
	include a Signed-off-by: line.  The current version of this
	"Developer's Certificate of Origin" (DCO) is listed in the file
	Documentation/process/submitting-patches.rst.

6.	Make sure you have the right to send any changes you make. If you
	do changes at work you may find your employer owns the patch
	not you.

7.	When sending security related changes or reports to a maintainer
	please Cc: security@kernel.org, especially if the maintainer
	does not respond. Please keep in mind that the security team is
	a small set of people who can be efficient only when working on
	verified bugs. Please only Cc: this list when you have identified
	that the bug would present a short-term risk to other users if it
	were publicly disclosed. For example, reports of address leaks do
	not represent an immediate threat and are better handled publicly,
	and ideally, should come with a patch proposal. Please do not send
	automated reports to this list either. Such bugs will be handled
	better and faster in the usual public places.

8.	Happy hacking.

Descriptions of section entries:

	P: Person (obsolete)
	M: Mail patches to: FullName <address@domain>
	R: Designated reviewer: FullName <address@domain>
	   These reviewers should be CCed on patches.
	L: Mailing list that is relevant to this area
	W: Web-page with status/info
	B: URI for where to file bugs. A web-page with detailed bug
	   filing info, a direct bug tracker link, or a mailto: URI.
	C: URI for chat protocol, server and channel where developers
	   usually hang out, for example irc://server/channel.
	Q: Patchwork web based patch tracking system site
	T: SCM tree type and location.
	   Type is one of: git, hg, quilt, stgit, topgit
	S: Status, one of the following:
	   Supported:	Someone is actually paid to look after this.
	   Maintained:	Someone actually looks after it.
	   Odd Fixes:	It has a maintainer but they don't have time to do
			much other than throw the odd patch in. See below..
	   Orphan:	No current maintainer [but maybe you could take the
			role as you write your new code].
	   Obsolete:	Old code. Something tagged obsolete generally means
			it has been replaced by a better system and you
			should be using that.
	F: Files and directories with wildcard patterns.
	   A trailing slash includes all files and subdirectory files.
	   F:	drivers/net/	all files in and below drivers/net
	   F:	drivers/net/*	all files in drivers/net, but not below
	   F:	*/net/*		all files in "any top level directory"/net
	   One pattern per line.  Multiple F: lines acceptable.
	N: Files and directories with regex patterns.
	   N:	[^a-z]tegra	all files whose path contains the word tegra
	   One pattern per line.  Multiple N: lines acceptable.
	   scripts/get_maintainer.pl has different behavior for files that
	   match F: pattern and matches of N: patterns.  By default,
	   get_maintainer will not look at git log history when an F: pattern
	   match occurs.  When an N: match occurs, git log history is used
	   to also notify the people that have git commit signatures.
	X: Files and directories that are NOT maintained, same rules as F:
	   Files exclusions are tested before file matches.
	   Can be useful for excluding a specific subdirectory, for instance:
	   F:	net/
	   X:	net/ipv6/
	   matches all files in and below net excluding net/ipv6/
	K: Keyword perl extended regex pattern to match content in a
	   patch or file.  For instance:
	   K: of_get_profile
	      matches patches or files that contain "of_get_profile"
	   K: \b(printk|pr_(info|err))\b
	      matches patches or files that contain one or more of the words
	      printk, pr_info or pr_err
	   One regex pattern per line.  Multiple K: lines acceptable.

Note: For the hard of thinking, this list is meant to remain in alphabetical
order. If you could add yourselves to it in alphabetical order that would be
so much easier [Ed]

Maintainers List (try to look for most precise areas first)

		-----------------------------------

3C59X NETWORK DRIVER
M:	Steffen Klassert <klassert@kernel.org>
L:	netdev@vger.kernel.org
S:	Odd Fixes
F:	Documentation/networking/device_drivers/3com/vortex.txt
F:	drivers/net/ethernet/3com/3c59x.c

3CR990 NETWORK DRIVER
M:	David Dillow <dave@thedillows.org>
L:	netdev@vger.kernel.org
S:	Maintained
F:	drivers/net/ethernet/3com/typhoon*

3WARE SAS/SATA-RAID SCSI DRIVERS (3W-XXXX, 3W-9XXX, 3W-SAS)
M:	Adam Radford <aradford@gmail.com>
L:	linux-scsi@vger.kernel.org
W:	http://www.lsi.com
S:	Supported
F:	drivers/scsi/3w-*

53C700 AND 53C700-66 SCSI DRIVER
M:	"James E.J. Bottomley" <James.Bottomley@HansenPartnership.com>
L:	linux-scsi@vger.kernel.org
S:	Maintained
F:	drivers/scsi/53c700*

6LOWPAN GENERIC (BTLE/IEEE 802.15.4)
M:	Alexander Aring <alex.aring@gmail.com>
M:	Jukka Rissanen <jukka.rissanen@linux.intel.com>
L:	linux-bluetooth@vger.kernel.org
L:	linux-wpan@vger.kernel.org
S:	Maintained
F:	net/6lowpan/
F:	include/net/6lowpan.h
F:	Documentation/networking/6lowpan.txt

6PACK NETWORK DRIVER FOR AX.25
M:	Andreas Koensgen <ajk@comnets.uni-bremen.de>
L:	linux-hams@vger.kernel.org
S:	Maintained
F:	drivers/net/hamradio/6pack.c

8169 10/100/1000 GIGABIT ETHERNET DRIVER
M:	Realtek linux nic maintainers <nic_swsd@realtek.com>
M:	Heiner Kallweit <hkallweit1@gmail.com>
L:	netdev@vger.kernel.org
S:	Maintained
F:	drivers/net/ethernet/realtek/r8169.c

8250/16?50 (AND CLONE UARTS) SERIAL DRIVER
M:	Greg Kroah-Hartman <gregkh@linuxfoundation.org>
L:	linux-serial@vger.kernel.org
S:	Maintained
T:	git git://git.kernel.org/pub/scm/linux/kernel/git/gregkh/tty.git
F:	drivers/tty/serial/8250*
F:	include/linux/serial_8250.h

8390 NETWORK DRIVERS [WD80x3/SMC-ELITE, SMC-ULTRA, NE2000, 3C503, etc.]
L:	netdev@vger.kernel.org
S:	Orphan / Obsolete
F:	drivers/net/ethernet/8390/

9P FILE SYSTEM
M:	Eric Van Hensbergen <ericvh@gmail.com>
M:	Latchesar Ionkov <lucho@ionkov.net>
M:	Dominique Martinet <asmadeus@codewreck.org>
L:	v9fs-developer@lists.sourceforge.net
W:	http://swik.net/v9fs
Q:	http://patchwork.kernel.org/project/v9fs-devel/list/
T:	git git://git.kernel.org/pub/scm/linux/kernel/git/ericvh/v9fs.git
T:	git git://github.com/martinetd/linux.git
S:	Maintained
F:	Documentation/filesystems/9p.txt
F:	fs/9p/
F:	net/9p/
F:	include/net/9p/
F:	include/uapi/linux/virtio_9p.h
F:	include/trace/events/9p.h

A8293 MEDIA DRIVER
M:	Antti Palosaari <crope@iki.fi>
L:	linux-media@vger.kernel.org
W:	https://linuxtv.org
W:	http://palosaari.fi/linux/
Q:	http://patchwork.linuxtv.org/project/linux-media/list/
T:	git git://linuxtv.org/anttip/media_tree.git
S:	Maintained
F:	drivers/media/dvb-frontends/a8293*

AACRAID SCSI RAID DRIVER
M:	Adaptec OEM Raid Solutions <aacraid@microsemi.com>
L:	linux-scsi@vger.kernel.org
W:	http://www.adaptec.com/
S:	Supported
F:	Documentation/scsi/aacraid.txt
F:	drivers/scsi/aacraid/

ABI/API
L:	linux-api@vger.kernel.org
F:	include/linux/syscalls.h
F:	kernel/sys_ni.c

ABIT UGURU 1,2 HARDWARE MONITOR DRIVER
M:	Hans de Goede <hdegoede@redhat.com>
L:	linux-hwmon@vger.kernel.org
S:	Maintained
F:	drivers/hwmon/abituguru.c

ABIT UGURU 3 HARDWARE MONITOR DRIVER
M:	Alistair John Strachan <alistair@devzero.co.uk>
L:	linux-hwmon@vger.kernel.org
S:	Maintained
F:	drivers/hwmon/abituguru3.c

ACCES 104-DIO-48E GPIO DRIVER
M:	William Breathitt Gray <vilhelm.gray@gmail.com>
L:	linux-gpio@vger.kernel.org
S:	Maintained
F:	drivers/gpio/gpio-104-dio-48e.c

ACCES 104-IDI-48 GPIO DRIVER
M:	"William Breathitt Gray" <vilhelm.gray@gmail.com>
L:	linux-gpio@vger.kernel.org
S:	Maintained
F:	drivers/gpio/gpio-104-idi-48.c

ACCES 104-IDIO-16 GPIO DRIVER
M:	"William Breathitt Gray" <vilhelm.gray@gmail.com>
L:	linux-gpio@vger.kernel.org
S:	Maintained
F:	drivers/gpio/gpio-104-idio-16.c

ACCES 104-QUAD-8 IIO DRIVER
M:	William Breathitt Gray <vilhelm.gray@gmail.com>
L:	linux-iio@vger.kernel.org
S:	Maintained
F:	Documentation/ABI/testing/sysfs-bus-iio-counter-104-quad-8
F:	drivers/iio/counter/104-quad-8.c

ACCES PCI-IDIO-16 GPIO DRIVER
M:	William Breathitt Gray <vilhelm.gray@gmail.com>
L:	linux-gpio@vger.kernel.org
S:	Maintained
F:	drivers/gpio/gpio-pci-idio-16.c

ACCES PCIe-IDIO-24 GPIO DRIVER
M:	William Breathitt Gray <vilhelm.gray@gmail.com>
L:	linux-gpio@vger.kernel.org
S:	Maintained
F:	drivers/gpio/gpio-pcie-idio-24.c

ACENIC DRIVER
M:	Jes Sorensen <jes@trained-monkey.org>
L:	linux-acenic@sunsite.dk
S:	Maintained
F:	drivers/net/ethernet/alteon/acenic*

ACER ASPIRE ONE TEMPERATURE AND FAN DRIVER
M:	Peter Feuerer <peter@piie.net>
L:	platform-driver-x86@vger.kernel.org
W:	http://piie.net/?section=acerhdf
S:	Maintained
F:	drivers/platform/x86/acerhdf.c

ACER WMI LAPTOP EXTRAS
M:	"Lee, Chun-Yi" <jlee@suse.com>
L:	platform-driver-x86@vger.kernel.org
S:	Maintained
F:	drivers/platform/x86/acer-wmi.c

ACPI
M:	"Rafael J. Wysocki" <rjw@rjwysocki.net>
M:	Len Brown <lenb@kernel.org>
L:	linux-acpi@vger.kernel.org
W:	https://01.org/linux-acpi
Q:	https://patchwork.kernel.org/project/linux-acpi/list/
T:	git git://git.kernel.org/pub/scm/linux/kernel/git/rafael/linux-pm
B:	https://bugzilla.kernel.org
S:	Supported
F:	drivers/acpi/
F:	drivers/pnp/pnpacpi/
F:	include/linux/acpi.h
F:	include/linux/fwnode.h
F:	include/acpi/
F:	Documentation/acpi/
F:	Documentation/ABI/testing/sysfs-bus-acpi
F:	Documentation/ABI/testing/configfs-acpi
F:	drivers/pci/*acpi*
F:	drivers/pci/*/*acpi*
F:	tools/power/acpi/

ACPI APEI
M:	"Rafael J. Wysocki" <rjw@rjwysocki.net>
M:	Len Brown <lenb@kernel.org>
L:	linux-acpi@vger.kernel.org
R:	Tony Luck <tony.luck@intel.com>
R:	Borislav Petkov <bp@alien8.de>
F:	drivers/acpi/apei/

ACPI COMPONENT ARCHITECTURE (ACPICA)
M:	Robert Moore <robert.moore@intel.com>
M:	Erik Schmauss <erik.schmauss@intel.com>
M:	"Rafael J. Wysocki" <rafael.j.wysocki@intel.com>
L:	linux-acpi@vger.kernel.org
L:	devel@acpica.org
W:	https://acpica.org/
W:	https://github.com/acpica/acpica/
Q:	https://patchwork.kernel.org/project/linux-acpi/list/
T:	git git://git.kernel.org/pub/scm/linux/kernel/git/rafael/linux-pm
B:	https://bugzilla.kernel.org
B:	https://bugs.acpica.org
S:	Supported
F:	drivers/acpi/acpica/
F:	include/acpi/
F:	tools/power/acpi/

ACPI FAN DRIVER
M:	Zhang Rui <rui.zhang@intel.com>
L:	linux-acpi@vger.kernel.org
W:	https://01.org/linux-acpi
B:	https://bugzilla.kernel.org
S:	Supported
F:	drivers/acpi/fan.c

ACPI FOR ARM64 (ACPI/arm64)
M:	Lorenzo Pieralisi <lorenzo.pieralisi@arm.com>
M:	Hanjun Guo <hanjun.guo@linaro.org>
M:	Sudeep Holla <sudeep.holla@arm.com>
L:	linux-acpi@vger.kernel.org
S:	Maintained
F:	drivers/acpi/arm64

ACPI I2C MULTI INSTANTIATE DRIVER
M:	Hans de Goede <hdegoede@redhat.com>
L:	platform-driver-x86@vger.kernel.org
S:	Maintained
F:	drivers/platform/x86/i2c-multi-instantiate.c

ACPI PMIC DRIVERS
M:	"Rafael J. Wysocki" <rjw@rjwysocki.net>
M:	Len Brown <lenb@kernel.org>
R:	Andy Shevchenko <andriy.shevchenko@linux.intel.com>
R:	Mika Westerberg <mika.westerberg@linux.intel.com>
L:	linux-acpi@vger.kernel.org
Q:	https://patchwork.kernel.org/project/linux-acpi/list/
T:	git git://git.kernel.org/pub/scm/linux/kernel/git/rafael/linux-pm
B:	https://bugzilla.kernel.org
S:	Supported
F:	drivers/acpi/pmic/

ACPI THERMAL DRIVER
M:	Zhang Rui <rui.zhang@intel.com>
L:	linux-acpi@vger.kernel.org
W:	https://01.org/linux-acpi
B:	https://bugzilla.kernel.org
S:	Supported
F:	drivers/acpi/*thermal*

ACPI VIDEO DRIVER
M:	Zhang Rui <rui.zhang@intel.com>
L:	linux-acpi@vger.kernel.org
W:	https://01.org/linux-acpi
B:	https://bugzilla.kernel.org
S:	Supported
F:	drivers/acpi/acpi_video.c

ACPI WMI DRIVER
L:	platform-driver-x86@vger.kernel.org
S:	Orphan
F:	drivers/platform/x86/wmi.c
F:	include/uapi/linux/wmi.h

AD1889 ALSA SOUND DRIVER
M:	Thibaut Varene <T-Bone@parisc-linux.org>
W:	http://wiki.parisc-linux.org/AD1889
L:	linux-parisc@vger.kernel.org
S:	Maintained
F:	sound/pci/ad1889.*

AD525X ANALOG DEVICES DIGITAL POTENTIOMETERS DRIVER
M:	Michael Hennerich <michael.hennerich@analog.com>
W:	http://wiki.analog.com/AD5254
W:	http://ez.analog.com/community/linux-device-drivers
S:	Supported
F:	drivers/misc/ad525x_dpot.c

AD5398 CURRENT REGULATOR DRIVER (AD5398/AD5821)
M:	Michael Hennerich <michael.hennerich@analog.com>
W:	http://wiki.analog.com/AD5398
W:	http://ez.analog.com/community/linux-device-drivers
S:	Supported
F:	drivers/regulator/ad5398.c

AD714X CAPACITANCE TOUCH SENSOR DRIVER (AD7142/3/7/8/7A)
M:	Michael Hennerich <michael.hennerich@analog.com>
W:	http://wiki.analog.com/AD7142
W:	http://ez.analog.com/community/linux-device-drivers
S:	Supported
F:	drivers/input/misc/ad714x.c

AD7877 TOUCHSCREEN DRIVER
M:	Michael Hennerich <michael.hennerich@analog.com>
W:	http://wiki.analog.com/AD7877
W:	http://ez.analog.com/community/linux-device-drivers
S:	Supported
F:	drivers/input/touchscreen/ad7877.c

AD7879 TOUCHSCREEN DRIVER (AD7879/AD7889)
M:	Michael Hennerich <michael.hennerich@analog.com>
W:	http://wiki.analog.com/AD7879
W:	http://ez.analog.com/community/linux-device-drivers
S:	Supported
F:	drivers/input/touchscreen/ad7879.c

ADDRESS SPACE LAYOUT RANDOMIZATION (ASLR)
M:	Jiri Kosina <jikos@kernel.org>
S:	Maintained

ADF7242 IEEE 802.15.4 RADIO DRIVER
M:	Michael Hennerich <michael.hennerich@analog.com>
W:	https://wiki.analog.com/ADF7242
W:	http://ez.analog.com/community/linux-device-drivers
L:	linux-wpan@vger.kernel.org
S:	Supported
F:	drivers/net/ieee802154/adf7242.c
F:	Documentation/devicetree/bindings/net/ieee802154/adf7242.txt

ADM1025 HARDWARE MONITOR DRIVER
M:	Jean Delvare <jdelvare@suse.com>
L:	linux-hwmon@vger.kernel.org
S:	Maintained
F:	Documentation/hwmon/adm1025
F:	drivers/hwmon/adm1025.c

ADM1029 HARDWARE MONITOR DRIVER
M:	Corentin Labbe <clabbe.montjoie@gmail.com>
L:	linux-hwmon@vger.kernel.org
S:	Maintained
F:	drivers/hwmon/adm1029.c

ADM8211 WIRELESS DRIVER
L:	linux-wireless@vger.kernel.org
W:	http://wireless.kernel.org/
S:	Orphan
F:	drivers/net/wireless/admtek/adm8211.*

ADP1653 FLASH CONTROLLER DRIVER
M:	Sakari Ailus <sakari.ailus@iki.fi>
L:	linux-media@vger.kernel.org
S:	Maintained
F:	drivers/media/i2c/adp1653.c
F:	include/media/i2c/adp1653.h

ADP5520 BACKLIGHT DRIVER WITH IO EXPANDER (ADP5520/ADP5501)
M:	Michael Hennerich <michael.hennerich@analog.com>
W:	http://wiki.analog.com/ADP5520
W:	http://ez.analog.com/community/linux-device-drivers
S:	Supported
F:	drivers/mfd/adp5520.c
F:	drivers/video/backlight/adp5520_bl.c
F:	drivers/leds/leds-adp5520.c
F:	drivers/gpio/gpio-adp5520.c
F:	drivers/input/keyboard/adp5520-keys.c

ADP5588 QWERTY KEYPAD AND IO EXPANDER DRIVER (ADP5588/ADP5587)
M:	Michael Hennerich <michael.hennerich@analog.com>
W:	http://wiki.analog.com/ADP5588
W:	http://ez.analog.com/community/linux-device-drivers
S:	Supported
F:	drivers/input/keyboard/adp5588-keys.c
F:	drivers/gpio/gpio-adp5588.c

ADP8860 BACKLIGHT DRIVER (ADP8860/ADP8861/ADP8863)
M:	Michael Hennerich <michael.hennerich@analog.com>
W:	http://wiki.analog.com/ADP8860
W:	http://ez.analog.com/community/linux-device-drivers
S:	Supported
F:	drivers/video/backlight/adp8860_bl.c

ADS1015 HARDWARE MONITOR DRIVER
M:	Dirk Eibach <eibach@gdsys.de>
L:	linux-hwmon@vger.kernel.org
S:	Maintained
F:	Documentation/hwmon/ads1015
F:	drivers/hwmon/ads1015.c
F:	include/linux/platform_data/ads1015.h

ADT746X FAN DRIVER
M:	Colin Leroy <colin@colino.net>
S:	Maintained
F:	drivers/macintosh/therm_adt746x.c

ADT7475 HARDWARE MONITOR DRIVER
M:	Jean Delvare <jdelvare@suse.com>
L:	linux-hwmon@vger.kernel.org
S:	Maintained
F:	Documentation/hwmon/adt7475
F:	drivers/hwmon/adt7475.c

ADVANSYS SCSI DRIVER
M:	Matthew Wilcox <willy@infradead.org>
M:	Hannes Reinecke <hare@suse.com>
L:	linux-scsi@vger.kernel.org
S:	Maintained
F:	Documentation/scsi/advansys.txt
F:	drivers/scsi/advansys.c

ADXL34X THREE-AXIS DIGITAL ACCELEROMETER DRIVER (ADXL345/ADXL346)
M:	Michael Hennerich <michael.hennerich@analog.com>
W:	http://wiki.analog.com/ADXL345
W:	http://ez.analog.com/community/linux-device-drivers
S:	Supported
F:	drivers/input/misc/adxl34x.c

ADXL372 THREE-AXIS DIGITAL ACCELEROMETER DRIVER
M:	Stefan Popa <stefan.popa@analog.com>
W:	http://ez.analog.com/community/linux-device-drivers
S:	Supported
F:	drivers/iio/accel/adxl372.c
F:	drivers/iio/accel/adxl372_spi.c
F:	drivers/iio/accel/adxl372_i2c.c
F:	Documentation/devicetree/bindings/iio/accel/adxl372.txt

AF9013 MEDIA DRIVER
M:	Antti Palosaari <crope@iki.fi>
L:	linux-media@vger.kernel.org
W:	https://linuxtv.org
W:	http://palosaari.fi/linux/
Q:	http://patchwork.linuxtv.org/project/linux-media/list/
T:	git git://linuxtv.org/anttip/media_tree.git
S:	Maintained
F:	drivers/media/dvb-frontends/af9013*

AF9033 MEDIA DRIVER
M:	Antti Palosaari <crope@iki.fi>
L:	linux-media@vger.kernel.org
W:	https://linuxtv.org
W:	http://palosaari.fi/linux/
Q:	http://patchwork.linuxtv.org/project/linux-media/list/
T:	git git://linuxtv.org/anttip/media_tree.git
S:	Maintained
F:	drivers/media/dvb-frontends/af9033*

AFFS FILE SYSTEM
M:	David Sterba <dsterba@suse.com>
L:	linux-fsdevel@vger.kernel.org
S:	Odd Fixes
F:	Documentation/filesystems/affs.txt
F:	fs/affs/

AFS FILESYSTEM
M:	David Howells <dhowells@redhat.com>
L:	linux-afs@lists.infradead.org
S:	Supported
F:	fs/afs/
F:	include/trace/events/afs.h
F:	Documentation/filesystems/afs.txt
W:	https://www.infradead.org/~dhowells/kafs/

AGPGART DRIVER
M:	David Airlie <airlied@linux.ie>
T:	git git://anongit.freedesktop.org/drm/drm
S:	Maintained
F:	drivers/char/agp/
F:	include/linux/agp*
F:	include/uapi/linux/agp*

AHA152X SCSI DRIVER
M:	"Juergen E. Fischer" <fischer@norbit.de>
L:	linux-scsi@vger.kernel.org
S:	Maintained
F:	drivers/scsi/aha152x*
F:	drivers/scsi/pcmcia/aha152x*

AIC7XXX / AIC79XX SCSI DRIVER
M:	Hannes Reinecke <hare@suse.com>
L:	linux-scsi@vger.kernel.org
S:	Maintained
F:	drivers/scsi/aic7xxx/

AIMSLAB FM RADIO RECEIVER DRIVER
M:	Hans Verkuil <hverkuil@xs4all.nl>
L:	linux-media@vger.kernel.org
T:	git git://linuxtv.org/media_tree.git
W:	https://linuxtv.org
S:	Maintained
F:	drivers/media/radio/radio-aimslab*

AIO
M:	Benjamin LaHaise <bcrl@kvack.org>
L:	linux-aio@kvack.org
S:	Supported
F:	fs/aio.c
F:	include/linux/*aio*.h

AIRSPY MEDIA DRIVER
M:	Antti Palosaari <crope@iki.fi>
L:	linux-media@vger.kernel.org
W:	https://linuxtv.org
W:	http://palosaari.fi/linux/
Q:	http://patchwork.linuxtv.org/project/linux-media/list/
T:	git git://linuxtv.org/anttip/media_tree.git
S:	Maintained
F:	drivers/media/usb/airspy/

ALACRITECH GIGABIT ETHERNET DRIVER
M:	Lino Sanfilippo <LinoSanfilippo@gmx.de>
S:	Maintained
F:	drivers/net/ethernet/alacritech/*

ALCATEL SPEEDTOUCH USB DRIVER
M:	Duncan Sands <duncan.sands@free.fr>
L:	linux-usb@vger.kernel.org
W:	http://www.linux-usb.org/SpeedTouch/
S:	Maintained
F:	drivers/usb/atm/speedtch.c
F:	drivers/usb/atm/usbatm.c

ALCHEMY AU1XX0 MMC DRIVER
M:	Manuel Lauss <manuel.lauss@gmail.com>
S:	Maintained
F:	drivers/mmc/host/au1xmmc.c

ALI1563 I2C DRIVER
M:	Rudolf Marek <r.marek@assembler.cz>
L:	linux-i2c@vger.kernel.org
S:	Maintained
F:	Documentation/i2c/busses/i2c-ali1563
F:	drivers/i2c/busses/i2c-ali1563.c

ALLWINNER SECURITY SYSTEM
M:	Corentin Labbe <clabbe.montjoie@gmail.com>
L:	linux-crypto@vger.kernel.org
S:	Maintained
F:	drivers/crypto/sunxi-ss/

ALLWINNER VPU DRIVER
M:	Maxime Ripard <maxime.ripard@bootlin.com>
M:	Paul Kocialkowski <paul.kocialkowski@bootlin.com>
L:	linux-media@vger.kernel.org
S:	Maintained
F:	drivers/staging/media/sunxi/cedrus/

ALPHA PORT
M:	Richard Henderson <rth@twiddle.net>
M:	Ivan Kokshaysky <ink@jurassic.park.msu.ru>
M:	Matt Turner <mattst88@gmail.com>
S:	Odd Fixes
L:	linux-alpha@vger.kernel.org
F:	arch/alpha/

ALPS PS/2 TOUCHPAD DRIVER
R:	Pali Rohár <pali.rohar@gmail.com>
F:	drivers/input/mouse/alps.*

ALTERA I2C CONTROLLER DRIVER
M:	Thor Thayer <thor.thayer@linux.intel.com>
S:	Maintained
F:	drivers/i2c/busses/i2c-altera.c

ALTERA MAILBOX DRIVER
M:	Ley Foon Tan <lftan@altera.com>
L:	nios2-dev@lists.rocketboards.org (moderated for non-subscribers)
S:	Maintained
F:	drivers/mailbox/mailbox-altera.c

ALTERA PIO DRIVER
M:	Tien Hock Loh <thloh@altera.com>
L:	linux-gpio@vger.kernel.org
S:	Maintained
F:	drivers/gpio/gpio-altera.c

ALTERA SYSTEM RESOURCE DRIVER FOR ARRIA10 DEVKIT
M:	Thor Thayer <thor.thayer@linux.intel.com>
S:	Maintained
F:	drivers/gpio/gpio-altera-a10sr.c
F:	drivers/mfd/altera-a10sr.c
F:	drivers/reset/reset-a10sr.c
F:	include/linux/mfd/altera-a10sr.h
F:	include/dt-bindings/reset/altr,rst-mgr-a10sr.h

ALTERA TRIPLE SPEED ETHERNET DRIVER
M:	Thor Thayer <thor.thayer@linux.intel.com>
L:	netdev@vger.kernel.org
L:	nios2-dev@lists.rocketboards.org (moderated for non-subscribers)
S:	Maintained
F:	drivers/net/ethernet/altera/

ALTERA UART/JTAG UART SERIAL DRIVERS
M:	Tobias Klauser <tklauser@distanz.ch>
L:	linux-serial@vger.kernel.org
L:	nios2-dev@lists.rocketboards.org (moderated for non-subscribers)
S:	Maintained
F:	drivers/tty/serial/altera_uart.c
F:	drivers/tty/serial/altera_jtaguart.c
F:	include/linux/altera_uart.h
F:	include/linux/altera_jtaguart.h

AMAZON ETHERNET DRIVERS
M:	Netanel Belgazal <netanel@amazon.com>
R:	Saeed Bishara <saeedb@amazon.com>
R:	Zorik Machulsky <zorik@amazon.com>
L:	netdev@vger.kernel.org
S:	Supported
F:	Documentation/networking/device_drivers/amazon/ena.txt
F:	drivers/net/ethernet/amazon/

AMD CRYPTOGRAPHIC COPROCESSOR (CCP) DRIVER
M:	Tom Lendacky <thomas.lendacky@amd.com>
M:	Gary Hook <gary.hook@amd.com>
L:	linux-crypto@vger.kernel.org
S:	Supported
F:	drivers/crypto/ccp/
F:	include/linux/ccp.h

AMD DISPLAY CORE
M:	Harry Wentland <harry.wentland@amd.com>
M:	Leo Li <sunpeng.li@amd.com>
L:	amd-gfx@lists.freedesktop.org
T:	git git://people.freedesktop.org/~agd5f/linux
S:	Supported
F:	drivers/gpu/drm/amd/display/

AMD FAM15H PROCESSOR POWER MONITORING DRIVER
M:	Huang Rui <ray.huang@amd.com>
L:	linux-hwmon@vger.kernel.org
S:	Supported
F:	Documentation/hwmon/fam15h_power
F:	drivers/hwmon/fam15h_power.c

AMD GEODE CS5536 USB DEVICE CONTROLLER DRIVER
L:	linux-geode@lists.infradead.org (moderated for non-subscribers)
S:	Orphan
F:	drivers/usb/gadget/udc/amd5536udc.*

AMD GEODE PROCESSOR/CHIPSET SUPPORT
P:	Andres Salomon <dilinger@queued.net>
L:	linux-geode@lists.infradead.org (moderated for non-subscribers)
W:	http://www.amd.com/us-en/ConnectivitySolutions/TechnicalResources/0,,50_2334_2452_11363,00.html
S:	Supported
F:	drivers/char/hw_random/geode-rng.c
F:	drivers/crypto/geode*
F:	drivers/video/fbdev/geode/
F:	arch/x86/include/asm/geode.h

AMD IOMMU (AMD-VI)
M:	Joerg Roedel <joro@8bytes.org>
L:	iommu@lists.linux-foundation.org
T:	git git://git.kernel.org/pub/scm/linux/kernel/git/joro/iommu.git
S:	Maintained
F:	drivers/iommu/amd_iommu*.[ch]
F:	include/linux/amd-iommu.h

AMD KFD
M:	Oded Gabbay <oded.gabbay@gmail.com>
L:	dri-devel@lists.freedesktop.org
T:	git git://people.freedesktop.org/~gabbayo/linux.git
S:	Supported
F:	drivers/gpu/drm/amd/amdgpu/amdgpu_amdkfd.c
F:	drivers/gpu/drm/amd/amdgpu/amdgpu_amdkfd.h
F:	drivers/gpu/drm/amd/amdgpu/amdgpu_amdkfd_gfx_v7.c
F:	drivers/gpu/drm/amd/amdgpu/amdgpu_amdkfd_gfx_v8.c
F:	drivers/gpu/drm/amd/amdgpu/amdgpu_amdkfd_gfx_v9.c
F:	drivers/gpu/drm/amd/amdgpu/amdgpu_amdkfd_fence.c
F:	drivers/gpu/drm/amd/amdgpu/amdgpu_amdkfd_gpuvm.c
F:	drivers/gpu/drm/amd/amdkfd/
F:	drivers/gpu/drm/amd/include/cik_structs.h
F:	drivers/gpu/drm/amd/include/kgd_kfd_interface.h
F:	drivers/gpu/drm/amd/include/vi_structs.h
F:	drivers/gpu/drm/amd/include/v9_structs.h
F:	include/uapi/linux/kfd_ioctl.h

AMD POWERPLAY
M:	Rex Zhu <rex.zhu@amd.com>
M:	Evan Quan <evan.quan@amd.com>
L:	amd-gfx@lists.freedesktop.org
S:	Supported
F:	drivers/gpu/drm/amd/powerplay/
T:	git git://people.freedesktop.org/~agd5f/linux

AMD SEATTLE DEVICE TREE SUPPORT
M:	Brijesh Singh <brijeshkumar.singh@amd.com>
M:	Suravee Suthikulpanit <suravee.suthikulpanit@amd.com>
M:	Tom Lendacky <thomas.lendacky@amd.com>
S:	Supported
F:	arch/arm64/boot/dts/amd/

AMD XGBE DRIVER
M:	Tom Lendacky <thomas.lendacky@amd.com>
L:	netdev@vger.kernel.org
S:	Supported
F:	drivers/net/ethernet/amd/xgbe/
F:	arch/arm64/boot/dts/amd/amd-seattle-xgbe*.dtsi

ANALOG DEVICES INC AD5686 DRIVER
M:	Stefan Popa <stefan.popa@analog.com>
L:	linux-pm@vger.kernel.org
W:	http://ez.analog.com/community/linux-device-drivers
S:	Supported
F:	drivers/iio/dac/ad5686*
F:	drivers/iio/dac/ad5696*

ANALOG DEVICES INC AD5758 DRIVER
M:	Stefan Popa <stefan.popa@analog.com>
L:	linux-iio@vger.kernel.org
W:	http://ez.analog.com/community/linux-device-drivers
S:	Supported
F:	drivers/iio/dac/ad5758.c
F:	Documentation/devicetree/bindings/iio/dac/ad5758.txt

ANALOG DEVICES INC AD9389B DRIVER
M:	Hans Verkuil <hans.verkuil@cisco.com>
L:	linux-media@vger.kernel.org
S:	Maintained
F:	drivers/media/i2c/ad9389b*

ANALOG DEVICES INC ADGS1408 DRIVER
M:	Mircea Caprioru <mircea.caprioru@analog.com>
S:	Supported
F:	drivers/mux/adgs1408.c
F:	Documentation/devicetree/bindings/mux/adi,adgs1408.txt

ANALOG DEVICES INC ADP5061 DRIVER
M:	Stefan Popa <stefan.popa@analog.com>
L:	linux-pm@vger.kernel.org
W:	http://ez.analog.com/community/linux-device-drivers
S:	Supported
F:	drivers/power/supply/adp5061.c

ANALOG DEVICES INC ADV7180 DRIVER
M:	Lars-Peter Clausen <lars@metafoo.de>
L:	linux-media@vger.kernel.org
W:	http://ez.analog.com/community/linux-device-drivers
S:	Supported
F:	drivers/media/i2c/adv7180.c

ANALOG DEVICES INC ADV748X DRIVER
M:	Kieran Bingham <kieran.bingham@ideasonboard.com>
L:	linux-media@vger.kernel.org
S:	Maintained
F:	drivers/media/i2c/adv748x/*

ANALOG DEVICES INC ADV7511 DRIVER
M:	Hans Verkuil <hans.verkuil@cisco.com>
L:	linux-media@vger.kernel.org
S:	Maintained
F:	drivers/media/i2c/adv7511*

ANALOG DEVICES INC ADV7604 DRIVER
M:	Hans Verkuil <hans.verkuil@cisco.com>
L:	linux-media@vger.kernel.org
S:	Maintained
F:	drivers/media/i2c/adv7604*

ANALOG DEVICES INC ADV7842 DRIVER
M:	Hans Verkuil <hans.verkuil@cisco.com>
L:	linux-media@vger.kernel.org
S:	Maintained
F:	drivers/media/i2c/adv7842*

ANALOG DEVICES INC ASOC CODEC DRIVERS
M:	Lars-Peter Clausen <lars@metafoo.de>
L:	alsa-devel@alsa-project.org (moderated for non-subscribers)
W:	http://wiki.analog.com/
W:	http://ez.analog.com/community/linux-device-drivers
S:	Supported
F:	sound/soc/codecs/adau*
F:	sound/soc/codecs/adav*
F:	sound/soc/codecs/ad1*
F:	sound/soc/codecs/ad7*
F:	sound/soc/codecs/ssm*
F:	sound/soc/codecs/sigmadsp.*

ANALOG DEVICES INC DMA DRIVERS
M:	Lars-Peter Clausen <lars@metafoo.de>
W:	http://ez.analog.com/community/linux-device-drivers
S:	Supported
F:	drivers/dma/dma-axi-dmac.c

ANALOG DEVICES INC IIO DRIVERS
M:	Lars-Peter Clausen <lars@metafoo.de>
M:	Michael Hennerich <Michael.Hennerich@analog.com>
W:	http://wiki.analog.com/
W:	http://ez.analog.com/community/linux-device-drivers
S:	Supported
F:	Documentation/ABI/testing/sysfs-bus-iio-frequency-ad9523
F:	Documentation/ABI/testing/sysfs-bus-iio-frequency-adf4350
F:	drivers/iio/*/ad*
F:	drivers/iio/adc/ltc2497*
X:	drivers/iio/*/adjd*
F:	drivers/staging/iio/*/ad*

ANDES ARCHITECTURE
M:	Greentime Hu <green.hu@gmail.com>
M:	Vincent Chen <deanbo422@gmail.com>
T:	git https://github.com/andestech/linux.git
S:	Supported
F:	arch/nds32/
F:	Documentation/devicetree/bindings/interrupt-controller/andestech,ativic32.txt
F:	Documentation/devicetree/bindings/nds32/
K:	nds32
N:	nds32

ANDROID CONFIG FRAGMENTS
M:	Rob Herring <robh@kernel.org>
S:	Supported
F:	kernel/configs/android*

ANDROID DRIVERS
M:	Greg Kroah-Hartman <gregkh@linuxfoundation.org>
M:	Arve Hjønnevåg <arve@android.com>
M:	Todd Kjos <tkjos@android.com>
M:	Martijn Coenen <maco@android.com>
M:	Joel Fernandes <joel@joelfernandes.org>
T:	git git://git.kernel.org/pub/scm/linux/kernel/git/gregkh/staging.git
L:	devel@driverdev.osuosl.org
S:	Supported
F:	drivers/android/
F:	drivers/staging/android/

ANDROID GOLDFISH PIC DRIVER
M:	Miodrag Dinic <miodrag.dinic@mips.com>
S:	Supported
F:	Documentation/devicetree/bindings/interrupt-controller/google,goldfish-pic.txt
F:	drivers/irqchip/irq-goldfish-pic.c

ANDROID GOLDFISH RTC DRIVER
M:	Miodrag Dinic <miodrag.dinic@mips.com>
S:	Supported
F:	Documentation/devicetree/bindings/rtc/google,goldfish-rtc.txt
F:	drivers/rtc/rtc-goldfish.c

ANDROID ION DRIVER
M:	Laura Abbott <labbott@redhat.com>
M:	Sumit Semwal <sumit.semwal@linaro.org>
L:	devel@driverdev.osuosl.org
L:	dri-devel@lists.freedesktop.org
L:	linaro-mm-sig@lists.linaro.org (moderated for non-subscribers)
S:	Supported
F:	drivers/staging/android/ion
F:	drivers/staging/android/uapi/ion.h

AOA (Apple Onboard Audio) ALSA DRIVER
M:	Johannes Berg <johannes@sipsolutions.net>
L:	linuxppc-dev@lists.ozlabs.org
L:	alsa-devel@alsa-project.org (moderated for non-subscribers)
S:	Maintained
F:	sound/aoa/

APEX EMBEDDED SYSTEMS STX104 IIO DRIVER
M:	William Breathitt Gray <vilhelm.gray@gmail.com>
L:	linux-iio@vger.kernel.org
S:	Maintained
F:	drivers/iio/adc/stx104.c

APM DRIVER
M:	Jiri Kosina <jikos@kernel.org>
S:	Odd fixes
T:	git git://git.kernel.org/pub/scm/linux/kernel/git/jikos/apm.git
F:	arch/x86/kernel/apm_32.c
F:	include/linux/apm_bios.h
F:	include/uapi/linux/apm_bios.h
F:	drivers/char/apm-emulation.c

APPARMOR SECURITY MODULE
M:	John Johansen <john.johansen@canonical.com>
L:	apparmor@lists.ubuntu.com (subscribers-only, general discussion)
W:	wiki.apparmor.net
T:	git git://git.kernel.org/pub/scm/linux/kernel/git/jj/linux-apparmor
S:	Supported
F:	security/apparmor/
F:	Documentation/admin-guide/LSM/apparmor.rst

APPLE BCM5974 MULTITOUCH DRIVER
M:	Henrik Rydberg <rydberg@bitmath.org>
L:	linux-input@vger.kernel.org
S:	Odd fixes
F:	drivers/input/mouse/bcm5974.c

APPLE SMC DRIVER
M:	Henrik Rydberg <rydberg@bitmath.org>
L:	linux-hwmon@vger.kernel.org
S:	Odd fixes
F:	drivers/hwmon/applesmc.c

APPLETALK NETWORK LAYER
L:	netdev@vger.kernel.org
S:	Odd fixes
F:	drivers/net/appletalk/
F:	net/appletalk/

APPLIED MICRO (APM) X-GENE DEVICE TREE SUPPORT
M:	Duc Dang <dhdang@apm.com>
S:	Supported
F:	arch/arm64/boot/dts/apm/

APPLIED MICRO (APM) X-GENE SOC EDAC
M:	Loc Ho <lho@apm.com>
S:	Supported
F:	drivers/edac/xgene_edac.c
F:	Documentation/devicetree/bindings/edac/apm-xgene-edac.txt

APPLIED MICRO (APM) X-GENE SOC ETHERNET (V2) DRIVER
M:	Iyappan Subramanian <isubramanian@apm.com>
M:	Keyur Chudgar <kchudgar@apm.com>
S:	Supported
F:	drivers/net/ethernet/apm/xgene-v2/

APPLIED MICRO (APM) X-GENE SOC ETHERNET DRIVER
M:	Iyappan Subramanian <isubramanian@apm.com>
M:	Keyur Chudgar <kchudgar@apm.com>
M:	Quan Nguyen <qnguyen@apm.com>
S:	Supported
F:	drivers/net/ethernet/apm/xgene/
F:	drivers/net/phy/mdio-xgene.c
F:	Documentation/devicetree/bindings/net/apm-xgene-enet.txt
F:	Documentation/devicetree/bindings/net/apm-xgene-mdio.txt

APPLIED MICRO (APM) X-GENE SOC PMU
M:	Tai Nguyen <ttnguyen@apm.com>
S:	Supported
F:	drivers/perf/xgene_pmu.c
F:	Documentation/perf/xgene-pmu.txt
F:	Documentation/devicetree/bindings/perf/apm-xgene-pmu.txt

APTINA CAMERA SENSOR PLL
M:	Laurent Pinchart <Laurent.pinchart@ideasonboard.com>
L:	linux-media@vger.kernel.org
S:	Maintained
F:	drivers/media/i2c/aptina-pll.*

ARC FRAMEBUFFER DRIVER
M:	Jaya Kumar <jayalk@intworks.biz>
S:	Maintained
F:	drivers/video/fbdev/arcfb.c
F:	drivers/video/fbdev/core/fb_defio.c

ARC PGU DRM DRIVER
M:	Alexey Brodkin <abrodkin@synopsys.com>
S:	Supported
F:	drivers/gpu/drm/arc/
F:	Documentation/devicetree/bindings/display/snps,arcpgu.txt

ARCNET NETWORK LAYER
M:	Michael Grzeschik <m.grzeschik@pengutronix.de>
L:	netdev@vger.kernel.org
S:	Maintained
F:	drivers/net/arcnet/
F:	include/uapi/linux/if_arcnet.h

ARM ARCHITECTED TIMER DRIVER
M:	Mark Rutland <mark.rutland@arm.com>
M:	Marc Zyngier <marc.zyngier@arm.com>
L:	linux-arm-kernel@lists.infradead.org (moderated for non-subscribers)
S:	Maintained
F:	arch/arm/include/asm/arch_timer.h
F:	arch/arm64/include/asm/arch_timer.h
F:	drivers/clocksource/arm_arch_timer.c

ARM INTEGRATOR, VERSATILE AND REALVIEW SUPPORT
M:	Linus Walleij <linus.walleij@linaro.org>
L:	linux-arm-kernel@lists.infradead.org (moderated for non-subscribers)
S:	Maintained
F:	Documentation/devicetree/bindings/arm/arm-boards
F:	Documentation/devicetree/bindings/auxdisplay/arm-charlcd.txt
F:	Documentation/devicetree/bindings/clock/arm-integrator.txt
F:	Documentation/devicetree/bindings/interrupt-controller/arm,versatile-fpga-irq.txt
F:	Documentation/devicetree/bindings/mtd/arm-versatile.txt
F:	arch/arm/mach-integrator/
F:	arch/arm/mach-realview/
F:	arch/arm/mach-versatile/
F:	arch/arm/plat-versatile/
F:	arch/arm/boot/dts/arm-realview-*
F:	arch/arm/boot/dts/integrator*
F:	arch/arm/boot/dts/versatile*
F:	drivers/clk/versatile/
F:	drivers/i2c/busses/i2c-versatile.c
F:	drivers/irqchip/irq-versatile-fpga.c
F:	drivers/mtd/maps/physmap_of_versatile.c
F:	drivers/power/reset/arm-versatile-reboot.c
F:	drivers/soc/versatile/

ARM HDLCD DRM DRIVER
M:	Liviu Dudau <liviu.dudau@arm.com>
S:	Supported
F:	drivers/gpu/drm/arm/hdlcd_*
F:	Documentation/devicetree/bindings/display/arm,hdlcd.txt

ARM MALI-DP DRM DRIVER
M:	Liviu Dudau <liviu.dudau@arm.com>
M:	Brian Starkey <brian.starkey@arm.com>
M:	Mali DP Maintainers <malidp@foss.arm.com>
S:	Supported
F:	drivers/gpu/drm/arm/
F:	Documentation/devicetree/bindings/display/arm,malidp.txt

ARM MFM AND FLOPPY DRIVERS
M:	Ian Molton <spyro@f2s.com>
S:	Maintained
F:	arch/arm/lib/floppydma.S
F:	arch/arm/include/asm/floppy.h

ARM PMU PROFILING AND DEBUGGING
M:	Will Deacon <will.deacon@arm.com>
M:	Mark Rutland <mark.rutland@arm.com>
S:	Maintained
L:	linux-arm-kernel@lists.infradead.org (moderated for non-subscribers)
F:	arch/arm*/kernel/perf_*
F:	arch/arm/oprofile/common.c
F:	arch/arm*/kernel/hw_breakpoint.c
F:	arch/arm*/include/asm/hw_breakpoint.h
F:	arch/arm*/include/asm/perf_event.h
F:	drivers/perf/*
F:	include/linux/perf/arm_pmu.h
F:	Documentation/devicetree/bindings/arm/pmu.txt
F:	Documentation/devicetree/bindings/perf/

ARM PORT
M:	Russell King <linux@armlinux.org.uk>
L:	linux-arm-kernel@lists.infradead.org (moderated for non-subscribers)
W:	http://www.armlinux.org.uk/
S:	Odd Fixes
T:	git git://git.armlinux.org.uk/~rmk/linux-arm.git
F:	arch/arm/
X:	arch/arm/boot/dts/

ARM PRIMECELL AACI PL041 DRIVER
M:	Russell King <linux@armlinux.org.uk>
S:	Odd Fixes
F:	sound/arm/aaci.*

ARM PRIMECELL BUS SUPPORT
M:	Russell King <linux@armlinux.org.uk>
S:	Odd Fixes
F:	drivers/amba/
F:	include/linux/amba/bus.h

ARM PRIMECELL CLCD PL110 DRIVER
M:	Russell King <linux@armlinux.org.uk>
S:	Odd Fixes
F:	drivers/video/fbdev/amba-clcd.*

ARM PRIMECELL KMI PL050 DRIVER
M:	Russell King <linux@armlinux.org.uk>
S:	Odd Fixes
F:	drivers/input/serio/ambakmi.*
F:	include/linux/amba/kmi.h

ARM PRIMECELL MMCI PL180/1 DRIVER
M:	Russell King <linux@armlinux.org.uk>
S:	Odd Fixes
F:	drivers/mmc/host/mmci.*
F:	include/linux/amba/mmci.h

ARM PRIMECELL SSP PL022 SPI DRIVER
M:	Linus Walleij <linus.walleij@linaro.org>
L:	linux-arm-kernel@lists.infradead.org (moderated for non-subscribers)
S:	Maintained
F:	Documentation/devicetree/bindings/spi/spi_pl022.txt
F:	drivers/spi/spi-pl022.c

ARM PRIMECELL UART PL010 AND PL011 DRIVERS
M:	Russell King <linux@armlinux.org.uk>
S:	Odd Fixes
F:	drivers/tty/serial/amba-pl01*.c
F:	include/linux/amba/serial.h

ARM PRIMECELL VIC PL190/PL192 DRIVER
M:	Linus Walleij <linus.walleij@linaro.org>
L:	linux-arm-kernel@lists.infradead.org (moderated for non-subscribers)
S:	Maintained
F:	Documentation/devicetree/bindings/interrupt-controller/arm,vic.txt
F:	drivers/irqchip/irq-vic.c

ARM SMMU DRIVERS
M:	Will Deacon <will.deacon@arm.com>
R:	Robin Murphy <robin.murphy@arm.com>
L:	linux-arm-kernel@lists.infradead.org (moderated for non-subscribers)
S:	Maintained
F:	drivers/iommu/arm-smmu.c
F:	drivers/iommu/arm-smmu-v3.c
F:	drivers/iommu/io-pgtable-arm.c
F:	drivers/iommu/io-pgtable-arm-v7s.c

ARM SUB-ARCHITECTURES
L:	linux-arm-kernel@lists.infradead.org (moderated for non-subscribers)
S:	Maintained
F:	arch/arm/mach-*/
F:	arch/arm/plat-*/
T:	git git://git.kernel.org/pub/scm/linux/kernel/git/arm/arm-soc.git

ARM/ACTIONS SEMI ARCHITECTURE
M:	Andreas Färber <afaerber@suse.de>
R:	Manivannan Sadhasivam <manivannan.sadhasivam@linaro.org>
L:	linux-arm-kernel@lists.infradead.org (moderated for non-subscribers)
S:	Maintained
N:	owl
F:	arch/arm/mach-actions/
F:	arch/arm/boot/dts/owl-*
F:	arch/arm64/boot/dts/actions/
F:	drivers/clk/actions/
F:	drivers/clocksource/timer-owl*
F:	drivers/dma/owl-dma.c
F:	drivers/i2c/busses/i2c-owl.c
F:	drivers/pinctrl/actions/*
F:	drivers/soc/actions/
F:	include/dt-bindings/power/owl-*
F:	include/linux/soc/actions/
F:	Documentation/devicetree/bindings/arm/actions.txt
F:	Documentation/devicetree/bindings/clock/actions,owl-cmu.txt
F:	Documentation/devicetree/bindings/dma/owl-dma.txt
F:	Documentation/devicetree/bindings/i2c/i2c-owl.txt
F:	Documentation/devicetree/bindings/pinctrl/actions,s900-pinctrl.txt
F:	Documentation/devicetree/bindings/power/actions,owl-sps.txt
F:	Documentation/devicetree/bindings/timer/actions,owl-timer.txt

ARM/ADS SPHERE MACHINE SUPPORT
M:	Lennert Buytenhek <kernel@wantstofly.org>
L:	linux-arm-kernel@lists.infradead.org (moderated for non-subscribers)
S:	Maintained

ARM/AFEB9260 MACHINE SUPPORT
M:	Sergey Lapin <slapin@ossfans.org>
L:	linux-arm-kernel@lists.infradead.org (moderated for non-subscribers)
S:	Maintained

ARM/AJECO 1ARM MACHINE SUPPORT
M:	Lennert Buytenhek <kernel@wantstofly.org>
L:	linux-arm-kernel@lists.infradead.org (moderated for non-subscribers)
S:	Maintained

ARM/Allwinner SoC Clock Support
M:	Emilio López <emilio@elopez.com.ar>
S:	Maintained
F:	drivers/clk/sunxi/

ARM/Allwinner sunXi SoC support
M:	Maxime Ripard <maxime.ripard@bootlin.com>
M:	Chen-Yu Tsai <wens@csie.org>
L:	linux-arm-kernel@lists.infradead.org (moderated for non-subscribers)
S:	Maintained
N:	sun[x456789]i
N:	sun50i
F:	arch/arm/mach-sunxi/
F:	arch/arm64/boot/dts/allwinner/
F:	drivers/clk/sunxi-ng/
F:	drivers/pinctrl/sunxi/
F:	drivers/soc/sunxi/
T:	git git://git.kernel.org/pub/scm/linux/kernel/git/sunxi/linux.git

ARM/Amlogic Meson SoC CLOCK FRAMEWORK
M:	Neil Armstrong <narmstrong@baylibre.com>
M:	Jerome Brunet <jbrunet@baylibre.com>
L:	linux-amlogic@lists.infradead.org
S:	Maintained
F:	drivers/clk/meson/
F:	include/dt-bindings/clock/meson*
F:	include/dt-bindings/clock/gxbb*
F:	Documentation/devicetree/bindings/clock/amlogic*

ARM/Amlogic Meson SoC support
M:	Kevin Hilman <khilman@baylibre.com>
L:	linux-arm-kernel@lists.infradead.org (moderated for non-subscribers)
L:	linux-amlogic@lists.infradead.org
W:	http://linux-meson.com/
S:	Maintained
F:	arch/arm/mach-meson/
F:	arch/arm/boot/dts/meson*
F:	arch/arm64/boot/dts/amlogic/
F:	drivers/pinctrl/meson/
F:	drivers/mmc/host/meson*
F:	drivers/soc/amlogic/
N:	meson

ARM/Amlogic Meson SoC Sound Drivers
M:	Jerome Brunet <jbrunet@baylibre.com>
L:	alsa-devel@alsa-project.org (moderated for non-subscribers)
S:	Maintained
F:	sound/soc/meson/
F:	Documentation/devicetree/bindings/sound/amlogic*

ARM/Annapurna Labs ALPINE ARCHITECTURE
M:	Tsahee Zidenberg <tsahee@annapurnalabs.com>
M:	Antoine Tenart <antoine.tenart@bootlin.com>
L:	linux-arm-kernel@lists.infradead.org (moderated for non-subscribers)
S:	Maintained
F:	arch/arm/mach-alpine/
F:	arch/arm/boot/dts/alpine*
F:	arch/arm64/boot/dts/al/
F:	drivers/*/*alpine*

ARM/ARTPEC MACHINE SUPPORT
M:	Jesper Nilsson <jesper.nilsson@axis.com>
M:	Lars Persson <lars.persson@axis.com>
S:	Maintained
L:	linux-arm-kernel@axis.com
F:	arch/arm/mach-artpec
F:	arch/arm/boot/dts/artpec6*
F:	drivers/clk/axis
F:	drivers/crypto/axis
F:	drivers/pinctrl/pinctrl-artpec*
F:	Documentation/devicetree/bindings/pinctrl/axis,artpec6-pinctrl.txt

ARM/ASPEED I2C DRIVER
M:	Brendan Higgins <brendanhiggins@google.com>
R:	Benjamin Herrenschmidt <benh@kernel.crashing.org>
R:	Joel Stanley <joel@jms.id.au>
L:	linux-i2c@vger.kernel.org
L:	openbmc@lists.ozlabs.org (moderated for non-subscribers)
S:	Maintained
F:	drivers/irqchip/irq-aspeed-i2c-ic.c
F:	drivers/i2c/busses/i2c-aspeed.c
F:	Documentation/devicetree/bindings/interrupt-controller/aspeed,ast2400-i2c-ic.txt
F:	Documentation/devicetree/bindings/i2c/i2c-aspeed.txt

ARM/ASPEED MACHINE SUPPORT
M:	Joel Stanley <joel@jms.id.au>
R:	Andrew Jeffery <andrew@aj.id.au>
L:	linux-arm-kernel@lists.infradead.org (moderated for non-subscribers)
L:	linux-aspeed@lists.ozlabs.org (moderated for non-subscribers)
Q:	https://patchwork.ozlabs.org/project/linux-aspeed/list/
S:	Supported
T:	git git://git.kernel.org/pub/scm/linux/kernel/git/joel/aspeed.git
F:	arch/arm/mach-aspeed/
F:	arch/arm/boot/dts/aspeed-*
N:	aspeed

ARM/CALXEDA HIGHBANK ARCHITECTURE
M:	Rob Herring <robh@kernel.org>
L:	linux-arm-kernel@lists.infradead.org (moderated for non-subscribers)
S:	Maintained
F:	arch/arm/mach-highbank/
F:	arch/arm/boot/dts/highbank.dts
F:	arch/arm/boot/dts/ecx-*.dts*

ARM/CAVIUM NETWORKS CNS3XXX MACHINE SUPPORT
M:	Krzysztof Halasa <khalasa@piap.pl>
S:	Maintained
F:	arch/arm/mach-cns3xxx/

ARM/CAVIUM THUNDER NETWORK DRIVER
M:	Sunil Goutham <sgoutham@cavium.com>
M:	Robert Richter <rric@kernel.org>
L:	linux-arm-kernel@lists.infradead.org (moderated for non-subscribers)
S:	Supported
F:	drivers/net/ethernet/cavium/thunder/

ARM/CIRRUS LOGIC BK3 MACHINE SUPPORT
M:	Lukasz Majewski <lukma@denx.de>
L:	linux-arm-kernel@lists.infradead.org (moderated for non-subscribers)
S:	Maintained
F:	arch/arm/mach-ep93xx/ts72xx.c

ARM/CIRRUS LOGIC CLPS711X ARM ARCHITECTURE
M:	Alexander Shiyan <shc_work@mail.ru>
L:	linux-arm-kernel@lists.infradead.org (moderated for non-subscribers)
S:	Odd Fixes
N:	clps711x

ARM/CIRRUS LOGIC EDB9315A MACHINE SUPPORT
M:	Lennert Buytenhek <kernel@wantstofly.org>
L:	linux-arm-kernel@lists.infradead.org (moderated for non-subscribers)
S:	Maintained

ARM/CIRRUS LOGIC EP93XX ARM ARCHITECTURE
M:	Hartley Sweeten <hsweeten@visionengravers.com>
M:	Alexander Sverdlin <alexander.sverdlin@gmail.com>
L:	linux-arm-kernel@lists.infradead.org (moderated for non-subscribers)
S:	Maintained
F:	arch/arm/mach-ep93xx/
F:	arch/arm/mach-ep93xx/include/mach/

ARM/CLKDEV SUPPORT
M:	Russell King <linux@armlinux.org.uk>
L:	linux-arm-kernel@lists.infradead.org (moderated for non-subscribers)
S:	Maintained
T:	git git://git.armlinux.org.uk/~rmk/linux-arm.git clkdev
F:	drivers/clk/clkdev.c

ARM/COMPULAB CM-X270/EM-X270 and CM-X300 MACHINE SUPPORT
M:	Mike Rapoport <mike@compulab.co.il>
L:	linux-arm-kernel@lists.infradead.org (moderated for non-subscribers)
S:	Maintained

ARM/CONEXANT DIGICOLOR MACHINE SUPPORT
M:	Baruch Siach <baruch@tkos.co.il>
L:	linux-arm-kernel@lists.infradead.org (moderated for non-subscribers)
S:	Maintained
F:	arch/arm/boot/dts/cx92755*
N:	digicolor

ARM/CONTEC MICRO9 MACHINE SUPPORT
M:	Hubert Feurstein <hubert.feurstein@contec.at>
S:	Maintained
F:	arch/arm/mach-ep93xx/micro9.c

ARM/CORESIGHT FRAMEWORK AND DRIVERS
M:	Mathieu Poirier <mathieu.poirier@linaro.org>
L:	linux-arm-kernel@lists.infradead.org (moderated for non-subscribers)
S:	Maintained
F:	drivers/hwtracing/coresight/*
F:	Documentation/trace/coresight.txt
F:	Documentation/trace/coresight-cpu-debug.txt
F:	Documentation/devicetree/bindings/arm/coresight.txt
F:	Documentation/devicetree/bindings/arm/coresight-cpu-debug.txt
F:	Documentation/ABI/testing/sysfs-bus-coresight-devices-*
F:	tools/perf/arch/arm/util/pmu.c
F:	tools/perf/arch/arm/util/auxtrace.c
F:	tools/perf/arch/arm/util/cs-etm.c
F:	tools/perf/arch/arm/util/cs-etm.h
F:	tools/perf/util/cs-etm.*
F:	tools/perf/util/cs-etm-decoder/*

ARM/CORGI MACHINE SUPPORT
M:	Richard Purdie <rpurdie@rpsys.net>
S:	Maintained

ARM/CORTINA SYSTEMS GEMINI ARM ARCHITECTURE
M:	Hans Ulli Kroll <ulli.kroll@googlemail.com>
M:	Linus Walleij <linus.walleij@linaro.org>
L:	linux-arm-kernel@lists.infradead.org (moderated for non-subscribers)
T:	git git://github.com/ulli-kroll/linux.git
S:	Maintained
F:	Documentation/devicetree/bindings/arm/gemini.txt
F:	Documentation/devicetree/bindings/pinctrl/cortina,gemini-pinctrl.txt
F:	Documentation/devicetree/bindings/net/cortina,gemini-ethernet.txt
F:	Documentation/devicetree/bindings/rtc/faraday,ftrtc010.txt
F:	arch/arm/mach-gemini/
F:	drivers/net/ethernet/cortina/
F:	drivers/pinctrl/pinctrl-gemini.c
F:	drivers/rtc/rtc-ftrtc010.c

ARM/CSR SIRFPRIMA2 MACHINE SUPPORT
M:	Barry Song <baohua@kernel.org>
L:	linux-arm-kernel@lists.infradead.org (moderated for non-subscribers)
T:	git git://git.kernel.org/pub/scm/linux/kernel/git/baohua/linux.git
S:	Maintained
F:	arch/arm/boot/dts/prima2*
F:	arch/arm/mach-prima2/
F:	drivers/clk/sirf/
F:	drivers/clocksource/timer-prima2.c
F:	drivers/clocksource/timer-atlas7.c
N:	[^a-z]sirf
X:	drivers/gnss

ARM/EBSA110 MACHINE SUPPORT
M:	Russell King <linux@armlinux.org.uk>
L:	linux-arm-kernel@lists.infradead.org (moderated for non-subscribers)
W:	http://www.armlinux.org.uk/
S:	Maintained
F:	arch/arm/mach-ebsa110/
F:	drivers/net/ethernet/amd/am79c961a.*

ARM/ENERGY MICRO (SILICON LABS) EFM32 SUPPORT
M:	Uwe Kleine-König <u.kleine-koenig@pengutronix.de>
R:	Pengutronix Kernel Team <kernel@pengutronix.de>
L:	linux-arm-kernel@lists.infradead.org (moderated for non-subscribers)
S:	Maintained
N:	efm32

ARM/EZX SMARTPHONES (A780, A910, A1200, E680, ROKR E2 and ROKR E6)
M:	Robert Jarzmik <robert.jarzmik@free.fr>
L:	linux-arm-kernel@lists.infradead.org (moderated for non-subscribers)
S:	Maintained
F:	arch/arm/mach-pxa/ezx.c

ARM/FARADAY FA526 PORT
M:	Hans Ulli Kroll <ulli.kroll@googlemail.com>
L:	linux-arm-kernel@lists.infradead.org (moderated for non-subscribers)
S:	Maintained
T:	git git://git.berlios.de/gemini-board
F:	arch/arm/mm/*-fa*

ARM/FOOTBRIDGE ARCHITECTURE
M:	Russell King <linux@armlinux.org.uk>
L:	linux-arm-kernel@lists.infradead.org (moderated for non-subscribers)
W:	http://www.armlinux.org.uk/
S:	Maintained
F:	arch/arm/include/asm/hardware/dec21285.h
F:	arch/arm/mach-footbridge/

ARM/FREESCALE IMX / MXC ARM ARCHITECTURE
M:	Shawn Guo <shawnguo@kernel.org>
M:	Sascha Hauer <s.hauer@pengutronix.de>
R:	Pengutronix Kernel Team <kernel@pengutronix.de>
R:	Fabio Estevam <fabio.estevam@nxp.com>
R:	NXP Linux Team <linux-imx@nxp.com>
L:	linux-arm-kernel@lists.infradead.org (moderated for non-subscribers)
S:	Maintained
T:	git git://git.kernel.org/pub/scm/linux/kernel/git/shawnguo/linux.git
F:	arch/arm/mach-imx/
F:	arch/arm/mach-mxs/
F:	arch/arm/boot/dts/imx*
F:	arch/arm/configs/imx*_defconfig
F:	arch/arm64/boot/dts/freescale/imx*
F:	drivers/clk/imx/
F:	drivers/firmware/imx/
F:	drivers/soc/imx/
F:	include/linux/firmware/imx/
F:	include/soc/imx/

ARM/FREESCALE VYBRID ARM ARCHITECTURE
M:	Shawn Guo <shawnguo@kernel.org>
M:	Sascha Hauer <s.hauer@pengutronix.de>
R:	Pengutronix Kernel Team <kernel@pengutronix.de>
R:	Stefan Agner <stefan@agner.ch>
L:	linux-arm-kernel@lists.infradead.org (moderated for non-subscribers)
S:	Maintained
T:	git git://git.kernel.org/pub/scm/linux/kernel/git/shawnguo/linux.git
F:	arch/arm/mach-imx/*vf610*
F:	arch/arm/boot/dts/vf*

ARM/FREESCALE LAYERSCAPE ARM ARCHITECTURE
M:	Shawn Guo <shawnguo@kernel.org>
M:	Li Yang <leoyang.li@nxp.com>
L:	linux-arm-kernel@lists.infradead.org (moderated for non-subscribers)
S:	Maintained
T:	git git://git.kernel.org/pub/scm/linux/kernel/git/shawnguo/linux.git
F:	arch/arm/boot/dts/ls1021a*
F:	arch/arm64/boot/dts/freescale/fsl-*
F:	arch/arm64/boot/dts/freescale/qoriq-*

ARM/GLOMATION GESBC9312SX MACHINE SUPPORT
M:	Lennert Buytenhek <kernel@wantstofly.org>
L:	linux-arm-kernel@lists.infradead.org (moderated for non-subscribers)
S:	Maintained

ARM/GUMSTIX MACHINE SUPPORT
M:	Steve Sakoman <sakoman@gmail.com>
L:	linux-arm-kernel@lists.infradead.org (moderated for non-subscribers)
S:	Maintained

ARM/H4700 (HP IPAQ HX4700) MACHINE SUPPORT
M:	Philipp Zabel <philipp.zabel@gmail.com>
M:	Paul Parsons <lost.distance@yahoo.com>
L:	linux-arm-kernel@lists.infradead.org (moderated for non-subscribers)
S:	Maintained
F:	arch/arm/mach-pxa/hx4700.c
F:	arch/arm/mach-pxa/include/mach/hx4700.h
F:	sound/soc/pxa/hx4700.c

ARM/HISILICON SOC SUPPORT
M:	Wei Xu <xuwei5@hisilicon.com>
L:	linux-arm-kernel@lists.infradead.org (moderated for non-subscribers)
W:	http://www.hisilicon.com
S:	Supported
T:	git git://github.com/hisilicon/linux-hisi.git
F:	arch/arm/mach-hisi/
F:	arch/arm/boot/dts/hi3*
F:	arch/arm/boot/dts/hip*
F:	arch/arm/boot/dts/hisi*
F:	arch/arm64/boot/dts/hisilicon/

ARM/HP JORNADA 7XX MACHINE SUPPORT
M:	Kristoffer Ericson <kristoffer.ericson@gmail.com>
W:	www.jlime.com
S:	Maintained
T:	git git://git.kernel.org/pub/scm/linux/kernel/git/kristoffer/linux-hpc.git
F:	arch/arm/mach-sa1100/jornada720.c
F:	arch/arm/mach-sa1100/include/mach/jornada720.h

ARM/IGEP MACHINE SUPPORT
M:	Enric Balletbo i Serra <eballetbo@gmail.com>
M:	Javier Martinez Canillas <javier@dowhile0.org>
L:	linux-omap@vger.kernel.org
L:	linux-arm-kernel@lists.infradead.org (moderated for non-subscribers)
S:	Maintained
F:	arch/arm/boot/dts/omap3-igep*

ARM/INCOME PXA270 SUPPORT
M:	Marek Vasut <marek.vasut@gmail.com>
L:	linux-arm-kernel@lists.infradead.org (moderated for non-subscribers)
S:	Maintained
F:	arch/arm/mach-pxa/colibri-pxa270-income.c

ARM/INTEL IOP13XX ARM ARCHITECTURE
M:	Lennert Buytenhek <kernel@wantstofly.org>
L:	linux-arm-kernel@lists.infradead.org (moderated for non-subscribers)
S:	Maintained

ARM/INTEL IOP32X ARM ARCHITECTURE
M:	Lennert Buytenhek <kernel@wantstofly.org>
L:	linux-arm-kernel@lists.infradead.org (moderated for non-subscribers)
S:	Maintained

ARM/INTEL IOP33X ARM ARCHITECTURE
L:	linux-arm-kernel@lists.infradead.org (moderated for non-subscribers)
S:	Orphan

ARM/INTEL IQ81342EX MACHINE SUPPORT
M:	Lennert Buytenhek <kernel@wantstofly.org>
L:	linux-arm-kernel@lists.infradead.org (moderated for non-subscribers)
S:	Maintained

ARM/INTEL IXDP2850 MACHINE SUPPORT
M:	Lennert Buytenhek <kernel@wantstofly.org>
L:	linux-arm-kernel@lists.infradead.org (moderated for non-subscribers)
S:	Maintained

ARM/INTEL IXP4XX ARM ARCHITECTURE
M:	Imre Kaloz <kaloz@openwrt.org>
M:	Krzysztof Halasa <khalasa@piap.pl>
L:	linux-arm-kernel@lists.infradead.org (moderated for non-subscribers)
S:	Maintained
F:	arch/arm/mach-ixp4xx/

ARM/INTEL RESEARCH IMOTE/STARGATE 2 MACHINE SUPPORT
M:	Jonathan Cameron <jic23@cam.ac.uk>
L:	linux-arm-kernel@lists.infradead.org (moderated for non-subscribers)
S:	Maintained
F:	arch/arm/mach-pxa/stargate2.c
F:	drivers/pcmcia/pxa2xx_stargate2.c

ARM/INTEL XSC3 (MANZANO) ARM CORE
M:	Lennert Buytenhek <kernel@wantstofly.org>
L:	linux-arm-kernel@lists.infradead.org (moderated for non-subscribers)
S:	Maintained

ARM/IP FABRICS DOUBLE ESPRESSO MACHINE SUPPORT
M:	Lennert Buytenhek <kernel@wantstofly.org>
L:	linux-arm-kernel@lists.infradead.org (moderated for non-subscribers)
S:	Maintained

ARM/LG1K ARCHITECTURE
M:	Chanho Min <chanho.min@lge.com>
L:	linux-arm-kernel@lists.infradead.org (moderated for non-subscribers)
S:	Maintained
F:	arch/arm64/boot/dts/lg/

ARM/LOGICPD PXA270 MACHINE SUPPORT
M:	Lennert Buytenhek <kernel@wantstofly.org>
L:	linux-arm-kernel@lists.infradead.org (moderated for non-subscribers)
S:	Maintained

ARM/LPC18XX ARCHITECTURE
M:	Vladimir Zapolskiy <vz@mleia.com>
L:	linux-arm-kernel@lists.infradead.org (moderated for non-subscribers)
S:	Maintained
F:	arch/arm/boot/dts/lpc43*
F:	drivers/i2c/busses/i2c-lpc2k.c
F:	drivers/memory/pl172.c
F:	drivers/mtd/spi-nor/nxp-spifi.c
F:	drivers/rtc/rtc-lpc24xx.c
N:	lpc18xx

ARM/LPC32XX SOC SUPPORT
M:	Vladimir Zapolskiy <vz@mleia.com>
M:	Sylvain Lemieux <slemieux.tyco@gmail.com>
L:	linux-arm-kernel@lists.infradead.org (moderated for non-subscribers)
T:	git git://github.com/vzapolskiy/linux-lpc32xx.git
S:	Maintained
F:	arch/arm/boot/dts/lpc32*
F:	arch/arm/mach-lpc32xx/
F:	drivers/i2c/busses/i2c-pnx.c
F:	drivers/net/ethernet/nxp/lpc_eth.c
F:	drivers/usb/host/ohci-nxp.c
F:	drivers/watchdog/pnx4008_wdt.c
N:	lpc32xx

ARM/MAGICIAN MACHINE SUPPORT
M:	Philipp Zabel <philipp.zabel@gmail.com>
S:	Maintained

ARM/Marvell Dove/MV78xx0/Orion SOC support
M:	Jason Cooper <jason@lakedaemon.net>
M:	Andrew Lunn <andrew@lunn.ch>
M:	Sebastian Hesselbarth <sebastian.hesselbarth@gmail.com>
M:	Gregory Clement <gregory.clement@bootlin.com>
L:	linux-arm-kernel@lists.infradead.org (moderated for non-subscribers)
S:	Maintained
F:	Documentation/devicetree/bindings/soc/dove/
F:	arch/arm/mach-dove/
F:	arch/arm/mach-mv78xx0/
F:	arch/arm/mach-orion5x/
F:	arch/arm/plat-orion/
F:	arch/arm/boot/dts/dove*
F:	arch/arm/boot/dts/orion5x*

ARM/Marvell Kirkwood and Armada 370, 375, 38x, 39x, XP, 3700, 7K/8K SOC support
M:	Jason Cooper <jason@lakedaemon.net>
M:	Andrew Lunn <andrew@lunn.ch>
M:	Gregory Clement <gregory.clement@bootlin.com>
M:	Sebastian Hesselbarth <sebastian.hesselbarth@gmail.com>
L:	linux-arm-kernel@lists.infradead.org (moderated for non-subscribers)
S:	Maintained
F:	arch/arm/boot/dts/armada*
F:	arch/arm/boot/dts/kirkwood*
F:	arch/arm/configs/mvebu_*_defconfig
F:	arch/arm/mach-mvebu/
F:	arch/arm64/boot/dts/marvell/armada*
F:	drivers/cpufreq/armada-37xx-cpufreq.c
F:	drivers/cpufreq/mvebu-cpufreq.c
F:	drivers/irqchip/irq-armada-370-xp.c
F:	drivers/irqchip/irq-mvebu-*
F:	drivers/pinctrl/mvebu/
F:	drivers/rtc/rtc-armada38x.c

ARM/Mediatek RTC DRIVER
M:	Eddie Huang <eddie.huang@mediatek.com>
M:	Sean Wang <sean.wang@mediatek.com>
L:	linux-arm-kernel@lists.infradead.org (moderated for non-subscribers)
L:	linux-mediatek@lists.infradead.org (moderated for non-subscribers)
S:	Maintained
F:	Documentation/devicetree/bindings/rtc/rtc-mt7622.txt
F:	drivers/rtc/rtc-mt6397.c
F:	drivers/rtc/rtc-mt7622.c

ARM/Mediatek SoC support
M:	Matthias Brugger <matthias.bgg@gmail.com>
L:	linux-arm-kernel@lists.infradead.org (moderated for non-subscribers)
L:	linux-mediatek@lists.infradead.org (moderated for non-subscribers)
W:	https://mtk.bcnfs.org/
C:	irc://chat.freenode.net/linux-mediatek
S:	Maintained
F:	arch/arm/boot/dts/mt6*
F:	arch/arm/boot/dts/mt7*
F:	arch/arm/boot/dts/mt8*
F:	arch/arm/mach-mediatek/
F:	arch/arm64/boot/dts/mediatek/
F:	drivers/soc/mediatek/
N:	mtk
N:	mt[678]
K:	mediatek

ARM/Mediatek USB3 PHY DRIVER
M:	Chunfeng Yun <chunfeng.yun@mediatek.com>
L:	linux-arm-kernel@lists.infradead.org (moderated for non-subscribers)
L:	linux-mediatek@lists.infradead.org (moderated for non-subscribers)
S:	Maintained
F:	drivers/phy/mediatek/
F:	Documentation/devicetree/bindings/phy/phy-mtk-*

ARM/MICREL KS8695 ARCHITECTURE
M:	Greg Ungerer <gerg@uclinux.org>
L:	linux-arm-kernel@lists.infradead.org (moderated for non-subscribers)
F:	arch/arm/mach-ks8695/
S:	Odd Fixes

ARM/Microchip (AT91) SoC support
M:	Nicolas Ferre <nicolas.ferre@microchip.com>
M:	Alexandre Belloni <alexandre.belloni@bootlin.com>
M:	Ludovic Desroches <ludovic.desroches@microchip.com>
L:	linux-arm-kernel@lists.infradead.org (moderated for non-subscribers)
W:	http://www.linux4sam.org
T:	git git://git.kernel.org/pub/scm/linux/kernel/git/at91/linux.git
S:	Supported
N:	at91
N:	atmel
F:	arch/arm/mach-at91/
F:	include/soc/at91/
F:	arch/arm/boot/dts/at91*.dts
F:	arch/arm/boot/dts/at91*.dtsi
F:	arch/arm/boot/dts/sama*.dts
F:	arch/arm/boot/dts/sama*.dtsi
F:	arch/arm/include/debug/at91.S
F:	drivers/memory/atmel*
F:	drivers/watchdog/sama5d4_wdt.c
X:	drivers/input/touchscreen/atmel_mxt_ts.c
X:	drivers/net/wireless/atmel/

ARM/MIOA701 MACHINE SUPPORT
M:	Robert Jarzmik <robert.jarzmik@free.fr>
L:	linux-arm-kernel@lists.infradead.org (moderated for non-subscribers)
F:	arch/arm/mach-pxa/mioa701.c
S:	Maintained

ARM/NEC MOBILEPRO 900/c MACHINE SUPPORT
M:	Michael Petchkovsky <mkpetch@internode.on.net>
S:	Maintained

ARM/NOMADIK/U300/Ux500 ARCHITECTURES
M:	Linus Walleij <linus.walleij@linaro.org>
L:	linux-arm-kernel@lists.infradead.org (moderated for non-subscribers)
S:	Maintained
F:	arch/arm/mach-nomadik/
F:	arch/arm/mach-u300/
F:	arch/arm/mach-ux500/
F:	arch/arm/boot/dts/ste-*
F:	drivers/clk/clk-nomadik.c
F:	drivers/clk/clk-u300.c
F:	drivers/clocksource/clksrc-dbx500-prcmu.c
F:	drivers/clocksource/timer-u300.c
F:	drivers/dma/coh901318*
F:	drivers/dma/ste_dma40*
F:	drivers/hwspinlock/u8500_hsem.c
F:	drivers/i2c/busses/i2c-nomadik.c
F:	drivers/i2c/busses/i2c-stu300.c
F:	drivers/mfd/ab3100*
F:	drivers/mfd/ab8500*
F:	drivers/mfd/abx500*
F:	drivers/mfd/dbx500*
F:	drivers/mfd/db8500*
F:	drivers/pinctrl/nomadik/
F:	drivers/pinctrl/pinctrl-coh901*
F:	drivers/pinctrl/pinctrl-u300.c
F:	drivers/rtc/rtc-ab3100.c
F:	drivers/rtc/rtc-ab8500.c
F:	drivers/rtc/rtc-coh901331.c
F:	drivers/rtc/rtc-pl031.c
F:	drivers/watchdog/coh901327_wdt.c
F:	Documentation/devicetree/bindings/arm/ste-*
F:	Documentation/devicetree/bindings/arm/ux500/
T:	git git://git.kernel.org/pub/scm/linux/kernel/git/linusw/linux-nomadik.git

ARM/NUVOTON NPCM ARCHITECTURE
M:	Avi Fishman <avifishman70@gmail.com>
M:	Tomer Maimon <tmaimon77@gmail.com>
R:	Patrick Venture <venture@google.com>
R:	Nancy Yuen <yuenn@google.com>
R:	Brendan Higgins <brendanhiggins@google.com>
L:	openbmc@lists.ozlabs.org (moderated for non-subscribers)
S:	Supported
F:	arch/arm/mach-npcm/
F:	arch/arm/boot/dts/nuvoton-npcm*
F:	include/dt-bindings/clock/nuvoton,npcm7xx-clks.h
F:	drivers/*/*npcm*
F:	Documentation/devicetree/bindings/*/*npcm*
F:	Documentation/devicetree/bindings/*/*/*npcm*

ARM/NUVOTON W90X900 ARM ARCHITECTURE
M:	Wan ZongShun <mcuos.com@gmail.com>
L:	linux-arm-kernel@lists.infradead.org (moderated for non-subscribers)
W:	http://www.mcuos.com
S:	Maintained
F:	arch/arm/mach-w90x900/
F:	drivers/input/keyboard/w90p910_keypad.c
F:	drivers/input/touchscreen/w90p910_ts.c
F:	drivers/watchdog/nuc900_wdt.c
F:	drivers/net/ethernet/nuvoton/w90p910_ether.c
F:	drivers/mtd/nand/raw/nuc900_nand.c
F:	drivers/rtc/rtc-nuc900.c
F:	drivers/spi/spi-nuc900.c
F:	drivers/usb/host/ehci-w90x900.c
F:	drivers/video/fbdev/nuc900fb.c

ARM/OPENMOKO NEO FREERUNNER (GTA02) MACHINE SUPPORT
M:	Nelson Castillo <arhuaco@freaks-unidos.net>
L:	openmoko-kernel@lists.openmoko.org (subscribers-only)
W:	http://wiki.openmoko.org/wiki/Neo_FreeRunner
S:	Supported

ARM/Orion SoC/Technologic Systems TS-78xx platform support
M:	Alexander Clouter <alex@digriz.org.uk>
L:	linux-arm-kernel@lists.infradead.org (moderated for non-subscribers)
W:	http://www.digriz.org.uk/ts78xx/kernel
S:	Maintained
F:	arch/arm/mach-orion5x/ts78xx-*

ARM/OXNAS platform support
M:	Neil Armstrong <narmstrong@baylibre.com>
L:	linux-arm-kernel@lists.infradead.org (moderated for non-subscribers)
L:	linux-oxnas@groups.io (moderated for non-subscribers)
S:	Maintained
F:	arch/arm/mach-oxnas/
F:	arch/arm/boot/dts/ox8*.dts*
N:	oxnas

ARM/PALM TREO SUPPORT
M:	Tomas Cech <sleep_walker@suse.com>
L:	linux-arm-kernel@lists.infradead.org
W:	http://hackndev.com
S:	Maintained
F:	arch/arm/mach-pxa/palmtreo.*

ARM/PALMTX,PALMT5,PALMLD,PALMTE2,PALMTC SUPPORT
M:	Marek Vasut <marek.vasut@gmail.com>
L:	linux-arm-kernel@lists.infradead.org
W:	http://hackndev.com
S:	Maintained
F:	arch/arm/mach-pxa/include/mach/palmtx.h
F:	arch/arm/mach-pxa/palmtx.c
F:	arch/arm/mach-pxa/palmt5.*
F:	arch/arm/mach-pxa/include/mach/palmld.h
F:	arch/arm/mach-pxa/palmld.c
F:	arch/arm/mach-pxa/palmte2.*
F:	arch/arm/mach-pxa/include/mach/palmtc.h
F:	arch/arm/mach-pxa/palmtc.c

ARM/PALMZ72 SUPPORT
M:	Sergey Lapin <slapin@ossfans.org>
L:	linux-arm-kernel@lists.infradead.org
W:	http://hackndev.com
S:	Maintained
F:	arch/arm/mach-pxa/palmz72.*

ARM/PLEB SUPPORT
M:	Peter Chubb <pleb@gelato.unsw.edu.au>
W:	http://www.disy.cse.unsw.edu.au/Hardware/PLEB
S:	Maintained

ARM/PT DIGITAL BOARD PORT
M:	Stefan Eletzhofer <stefan.eletzhofer@eletztrick.de>
L:	linux-arm-kernel@lists.infradead.org (moderated for non-subscribers)
W:	http://www.armlinux.org.uk/
S:	Maintained

ARM/QUALCOMM SUPPORT
M:	Andy Gross <andy.gross@linaro.org>
M:	David Brown <david.brown@linaro.org>
L:	linux-arm-msm@vger.kernel.org
S:	Maintained
F:	Documentation/devicetree/bindings/soc/qcom/
F:	arch/arm/boot/dts/qcom-*.dts
F:	arch/arm/boot/dts/qcom-*.dtsi
F:	arch/arm/mach-qcom/
F:	arch/arm64/boot/dts/qcom/*
F:	drivers/i2c/busses/i2c-qup.c
F:	drivers/clk/qcom/
F:	drivers/dma/qcom/
F:	drivers/soc/qcom/
F:	drivers/spi/spi-qup.c
F:	drivers/tty/serial/msm_serial.c
F:	drivers/*/pm8???-*
F:	drivers/mfd/ssbi.c
F:	drivers/firmware/qcom_scm*
T:	git git://git.kernel.org/pub/scm/linux/kernel/git/agross/linux.git

ARM/RADISYS ENP2611 MACHINE SUPPORT
M:	Lennert Buytenhek <kernel@wantstofly.org>
L:	linux-arm-kernel@lists.infradead.org (moderated for non-subscribers)
S:	Maintained

ARM/REALTEK ARCHITECTURE
M:	Andreas Färber <afaerber@suse.de>
L:	linux-arm-kernel@lists.infradead.org (moderated for non-subscribers)
S:	Maintained
F:	arch/arm64/boot/dts/realtek/
F:	Documentation/devicetree/bindings/arm/realtek.txt

ARM/RENESAS ARM64 ARCHITECTURE
M:	Simon Horman <horms@verge.net.au>
M:	Magnus Damm <magnus.damm@gmail.com>
L:	linux-renesas-soc@vger.kernel.org
Q:	http://patchwork.kernel.org/project/linux-renesas-soc/list/
T:	git git://git.kernel.org/pub/scm/linux/kernel/git/horms/renesas.git next
S:	Supported
F:	arch/arm64/boot/dts/renesas/
F:	Documentation/devicetree/bindings/arm/shmobile.txt
F:	drivers/soc/renesas/
F:	include/linux/soc/renesas/

ARM/RISCPC ARCHITECTURE
M:	Russell King <linux@armlinux.org.uk>
L:	linux-arm-kernel@lists.infradead.org (moderated for non-subscribers)
W:	http://www.armlinux.org.uk/
S:	Maintained
F:	arch/arm/include/asm/hardware/entry-macro-iomd.S
F:	arch/arm/include/asm/hardware/ioc.h
F:	arch/arm/include/asm/hardware/iomd.h
F:	arch/arm/include/asm/hardware/memc.h
F:	arch/arm/mach-rpc/
F:	drivers/net/ethernet/8390/etherh.c
F:	drivers/net/ethernet/i825xx/ether1*
F:	drivers/net/ethernet/seeq/ether3*
F:	drivers/scsi/arm/

ARM/Rockchip SoC support
M:	Heiko Stuebner <heiko@sntech.de>
L:	linux-arm-kernel@lists.infradead.org (moderated for non-subscribers)
L:	linux-rockchip@lists.infradead.org
T:	git git://git.kernel.org/pub/scm/linux/kernel/git/mmind/linux-rockchip.git
S:	Maintained
F:	arch/arm/boot/dts/rk3*
F:	arch/arm/boot/dts/rv1108*
F:	arch/arm/mach-rockchip/
F:	drivers/clk/rockchip/
F:	drivers/i2c/busses/i2c-rk3x.c
F:	drivers/*/*rockchip*
F:	drivers/*/*/*rockchip*
F:	sound/soc/rockchip/
N:	rockchip

ARM/SAMSUNG EXYNOS ARM ARCHITECTURES
M:	Kukjin Kim <kgene@kernel.org>
M:	Krzysztof Kozlowski <krzk@kernel.org>
L:	linux-arm-kernel@lists.infradead.org (moderated for non-subscribers)
L:	linux-samsung-soc@vger.kernel.org (moderated for non-subscribers)
Q:	https://patchwork.kernel.org/project/linux-samsung-soc/list/
S:	Maintained
F:	arch/arm/boot/dts/s3c*
F:	arch/arm/boot/dts/s5p*
F:	arch/arm/boot/dts/exynos*
F:	arch/arm64/boot/dts/exynos/
F:	arch/arm/plat-samsung/
F:	arch/arm/mach-s3c24*/
F:	arch/arm/mach-s3c64xx/
F:	arch/arm/mach-s5p*/
F:	arch/arm/mach-exynos*/
F:	drivers/*/*s3c24*
F:	drivers/*/*/*s3c24*
F:	drivers/*/*s3c64xx*
F:	drivers/*/*s5pv210*
F:	drivers/memory/samsung/*
F:	drivers/soc/samsung/*
F:	Documentation/arm/Samsung/
F:	Documentation/devicetree/bindings/arm/samsung/
F:	Documentation/devicetree/bindings/sram/samsung-sram.txt
F:	Documentation/devicetree/bindings/power/pd-samsung.txt
N:	exynos

ARM/SAMSUNG MOBILE MACHINE SUPPORT
M:	Kyungmin Park <kyungmin.park@samsung.com>
L:	linux-arm-kernel@lists.infradead.org (moderated for non-subscribers)
S:	Maintained
F:	arch/arm/mach-s5pv210/

ARM/SAMSUNG S5P SERIES 2D GRAPHICS ACCELERATION (G2D) SUPPORT
M:	Kyungmin Park <kyungmin.park@samsung.com>
M:	Kamil Debski <kamil@wypas.org>
M:	Andrzej Hajda <a.hajda@samsung.com>
L:	linux-arm-kernel@lists.infradead.org
L:	linux-media@vger.kernel.org
S:	Maintained
F:	drivers/media/platform/s5p-g2d/

ARM/SAMSUNG S5P SERIES HDMI CEC SUBSYSTEM SUPPORT
M:	Marek Szyprowski <m.szyprowski@samsung.com>
L:	linux-samsung-soc@vger.kernel.org (moderated for non-subscribers)
L:	linux-media@vger.kernel.org
S:	Maintained
F:	drivers/media/platform/s5p-cec/
F:	Documentation/devicetree/bindings/media/s5p-cec.txt

ARM/SAMSUNG S5P SERIES JPEG CODEC SUPPORT
M:	Andrzej Pietrasiewicz <andrzej.p@samsung.com>
M:	Jacek Anaszewski <jacek.anaszewski@gmail.com>
L:	linux-arm-kernel@lists.infradead.org
L:	linux-media@vger.kernel.org
S:	Maintained
F:	drivers/media/platform/s5p-jpeg/

ARM/SAMSUNG S5P SERIES Multi Format Codec (MFC) SUPPORT
M:	Kyungmin Park <kyungmin.park@samsung.com>
M:	Kamil Debski <kamil@wypas.org>
M:	Jeongtae Park <jtp.park@samsung.com>
M:	Andrzej Hajda <a.hajda@samsung.com>
L:	linux-arm-kernel@lists.infradead.org
L:	linux-media@vger.kernel.org
S:	Maintained
F:	drivers/media/platform/s5p-mfc/

ARM/SHMOBILE ARM ARCHITECTURE
M:	Simon Horman <horms@verge.net.au>
M:	Magnus Damm <magnus.damm@gmail.com>
L:	linux-renesas-soc@vger.kernel.org
Q:	http://patchwork.kernel.org/project/linux-renesas-soc/list/
T:	git git://git.kernel.org/pub/scm/linux/kernel/git/horms/renesas.git next
S:	Supported
F:	arch/arm/boot/dts/emev2*
F:	arch/arm/boot/dts/r7s*
F:	arch/arm/boot/dts/r8a*
F:	arch/arm/boot/dts/r9a*
F:	arch/arm/boot/dts/sh*
F:	arch/arm/configs/shmobile_defconfig
F:	arch/arm/include/debug/renesas-scif.S
F:	arch/arm/mach-shmobile/
F:	Documentation/devicetree/bindings/arm/shmobile.txt
F:	drivers/soc/renesas/
F:	include/linux/soc/renesas/

ARM/SOCFPGA ARCHITECTURE
M:	Dinh Nguyen <dinguyen@kernel.org>
S:	Maintained
F:	arch/arm/mach-socfpga/
F:	arch/arm/boot/dts/socfpga*
F:	arch/arm/configs/socfpga_defconfig
F:	arch/arm64/boot/dts/altera/
W:	http://www.rocketboards.org
T:	git git://git.kernel.org/pub/scm/linux/kernel/git/dinguyen/linux.git

ARM/SOCFPGA CLOCK FRAMEWORK SUPPORT
M:	Dinh Nguyen <dinguyen@kernel.org>
S:	Maintained
F:	drivers/clk/socfpga/

ARM/SOCFPGA EDAC SUPPORT
M:	Thor Thayer <thor.thayer@linux.intel.com>
S:	Maintained
F:	drivers/edac/altera_edac.

ARM/SPREADTRUM SoC SUPPORT
M:	Orson Zhai <orsonzhai@gmail.com>
M:	Baolin Wang <baolin.wang@linaro.org>
M:	Chunyan Zhang <zhang.lyra@gmail.com>
S:	Maintained
F:	arch/arm64/boot/dts/sprd
N:	sprd

ARM/STI ARCHITECTURE
M:	Patrice Chotard <patrice.chotard@st.com>
L:	linux-arm-kernel@lists.infradead.org (moderated for non-subscribers)
W:	http://www.stlinux.com
S:	Maintained
F:	arch/arm/mach-sti/
F:	arch/arm/boot/dts/sti*
F:	drivers/char/hw_random/st-rng.c
F:	drivers/clocksource/arm_global_timer.c
F:	drivers/clocksource/clksrc_st_lpc.c
F:	drivers/cpufreq/sti-cpufreq.c
F:	drivers/dma/st_fdma*
F:	drivers/i2c/busses/i2c-st.c
F:	drivers/media/rc/st_rc.c
F:	drivers/media/platform/sti/c8sectpfe/
F:	drivers/mmc/host/sdhci-st.c
F:	drivers/phy/st/phy-miphy28lp.c
F:	drivers/phy/st/phy-stih407-usb.c
F:	drivers/pinctrl/pinctrl-st.c
F:	drivers/remoteproc/st_remoteproc.c
F:	drivers/remoteproc/st_slim_rproc.c
F:	drivers/reset/sti/
F:	drivers/rtc/rtc-st-lpc.c
F:	drivers/tty/serial/st-asc.c
F:	drivers/usb/dwc3/dwc3-st.c
F:	drivers/usb/host/ehci-st.c
F:	drivers/usb/host/ohci-st.c
F:	drivers/watchdog/st_lpc_wdt.c
F:	drivers/ata/ahci_st.c
F:	include/linux/remoteproc/st_slim_rproc.h

ARM/STM32 ARCHITECTURE
M:	Maxime Coquelin <mcoquelin.stm32@gmail.com>
M:	Alexandre Torgue <alexandre.torgue@st.com>
L:	linux-stm32@st-md-mailman.stormreply.com (moderated for non-subscribers)
L:	linux-arm-kernel@lists.infradead.org (moderated for non-subscribers)
S:	Maintained
T:	git git://git.kernel.org/pub/scm/linux/kernel/git/atorgue/stm32.git stm32-next
N:	stm32
N:	stm
F:	arch/arm/boot/dts/stm32*
F:	arch/arm/mach-stm32/
F:	drivers/clocksource/armv7m_systick.c

ARM/Synaptics SoC support
M:	Jisheng Zhang <Jisheng.Zhang@synaptics.com>
M:	Sebastian Hesselbarth <sebastian.hesselbarth@gmail.com>
L:	linux-arm-kernel@lists.infradead.org (moderated for non-subscribers)
S:	Maintained
F:	arch/arm/mach-berlin/
F:	arch/arm/boot/dts/berlin*
F:	arch/arm64/boot/dts/synaptics/

ARM/TANGO ARCHITECTURE
M:	Marc Gonzalez <marc.w.gonzalez@free.fr>
M:	Mans Rullgard <mans@mansr.com>
L:	linux-arm-kernel@lists.infradead.org
S:	Odd Fixes
N:	tango

ARM/TECHNOLOGIC SYSTEMS TS7250 MACHINE SUPPORT
M:	Lennert Buytenhek <kernel@wantstofly.org>
L:	linux-arm-kernel@lists.infradead.org (moderated for non-subscribers)
S:	Maintained

ARM/TEGRA HDMI CEC SUBSYSTEM SUPPORT
M:	Hans Verkuil <hans.verkuil@cisco.com>
L:	linux-tegra@vger.kernel.org
L:	linux-media@vger.kernel.org
S:	Maintained
F:	drivers/media/platform/tegra-cec/
F:	Documentation/devicetree/bindings/media/tegra-cec.txt

ARM/TETON BGA MACHINE SUPPORT
M:	"Mark F. Brown" <mark.brown314@gmail.com>
L:	linux-arm-kernel@lists.infradead.org (moderated for non-subscribers)
S:	Maintained

ARM/TEXAS INSTRUMENT AEMIF/EMIF DRIVERS
M:	Santosh Shilimkar <ssantosh@kernel.org>
L:	linux-kernel@vger.kernel.org
S:	Maintained
F:	drivers/memory/*emif*

ARM/TEXAS INSTRUMENTS K3 ARCHITECTURE
M:	Tero Kristo <t-kristo@ti.com>
M:	Nishanth Menon <nm@ti.com>
L:	linux-arm-kernel@lists.infradead.org (moderated for non-subscribers)
S:	Supported
F:	Documentation/devicetree/bindings/arm/ti/k3.txt
F:	arch/arm64/boot/dts/ti/Makefile
F:	arch/arm64/boot/dts/ti/k3-*

ARM/TEXAS INSTRUMENT KEYSTONE ARCHITECTURE
M:	Santosh Shilimkar <ssantosh@kernel.org>
L:	linux-arm-kernel@lists.infradead.org (moderated for non-subscribers)
S:	Maintained
F:	arch/arm/mach-keystone/
F:	arch/arm/boot/dts/keystone-*
T:	git git://git.kernel.org/pub/scm/linux/kernel/git/ssantosh/linux-keystone.git

ARM/TEXAS INSTRUMENT KEYSTONE CLOCK FRAMEWORK
M:	Santosh Shilimkar <ssantosh@kernel.org>
L:	linux-kernel@vger.kernel.org
S:	Maintained
F:	drivers/clk/keystone/

ARM/TEXAS INSTRUMENT KEYSTONE ClOCKSOURCE
M:	Santosh Shilimkar <ssantosh@kernel.org>
L:	linux-arm-kernel@lists.infradead.org (moderated for non-subscribers)
L:	linux-kernel@vger.kernel.org
S:	Maintained
F:	drivers/clocksource/timer-keystone.c

ARM/TEXAS INSTRUMENT KEYSTONE RESET DRIVER
M:	Santosh Shilimkar <ssantosh@kernel.org>
L:	linux-kernel@vger.kernel.org
S:	Maintained
F:	drivers/power/reset/keystone-reset.c

ARM/THECUS N2100 MACHINE SUPPORT
M:	Lennert Buytenhek <kernel@wantstofly.org>
L:	linux-arm-kernel@lists.infradead.org (moderated for non-subscribers)
S:	Maintained

ARM/TOSA MACHINE SUPPORT
M:	Dmitry Eremin-Solenikov <dbaryshkov@gmail.com>
M:	Dirk Opfer <dirk@opfer-online.de>
S:	Maintained

ARM/UNIPHIER ARCHITECTURE
M:	Masahiro Yamada <yamada.masahiro@socionext.com>
L:	linux-arm-kernel@lists.infradead.org (moderated for non-subscribers)
T:	git git://git.kernel.org/pub/scm/linux/kernel/git/masahiroy/linux-uniphier.git
S:	Maintained
F:	Documentation/devicetree/bindings/arm/socionext/uniphier.txt
F:	Documentation/devicetree/bindings/gpio/gpio-uniphier.txt
F:	Documentation/devicetree/bindings/pinctrl/socionext,uniphier-pinctrl.txt
F:	arch/arm/boot/dts/uniphier*
F:	arch/arm/include/asm/hardware/cache-uniphier.h
F:	arch/arm/mach-uniphier/
F:	arch/arm/mm/cache-uniphier.c
F:	arch/arm64/boot/dts/socionext/uniphier*
F:	drivers/bus/uniphier-system-bus.c
F:	drivers/clk/uniphier/
F:	drivers/gpio/gpio-uniphier.c
F:	drivers/i2c/busses/i2c-uniphier*
F:	drivers/irqchip/irq-uniphier-aidet.c
F:	drivers/mmc/host/uniphier-sd.c
F:	drivers/pinctrl/uniphier/
F:	drivers/reset/reset-uniphier.c
F:	drivers/tty/serial/8250/8250_uniphier.c
N:	uniphier

ARM/Ux500 CLOCK FRAMEWORK SUPPORT
M:	Ulf Hansson <ulf.hansson@linaro.org>
L:	linux-arm-kernel@lists.infradead.org (moderated for non-subscribers)
T:	git git://git.linaro.org/people/ulfh/clk.git
S:	Maintained
F:	drivers/clk/ux500/

ARM/VERSATILE EXPRESS PLATFORM
M:	Liviu Dudau <liviu.dudau@arm.com>
M:	Sudeep Holla <sudeep.holla@arm.com>
M:	Lorenzo Pieralisi <lorenzo.pieralisi@arm.com>
L:	linux-arm-kernel@lists.infradead.org (moderated for non-subscribers)
S:	Maintained
F:	arch/arm/boot/dts/vexpress*
F:	arch/arm64/boot/dts/arm/
F:	arch/arm/mach-vexpress/
F:	*/*/vexpress*
F:	*/*/*/vexpress*
F:	drivers/clk/versatile/clk-vexpress-osc.c
F:	drivers/clocksource/timer-versatile.c
N:	mps2

ARM/VFP SUPPORT
M:	Russell King <linux@armlinux.org.uk>
L:	linux-arm-kernel@lists.infradead.org (moderated for non-subscribers)
W:	http://www.armlinux.org.uk/
S:	Maintained
F:	arch/arm/vfp/

ARM/VOIPAC PXA270 SUPPORT
M:	Marek Vasut <marek.vasut@gmail.com>
L:	linux-arm-kernel@lists.infradead.org (moderated for non-subscribers)
S:	Maintained
F:	arch/arm/mach-pxa/vpac270.c
F:	arch/arm/mach-pxa/include/mach/vpac270.h

ARM/VT8500 ARM ARCHITECTURE
M:	Tony Prisk <linux@prisktech.co.nz>
L:	linux-arm-kernel@lists.infradead.org (moderated for non-subscribers)
S:	Maintained
F:	arch/arm/mach-vt8500/
F:	drivers/clocksource/timer-vt8500.c
F:	drivers/i2c/busses/i2c-wmt.c
F:	drivers/mmc/host/wmt-sdmmc.c
F:	drivers/pwm/pwm-vt8500.c
F:	drivers/rtc/rtc-vt8500.c
F:	drivers/tty/serial/vt8500_serial.c
F:	drivers/usb/host/ehci-platform.c
F:	drivers/usb/host/uhci-platform.c
F:	drivers/video/fbdev/vt8500lcdfb.*
F:	drivers/video/fbdev/wm8505fb*
F:	drivers/video/fbdev/wmt_ge_rops.*

ARM/ZIPIT Z2 SUPPORT
M:	Marek Vasut <marek.vasut@gmail.com>
L:	linux-arm-kernel@lists.infradead.org (moderated for non-subscribers)
S:	Maintained
F:	arch/arm/mach-pxa/z2.c
F:	arch/arm/mach-pxa/include/mach/z2.h

ARM/ZTE ARCHITECTURE
M:	Jun Nie <jun.nie@linaro.org>
M:	Shawn Guo <shawnguo@kernel.org>
L:	linux-arm-kernel@lists.infradead.org (moderated for non-subscribers)
S:	Maintained
F:	arch/arm/boot/dts/zx2967*
F:	arch/arm/mach-zx/
F:	arch/arm64/boot/dts/zte/
F:	drivers/clk/zte/
F:	drivers/dma/zx_dma.c
F:	drivers/gpio/gpio-zx.c
F:	drivers/i2c/busses/i2c-zx2967.c
F:	drivers/mmc/host/dw_mmc-zx.*
F:	drivers/pinctrl/zte/
F:	drivers/soc/zte/
F:	drivers/thermal/zx2967_thermal.c
F:	drivers/watchdog/zx2967_wdt.c
F:	Documentation/devicetree/bindings/arm/zte.yaml
F:	Documentation/devicetree/bindings/clock/zx2967*.txt
F:	Documentation/devicetree/bindings/dma/zxdma.txt
F:	Documentation/devicetree/bindings/gpio/zx296702-gpio.txt
F:	Documentation/devicetree/bindings/i2c/i2c-zx2967.txt
F:	Documentation/devicetree/bindings/mmc/zx-dw-mshc.txt
F:	Documentation/devicetree/bindings/pinctrl/pinctrl-zx.txt
F:	Documentation/devicetree/bindings/reset/zte,zx2967-reset.txt
F:	Documentation/devicetree/bindings/soc/zte/
F:	Documentation/devicetree/bindings/sound/zte,*.txt
F:	Documentation/devicetree/bindings/thermal/zx2967-thermal.txt
F:	Documentation/devicetree/bindings/watchdog/zte,zx2967-wdt.txt
F:	include/dt-bindings/clock/zx2967*.h
F:	include/dt-bindings/soc/zte,*.h
F:	sound/soc/codecs/zx_aud96p22.c
F:	sound/soc/zte/

ARM/ZYNQ ARCHITECTURE
M:	Michal Simek <michal.simek@xilinx.com>
L:	linux-arm-kernel@lists.infradead.org (moderated for non-subscribers)
W:	http://wiki.xilinx.com
T:	git https://github.com/Xilinx/linux-xlnx.git
S:	Supported
F:	arch/arm/mach-zynq/
F:	drivers/cpuidle/cpuidle-zynq.c
F:	drivers/block/xsysace.c
N:	zynq
N:	xilinx
F:	drivers/clocksource/timer-cadence-ttc.c
F:	drivers/i2c/busses/i2c-cadence.c
F:	drivers/mmc/host/sdhci-of-arasan.c
F:	drivers/edac/synopsys_edac.c
F:	drivers/i2c/busses/i2c-xiic.c

ARM64 PORT (AARCH64 ARCHITECTURE)
M:	Catalin Marinas <catalin.marinas@arm.com>
M:	Will Deacon <will.deacon@arm.com>
L:	linux-arm-kernel@lists.infradead.org (moderated for non-subscribers)
T:	git git://git.kernel.org/pub/scm/linux/kernel/git/arm64/linux.git
S:	Maintained
F:	arch/arm64/
X:	arch/arm64/boot/dts/
F:	Documentation/arm64/

AS3645A LED FLASH CONTROLLER DRIVER
M:	Sakari Ailus <sakari.ailus@iki.fi>
L:	linux-leds@vger.kernel.org
S:	Maintained
F:	drivers/leds/leds-as3645a.c

ASAHI KASEI AK7375 LENS VOICE COIL DRIVER
M:	Tianshu Qiu <tian.shu.qiu@intel.com>
L:	linux-media@vger.kernel.org
T:	git git://linuxtv.org/media_tree.git
S:	Maintained
F:	drivers/media/i2c/ak7375.c
F:	Documentation/devicetree/bindings/media/i2c/ak7375.txt

ASAHI KASEI AK8974 DRIVER
M:	Linus Walleij <linus.walleij@linaro.org>
L:	linux-iio@vger.kernel.org
W:	http://www.akm.com/
S:	Supported
F:	drivers/iio/magnetometer/ak8974.c

ASC7621 HARDWARE MONITOR DRIVER
M:	George Joseph <george.joseph@fairview5.com>
L:	linux-hwmon@vger.kernel.org
S:	Maintained
F:	Documentation/hwmon/asc7621
F:	drivers/hwmon/asc7621.c

ASPEED VIDEO ENGINE DRIVER
M:	Eddie James <eajames@linux.ibm.com>
L:	linux-media@vger.kernel.org
L:	openbmc@lists.ozlabs.org (moderated for non-subscribers)
S:	Maintained
F:	drivers/media/platform/aspeed-video.c
F:	Documentation/devicetree/bindings/media/aspeed-video.txt

ASUS NOTEBOOKS AND EEEPC ACPI/WMI EXTRAS DRIVERS
M:	Corentin Chary <corentin.chary@gmail.com>
L:	acpi4asus-user@lists.sourceforge.net
L:	platform-driver-x86@vger.kernel.org
W:	http://acpi4asus.sf.net
S:	Maintained
F:	drivers/platform/x86/asus*.c
F:	drivers/platform/x86/eeepc*.c

ASUS WIRELESS RADIO CONTROL DRIVER
M:	João Paulo Rechi Vita <jprvita@gmail.com>
L:	platform-driver-x86@vger.kernel.org
S:	Maintained
F:	drivers/platform/x86/asus-wireless.c

ASYMMETRIC KEYS
M:	David Howells <dhowells@redhat.com>
L:	keyrings@vger.kernel.org
S:	Maintained
F:	Documentation/crypto/asymmetric-keys.txt
F:	include/linux/verification.h
F:	include/crypto/public_key.h
F:	include/crypto/pkcs7.h
F:	crypto/asymmetric_keys/

ASYNCHRONOUS TRANSFERS/TRANSFORMS (IOAT) API
R:	Dan Williams <dan.j.williams@intel.com>
W:	http://sourceforge.net/projects/xscaleiop
S:	Odd fixes
F:	Documentation/crypto/async-tx-api.txt
F:	crypto/async_tx/
F:	drivers/dma/
F:	include/linux/dmaengine.h
F:	include/linux/async_tx.h

AT24 EEPROM DRIVER
M:	Bartosz Golaszewski <brgl@bgdev.pl>
L:	linux-i2c@vger.kernel.org
T:	git git://git.kernel.org/pub/scm/linux/kernel/git/brgl/linux.git
S:	Maintained
F:	Documentation/devicetree/bindings/eeprom/at24.txt
F:	drivers/misc/eeprom/at24.c
F:	include/linux/platform_data/at24.h

ATA OVER ETHERNET (AOE) DRIVER
M:	"Ed L. Cashin" <ed.cashin@acm.org>
W:	http://www.openaoe.org/
S:	Supported
F:	Documentation/aoe/
F:	drivers/block/aoe/

ATHEROS 71XX/9XXX GPIO DRIVER
M:	Alban Bedel <albeu@free.fr>
W:	https://github.com/AlbanBedel/linux
T:	git git://github.com/AlbanBedel/linux
S:	Maintained
F:	drivers/gpio/gpio-ath79.c
F:	Documentation/devicetree/bindings/gpio/gpio-ath79.txt

ATHEROS 71XX/9XXX USB PHY DRIVER
M:	Alban Bedel <albeu@free.fr>
W:	https://github.com/AlbanBedel/linux
T:	git git://github.com/AlbanBedel/linux
S:	Maintained
F:	drivers/phy/qualcomm/phy-ath79-usb.c
F:	Documentation/devicetree/bindings/phy/phy-ath79-usb.txt

ATHEROS ATH GENERIC UTILITIES
M:	Kalle Valo <kvalo@codeaurora.org>
L:	linux-wireless@vger.kernel.org
S:	Supported
F:	drivers/net/wireless/ath/*

ATHEROS ATH5K WIRELESS DRIVER
M:	Jiri Slaby <jirislaby@gmail.com>
M:	Nick Kossifidis <mickflemm@gmail.com>
M:	Luis Chamberlain <mcgrof@kernel.org>
L:	linux-wireless@vger.kernel.org
W:	http://wireless.kernel.org/en/users/Drivers/ath5k
S:	Maintained
F:	drivers/net/wireless/ath/ath5k/

ATHEROS ATH6KL WIRELESS DRIVER
M:	Kalle Valo <kvalo@codeaurora.org>
L:	linux-wireless@vger.kernel.org
W:	http://wireless.kernel.org/en/users/Drivers/ath6kl
T:	git git://git.kernel.org/pub/scm/linux/kernel/git/kvalo/ath.git
S:	Supported
F:	drivers/net/wireless/ath/ath6kl/

ATI_REMOTE2 DRIVER
M:	Ville Syrjala <syrjala@sci.fi>
S:	Maintained
F:	drivers/input/misc/ati_remote2.c

ATK0110 HWMON DRIVER
M:	Luca Tettamanti <kronos.it@gmail.com>
L:	linux-hwmon@vger.kernel.org
S:	Maintained
F:	drivers/hwmon/asus_atk0110.c

ATLX ETHERNET DRIVERS
M:	Jay Cliburn <jcliburn@gmail.com>
M:	Chris Snook <chris.snook@gmail.com>
L:	netdev@vger.kernel.org
W:	http://sourceforge.net/projects/atl1
W:	http://atl1.sourceforge.net
S:	Maintained
F:	drivers/net/ethernet/atheros/

ATM
M:	Chas Williams <3chas3@gmail.com>
L:	linux-atm-general@lists.sourceforge.net (moderated for non-subscribers)
L:	netdev@vger.kernel.org
W:	http://linux-atm.sourceforge.net
S:	Maintained
F:	drivers/atm/
F:	include/linux/atm*
F:	include/uapi/linux/atm*

ATMEL MACB ETHERNET DRIVER
M:	Nicolas Ferre <nicolas.ferre@microchip.com>
S:	Supported
F:	drivers/net/ethernet/cadence/

ATMEL MAXTOUCH DRIVER
M:	Nick Dyer <nick@shmanahar.org>
T:	git git://github.com/ndyer/linux.git
S:	Maintained
F:	Documentation/devicetree/bindings/input/atmel,maxtouch.txt
F:	drivers/input/touchscreen/atmel_mxt_ts.c

ATMEL WIRELESS DRIVER
M:	Simon Kelley <simon@thekelleys.org.uk>
L:	linux-wireless@vger.kernel.org
W:	http://www.thekelleys.org.uk/atmel
W:	http://atmelwlandriver.sourceforge.net/
S:	Maintained
F:	drivers/net/wireless/atmel/atmel*

ATOMIC INFRASTRUCTURE
M:	Will Deacon <will.deacon@arm.com>
M:	Peter Zijlstra <peterz@infradead.org>
R:	Boqun Feng <boqun.feng@gmail.com>
L:	linux-kernel@vger.kernel.org
S:	Maintained
F:	arch/*/include/asm/atomic*.h
F:	include/*/atomic*.h
F:	scripts/atomic/

ATTO EXPRESSSAS SAS/SATA RAID SCSI DRIVER
M:	Bradley Grove <linuxdrivers@attotech.com>
L:	linux-scsi@vger.kernel.org
W:	http://www.attotech.com
S:	Supported
F:	drivers/scsi/esas2r

ATUSB IEEE 802.15.4 RADIO DRIVER
M:	Stefan Schmidt <stefan@datenfreihafen.org>
L:	linux-wpan@vger.kernel.org
S:	Maintained
F:	drivers/net/ieee802154/atusb.c
F:	drivers/net/ieee802154/atusb.h
F:	drivers/net/ieee802154/at86rf230.h

AUDIT SUBSYSTEM
M:	Paul Moore <paul@paul-moore.com>
M:	Eric Paris <eparis@redhat.com>
L:	linux-audit@redhat.com (moderated for non-subscribers)
W:	https://github.com/linux-audit
T:	git git://git.kernel.org/pub/scm/linux/kernel/git/pcmoore/audit.git
S:	Supported
F:	include/linux/audit.h
F:	include/uapi/linux/audit.h
F:	kernel/audit*

AUXILIARY DISPLAY DRIVERS
M:	Miguel Ojeda Sandonis <miguel.ojeda.sandonis@gmail.com>
S:	Maintained
F:	drivers/auxdisplay/
F:	include/linux/cfag12864b.h

AVIA HX711 ANALOG DIGITAL CONVERTER IIO DRIVER
M:	Andreas Klinger <ak@it-klinger.de>
L:	linux-iio@vger.kernel.org
S:	Maintained
F:	Documentation/devicetree/bindings/iio/adc/avia-hx711.txt
F:	drivers/iio/adc/hx711.c

AX.25 NETWORK LAYER
M:	Ralf Baechle <ralf@linux-mips.org>
L:	linux-hams@vger.kernel.org
W:	http://www.linux-ax25.org/
S:	Maintained
F:	include/uapi/linux/ax25.h
F:	include/net/ax25.h
F:	net/ax25/

AXENTIA ARM DEVICES
M:	Peter Rosin <peda@axentia.se>
L:	linux-arm-kernel@lists.infradead.org (moderated for non-subscribers)
S:	Maintained
F:	Documentation/devicetree/bindings/arm/axentia.txt
F:	arch/arm/boot/dts/at91-linea.dtsi
F:	arch/arm/boot/dts/at91-natte.dtsi
F:	arch/arm/boot/dts/at91-nattis-2-natte-2.dts
F:	arch/arm/boot/dts/at91-tse850-3.dts

AXENTIA ASOC DRIVERS
M:	Peter Rosin <peda@axentia.se>
L:	alsa-devel@alsa-project.org (moderated for non-subscribers)
S:	Maintained
F:	Documentation/devicetree/bindings/sound/axentia,*
F:	sound/soc/atmel/tse850-pcm5142.c

AXXIA I2C CONTROLLER
M:	Krzysztof Adamski <krzysztof.adamski@nokia.com>
L:	linux-i2c@vger.kernel.org
S:	Maintained
F:	Documentation/devicetree/bindings/i2c/i2c-axxia.txt
F:	drivers/i2c/busses/i2c-axxia.c

AZ6007 DVB DRIVER
M:	Mauro Carvalho Chehab <mchehab@kernel.org>
L:	linux-media@vger.kernel.org
W:	https://linuxtv.org
T:	git git://linuxtv.org/media_tree.git
S:	Maintained
F:	drivers/media/usb/dvb-usb-v2/az6007.c

AZTECH FM RADIO RECEIVER DRIVER
M:	Hans Verkuil <hverkuil@xs4all.nl>
L:	linux-media@vger.kernel.org
T:	git git://linuxtv.org/media_tree.git
W:	https://linuxtv.org
S:	Maintained
F:	drivers/media/radio/radio-aztech*

B43 WIRELESS DRIVER
L:	linux-wireless@vger.kernel.org
L:	b43-dev@lists.infradead.org
W:	http://wireless.kernel.org/en/users/Drivers/b43
S:	Odd Fixes
F:	drivers/net/wireless/broadcom/b43/

B43LEGACY WIRELESS DRIVER
M:	Larry Finger <Larry.Finger@lwfinger.net>
L:	linux-wireless@vger.kernel.org
L:	b43-dev@lists.infradead.org
W:	http://wireless.kernel.org/en/users/Drivers/b43
S:	Maintained
F:	drivers/net/wireless/broadcom/b43legacy/

BACKLIGHT CLASS/SUBSYSTEM
M:	Lee Jones <lee.jones@linaro.org>
M:	Daniel Thompson <daniel.thompson@linaro.org>
M:	Jingoo Han <jingoohan1@gmail.com>
L:	dri-devel@lists.freedesktop.org
T:	git git://git.kernel.org/pub/scm/linux/kernel/git/lee/backlight.git
S:	Maintained
F:	drivers/video/backlight/
F:	include/linux/backlight.h
F:	include/linux/pwm_backlight.h
F:	Documentation/devicetree/bindings/leds/backlight

BATMAN ADVANCED
M:	Marek Lindner <mareklindner@neomailbox.ch>
M:	Simon Wunderlich <sw@simonwunderlich.de>
M:	Antonio Quartulli <a@unstable.cc>
L:	b.a.t.m.a.n@lists.open-mesh.org (moderated for non-subscribers)
W:	https://www.open-mesh.org/
Q:	https://patchwork.open-mesh.org/project/batman/list/
S:	Maintained
F:	Documentation/ABI/testing/sysfs-class-net-batman-adv
F:	Documentation/ABI/testing/sysfs-class-net-mesh
F:	Documentation/networking/batman-adv.rst
F:	include/uapi/linux/batadv_packet.h
F:	include/uapi/linux/batman_adv.h
F:	net/batman-adv/

BAYCOM/HDLCDRV DRIVERS FOR AX.25
M:	Thomas Sailer <t.sailer@alumni.ethz.ch>
L:	linux-hams@vger.kernel.org
W:	http://www.baycom.org/~tom/ham/ham.html
S:	Maintained
F:	drivers/net/hamradio/baycom*

BCACHE (BLOCK LAYER CACHE)
M:	Coly Li <colyli@suse.de>
M:	Kent Overstreet <kent.overstreet@gmail.com>
L:	linux-bcache@vger.kernel.org
W:	http://bcache.evilpiepirate.org
C:	irc://irc.oftc.net/bcache
S:	Maintained
F:	drivers/md/bcache/

BDISP ST MEDIA DRIVER
M:	Fabien Dessenne <fabien.dessenne@st.com>
L:	linux-media@vger.kernel.org
T:	git git://linuxtv.org/media_tree.git
W:	https://linuxtv.org
S:	Supported
F:	drivers/media/platform/sti/bdisp

BECKHOFF CX5020 ETHERCAT MASTER DRIVER
M:	Dariusz Marcinkiewicz <reksio@newterm.pl>
L:	netdev@vger.kernel.org
S:	Maintained
F:	drivers/net/ethernet/ec_bhf.c

BEFS FILE SYSTEM
M:	Luis de Bethencourt <luisbg@kernel.org>
M:	Salah Triki <salah.triki@gmail.com>
S:	Maintained
T:	git git://git.kernel.org/pub/scm/linux/kernel/git/luisbg/linux-befs.git
F:	Documentation/filesystems/befs.txt
F:	fs/befs/

BFQ I/O SCHEDULER
M:	Paolo Valente <paolo.valente@linaro.org>
M:	Jens Axboe <axboe@kernel.dk>
L:	linux-block@vger.kernel.org
S:	Maintained
F:	block/bfq-*
F:	Documentation/block/bfq-iosched.txt

BFS FILE SYSTEM
M:	"Tigran A. Aivazian" <aivazian.tigran@gmail.com>
S:	Maintained
F:	Documentation/filesystems/bfs.txt
F:	fs/bfs/
F:	include/uapi/linux/bfs_fs.h

BLINKM RGB LED DRIVER
M:	Jan-Simon Moeller <jansimon.moeller@gmx.de>
S:	Maintained
F:	drivers/leds/leds-blinkm.c

BLOCK LAYER
M:	Jens Axboe <axboe@kernel.dk>
L:	linux-block@vger.kernel.org
T:	git git://git.kernel.org/pub/scm/linux/kernel/git/axboe/linux-block.git
S:	Maintained
F:	block/
F:	drivers/block/
F:	kernel/trace/blktrace.c
F:	lib/sbitmap.c

BLOCK2MTD DRIVER
M:	Joern Engel <joern@lazybastard.org>
L:	linux-mtd@lists.infradead.org
S:	Maintained
F:	drivers/mtd/devices/block2mtd.c

BLUETOOTH DRIVERS
M:	Marcel Holtmann <marcel@holtmann.org>
M:	Johan Hedberg <johan.hedberg@gmail.com>
L:	linux-bluetooth@vger.kernel.org
W:	http://www.bluez.org/
T:	git git://git.kernel.org/pub/scm/linux/kernel/git/bluetooth/bluetooth.git
T:	git git://git.kernel.org/pub/scm/linux/kernel/git/bluetooth/bluetooth-next.git
S:	Maintained
F:	drivers/bluetooth/

BLUETOOTH SUBSYSTEM
M:	Marcel Holtmann <marcel@holtmann.org>
M:	Johan Hedberg <johan.hedberg@gmail.com>
L:	linux-bluetooth@vger.kernel.org
W:	http://www.bluez.org/
T:	git git://git.kernel.org/pub/scm/linux/kernel/git/bluetooth/bluetooth.git
T:	git git://git.kernel.org/pub/scm/linux/kernel/git/bluetooth/bluetooth-next.git
S:	Maintained
F:	net/bluetooth/
F:	include/net/bluetooth/

BONDING DRIVER
M:	Jay Vosburgh <j.vosburgh@gmail.com>
M:	Veaceslav Falico <vfalico@gmail.com>
M:	Andy Gospodarek <andy@greyhouse.net>
L:	netdev@vger.kernel.org
W:	http://sourceforge.net/projects/bonding/
S:	Supported
F:	drivers/net/bonding/
F:	include/uapi/linux/if_bonding.h

BPF (Safe dynamic programs and tools)
M:	Alexei Starovoitov <ast@kernel.org>
M:	Daniel Borkmann <daniel@iogearbox.net>
L:	netdev@vger.kernel.org
L:	linux-kernel@vger.kernel.org
T:	git git://git.kernel.org/pub/scm/linux/kernel/git/bpf/bpf.git
T:	git git://git.kernel.org/pub/scm/linux/kernel/git/bpf/bpf-next.git
Q:	https://patchwork.ozlabs.org/project/netdev/list/?delegate=77147
S:	Supported
F:	arch/*/net/*
F:	Documentation/networking/filter.txt
F:	Documentation/bpf/
F:	include/linux/bpf*
F:	include/linux/filter.h
F:	include/trace/events/xdp.h
F:	include/uapi/linux/bpf*
F:	include/uapi/linux/filter.h
F:	kernel/bpf/
F:	kernel/trace/bpf_trace.c
F:	lib/test_bpf.c
F:	net/bpf/
F:	net/core/filter.c
F:	net/sched/act_bpf.c
F:	net/sched/cls_bpf.c
F:	samples/bpf/
F:	tools/bpf/
F:	tools/lib/bpf/
F:	tools/testing/selftests/bpf/

BPF JIT for ARM
M:	Shubham Bansal <illusionist.neo@gmail.com>
L:	netdev@vger.kernel.org
S:	Maintained
F:	arch/arm/net/

BPF JIT for ARM64
M:	Daniel Borkmann <daniel@iogearbox.net>
M:	Alexei Starovoitov <ast@kernel.org>
M:	Zi Shen Lim <zlim.lnx@gmail.com>
L:	netdev@vger.kernel.org
S:	Supported
F:	arch/arm64/net/

BPF JIT for MIPS (32-BIT AND 64-BIT)
M:	Paul Burton <paul.burton@mips.com>
L:	netdev@vger.kernel.org
S:	Maintained
F:	arch/mips/net/

BPF JIT for NFP NICs
M:	Jakub Kicinski <jakub.kicinski@netronome.com>
L:	netdev@vger.kernel.org
S:	Supported
F:	drivers/net/ethernet/netronome/nfp/bpf/

BPF JIT for POWERPC (32-BIT AND 64-BIT)
M:	Naveen N. Rao <naveen.n.rao@linux.ibm.com>
M:	Sandipan Das <sandipan@linux.ibm.com>
L:	netdev@vger.kernel.org
S:	Maintained
F:	arch/powerpc/net/

BPF JIT for S390
M:	Martin Schwidefsky <schwidefsky@de.ibm.com>
M:	Heiko Carstens <heiko.carstens@de.ibm.com>
L:	netdev@vger.kernel.org
S:	Maintained
F:	arch/s390/net/
X:	arch/s390/net/pnet.c

BPF JIT for SPARC (32-BIT AND 64-BIT)
M:	David S. Miller <davem@davemloft.net>
L:	netdev@vger.kernel.org
S:	Maintained
F:	arch/sparc/net/

BPF JIT for X86 32-BIT
M:	Wang YanQing <udknight@gmail.com>
L:	netdev@vger.kernel.org
S:	Maintained
F:	arch/x86/net/bpf_jit_comp32.c

BPF JIT for X86 64-BIT
M:	Alexei Starovoitov <ast@kernel.org>
M:	Daniel Borkmann <daniel@iogearbox.net>
L:	netdev@vger.kernel.org
S:	Supported
F:	arch/x86/net/
X:	arch/x86/net/bpf_jit_comp32.c

BROADCOM B44 10/100 ETHERNET DRIVER
M:	Michael Chan <michael.chan@broadcom.com>
L:	netdev@vger.kernel.org
S:	Supported
F:	drivers/net/ethernet/broadcom/b44.*

BROADCOM B53 ETHERNET SWITCH DRIVER
M:	Florian Fainelli <f.fainelli@gmail.com>
L:	netdev@vger.kernel.org
L:	openwrt-devel@lists.openwrt.org (subscribers-only)
S:	Supported
F:	drivers/net/dsa/b53/*
F:	include/linux/platform_data/b53.h

BROADCOM BCM281XX/BCM11XXX/BCM216XX ARM ARCHITECTURE
M:	Florian Fainelli <f.fainelli@gmail.com>
M:	Ray Jui <rjui@broadcom.com>
M:	Scott Branden <sbranden@broadcom.com>
M:	bcm-kernel-feedback-list@broadcom.com
T:	git git://github.com/broadcom/mach-bcm
S:	Maintained
N:	bcm281*
N:	bcm113*
N:	bcm216*
N:	kona
F:	arch/arm/mach-bcm/

BROADCOM BCM2835 ARM ARCHITECTURE
M:	Eric Anholt <eric@anholt.net>
M:	Stefan Wahren <stefan.wahren@i2se.com>
L:	linux-rpi-kernel@lists.infradead.org (moderated for non-subscribers)
L:	linux-arm-kernel@lists.infradead.org (moderated for non-subscribers)
T:	git git://github.com/anholt/linux
S:	Maintained
N:	bcm2835
F:	drivers/staging/vc04_services

BROADCOM BCM47XX MIPS ARCHITECTURE
M:	Hauke Mehrtens <hauke@hauke-m.de>
M:	Rafał Miłecki <zajec5@gmail.com>
L:	linux-mips@vger.kernel.org
S:	Maintained
F:	Documentation/devicetree/bindings/mips/brcm/
F:	arch/mips/bcm47xx/*
F:	arch/mips/include/asm/mach-bcm47xx/*

BROADCOM BCM5301X ARM ARCHITECTURE
M:	Hauke Mehrtens <hauke@hauke-m.de>
M:	Rafał Miłecki <zajec5@gmail.com>
M:	bcm-kernel-feedback-list@broadcom.com
L:	linux-arm-kernel@lists.infradead.org
S:	Maintained
F:	arch/arm/mach-bcm/bcm_5301x.c
F:	arch/arm/boot/dts/bcm5301x*.dtsi
F:	arch/arm/boot/dts/bcm470*
F:	arch/arm/boot/dts/bcm953012*

BROADCOM BCM53573 ARM ARCHITECTURE
M:	Rafał Miłecki <rafal@milecki.pl>
L:	linux-arm-kernel@lists.infradead.org
S:	Maintained
F:	arch/arm/boot/dts/bcm53573*
F:	arch/arm/boot/dts/bcm47189*

BROADCOM BCM63XX ARM ARCHITECTURE
M:	Florian Fainelli <f.fainelli@gmail.com>
M:	bcm-kernel-feedback-list@broadcom.com
L:	linux-arm-kernel@lists.infradead.org (moderated for non-subscribers)
T:	git git://github.com/broadcom/stblinux.git
S:	Maintained
N:	bcm63xx

BROADCOM BCM63XX/BCM33XX UDC DRIVER
M:	Kevin Cernekee <cernekee@gmail.com>
L:	linux-usb@vger.kernel.org
S:	Maintained
F:	drivers/usb/gadget/udc/bcm63xx_udc.*

BROADCOM BCM7XXX ARM ARCHITECTURE
M:	Brian Norris <computersforpeace@gmail.com>
M:	Gregory Fong <gregory.0xf0@gmail.com>
M:	Florian Fainelli <f.fainelli@gmail.com>
M:	bcm-kernel-feedback-list@broadcom.com
L:	linux-arm-kernel@lists.infradead.org (moderated for non-subscribers)
T:	git git://github.com/broadcom/stblinux.git
S:	Maintained
F:	arch/arm/mach-bcm/*brcmstb*
F:	arch/arm/boot/dts/bcm7*.dts*
F:	drivers/bus/brcmstb_gisb.c
F:	arch/arm/mm/cache-b15-rac.c
F:	arch/arm/include/asm/hardware/cache-b15-rac.h
N:	brcmstb

BROADCOM BMIPS CPUFREQ DRIVER
M:	Markus Mayer <mmayer@broadcom.com>
M:	bcm-kernel-feedback-list@broadcom.com
L:	linux-pm@vger.kernel.org
S:	Maintained
F:	drivers/cpufreq/bmips-cpufreq.c

BROADCOM BMIPS MIPS ARCHITECTURE
M:	Kevin Cernekee <cernekee@gmail.com>
M:	Florian Fainelli <f.fainelli@gmail.com>
L:	linux-mips@vger.kernel.org
T:	git git://github.com/broadcom/stblinux.git
S:	Maintained
F:	arch/mips/bmips/*
F:	arch/mips/include/asm/mach-bmips/*
F:	arch/mips/kernel/*bmips*
F:	arch/mips/boot/dts/brcm/bcm*.dts*
F:	drivers/irqchip/irq-bcm63*
F:	drivers/irqchip/irq-bcm7*
F:	drivers/irqchip/irq-brcmstb*
F:	include/linux/bcm963xx_nvram.h
F:	include/linux/bcm963xx_tag.h

BROADCOM BNX2 GIGABIT ETHERNET DRIVER
M:	Rasesh Mody <rasesh.mody@cavium.com>
M:	Dept-GELinuxNICDev@cavium.com
L:	netdev@vger.kernel.org
S:	Supported
F:	drivers/net/ethernet/broadcom/bnx2.*
F:	drivers/net/ethernet/broadcom/bnx2_*

BROADCOM BNX2FC 10 GIGABIT FCOE DRIVER
M:	QLogic-Storage-Upstream@qlogic.com
L:	linux-scsi@vger.kernel.org
S:	Supported
F:	drivers/scsi/bnx2fc/

BROADCOM BNX2I 1/10 GIGABIT iSCSI DRIVER
M:	QLogic-Storage-Upstream@qlogic.com
L:	linux-scsi@vger.kernel.org
S:	Supported
F:	drivers/scsi/bnx2i/

BROADCOM BNX2X 10 GIGABIT ETHERNET DRIVER
M:	Ariel Elior <ariel.elior@cavium.com>
M:	Sudarsana Kalluru <sudarsana.kalluru@cavium.com>
M:	everest-linux-l2@cavium.com
L:	netdev@vger.kernel.org
S:	Supported
F:	drivers/net/ethernet/broadcom/bnx2x/

BROADCOM BNXT_EN 50 GIGABIT ETHERNET DRIVER
M:	Michael Chan <michael.chan@broadcom.com>
L:	netdev@vger.kernel.org
S:	Supported
F:	drivers/net/ethernet/broadcom/bnxt/

BROADCOM BRCM80211 IEEE802.11n WIRELESS DRIVER
M:	Arend van Spriel <arend.vanspriel@broadcom.com>
M:	Franky Lin <franky.lin@broadcom.com>
M:	Hante Meuleman <hante.meuleman@broadcom.com>
M:	Chi-Hsien Lin <chi-hsien.lin@cypress.com>
M:	Wright Feng <wright.feng@cypress.com>
L:	linux-wireless@vger.kernel.org
L:	brcm80211-dev-list.pdl@broadcom.com
L:	brcm80211-dev-list@cypress.com
S:	Supported
F:	drivers/net/wireless/broadcom/brcm80211/

BROADCOM BRCMSTB GPIO DRIVER
M:	Gregory Fong <gregory.0xf0@gmail.com>
L:	bcm-kernel-feedback-list@broadcom.com
S:	Supported
F:	drivers/gpio/gpio-brcmstb.c
F:	Documentation/devicetree/bindings/gpio/brcm,brcmstb-gpio.txt

BROADCOM BRCMSTB I2C DRIVER
M:	Kamal Dasu <kdasu.kdev@gmail.com>
L:	linux-i2c@vger.kernel.org
L:	bcm-kernel-feedback-list@broadcom.com
S:	Supported
F:	drivers/i2c/busses/i2c-brcmstb.c
F:	Documentation/devicetree/bindings/i2c/i2c-brcmstb.txt

BROADCOM BRCMSTB USB2 and USB3 PHY DRIVER
M:	Al Cooper <alcooperx@gmail.com>
L:	linux-kernel@vger.kernel.org
L:	bcm-kernel-feedback-list@broadcom.com
S:	Maintained
F:	drivers/phy/broadcom/phy-brcm-usb*

BROADCOM GENET ETHERNET DRIVER
M:	Doug Berger <opendmb@gmail.com>
M:	Florian Fainelli <f.fainelli@gmail.com>
L:	netdev@vger.kernel.org
S:	Supported
F:	drivers/net/ethernet/broadcom/genet/

BROADCOM IPROC ARM ARCHITECTURE
M:	Ray Jui <rjui@broadcom.com>
M:	Scott Branden <sbranden@broadcom.com>
M:	bcm-kernel-feedback-list@broadcom.com
L:	linux-arm-kernel@lists.infradead.org (moderated for non-subscribers)
T:	git git://github.com/broadcom/cygnus-linux.git
S:	Maintained
N:	iproc
N:	cygnus
N:	bcm[-_]nsp
N:	bcm9113*
N:	bcm9583*
N:	bcm9585*
N:	bcm9586*
N:	bcm988312
N:	bcm113*
N:	bcm583*
N:	bcm585*
N:	bcm586*
N:	bcm88312
N:	hr2
N:	stingray
F:	arch/arm64/boot/dts/broadcom/northstar2/*
F:	arch/arm64/boot/dts/broadcom/stingray/*
F:	drivers/clk/bcm/clk-ns*
F:	drivers/clk/bcm/clk-sr*
F:	drivers/pinctrl/bcm/pinctrl-ns*
F:	include/dt-bindings/clock/bcm-sr*

BROADCOM KONA GPIO DRIVER
M:	Ray Jui <rjui@broadcom.com>
L:	bcm-kernel-feedback-list@broadcom.com
S:	Supported
F:	drivers/gpio/gpio-bcm-kona.c
F:	Documentation/devicetree/bindings/gpio/brcm,kona-gpio.txt

BROADCOM NETXTREME-E ROCE DRIVER
M:	Selvin Xavier <selvin.xavier@broadcom.com>
M:	Devesh Sharma <devesh.sharma@broadcom.com>
M:	Somnath Kotur <somnath.kotur@broadcom.com>
M:	Sriharsha Basavapatna <sriharsha.basavapatna@broadcom.com>
L:	linux-rdma@vger.kernel.org
W:	http://www.broadcom.com
S:	Supported
F:	drivers/infiniband/hw/bnxt_re/
F:	include/uapi/rdma/bnxt_re-abi.h

BROADCOM NVRAM DRIVER
M:	Rafał Miłecki <zajec5@gmail.com>
L:	linux-mips@vger.kernel.org
S:	Maintained
F:	drivers/firmware/broadcom/*

BROADCOM SPECIFIC AMBA DRIVER (BCMA)
M:	Rafał Miłecki <zajec5@gmail.com>
L:	linux-wireless@vger.kernel.org
S:	Maintained
F:	drivers/bcma/
F:	include/linux/bcma/

BROADCOM STB AVS CPUFREQ DRIVER
M:	Markus Mayer <mmayer@broadcom.com>
M:	bcm-kernel-feedback-list@broadcom.com
L:	linux-pm@vger.kernel.org
S:	Maintained
F:	Documentation/devicetree/bindings/cpufreq/brcm,stb-avs-cpu-freq.txt
F:	drivers/cpufreq/brcmstb*

BROADCOM STB AVS TMON DRIVER
M:	Markus Mayer <mmayer@broadcom.com>
M:	bcm-kernel-feedback-list@broadcom.com
L:	linux-pm@vger.kernel.org
S:	Maintained
F:	Documentation/devicetree/bindings/thermal/brcm,avs-tmon.txt
F:	drivers/thermal/broadcom/brcmstb*

BROADCOM STB NAND FLASH DRIVER
M:	Brian Norris <computersforpeace@gmail.com>
M:	Kamal Dasu <kdasu.kdev@gmail.com>
L:	linux-mtd@lists.infradead.org
L:	bcm-kernel-feedback-list@broadcom.com
S:	Maintained
F:	drivers/mtd/nand/raw/brcmnand/

BROADCOM STB DPFE DRIVER
M:	Markus Mayer <mmayer@broadcom.com>
M:	bcm-kernel-feedback-list@broadcom.com
L:	linux-arm-kernel@lists.infradead.org (moderated for non-subscribers)
S:	Maintained
F:	Documentation/devicetree/bindings/memory-controllers/brcm,dpfe-cpu.txt
F:	drivers/memory/brcmstb_dpfe.c

BROADCOM SPI DRIVER
M:	Kamal Dasu <kdasu.kdev@gmail.com>
M:	bcm-kernel-feedback-list@broadcom.com
S:	Maintained
F:	Documentation/devicetree/bindings/spi/brcm,spi-bcm-qspi.txt
F:	drivers/spi/spi-bcm-qspi.*
F:	drivers/spi/spi-brcmstb-qspi.c
F:	drivers/spi/spi-iproc-qspi.c

BROADCOM SYSTEMPORT ETHERNET DRIVER
M:	Florian Fainelli <f.fainelli@gmail.com>
L:	netdev@vger.kernel.org
S:	Supported
F:	drivers/net/ethernet/broadcom/bcmsysport.*

BROADCOM TG3 GIGABIT ETHERNET DRIVER
M:	Siva Reddy Kallam <siva.kallam@broadcom.com>
M:	Prashant Sreedharan <prashant@broadcom.com>
M:	Michael Chan <mchan@broadcom.com>
L:	netdev@vger.kernel.org
S:	Supported
F:	drivers/net/ethernet/broadcom/tg3.*

BROCADE BFA FC SCSI DRIVER
M:	Anil Gurumurthy <anil.gurumurthy@qlogic.com>
M:	Sudarsana Kalluru <sudarsana.kalluru@qlogic.com>
L:	linux-scsi@vger.kernel.org
S:	Supported
F:	drivers/scsi/bfa/

BROCADE BNA 10 GIGABIT ETHERNET DRIVER
M:	Rasesh Mody <rasesh.mody@cavium.com>
M:	Sudarsana Kalluru <sudarsana.kalluru@cavium.com>
M:	Dept-GELinuxNICDev@cavium.com
L:	netdev@vger.kernel.org
S:	Supported
F:	drivers/net/ethernet/brocade/bna/

BSG (block layer generic sg v4 driver)
M:	FUJITA Tomonori <fujita.tomonori@lab.ntt.co.jp>
L:	linux-scsi@vger.kernel.org
S:	Supported
F:	block/bsg.c
F:	include/linux/bsg.h
F:	include/uapi/linux/bsg.h

BT87X AUDIO DRIVER
M:	Clemens Ladisch <clemens@ladisch.de>
L:	alsa-devel@alsa-project.org (moderated for non-subscribers)
T:	git git://git.alsa-project.org/alsa-kernel.git
S:	Maintained
F:	Documentation/sound/cards/bt87x.rst
F:	sound/pci/bt87x.c

BT8XXGPIO DRIVER
M:	Michael Buesch <m@bues.ch>
W:	http://bu3sch.de/btgpio.php
S:	Maintained
F:	drivers/gpio/gpio-bt8xx.c

BTRFS FILE SYSTEM
M:	Chris Mason <clm@fb.com>
M:	Josef Bacik <josef@toxicpanda.com>
M:	David Sterba <dsterba@suse.com>
L:	linux-btrfs@vger.kernel.org
W:	http://btrfs.wiki.kernel.org/
Q:	http://patchwork.kernel.org/project/linux-btrfs/list/
T:	git git://git.kernel.org/pub/scm/linux/kernel/git/mason/linux-btrfs.git
S:	Maintained
F:	Documentation/filesystems/btrfs.txt
F:	fs/btrfs/
F:	include/linux/btrfs*
F:	include/uapi/linux/btrfs*

BTTV VIDEO4LINUX DRIVER
M:	Mauro Carvalho Chehab <mchehab@kernel.org>
L:	linux-media@vger.kernel.org
W:	https://linuxtv.org
T:	git git://linuxtv.org/media_tree.git
S:	Odd fixes
F:	Documentation/media/v4l-drivers/bttv*
F:	drivers/media/pci/bt8xx/bttv*

BUS FREQUENCY DRIVER FOR SAMSUNG EXYNOS
M:	Chanwoo Choi <cw00.choi@samsung.com>
L:	linux-pm@vger.kernel.org
L:	linux-samsung-soc@vger.kernel.org
T:	git git://git.kernel.org/pub/scm/linux/kernel/git/mzx/devfreq.git
S:	Maintained
F:	drivers/devfreq/exynos-bus.c
F:	Documentation/devicetree/bindings/devfreq/exynos-bus.txt

BUSLOGIC SCSI DRIVER
M:	Khalid Aziz <khalid@gonehiking.org>
L:	linux-scsi@vger.kernel.org
S:	Maintained
F:	drivers/scsi/BusLogic.*
F:	drivers/scsi/FlashPoint.*

C-MEDIA CMI8788 DRIVER
M:	Clemens Ladisch <clemens@ladisch.de>
L:	alsa-devel@alsa-project.org (moderated for non-subscribers)
T:	git git://git.alsa-project.org/alsa-kernel.git
S:	Maintained
F:	sound/pci/oxygen/

C-SKY ARCHITECTURE
M:	Guo Ren <guoren@kernel.org>
T:	git https://github.com/c-sky/csky-linux.git
S:	Supported
F:	arch/csky/
F:	Documentation/devicetree/bindings/csky/
F:	drivers/irqchip/irq-csky-*
F:	Documentation/devicetree/bindings/interrupt-controller/csky,*
F:	drivers/clocksource/timer-gx6605s.c
F:	drivers/clocksource/timer-mp-csky.c
F:	Documentation/devicetree/bindings/timer/csky,*
K:	csky
N:	csky

C6X ARCHITECTURE
M:	Mark Salter <msalter@redhat.com>
M:	Aurelien Jacquiot <jacquiot.aurelien@gmail.com>
L:	linux-c6x-dev@linux-c6x.org
W:	http://www.linux-c6x.org/wiki/index.php/Main_Page
S:	Maintained
F:	arch/c6x/

CA8210 IEEE-802.15.4 RADIO DRIVER
M:	Harry Morris <h.morris@cascoda.com>
L:	linux-wpan@vger.kernel.org
W:	https://github.com/Cascoda/ca8210-linux.git
S:	Maintained
F:	drivers/net/ieee802154/ca8210.c
F:	Documentation/devicetree/bindings/net/ieee802154/ca8210.txt

CACHEFILES: FS-CACHE BACKEND FOR CACHING ON MOUNTED FILESYSTEMS
M:	David Howells <dhowells@redhat.com>
L:	linux-cachefs@redhat.com (moderated for non-subscribers)
S:	Supported
F:	Documentation/filesystems/caching/cachefiles.txt
F:	fs/cachefiles/

CADENCE MIPI-CSI2 BRIDGES
M:	Maxime Ripard <maxime.ripard@bootlin.com>
L:	linux-media@vger.kernel.org
S:	Maintained
F:	Documentation/devicetree/bindings/media/cdns,*.txt
F:	drivers/media/platform/cadence/cdns-csi2*

CADET FM/AM RADIO RECEIVER DRIVER
M:	Hans Verkuil <hverkuil@xs4all.nl>
L:	linux-media@vger.kernel.org
T:	git git://linuxtv.org/media_tree.git
W:	https://linuxtv.org
S:	Maintained
F:	drivers/media/radio/radio-cadet*

CAFE CMOS INTEGRATED CAMERA CONTROLLER DRIVER
M:	Jonathan Corbet <corbet@lwn.net>
L:	linux-media@vger.kernel.org
T:	git git://linuxtv.org/media_tree.git
S:	Maintained
F:	Documentation/media/v4l-drivers/cafe_ccic*
F:	drivers/media/platform/marvell-ccic/

CAIF NETWORK LAYER
M:	Dmitry Tarnyagin <dmitry.tarnyagin@lockless.no>
L:	netdev@vger.kernel.org
S:	Supported
F:	Documentation/networking/caif/
F:	drivers/net/caif/
F:	include/uapi/linux/caif/
F:	include/net/caif/
F:	net/caif/

CAKE QDISC
M:	Toke Høiland-Jørgensen <toke@toke.dk>
L:	cake@lists.bufferbloat.net (moderated for non-subscribers)
S:	Maintained
F:	net/sched/sch_cake.c

CALGARY x86-64 IOMMU
M:	Muli Ben-Yehuda <mulix@mulix.org>
M:	Jon Mason <jdmason@kudzu.us>
L:	iommu@lists.linux-foundation.org
S:	Maintained
F:	arch/x86/kernel/pci-calgary_64.c
F:	arch/x86/kernel/tce_64.c
F:	arch/x86/include/asm/calgary.h
F:	arch/x86/include/asm/tce.h

CAN NETWORK DRIVERS
M:	Wolfgang Grandegger <wg@grandegger.com>
M:	Marc Kleine-Budde <mkl@pengutronix.de>
L:	linux-can@vger.kernel.org
W:	https://github.com/linux-can
T:	git git://git.kernel.org/pub/scm/linux/kernel/git/mkl/linux-can.git
T:	git git://git.kernel.org/pub/scm/linux/kernel/git/mkl/linux-can-next.git
S:	Maintained
F:	Documentation/devicetree/bindings/net/can/
F:	drivers/net/can/
F:	include/linux/can/dev.h
F:	include/linux/can/platform/
F:	include/uapi/linux/can/error.h
F:	include/uapi/linux/can/netlink.h

CAN NETWORK LAYER
M:	Oliver Hartkopp <socketcan@hartkopp.net>
M:	Marc Kleine-Budde <mkl@pengutronix.de>
L:	linux-can@vger.kernel.org
W:	https://github.com/linux-can
T:	git git://git.kernel.org/pub/scm/linux/kernel/git/mkl/linux-can.git
T:	git git://git.kernel.org/pub/scm/linux/kernel/git/mkl/linux-can-next.git
S:	Maintained
F:	Documentation/networking/can.rst
F:	net/can/
F:	include/linux/can/core.h
F:	include/uapi/linux/can.h
F:	include/uapi/linux/can/bcm.h
F:	include/uapi/linux/can/raw.h
F:	include/uapi/linux/can/gw.h

CAPABILITIES
M:	Serge Hallyn <serge@hallyn.com>
L:	linux-security-module@vger.kernel.org
S:	Supported
F:	include/linux/capability.h
F:	include/uapi/linux/capability.h
F:	security/commoncap.c
F:	kernel/capability.c

CAPELLA MICROSYSTEMS LIGHT SENSOR DRIVER
M:	Kevin Tsai <ktsai@capellamicro.com>
S:	Maintained
F:	drivers/iio/light/cm*

CARL9170 LINUX COMMUNITY WIRELESS DRIVER
M:	Christian Lamparter <chunkeey@googlemail.com>
L:	linux-wireless@vger.kernel.org
W:	http://wireless.kernel.org/en/users/Drivers/carl9170
S:	Maintained
F:	drivers/net/wireless/ath/carl9170/

CAVIUM I2C DRIVER
M:	Jan Glauber <jglauber@cavium.com>
M:	David Daney <david.daney@cavium.com>
W:	http://www.cavium.com
S:	Supported
F:	drivers/i2c/busses/i2c-octeon*
F:	drivers/i2c/busses/i2c-thunderx*

CAVIUM LIQUIDIO NETWORK DRIVER
M:	Derek Chickles <derek.chickles@caviumnetworks.com>
M:	Satanand Burla <satananda.burla@caviumnetworks.com>
M:	Felix Manlunas <felix.manlunas@caviumnetworks.com>
M:	Raghu Vatsavayi <raghu.vatsavayi@caviumnetworks.com>
L:	netdev@vger.kernel.org
W:	http://www.cavium.com
S:	Supported
F:	drivers/net/ethernet/cavium/liquidio/

CAVIUM MMC DRIVER
M:	Jan Glauber <jglauber@cavium.com>
M:	David Daney <david.daney@cavium.com>
M:	Steven J. Hill <Steven.Hill@cavium.com>
W:	http://www.cavium.com
S:	Supported
F:	drivers/mmc/host/cavium*

CAVIUM OCTEON-TX CRYPTO DRIVER
M:	George Cherian <george.cherian@cavium.com>
L:	linux-crypto@vger.kernel.org
W:	http://www.cavium.com
S:	Supported
F:	drivers/crypto/cavium/cpt/

CAVIUM THUNDERX2 ARM64 SOC
M:	Robert Richter <rrichter@cavium.com>
M:	Jayachandran C <jnair@caviumnetworks.com>
L:	linux-arm-kernel@lists.infradead.org (moderated for non-subscribers)
S:	Maintained
F:	arch/arm64/boot/dts/cavium/thunder2-99xx*
F:	Documentation/devicetree/bindings/arm/cavium-thunder2.txt

CC2520 IEEE-802.15.4 RADIO DRIVER
M:	Varka Bhadram <varkabhadram@gmail.com>
L:	linux-wpan@vger.kernel.org
S:	Maintained
F:	drivers/net/ieee802154/cc2520.c
F:	include/linux/spi/cc2520.h
F:	Documentation/devicetree/bindings/net/ieee802154/cc2520.txt

CCREE ARM TRUSTZONE CRYPTOCELL REE DRIVER
M:	Yael Chemla <yael.chemla@foss.arm.com>
M:	Gilad Ben-Yossef <gilad@benyossef.com>
L:	linux-crypto@vger.kernel.org
S:	Supported
F:	drivers/crypto/ccree/
W:	https://developer.arm.com/products/system-ip/trustzone-cryptocell/cryptocell-700-family

CEC FRAMEWORK
M:	Hans Verkuil <hans.verkuil@cisco.com>
L:	linux-media@vger.kernel.org
T:	git git://linuxtv.org/media_tree.git
W:	http://linuxtv.org
S:	Supported
F:	Documentation/media/kapi/cec-core.rst
F:	Documentation/media/uapi/cec
F:	drivers/media/cec/
F:	drivers/media/rc/keymaps/rc-cec.c
F:	include/media/cec.h
F:	include/media/cec-notifier.h
F:	include/uapi/linux/cec.h
F:	include/uapi/linux/cec-funcs.h
F:	Documentation/devicetree/bindings/media/cec.txt
F:	Documentation/ABI/testing/debugfs-cec-error-inj

CEC GPIO DRIVER
M:	Hans Verkuil <hans.verkuil@cisco.com>
L:	linux-media@vger.kernel.org
T:	git git://linuxtv.org/media_tree.git
W:	http://linuxtv.org
S:	Supported
F:	drivers/media/platform/cec-gpio/
F:	Documentation/devicetree/bindings/media/cec-gpio.txt

CELL BROADBAND ENGINE ARCHITECTURE
M:	Arnd Bergmann <arnd@arndb.de>
L:	linuxppc-dev@lists.ozlabs.org
W:	http://www.ibm.com/developerworks/power/cell/
S:	Supported
F:	arch/powerpc/include/asm/cell*.h
F:	arch/powerpc/include/asm/spu*.h
F:	arch/powerpc/include/uapi/asm/spu*.h
F:	arch/powerpc/oprofile/*cell*
F:	arch/powerpc/platforms/cell/

CEPH COMMON CODE (LIBCEPH)
M:	Ilya Dryomov <idryomov@gmail.com>
M:	"Yan, Zheng" <zyan@redhat.com>
M:	Sage Weil <sage@redhat.com>
L:	ceph-devel@vger.kernel.org
W:	http://ceph.com/
T:	git git://git.kernel.org/pub/scm/linux/kernel/git/sage/ceph-client.git
T:	git git://github.com/ceph/ceph-client.git
S:	Supported
F:	net/ceph/
F:	include/linux/ceph/
F:	include/linux/crush/

CEPH DISTRIBUTED FILE SYSTEM CLIENT (CEPH)
M:	"Yan, Zheng" <zyan@redhat.com>
M:	Sage Weil <sage@redhat.com>
M:	Ilya Dryomov <idryomov@gmail.com>
L:	ceph-devel@vger.kernel.org
W:	http://ceph.com/
T:	git git://git.kernel.org/pub/scm/linux/kernel/git/sage/ceph-client.git
T:	git git://github.com/ceph/ceph-client.git
S:	Supported
F:	Documentation/filesystems/ceph.txt
F:	fs/ceph/

CERTIFICATE HANDLING:
M:	David Howells <dhowells@redhat.com>
M:	David Woodhouse <dwmw2@infradead.org>
L:	keyrings@vger.kernel.org
S:	Maintained
F:	Documentation/admin-guide/module-signing.rst
F:	certs/
F:	scripts/sign-file.c
F:	scripts/extract-cert.c

CERTIFIED WIRELESS USB (WUSB) SUBSYSTEM:
L:	linux-usb@vger.kernel.org
S:	Orphan
F:	Documentation/usb/WUSB-Design-overview.txt
F:	Documentation/usb/wusb-cbaf
F:	drivers/usb/host/hwa-hc.c
F:	drivers/usb/host/whci/
F:	drivers/usb/wusbcore/
F:	include/linux/usb/wusb*

CFAG12864B LCD DRIVER
M:	Miguel Ojeda Sandonis <miguel.ojeda.sandonis@gmail.com>
S:	Maintained
F:	drivers/auxdisplay/cfag12864b.c
F:	include/linux/cfag12864b.h

CFAG12864BFB LCD FRAMEBUFFER DRIVER
M:	Miguel Ojeda Sandonis <miguel.ojeda.sandonis@gmail.com>
S:	Maintained
F:	drivers/auxdisplay/cfag12864bfb.c
F:	include/linux/cfag12864b.h

802.11 (including CFG80211/NL80211)
M:	Johannes Berg <johannes@sipsolutions.net>
L:	linux-wireless@vger.kernel.org
W:	http://wireless.kernel.org/
T:	git git://git.kernel.org/pub/scm/linux/kernel/git/jberg/mac80211.git
T:	git git://git.kernel.org/pub/scm/linux/kernel/git/jberg/mac80211-next.git
S:	Maintained
F:	net/wireless/
F:	include/uapi/linux/nl80211.h
F:	include/linux/ieee80211.h
F:	include/net/wext.h
F:	include/net/cfg80211.h
F:	include/net/iw_handler.h
F:	include/net/ieee80211_radiotap.h
F:	Documentation/driver-api/80211/cfg80211.rst
F:	Documentation/networking/regulatory.txt

CHAR and MISC DRIVERS
M:	Arnd Bergmann <arnd@arndb.de>
M:	Greg Kroah-Hartman <gregkh@linuxfoundation.org>
T:	git git://git.kernel.org/pub/scm/linux/kernel/git/gregkh/char-misc.git
S:	Supported
F:	drivers/char/
F:	drivers/misc/
F:	include/linux/miscdevice.h

CHECKPATCH
M:	Andy Whitcroft <apw@canonical.com>
M:	Joe Perches <joe@perches.com>
S:	Maintained
F:	scripts/checkpatch.pl

CHINESE DOCUMENTATION
M:	Harry Wei <harryxiyou@gmail.com>
L:	xiyoulinuxkernelgroup@googlegroups.com (subscribers-only)
L:	linux-kernel@zh-kernel.org (moderated for non-subscribers)
S:	Maintained
F:	Documentation/translations/zh_CN/

CHIPIDEA USB HIGH SPEED DUAL ROLE CONTROLLER
M:	Peter Chen <Peter.Chen@nxp.com>
T:	git git://git.kernel.org/pub/scm/linux/kernel/git/peter.chen/usb.git
L:	linux-usb@vger.kernel.org
S:	Maintained
F:	drivers/usb/chipidea/

CHIPONE ICN8318 I2C TOUCHSCREEN DRIVER
M:	Hans de Goede <hdegoede@redhat.com>
L:	linux-input@vger.kernel.org
S:	Maintained
F:	Documentation/devicetree/bindings/input/touchscreen/chipone_icn8318.txt
F:	drivers/input/touchscreen/chipone_icn8318.c

CHIPONE ICN8505 I2C TOUCHSCREEN DRIVER
M:	Hans de Goede <hdegoede@redhat.com>
L:	linux-input@vger.kernel.org
S:	Maintained
F:	drivers/input/touchscreen/chipone_icn8505.c

CHROME HARDWARE PLATFORM SUPPORT
M:	Benson Leung <bleung@chromium.org>
S:	Maintained
T:	git git://git.kernel.org/pub/scm/linux/kernel/git/bleung/chrome-platform.git
F:	drivers/platform/chrome/

CIRRUS LOGIC AUDIO CODEC DRIVERS
M:	Brian Austin <brian.austin@cirrus.com>
M:	Paul Handrigan <Paul.Handrigan@cirrus.com>
L:	alsa-devel@alsa-project.org (moderated for non-subscribers)
S:	Maintained
F:	sound/soc/codecs/cs*

CIRRUS LOGIC EP93XX ETHERNET DRIVER
M:	Hartley Sweeten <hsweeten@visionengravers.com>
L:	netdev@vger.kernel.org
S:	Maintained
F:	drivers/net/ethernet/cirrus/ep93xx_eth.c

CISCO FCOE HBA DRIVER
M:	Satish Kharat <satishkh@cisco.com>
M:	Sesidhar Baddela <sebaddel@cisco.com>
M:	Karan Tilak Kumar <kartilak@cisco.com>
L:	linux-scsi@vger.kernel.org
S:	Supported
F:	drivers/scsi/fnic/

CISCO SCSI HBA DRIVER
M:	Karan Tilak Kumar <kartilak@cisco.com>
M:	Sesidhar Baddela <sebaddel@cisco.com>
L:	linux-scsi@vger.kernel.org
S:	Supported
F:	drivers/scsi/snic/

CISCO VIC ETHERNET NIC DRIVER
M:	Christian Benvenuti <benve@cisco.com>
M:	Govindarajulu Varadarajan <_govind@gmx.com>
M:	Parvi Kaustubhi <pkaustub@cisco.com>
S:	Supported
F:	drivers/net/ethernet/cisco/enic/

CISCO VIC LOW LATENCY NIC DRIVER
M:	Christian Benvenuti <benve@cisco.com>
S:	Supported
F:	drivers/infiniband/hw/usnic/

CIRRUS LOGIC MADERA CODEC DRIVERS
M:	Charles Keepax <ckeepax@opensource.cirrus.com>
M:	Richard Fitzgerald <rf@opensource.cirrus.com>
L:	alsa-devel@alsa-project.org (moderated for non-subscribers)
L:	patches@opensource.cirrus.com
T:	git https://github.com/CirrusLogic/linux-drivers.git
W:	https://github.com/CirrusLogic/linux-drivers/wiki
S:	Supported
F:	Documentation/devicetree/bindings/mfd/madera.txt
F:	Documentation/devicetree/bindings/pinctrl/cirrus,madera-pinctrl.txt
F:	include/linux/mfd/madera/*
F:	drivers/gpio/gpio-madera*
F:	drivers/mfd/madera*
F:	drivers/mfd/cs47l*
F:	drivers/pinctrl/cirrus/*

CLANG-FORMAT FILE
M:	Miguel Ojeda <miguel.ojeda.sandonis@gmail.com>
S:	Maintained
F:	.clang-format

CLEANCACHE API
M:	Konrad Rzeszutek Wilk <konrad.wilk@oracle.com>
L:	linux-kernel@vger.kernel.org
S:	Maintained
F:	mm/cleancache.c
F:	include/linux/cleancache.h

CLK API
M:	Russell King <linux@armlinux.org.uk>
L:	linux-clk@vger.kernel.org
S:	Maintained
F:	include/linux/clk.h

CLOCKSOURCE, CLOCKEVENT DRIVERS
M:	Daniel Lezcano <daniel.lezcano@linaro.org>
M:	Thomas Gleixner <tglx@linutronix.de>
L:	linux-kernel@vger.kernel.org
T:	git git://git.kernel.org/pub/scm/linux/kernel/git/tip/tip.git timers/core
S:	Supported
F:	drivers/clocksource/
F:	Documentation/devicetree/bindings/timer/

CMPC ACPI DRIVER
M:	Thadeu Lima de Souza Cascardo <cascardo@holoscopio.com>
M:	Daniel Oliveira Nascimento <don@syst.com.br>
L:	platform-driver-x86@vger.kernel.org
S:	Supported
F:	drivers/platform/x86/classmate-laptop.c

COBALT MEDIA DRIVER
M:	Hans Verkuil <hans.verkuil@cisco.com>
L:	linux-media@vger.kernel.org
T:	git git://linuxtv.org/media_tree.git
W:	https://linuxtv.org
S:	Supported
F:	drivers/media/pci/cobalt/

COCCINELLE/Semantic Patches (SmPL)
M:	Julia Lawall <Julia.Lawall@lip6.fr>
M:	Gilles Muller <Gilles.Muller@lip6.fr>
M:	Nicolas Palix <nicolas.palix@imag.fr>
M:	Michal Marek <michal.lkml@markovi.net>
L:	cocci@systeme.lip6.fr (moderated for non-subscribers)
T:	git git://git.kernel.org/pub/scm/linux/kernel/git/mmarek/kbuild.git misc
W:	http://coccinelle.lip6.fr/
S:	Supported
F:	Documentation/dev-tools/coccinelle.rst
F:	scripts/coccinelle/
F:	scripts/coccicheck

CODA FILE SYSTEM
M:	Jan Harkes <jaharkes@cs.cmu.edu>
M:	coda@cs.cmu.edu
L:	codalist@coda.cs.cmu.edu
W:	http://www.coda.cs.cmu.edu/
S:	Maintained
F:	Documentation/filesystems/coda.txt
F:	fs/coda/
F:	include/linux/coda*.h
F:	include/uapi/linux/coda*.h

CODA V4L2 MEM2MEM DRIVER
M:	Philipp Zabel <p.zabel@pengutronix.de>
L:	linux-media@vger.kernel.org
S:	Maintained
F:	Documentation/devicetree/bindings/media/coda.txt
F:	drivers/media/platform/coda/

CODE OF CONDUCT
M:	Greg Kroah-Hartman <gregkh@linuxfoundation.org>
S:	Supported
F:	Documentation/process/code-of-conduct.rst
F:	Documentation/process/code-of-conduct-interpretation.rst

COMMON CLK FRAMEWORK
M:	Michael Turquette <mturquette@baylibre.com>
M:	Stephen Boyd <sboyd@kernel.org>
L:	linux-clk@vger.kernel.org
Q:	http://patchwork.kernel.org/project/linux-clk/list/
T:	git git://git.kernel.org/pub/scm/linux/kernel/git/clk/linux.git
S:	Maintained
F:	Documentation/devicetree/bindings/clock/
F:	drivers/clk/
X:	drivers/clk/clkdev.c
F:	include/linux/clk-pr*
F:	include/linux/clk/
F:	include/linux/of_clk.h

COMMON INTERNET FILE SYSTEM (CIFS)
M:	Steve French <sfrench@samba.org>
L:	linux-cifs@vger.kernel.org
L:	samba-technical@lists.samba.org (moderated for non-subscribers)
W:	http://linux-cifs.samba.org/
T:	git git://git.samba.org/sfrench/cifs-2.6.git
S:	Supported
F:	Documentation/filesystems/cifs/
F:	fs/cifs/

COMPACTPCI HOTPLUG CORE
M:	Scott Murray <scott@spiteful.org>
L:	linux-pci@vger.kernel.org
S:	Maintained
F:	drivers/pci/hotplug/cpci_hotplug*

COMPACTPCI HOTPLUG GENERIC DRIVER
M:	Scott Murray <scott@spiteful.org>
L:	linux-pci@vger.kernel.org
S:	Maintained
F:	drivers/pci/hotplug/cpcihp_generic.c

COMPACTPCI HOTPLUG ZIATECH ZT5550 DRIVER
M:	Scott Murray <scott@spiteful.org>
L:	linux-pci@vger.kernel.org
S:	Maintained
F:	drivers/pci/hotplug/cpcihp_zt5550.*

COMPAL LAPTOP SUPPORT
M:	Cezary Jackiewicz <cezary.jackiewicz@gmail.com>
L:	platform-driver-x86@vger.kernel.org
S:	Maintained
F:	drivers/platform/x86/compal-laptop.c

COMPILER ATTRIBUTES
M:	Miguel Ojeda <miguel.ojeda.sandonis@gmail.com>
S:	Maintained
F:	include/linux/compiler_attributes.h

CONEXANT ACCESSRUNNER USB DRIVER
L:	accessrunner-general@lists.sourceforge.net
W:	http://accessrunner.sourceforge.net/
S:	Orphan
F:	drivers/usb/atm/cxacru.c

CONFIGFS
M:	Joel Becker <jlbec@evilplan.org>
M:	Christoph Hellwig <hch@lst.de>
T:	git git://git.infradead.org/users/hch/configfs.git
S:	Supported
F:	fs/configfs/
F:	include/linux/configfs.h

CONNECTOR
M:	Evgeniy Polyakov <zbr@ioremap.net>
L:	netdev@vger.kernel.org
S:	Maintained
F:	drivers/connector/

CONTROL GROUP (CGROUP)
M:	Tejun Heo <tj@kernel.org>
M:	Li Zefan <lizefan@huawei.com>
M:	Johannes Weiner <hannes@cmpxchg.org>
L:	cgroups@vger.kernel.org
T:	git git://git.kernel.org/pub/scm/linux/kernel/git/tj/cgroup.git
S:	Maintained
F:	Documentation/cgroup*
F:	include/linux/cgroup*
F:	kernel/cgroup*

CONTROL GROUP - CPUSET
M:	Li Zefan <lizefan@huawei.com>
L:	cgroups@vger.kernel.org
W:	http://www.bullopensource.org/cpuset/
W:	http://oss.sgi.com/projects/cpusets/
T:	git git://git.kernel.org/pub/scm/linux/kernel/git/tj/cgroup.git
S:	Maintained
F:	Documentation/cgroup-v1/cpusets.txt
F:	include/linux/cpuset.h
F:	kernel/cgroup/cpuset.c

CONTROL GROUP - MEMORY RESOURCE CONTROLLER (MEMCG)
M:	Johannes Weiner <hannes@cmpxchg.org>
M:	Michal Hocko <mhocko@kernel.org>
M:	Vladimir Davydov <vdavydov.dev@gmail.com>
L:	cgroups@vger.kernel.org
L:	linux-mm@kvack.org
S:	Maintained
F:	mm/memcontrol.c
F:	mm/swap_cgroup.c

CORETEMP HARDWARE MONITORING DRIVER
M:	Fenghua Yu <fenghua.yu@intel.com>
L:	linux-hwmon@vger.kernel.org
S:	Maintained
F:	Documentation/hwmon/coretemp
F:	drivers/hwmon/coretemp.c

COSA/SRP SYNC SERIAL DRIVER
M:	Jan "Yenya" Kasprzak <kas@fi.muni.cz>
W:	http://www.fi.muni.cz/~kas/cosa/
S:	Maintained
F:	drivers/net/wan/cosa*

CPMAC ETHERNET DRIVER
M:	Florian Fainelli <f.fainelli@gmail.com>
L:	netdev@vger.kernel.org
S:	Maintained
F:	drivers/net/ethernet/ti/cpmac.c

CPU FREQUENCY DRIVERS
M:	"Rafael J. Wysocki" <rjw@rjwysocki.net>
M:	Viresh Kumar <viresh.kumar@linaro.org>
L:	linux-pm@vger.kernel.org
S:	Maintained
T:	git git://git.kernel.org/pub/scm/linux/kernel/git/rafael/linux-pm.git
T:	git git://git.linaro.org/people/vireshk/linux.git (For ARM Updates)
B:	https://bugzilla.kernel.org
F:	Documentation/cpu-freq/
F:	Documentation/devicetree/bindings/cpufreq/
F:	drivers/cpufreq/
F:	include/linux/cpufreq.h
F:	tools/testing/selftests/cpufreq/

CPU FREQUENCY DRIVERS - ARM BIG LITTLE
M:	Viresh Kumar <viresh.kumar@linaro.org>
M:	Sudeep Holla <sudeep.holla@arm.com>
L:	linux-pm@vger.kernel.org
W:	http://www.arm.com/products/processors/technologies/biglittleprocessing.php
S:	Maintained
F:	drivers/cpufreq/arm_big_little.h
F:	drivers/cpufreq/arm_big_little.c

CPU POWER MONITORING SUBSYSTEM
M:	Thomas Renninger <trenn@suse.com>
M:	Shuah Khan <shuah@kernel.org>
L:	linux-pm@vger.kernel.org
S:	Maintained
F:	tools/power/cpupower/

CPUID/MSR DRIVER
M:	"H. Peter Anvin" <hpa@zytor.com>
S:	Maintained
F:	arch/x86/kernel/cpuid.c
F:	arch/x86/kernel/msr.c

CPUIDLE DRIVER - ARM BIG LITTLE
M:	Lorenzo Pieralisi <lorenzo.pieralisi@arm.com>
M:	Daniel Lezcano <daniel.lezcano@linaro.org>
L:	linux-pm@vger.kernel.org
L:	linux-arm-kernel@lists.infradead.org
T:	git git://git.kernel.org/pub/scm/linux/kernel/git/rafael/linux-pm.git
S:	Maintained
F:	drivers/cpuidle/cpuidle-big_little.c

CPUIDLE DRIVER - ARM EXYNOS
M:	Bartlomiej Zolnierkiewicz <b.zolnierkie@samsung.com>
M:	Daniel Lezcano <daniel.lezcano@linaro.org>
M:	Kukjin Kim <kgene@kernel.org>
L:	linux-pm@vger.kernel.org
L:	linux-samsung-soc@vger.kernel.org
S:	Supported
F:	drivers/cpuidle/cpuidle-exynos.c
F:	arch/arm/mach-exynos/pm.c

CPUIDLE DRIVERS
M:	"Rafael J. Wysocki" <rjw@rjwysocki.net>
M:	Daniel Lezcano <daniel.lezcano@linaro.org>
L:	linux-pm@vger.kernel.org
S:	Maintained
T:	git git://git.kernel.org/pub/scm/linux/kernel/git/rafael/linux-pm.git
B:	https://bugzilla.kernel.org
F:	drivers/cpuidle/*
F:	include/linux/cpuidle.h

CRAMFS FILESYSTEM
M:	Nicolas Pitre <nico@linaro.org>
S:	Maintained
F:	Documentation/filesystems/cramfs.txt
F:	fs/cramfs/

CRYPTO API
M:	Herbert Xu <herbert@gondor.apana.org.au>
M:	"David S. Miller" <davem@davemloft.net>
L:	linux-crypto@vger.kernel.org
T:	git git://git.kernel.org/pub/scm/linux/kernel/git/herbert/cryptodev-2.6.git
T:	git git://git.kernel.org/pub/scm/linux/kernel/git/herbert/crypto-2.6.git
S:	Maintained
F:	Documentation/crypto/
F:	Documentation/devicetree/bindings/crypto/
F:	arch/*/crypto/
F:	crypto/
F:	drivers/crypto/
F:	include/crypto/
F:	include/linux/crypto*

CRYPTOGRAPHIC RANDOM NUMBER GENERATOR
M:	Neil Horman <nhorman@tuxdriver.com>
L:	linux-crypto@vger.kernel.org
S:	Maintained
F:	crypto/ansi_cprng.c
F:	crypto/rng.c

CS3308 MEDIA DRIVER
M:	Hans Verkuil <hverkuil@xs4all.nl>
L:	linux-media@vger.kernel.org
T:	git git://linuxtv.org/media_tree.git
W:	http://linuxtv.org
S:	Odd Fixes
F:	drivers/media/i2c/cs3308.c

CS5535 Audio ALSA driver
M:	Jaya Kumar <jayakumar.alsa@gmail.com>
S:	Maintained
F:	sound/pci/cs5535audio/

CSI DRIVERS FOR ALLWINNER V3s
M:	Yong Deng <yong.deng@magewell.com>
L:	linux-media@vger.kernel.org
T:	git git://linuxtv.org/media_tree.git
S:	Maintained
F:	drivers/media/platform/sunxi/sun6i-csi/
F:	Documentation/devicetree/bindings/media/sun6i-csi.txt

CW1200 WLAN driver
M:	Solomon Peachy <pizza@shaftnet.org>
S:	Maintained
F:	drivers/net/wireless/st/cw1200/

CX18 VIDEO4LINUX DRIVER
M:	Andy Walls <awalls@md.metrocast.net>
L:	ivtv-devel@ivtvdriver.org (subscribers-only)
L:	linux-media@vger.kernel.org
T:	git git://linuxtv.org/media_tree.git
W:	https://linuxtv.org
W:	http://www.ivtvdriver.org/index.php/Cx18
S:	Maintained
F:	Documentation/media/v4l-drivers/cx18*
F:	drivers/media/pci/cx18/
F:	include/uapi/linux/ivtv*

CX2341X MPEG ENCODER HELPER MODULE
M:	Hans Verkuil <hverkuil@xs4all.nl>
L:	linux-media@vger.kernel.org
T:	git git://linuxtv.org/media_tree.git
W:	https://linuxtv.org
S:	Maintained
F:	drivers/media/common/cx2341x*
F:	include/media/drv-intf/cx2341x.h

CX24120 MEDIA DRIVER
M:	Jemma Denson <jdenson@gmail.com>
M:	Patrick Boettcher <patrick.boettcher@posteo.de>
L:	linux-media@vger.kernel.org
W:	https://linuxtv.org
Q:	http://patchwork.linuxtv.org/project/linux-media/list/
S:	Maintained
F:	drivers/media/dvb-frontends/cx24120*

CX88 VIDEO4LINUX DRIVER
M:	Mauro Carvalho Chehab <mchehab@kernel.org>
L:	linux-media@vger.kernel.org
W:	https://linuxtv.org
T:	git git://linuxtv.org/media_tree.git
S:	Odd fixes
F:	Documentation/media/v4l-drivers/cx88*
F:	drivers/media/pci/cx88/

CXD2820R MEDIA DRIVER
M:	Antti Palosaari <crope@iki.fi>
L:	linux-media@vger.kernel.org
W:	https://linuxtv.org
W:	http://palosaari.fi/linux/
Q:	http://patchwork.linuxtv.org/project/linux-media/list/
T:	git git://linuxtv.org/anttip/media_tree.git
S:	Maintained
F:	drivers/media/dvb-frontends/cxd2820r*

CXGB3 ETHERNET DRIVER (CXGB3)
M:	Santosh Raspatur <santosh@chelsio.com>
L:	netdev@vger.kernel.org
W:	http://www.chelsio.com
S:	Supported
F:	drivers/net/ethernet/chelsio/cxgb3/

CXGB3 ISCSI DRIVER (CXGB3I)
M:	Karen Xie <kxie@chelsio.com>
L:	linux-scsi@vger.kernel.org
W:	http://www.chelsio.com
S:	Supported
F:	drivers/scsi/cxgbi/cxgb3i

CXGB3 IWARP RNIC DRIVER (IW_CXGB3)
M:	Steve Wise <swise@chelsio.com>
L:	linux-rdma@vger.kernel.org
W:	http://www.openfabrics.org
S:	Supported
F:	drivers/infiniband/hw/cxgb3/
F:	include/uapi/rdma/cxgb3-abi.h

CXGB4 CRYPTO DRIVER (chcr)
M:	Harsh Jain <harsh@chelsio.com>
L:	linux-crypto@vger.kernel.org
W:	http://www.chelsio.com
S:	Supported
F:	drivers/crypto/chelsio

CXGB4 ETHERNET DRIVER (CXGB4)
M:	Ganesh Goudar <ganeshgr@chelsio.com>
L:	netdev@vger.kernel.org
W:	http://www.chelsio.com
S:	Supported
F:	drivers/net/ethernet/chelsio/cxgb4/

CXGB4 ISCSI DRIVER (CXGB4I)
M:	Karen Xie <kxie@chelsio.com>
L:	linux-scsi@vger.kernel.org
W:	http://www.chelsio.com
S:	Supported
F:	drivers/scsi/cxgbi/cxgb4i

CXGB4 IWARP RNIC DRIVER (IW_CXGB4)
M:	Steve Wise <swise@chelsio.com>
L:	linux-rdma@vger.kernel.org
W:	http://www.openfabrics.org
S:	Supported
F:	drivers/infiniband/hw/cxgb4/
F:	include/uapi/rdma/cxgb4-abi.h

CXGB4VF ETHERNET DRIVER (CXGB4VF)
M:	Casey Leedom <leedom@chelsio.com>
L:	netdev@vger.kernel.org
W:	http://www.chelsio.com
S:	Supported
F:	drivers/net/ethernet/chelsio/cxgb4vf/

CXL (IBM Coherent Accelerator Processor Interface CAPI) DRIVER
M:	Frederic Barrat <fbarrat@linux.ibm.com>
M:	Andrew Donnellan <andrew.donnellan@au1.ibm.com>
L:	linuxppc-dev@lists.ozlabs.org
S:	Supported
F:	arch/powerpc/platforms/powernv/pci-cxl.c
F:	drivers/misc/cxl/
F:	include/misc/cxl*
F:	include/uapi/misc/cxl.h
F:	Documentation/powerpc/cxl.txt
F:	Documentation/ABI/testing/sysfs-class-cxl

CXLFLASH (IBM Coherent Accelerator Processor Interface CAPI Flash) SCSI DRIVER
M:	Manoj N. Kumar <manoj@linux.ibm.com>
M:	Matthew R. Ochs <mrochs@linux.ibm.com>
M:	Uma Krishnan <ukrishn@linux.ibm.com>
L:	linux-scsi@vger.kernel.org
S:	Supported
F:	drivers/scsi/cxlflash/
F:	include/uapi/scsi/cxlflash_ioctl.h
F:	Documentation/powerpc/cxlflash.txt

CYBERPRO FB DRIVER
M:	Russell King <linux@armlinux.org.uk>
L:	linux-arm-kernel@lists.infradead.org (moderated for non-subscribers)
W:	http://www.armlinux.org.uk/
S:	Maintained
F:	drivers/video/fbdev/cyber2000fb.*

CYCLADES ASYNC MUX DRIVER
W:	http://www.cyclades.com/
S:	Orphan
F:	drivers/tty/cyclades.c
F:	include/linux/cyclades.h
F:	include/uapi/linux/cyclades.h

CYCLADES PC300 DRIVER
W:	http://www.cyclades.com/
S:	Orphan
F:	drivers/net/wan/pc300*

CYPRESS_FIRMWARE MEDIA DRIVER
M:	Antti Palosaari <crope@iki.fi>
L:	linux-media@vger.kernel.org
W:	https://linuxtv.org
W:	http://palosaari.fi/linux/
Q:	http://patchwork.linuxtv.org/project/linux-media/list/
T:	git git://linuxtv.org/anttip/media_tree.git
S:	Maintained
F:	drivers/media/common/cypress_firmware*

CYTTSP TOUCHSCREEN DRIVER
M:	Ferruh Yigit <fery@cypress.com>
L:	linux-input@vger.kernel.org
S:	Supported
F:	drivers/input/touchscreen/cyttsp*
F:	include/linux/input/cyttsp.h

D-LINK DIR-685 TOUCHKEYS DRIVER
M:	Linus Walleij <linus.walleij@linaro.org>
L:	linux-input@vger.kernel.org
S:	Supported
F:	drivers/input/keyboard/dlink-dir685-touchkeys.c

DALLAS/MAXIM DS1685-FAMILY REAL TIME CLOCK
M:	Joshua Kinard <kumba@gentoo.org>
S:	Maintained
F:	drivers/rtc/rtc-ds1685.c
F:	include/linux/rtc/ds1685.h

DAMA SLAVE for AX.25
M:	Joerg Reuter <jreuter@yaina.de>
W:	http://yaina.de/jreuter/
W:	http://www.qsl.net/dl1bke/
L:	linux-hams@vger.kernel.org
S:	Maintained
F:	net/ax25/af_ax25.c
F:	net/ax25/ax25_dev.c
F:	net/ax25/ax25_ds_*
F:	net/ax25/ax25_in.c
F:	net/ax25/ax25_out.c
F:	net/ax25/ax25_timer.c
F:	net/ax25/sysctl_net_ax25.c

DAVICOM FAST ETHERNET (DMFE) NETWORK DRIVER
L:	netdev@vger.kernel.org
S:	Orphan
F:	Documentation/networking/device_drivers/dec/dmfe.txt
F:	drivers/net/ethernet/dec/tulip/dmfe.c

DC390/AM53C974 SCSI driver
M:	Hannes Reinecke <hare@suse.com>
L:	linux-scsi@vger.kernel.org
S:	Maintained
F:	drivers/scsi/am53c974.c

DC395x SCSI driver
M:	Oliver Neukum <oliver@neukum.org>
M:	Ali Akcaagac <aliakc@web.de>
M:	Jamie Lenehan <lenehan@twibble.org>
L:	dc395x@twibble.org
W:	http://twibble.org/dist/dc395x/
W:	http://lists.twibble.org/mailman/listinfo/dc395x/
S:	Maintained
F:	Documentation/scsi/dc395x.txt
F:	drivers/scsi/dc395x.*

DCCP PROTOCOL
M:	Gerrit Renker <gerrit@erg.abdn.ac.uk>
L:	dccp@vger.kernel.org
W:	http://www.linuxfoundation.org/collaborate/workgroups/networking/dccp
S:	Maintained
F:	include/linux/dccp.h
F:	include/uapi/linux/dccp.h
F:	include/linux/tfrc.h
F:	net/dccp/

DECnet NETWORK LAYER
W:	http://linux-decnet.sourceforge.net
L:	linux-decnet-user@lists.sourceforge.net
S:	Orphan
F:	Documentation/networking/decnet.txt
F:	net/decnet/

DECSTATION PLATFORM SUPPORT
M:	"Maciej W. Rozycki" <macro@linux-mips.org>
L:	linux-mips@vger.kernel.org
W:	http://www.linux-mips.org/wiki/DECstation
S:	Maintained
F:	arch/mips/dec/
F:	arch/mips/include/asm/dec/
F:	arch/mips/include/asm/mach-dec/

DEFXX FDDI NETWORK DRIVER
M:	"Maciej W. Rozycki" <macro@linux-mips.org>
S:	Maintained
F:	drivers/net/fddi/defxx.*

DELL SMBIOS DRIVER
M:	Pali Rohár <pali.rohar@gmail.com>
M:	Mario Limonciello <mario.limonciello@dell.com>
L:	platform-driver-x86@vger.kernel.org
S:	Maintained
F:	drivers/platform/x86/dell-smbios.*

DELL SMBIOS SMM DRIVER
M:	Mario Limonciello <mario.limonciello@dell.com>
L:	platform-driver-x86@vger.kernel.org
S:	Maintained
F:	drivers/platform/x86/dell-smbios-smm.c

DELL SMBIOS WMI DRIVER
M:	Mario Limonciello <mario.limonciello@dell.com>
L:	platform-driver-x86@vger.kernel.org
S:	Maintained
F:	drivers/platform/x86/dell-smbios-wmi.c
F:	tools/wmi/dell-smbios-example.c

DEFZA FDDI NETWORK DRIVER
M:	"Maciej W. Rozycki" <macro@linux-mips.org>
S:	Maintained
F:	drivers/net/fddi/defza.*

DELL LAPTOP DRIVER
M:	Matthew Garrett <mjg59@srcf.ucam.org>
M:	Pali Rohár <pali.rohar@gmail.com>
L:	platform-driver-x86@vger.kernel.org
S:	Maintained
F:	drivers/platform/x86/dell-laptop.c

DELL LAPTOP FREEFALL DRIVER
M:	Pali Rohár <pali.rohar@gmail.com>
S:	Maintained
F:	drivers/platform/x86/dell-smo8800.c

DELL LAPTOP RBTN DRIVER
M:	Pali Rohár <pali.rohar@gmail.com>
S:	Maintained
F:	drivers/platform/x86/dell-rbtn.*

DELL REMOTE BIOS UPDATE DRIVER
M:	Stuart Hayes <stuart.w.hayes@gmail.com>
L:	platform-driver-x86@vger.kernel.org
S:	Maintained
F:	drivers/platform/x86/dell_rbu.c

DELL LAPTOP SMM DRIVER
M:	Pali Rohár <pali.rohar@gmail.com>
S:	Maintained
F:	drivers/hwmon/dell-smm-hwmon.c
F:	include/uapi/linux/i8k.h

DELL SYSTEMS MANAGEMENT BASE DRIVER (dcdbas)
M:	Stuart Hayes <stuart.w.hayes@gmail.com>
L:	platform-driver-x86@vger.kernel.org
S:	Maintained
F:	Documentation/dcdbas.txt
F:	drivers/platform/x86/dcdbas.*

DELL WMI NOTIFICATIONS DRIVER
M:	Matthew Garrett <mjg59@srcf.ucam.org>
M:	Pali Rohár <pali.rohar@gmail.com>
S:	Maintained
F:	drivers/platform/x86/dell-wmi.c

DELL WMI DESCRIPTOR DRIVER
M:	Mario Limonciello <mario.limonciello@dell.com>
S:	Maintained
F:	drivers/platform/x86/dell-wmi-descriptor.c

DELTA ST MEDIA DRIVER
M:	Hugues Fruchet <hugues.fruchet@st.com>
L:	linux-media@vger.kernel.org
T:	git git://linuxtv.org/media_tree.git
W:	https://linuxtv.org
S:	Supported
F:	drivers/media/platform/sti/delta

DENALI NAND DRIVER
M:	Masahiro Yamada <yamada.masahiro@socionext.com>
L:	linux-mtd@lists.infradead.org
S:	Supported
F:	drivers/mtd/nand/raw/denali*

DESIGNWARE USB2 DRD IP DRIVER
M:	Minas Harutyunyan <hminas@synopsys.com>
L:	linux-usb@vger.kernel.org
T:	git git://git.kernel.org/pub/scm/linux/kernel/git/balbi/usb.git
S:	Maintained
F:	drivers/usb/dwc2/

DESIGNWARE USB3 DRD IP DRIVER
M:	Felipe Balbi <balbi@kernel.org>
L:	linux-usb@vger.kernel.org
T:	git git://git.kernel.org/pub/scm/linux/kernel/git/balbi/usb.git
S:	Maintained
F:	drivers/usb/dwc3/

DEVANTECH SRF ULTRASONIC RANGER IIO DRIVER
M:	Andreas Klinger <ak@it-klinger.de>
L:	linux-iio@vger.kernel.org
S:	Maintained
F:	Documentation/ABI/testing/sysfs-bus-iio-distance-srf08
F:	drivers/iio/proximity/srf*.c

DEVICE COREDUMP (DEV_COREDUMP)
M:	Johannes Berg <johannes@sipsolutions.net>
L:	linux-kernel@vger.kernel.org
S:	Maintained
F:	drivers/base/devcoredump.c
F:	include/linux/devcoredump.h

DEVICE FREQUENCY (DEVFREQ)
M:	MyungJoo Ham <myungjoo.ham@samsung.com>
M:	Kyungmin Park <kyungmin.park@samsung.com>
R:	Chanwoo Choi <cw00.choi@samsung.com>
L:	linux-pm@vger.kernel.org
T:	git git://git.kernel.org/pub/scm/linux/kernel/git/mzx/devfreq.git
S:	Maintained
F:	drivers/devfreq/
F:	include/linux/devfreq.h
F:	Documentation/devicetree/bindings/devfreq/

DEVICE FREQUENCY EVENT (DEVFREQ-EVENT)
M:	Chanwoo Choi <cw00.choi@samsung.com>
L:	linux-pm@vger.kernel.org
T:	git git://git.kernel.org/pub/scm/linux/kernel/git/mzx/devfreq.git
S:	Supported
F:	drivers/devfreq/event/
F:	drivers/devfreq/devfreq-event.c
F:	include/linux/devfreq-event.h
F:	Documentation/devicetree/bindings/devfreq/event/

DEVICE NUMBER REGISTRY
M:	Torben Mathiasen <device@lanana.org>
W:	http://lanana.org/docs/device-list/index.html
S:	Maintained

DEVICE-MAPPER  (LVM)
M:	Alasdair Kergon <agk@redhat.com>
M:	Mike Snitzer <snitzer@redhat.com>
M:	dm-devel@redhat.com
L:	dm-devel@redhat.com
W:	http://sources.redhat.com/dm
Q:	http://patchwork.kernel.org/project/dm-devel/list/
T:	git git://git.kernel.org/pub/scm/linux/kernel/git/device-mapper/linux-dm.git
T:	quilt http://people.redhat.com/agk/patches/linux/editing/
S:	Maintained
F:	Documentation/device-mapper/
F:	drivers/md/Makefile
F:	drivers/md/Kconfig
F:	drivers/md/dm*
F:	drivers/md/persistent-data/
F:	include/linux/device-mapper.h
F:	include/linux/dm-*.h
F:	include/uapi/linux/dm-*.h

DEVLINK
M:	Jiri Pirko <jiri@mellanox.com>
L:	netdev@vger.kernel.org
S:	Supported
F:	net/core/devlink.c
F:	include/net/devlink.h
F:	include/uapi/linux/devlink.h

DIALOG SEMICONDUCTOR DRIVERS
M:	Support Opensource <support.opensource@diasemi.com>
W:	http://www.dialog-semiconductor.com/products
S:	Supported
F:	Documentation/hwmon/da90??
F:	Documentation/devicetree/bindings/mfd/da90*.txt
F:	Documentation/devicetree/bindings/input/da90??-onkey.txt
F:	Documentation/devicetree/bindings/thermal/da90??-thermal.txt
F:	Documentation/devicetree/bindings/regulator/da92*.txt
F:	Documentation/devicetree/bindings/watchdog/da90??-wdt.txt
F:	Documentation/devicetree/bindings/sound/da[79]*.txt
F:	drivers/gpio/gpio-da90??.c
F:	drivers/hwmon/da90??-hwmon.c
F:	drivers/iio/adc/da91??-*.c
F:	drivers/input/misc/da90??_onkey.c
F:	drivers/input/touchscreen/da9052_tsi.c
F:	drivers/leds/leds-da90??.c
F:	drivers/mfd/da903x.c
F:	drivers/mfd/da90??-*.c
F:	drivers/mfd/da91??-*.c
F:	drivers/power/supply/da9052-battery.c
F:	drivers/power/supply/da91??-*.c
F:	drivers/regulator/da903x.c
F:	drivers/regulator/da9???-regulator.[ch]
F:	drivers/thermal/da90??-thermal.c
F:	drivers/rtc/rtc-da90??.c
F:	drivers/video/backlight/da90??_bl.c
F:	drivers/watchdog/da90??_wdt.c
F:	include/linux/mfd/da903x.h
F:	include/linux/mfd/da9052/
F:	include/linux/mfd/da9055/
F:	include/linux/mfd/da9062/
F:	include/linux/mfd/da9063/
F:	include/linux/mfd/da9150/
F:	include/linux/regulator/da9211.h
F:	include/sound/da[79]*.h
F:	sound/soc/codecs/da[79]*.[ch]

DIAMOND SYSTEMS GPIO-MM GPIO DRIVER
M:	William Breathitt Gray <vilhelm.gray@gmail.com>
L:	linux-gpio@vger.kernel.org
S:	Maintained
F:	drivers/gpio/gpio-gpio-mm.c

DIOLAN U2C-12 I2C DRIVER
M:	Guenter Roeck <linux@roeck-us.net>
L:	linux-i2c@vger.kernel.org
S:	Maintained
F:	drivers/i2c/busses/i2c-diolan-u2c.c

FILESYSTEM DIRECT ACCESS (DAX)
M:	Matthew Wilcox <willy@infradead.org>
M:	Ross Zwisler <zwisler@kernel.org>
M:	Jan Kara <jack@suse.cz>
L:	linux-fsdevel@vger.kernel.org
S:	Supported
F:	fs/dax.c
F:	include/linux/dax.h
F:	include/trace/events/fs_dax.h

DEVICE DIRECT ACCESS (DAX)
M:	Dan Williams <dan.j.williams@intel.com>
M:	Dave Jiang <dave.jiang@intel.com>
M:	Ross Zwisler <zwisler@kernel.org>
M:	Vishal Verma <vishal.l.verma@intel.com>
L:	linux-nvdimm@lists.01.org
S:	Supported
F:	drivers/dax/

DIRECTORY NOTIFICATION (DNOTIFY)
M:	Jan Kara <jack@suse.cz>
R:	Amir Goldstein <amir73il@gmail.com>
L:	linux-fsdevel@vger.kernel.org
S:	Maintained
F:	Documentation/filesystems/dnotify.txt
F:	fs/notify/dnotify/
F:	include/linux/dnotify.h

DISK GEOMETRY AND PARTITION HANDLING
M:	Andries Brouwer <aeb@cwi.nl>
W:	http://www.win.tue.nl/~aeb/linux/Large-Disk.html
W:	http://www.win.tue.nl/~aeb/linux/zip/zip-1.html
W:	http://www.win.tue.nl/~aeb/partitions/partition_types-1.html
S:	Maintained

DISKQUOTA
M:	Jan Kara <jack@suse.com>
S:	Maintained
F:	Documentation/filesystems/quota.txt
F:	fs/quota/
F:	include/linux/quota*.h
F:	include/uapi/linux/quota*.h

DISPLAYLINK USB 2.0 FRAMEBUFFER DRIVER (UDLFB)
M:	Bernie Thompson <bernie@plugable.com>
L:	linux-fbdev@vger.kernel.org
S:	Maintained
W:	http://plugable.com/category/projects/udlfb/
F:	drivers/video/fbdev/udlfb.c
F:	include/video/udlfb.h
F:	Documentation/fb/udlfb.txt

DISTRIBUTED LOCK MANAGER (DLM)
M:	Christine Caulfield <ccaulfie@redhat.com>
M:	David Teigland <teigland@redhat.com>
L:	cluster-devel@redhat.com
W:	http://sources.redhat.com/cluster/
T:	git git://git.kernel.org/pub/scm/linux/kernel/git/teigland/linux-dlm.git
S:	Supported
F:	fs/dlm/

DMA BUFFER SHARING FRAMEWORK
M:	Sumit Semwal <sumit.semwal@linaro.org>
S:	Maintained
L:	linux-media@vger.kernel.org
L:	dri-devel@lists.freedesktop.org
L:	linaro-mm-sig@lists.linaro.org (moderated for non-subscribers)
F:	drivers/dma-buf/
F:	include/linux/dma-buf*
F:	include/linux/reservation.h
F:	include/linux/*fence.h
F:	Documentation/driver-api/dma-buf.rst
T:	git git://anongit.freedesktop.org/drm/drm-misc

DMA GENERIC OFFLOAD ENGINE SUBSYSTEM
M:	Vinod Koul <vkoul@kernel.org>
L:	dmaengine@vger.kernel.org
Q:	https://patchwork.kernel.org/project/linux-dmaengine/list/
S:	Maintained
F:	drivers/dma/
F:	include/linux/dmaengine.h
F:	include/linux/of_dma.h
F:	Documentation/devicetree/bindings/dma/
F:	Documentation/driver-api/dmaengine/
T:	git git://git.infradead.org/users/vkoul/slave-dma.git

DMA MAPPING HELPERS
M:	Christoph Hellwig <hch@lst.de>
M:	Marek Szyprowski <m.szyprowski@samsung.com>
R:	Robin Murphy <robin.murphy@arm.com>
L:	iommu@lists.linux-foundation.org
T:	git git://git.infradead.org/users/hch/dma-mapping.git
W:	http://git.infradead.org/users/hch/dma-mapping.git
S:	Supported
F:	kernel/dma/
F:	include/asm-generic/dma-mapping.h
F:	include/linux/dma-direct.h
F:	include/linux/dma-mapping.h
F:	include/linux/dma-noncoherent.h

DME1737 HARDWARE MONITOR DRIVER
M:	Juerg Haefliger <juergh@gmail.com>
L:	linux-hwmon@vger.kernel.org
S:	Maintained
F:	Documentation/hwmon/dme1737
F:	drivers/hwmon/dme1737.c

DMI/SMBIOS SUPPORT
M:	Jean Delvare <jdelvare@suse.com>
S:	Maintained
T:	quilt http://jdelvare.nerim.net/devel/linux/jdelvare-dmi/
F:	Documentation/ABI/testing/sysfs-firmware-dmi-tables
F:	drivers/firmware/dmi-id.c
F:	drivers/firmware/dmi_scan.c
F:	include/linux/dmi.h

DOCUMENTATION
M:	Jonathan Corbet <corbet@lwn.net>
L:	linux-doc@vger.kernel.org
S:	Maintained
F:	Documentation/
F:	scripts/kernel-doc
X:	Documentation/ABI/
X:	Documentation/acpi/
X:	Documentation/devicetree/
X:	Documentation/i2c/
X:	Documentation/media/
X:	Documentation/power/
X:	Documentation/spi/
T:	git git://git.lwn.net/linux.git docs-next

DOCUMENTATION/ITALIAN
M:	Federico Vaga <federico.vaga@vaga.pv.it>
L:	linux-doc@vger.kernel.org
S:	Maintained
F:	Documentation/translations/it_IT

DONGWOON DW9714 LENS VOICE COIL DRIVER
M:	Sakari Ailus <sakari.ailus@linux.intel.com>
L:	linux-media@vger.kernel.org
T:	git git://linuxtv.org/media_tree.git
S:	Maintained
F:	drivers/media/i2c/dw9714.c
F:	Documentation/devicetree/bindings/media/i2c/dongwoon,dw9714.txt

DONGWOON DW9807 LENS VOICE COIL DRIVER
M:	Sakari Ailus <sakari.ailus@linux.intel.com>
L:	linux-media@vger.kernel.org
T:	git git://linuxtv.org/media_tree.git
S:	Maintained
F:	drivers/media/i2c/dw9807-vcm.c
F:	Documentation/devicetree/bindings/media/i2c/dongwoon,dw9807-vcm.txt

DOUBLETALK DRIVER
M:	"James R. Van Zandt" <jrv@vanzandt.mv.com>
L:	blinux-list@redhat.com
S:	Maintained
F:	drivers/char/dtlk.c
F:	include/linux/dtlk.h

DPAA2 DATAPATH I/O (DPIO) DRIVER
M:	Roy Pledge <Roy.Pledge@nxp.com>
L:	linux-kernel@vger.kernel.org
S:	Maintained
F:	drivers/soc/fsl/dpio

DPAA2 ETHERNET DRIVER
M:	Ioana Radulescu <ruxandra.radulescu@nxp.com>
L:	netdev@vger.kernel.org
S:	Maintained
F:	drivers/net/ethernet/freescale/dpaa2/dpaa2-eth*
F:	drivers/net/ethernet/freescale/dpaa2/dpni*
F:	drivers/net/ethernet/freescale/dpaa2/dpkg.h
F:	drivers/net/ethernet/freescale/dpaa2/Makefile
F:	drivers/net/ethernet/freescale/dpaa2/Kconfig

DPAA2 ETHERNET SWITCH DRIVER
M:	Ioana Radulescu <ruxandra.radulescu@nxp.com>
M:	Ioana Ciornei <ioana.ciornei@nxp.com>
L:	linux-kernel@vger.kernel.org
S:	Maintained
F:	drivers/staging/fsl-dpaa2/ethsw

DPAA2 PTP CLOCK DRIVER
M:	Yangbo Lu <yangbo.lu@nxp.com>
L:	netdev@vger.kernel.org
S:	Maintained
F:	drivers/net/ethernet/freescale/dpaa2/dpaa2-ptp*
F:	drivers/net/ethernet/freescale/dpaa2/dprtc*

DPT_I2O SCSI RAID DRIVER
M:	Adaptec OEM Raid Solutions <aacraid@microsemi.com>
L:	linux-scsi@vger.kernel.org
W:	http://www.adaptec.com/
S:	Maintained
F:	drivers/scsi/dpt*
F:	drivers/scsi/dpt/

DRBD DRIVER
M:	Philipp Reisner <philipp.reisner@linbit.com>
M:	Lars Ellenberg <lars.ellenberg@linbit.com>
L:	drbd-dev@lists.linbit.com
W:	http://www.drbd.org
T:	git git://git.linbit.com/linux-drbd.git
T:	git git://git.linbit.com/drbd-8.4.git
S:	Supported
F:	drivers/block/drbd/
F:	lib/lru_cache.c
F:	Documentation/blockdev/drbd/

DRIVER CORE, KOBJECTS, DEBUGFS AND SYSFS
M:	Greg Kroah-Hartman <gregkh@linuxfoundation.org>
R:	"Rafael J. Wysocki" <rafael@kernel.org>
T:	git git://git.kernel.org/pub/scm/linux/kernel/git/gregkh/driver-core.git
S:	Supported
F:	Documentation/kobject.txt
F:	drivers/base/
F:	fs/debugfs/
F:	fs/sysfs/
F:	include/linux/debugfs.h
F:	include/linux/kobj*
F:	lib/kobj*

DRIVERS FOR ADAPTIVE VOLTAGE SCALING (AVS)
M:	Kevin Hilman <khilman@kernel.org>
M:	Nishanth Menon <nm@ti.com>
S:	Maintained
F:	drivers/power/avs/
F:	include/linux/power/smartreflex.h
L:	linux-pm@vger.kernel.org

DRM DRIVER FOR ARM PL111 CLCD
M:	Eric Anholt <eric@anholt.net>
T:	git git://anongit.freedesktop.org/drm/drm-misc
S:	Supported
F:	drivers/gpu/drm/pl111/

DRM DRIVER FOR ARM VERSATILE TFT PANELS
M:	Linus Walleij <linus.walleij@linaro.org>
T:	git git://anongit.freedesktop.org/drm/drm-misc
S:	Maintained
F:	drivers/gpu/drm/panel/panel-arm-versatile.c
F:	Documentation/devicetree/bindings/display/panel/arm,versatile-tft-panel.txt

DRM DRIVER FOR AST SERVER GRAPHICS CHIPS
M:	Dave Airlie <airlied@redhat.com>
S:	Odd Fixes
F:	drivers/gpu/drm/ast/

DRM DRIVER FOR BOCHS VIRTUAL GPU
M:	Gerd Hoffmann <kraxel@redhat.com>
L:	virtualization@lists.linux-foundation.org
T:	git git://anongit.freedesktop.org/drm/drm-misc
S:	Maintained
F:	drivers/gpu/drm/bochs/

DRM DRIVER FOR FARADAY TVE200 TV ENCODER
M:	Linus Walleij <linus.walleij@linaro.org>
T:	git git://anongit.freedesktop.org/drm/drm-misc
S:	Maintained
F:	drivers/gpu/drm/tve200/

DRM DRIVER FOR ILITEK ILI9225 PANELS
M:	David Lechner <david@lechnology.com>
S:	Maintained
F:	drivers/gpu/drm/tinydrm/ili9225.c
F:	Documentation/devicetree/bindings/display/ilitek,ili9225.txt

DRM DRIVER FOR HX8357D PANELS
M:	Eric Anholt <eric@anholt.net>
T:	git git://anongit.freedesktop.org/drm/drm-misc
S:	Maintained
F:	drivers/gpu/drm/tinydrm/hx8357d.c
F:	Documentation/devicetree/bindings/display/himax,hx8357d.txt

DRM DRIVER FOR INTEL I810 VIDEO CARDS
S:	Orphan / Obsolete
F:	drivers/gpu/drm/i810/
F:	include/uapi/drm/i810_drm.h

DRM DRIVER FOR MATROX G200/G400 GRAPHICS CARDS
S:	Orphan / Obsolete
F:	drivers/gpu/drm/mga/
F:	include/uapi/drm/mga_drm.h

DRM DRIVER FOR MGA G200 SERVER GRAPHICS CHIPS
M:	Dave Airlie <airlied@redhat.com>
S:	Odd Fixes
F:	drivers/gpu/drm/mgag200/

DRM DRIVER FOR MI0283QT
M:	Noralf Trønnes <noralf@tronnes.org>
S:	Maintained
F:	drivers/gpu/drm/tinydrm/mi0283qt.c
F:	Documentation/devicetree/bindings/display/multi-inno,mi0283qt.txt

DRM DRIVER FOR MSM ADRENO GPU
M:	Rob Clark <robdclark@gmail.com>
L:	linux-arm-msm@vger.kernel.org
L:	dri-devel@lists.freedesktop.org
L:	freedreno@lists.freedesktop.org
T:	git git://people.freedesktop.org/~robclark/linux
S:	Maintained
F:	drivers/gpu/drm/msm/
F:	include/uapi/drm/msm_drm.h
F:	Documentation/devicetree/bindings/display/msm/

DRM DRIVER FOR NVIDIA GEFORCE/QUADRO GPUS
M:	Ben Skeggs <bskeggs@redhat.com>
L:	dri-devel@lists.freedesktop.org
L:	nouveau@lists.freedesktop.org
T:	git git://github.com/skeggsb/linux
S:	Supported
F:	drivers/gpu/drm/nouveau/
F:	include/uapi/drm/nouveau_drm.h

DRM DRIVER FOR OLIMEX LCD-OLINUXINO PANELS
M:	Stefan Mavrodiev <stefan@olimex.com>
S:	Maintained
F:	drivers/gpu/drm/panel/panel-olimex-lcd-olinuxino.c
F:	Documentation/devicetree/bindings/display/panel/olimex,lcd-olinuxino.txt

DRM DRIVER FOR PERVASIVE DISPLAYS REPAPER PANELS
M:	Noralf Trønnes <noralf@tronnes.org>
S:	Maintained
F:	drivers/gpu/drm/tinydrm/repaper.c
F:	Documentation/devicetree/bindings/display/repaper.txt

DRM DRIVER FOR QEMU'S CIRRUS DEVICE
M:	Dave Airlie <airlied@redhat.com>
M:	Gerd Hoffmann <kraxel@redhat.com>
L:	virtualization@lists.linux-foundation.org
T:	git git://anongit.freedesktop.org/drm/drm-misc
S:	Obsolete
W:	https://www.kraxel.org/blog/2014/10/qemu-using-cirrus-considered-harmful/
F:	drivers/gpu/drm/cirrus/

DRM DRIVER FOR QXL VIRTUAL GPU
M:	Dave Airlie <airlied@redhat.com>
M:	Gerd Hoffmann <kraxel@redhat.com>
L:	virtualization@lists.linux-foundation.org
T:	git git://anongit.freedesktop.org/drm/drm-misc
S:	Maintained
F:	drivers/gpu/drm/qxl/
F:	include/uapi/drm/qxl_drm.h

DRM DRIVER FOR RAGE 128 VIDEO CARDS
S:	Orphan / Obsolete
F:	drivers/gpu/drm/r128/
F:	include/uapi/drm/r128_drm.h

DRM DRIVER FOR SAVAGE VIDEO CARDS
S:	Orphan / Obsolete
F:	drivers/gpu/drm/savage/
F:	include/uapi/drm/savage_drm.h

DRM DRIVER FOR SIS VIDEO CARDS
S:	Orphan / Obsolete
F:	drivers/gpu/drm/sis/
F:	include/uapi/drm/sis_drm.h

DRM DRIVER FOR SITRONIX ST7586 PANELS
M:	David Lechner <david@lechnology.com>
S:	Maintained
F:	drivers/gpu/drm/tinydrm/st7586.c
F:	Documentation/devicetree/bindings/display/sitronix,st7586.txt

DRM DRIVER FOR SITRONIX ST7735R PANELS
M:	David Lechner <david@lechnology.com>
S:	Maintained
F:	drivers/gpu/drm/tinydrm/st7735r.c
F:	Documentation/devicetree/bindings/display/sitronix,st7735r.txt

DRM DRIVER FOR TDFX VIDEO CARDS
S:	Orphan / Obsolete
F:	drivers/gpu/drm/tdfx/

DRM DRIVER FOR USB DISPLAYLINK VIDEO ADAPTERS
M:	Dave Airlie <airlied@redhat.com>
R:	Sean Paul <sean@poorly.run>
L:	dri-devel@lists.freedesktop.org
S:	Odd Fixes
F:	drivers/gpu/drm/udl/
T:	git git://anongit.freedesktop.org/drm/drm-misc

DRM DRIVER FOR VMWARE VIRTUAL GPU
M:	"VMware Graphics" <linux-graphics-maintainer@vmware.com>
M:	Thomas Hellstrom <thellstrom@vmware.com>
L:	dri-devel@lists.freedesktop.org
T:	git git://people.freedesktop.org/~thomash/linux
S:	Supported
F:	drivers/gpu/drm/vmwgfx/
F:	include/uapi/drm/vmwgfx_drm.h

DRM DRIVERS
M:	David Airlie <airlied@linux.ie>
M:	Daniel Vetter <daniel@ffwll.ch>
L:	dri-devel@lists.freedesktop.org
T:	git git://anongit.freedesktop.org/drm/drm
B:	https://bugs.freedesktop.org/
C:	irc://chat.freenode.net/dri-devel
S:	Maintained
F:	drivers/gpu/drm/
F:	drivers/gpu/vga/
F:	Documentation/devicetree/bindings/display/
F:	Documentation/devicetree/bindings/gpu/
F:	Documentation/gpu/
F:	include/drm/
F:	include/uapi/drm/
F:	include/linux/vga*

DRM DRIVERS AND MISC GPU PATCHES
M:	Maarten Lankhorst <maarten.lankhorst@linux.intel.com>
M:	Maxime Ripard <maxime.ripard@bootlin.com>
M:	Sean Paul <sean@poorly.run>
W:	https://01.org/linuxgraphics/gfx-docs/maintainer-tools/drm-misc.html
S:	Maintained
T:	git git://anongit.freedesktop.org/drm/drm-misc
F:	Documentation/gpu/
F:	drivers/gpu/vga/
F:	drivers/gpu/drm/*
F:	include/drm/drm*
F:	include/uapi/drm/drm*
F:	include/linux/vga*

DRM DRIVERS FOR ALLWINNER A10
M:	Maxime Ripard  <maxime.ripard@bootlin.com>
L:	dri-devel@lists.freedesktop.org
S:	Supported
F:	drivers/gpu/drm/sun4i/
F:	Documentation/devicetree/bindings/display/sunxi/sun4i-drm.txt
T:	git git://anongit.freedesktop.org/drm/drm-misc

DRM DRIVERS FOR AMLOGIC SOCS
M:	Neil Armstrong <narmstrong@baylibre.com>
L:	dri-devel@lists.freedesktop.org
L:	linux-amlogic@lists.infradead.org
W:	http://linux-meson.com/
S:	Supported
F:	drivers/gpu/drm/meson/
F:	Documentation/devicetree/bindings/display/amlogic,meson-vpu.txt
F:	Documentation/devicetree/bindings/display/amlogic,meson-dw-hdmi.txt
F:	Documentation/gpu/meson.rst
T:	git git://anongit.freedesktop.org/drm/drm-misc

DRM DRIVERS FOR ATMEL HLCDC
M:	Boris Brezillon <bbrezillon@kernel.org>
L:	dri-devel@lists.freedesktop.org
S:	Supported
F:	drivers/gpu/drm/atmel-hlcdc/
F:	Documentation/devicetree/bindings/display/atmel/
T:	git git://anongit.freedesktop.org/drm/drm-misc

DRM DRIVERS FOR BRIDGE CHIPS
M:	Archit Taneja <architt@codeaurora.org>
M:	Andrzej Hajda <a.hajda@samsung.com>
R:	Laurent Pinchart <Laurent.pinchart@ideasonboard.com>
S:	Maintained
T:	git git://anongit.freedesktop.org/drm/drm-misc
F:	drivers/gpu/drm/bridge/

DRM DRIVERS FOR EXYNOS
M:	Inki Dae <inki.dae@samsung.com>
M:	Joonyoung Shim <jy0922.shim@samsung.com>
M:	Seung-Woo Kim <sw0312.kim@samsung.com>
M:	Kyungmin Park <kyungmin.park@samsung.com>
L:	dri-devel@lists.freedesktop.org
T:	git git://git.kernel.org/pub/scm/linux/kernel/git/daeinki/drm-exynos.git
S:	Supported
F:	drivers/gpu/drm/exynos/
F:	include/uapi/drm/exynos_drm.h
F:	Documentation/devicetree/bindings/display/exynos/

DRM DRIVERS FOR FREESCALE DCU
M:	Stefan Agner <stefan@agner.ch>
M:	Alison Wang <alison.wang@nxp.com>
L:	dri-devel@lists.freedesktop.org
S:	Supported
F:	drivers/gpu/drm/fsl-dcu/
F:	Documentation/devicetree/bindings/display/fsl,dcu.txt
F:	Documentation/devicetree/bindings/display/fsl,tcon.txt
F:	Documentation/devicetree/bindings/display/panel/nec,nl4827hc19-05b.txt
T:	git git://anongit.freedesktop.org/drm/drm-misc

DRM DRIVERS FOR FREESCALE IMX
M:	Philipp Zabel <p.zabel@pengutronix.de>
L:	dri-devel@lists.freedesktop.org
S:	Maintained
F:	drivers/gpu/drm/imx/
F:	drivers/gpu/ipu-v3/
F:	Documentation/devicetree/bindings/display/imx/

DRM DRIVERS FOR GMA500 (Poulsbo, Moorestown and derivative chipsets)
M:	Patrik Jakobsson <patrik.r.jakobsson@gmail.com>
L:	dri-devel@lists.freedesktop.org
T:	git git://github.com/patjak/drm-gma500
S:	Maintained
F:	drivers/gpu/drm/gma500/

DRM DRIVERS FOR HISILICON
M:	Xinliang Liu <z.liuxinliang@hisilicon.com>
M:	Rongrong Zou <zourongrong@gmail.com>
R:	Xinwei Kong <kong.kongxinwei@hisilicon.com>
R:	Chen Feng <puck.chen@hisilicon.com>
L:	dri-devel@lists.freedesktop.org
T:	git git://github.com/xin3liang/linux.git
S:	Maintained
F:	drivers/gpu/drm/hisilicon/
F:	Documentation/devicetree/bindings/display/hisilicon/

DRM DRIVERS FOR MEDIATEK
M:	CK Hu <ck.hu@mediatek.com>
M:	Philipp Zabel <p.zabel@pengutronix.de>
L:	dri-devel@lists.freedesktop.org
S:	Supported
F:	drivers/gpu/drm/mediatek/
F:	Documentation/devicetree/bindings/display/mediatek/

DRM DRIVERS FOR NVIDIA TEGRA
M:	Thierry Reding <thierry.reding@gmail.com>
L:	dri-devel@lists.freedesktop.org
L:	linux-tegra@vger.kernel.org
T:	git git://anongit.freedesktop.org/tegra/linux.git
S:	Supported
F:	drivers/gpu/drm/tegra/
F:	drivers/gpu/host1x/
F:	include/linux/host1x.h
F:	include/uapi/drm/tegra_drm.h
F:	Documentation/devicetree/bindings/display/tegra/nvidia,tegra20-host1x.txt

DRM DRIVERS FOR RENESAS
M:	Laurent Pinchart <laurent.pinchart@ideasonboard.com>
M:	Kieran Bingham <kieran.bingham+renesas@ideasonboard.com>
L:	dri-devel@lists.freedesktop.org
L:	linux-renesas-soc@vger.kernel.org
T:	git git://linuxtv.org/pinchartl/media drm/du/next
S:	Supported
F:	drivers/gpu/drm/rcar-du/
F:	drivers/gpu/drm/shmobile/
F:	include/linux/platform_data/shmob_drm.h
F:	Documentation/devicetree/bindings/display/bridge/renesas,dw-hdmi.txt
F:	Documentation/devicetree/bindings/display/bridge/renesas,lvds.txt
F:	Documentation/devicetree/bindings/display/renesas,du.txt

DRM DRIVERS FOR ROCKCHIP
M:	Sandy Huang <hjc@rock-chips.com>
M:	Heiko Stübner <heiko@sntech.de>
L:	dri-devel@lists.freedesktop.org
S:	Maintained
F:	drivers/gpu/drm/rockchip/
F:	Documentation/devicetree/bindings/display/rockchip/
T:	git git://anongit.freedesktop.org/drm/drm-misc

DRM DRIVERS FOR STI
M:	Benjamin Gaignard <benjamin.gaignard@linaro.org>
M:	Vincent Abriou <vincent.abriou@st.com>
L:	dri-devel@lists.freedesktop.org
T:	git git://anongit.freedesktop.org/drm/drm-misc
S:	Maintained
F:	drivers/gpu/drm/sti
F:	Documentation/devicetree/bindings/display/st,stih4xx.txt

DRM DRIVERS FOR STM
M:	Yannick Fertre <yannick.fertre@st.com>
M:	Philippe Cornu <philippe.cornu@st.com>
M:	Benjamin Gaignard <benjamin.gaignard@linaro.org>
M:	Vincent Abriou <vincent.abriou@st.com>
L:	dri-devel@lists.freedesktop.org
T:	git git://anongit.freedesktop.org/drm/drm-misc
S:	Maintained
F:	drivers/gpu/drm/stm
F:	Documentation/devicetree/bindings/display/st,stm32-ltdc.txt

DRM DRIVERS FOR TI LCDC
M:	Jyri Sarha <jsarha@ti.com>
R:	Tomi Valkeinen <tomi.valkeinen@ti.com>
L:	dri-devel@lists.freedesktop.org
S:	Maintained
F:	drivers/gpu/drm/tilcdc/
F:	Documentation/devicetree/bindings/display/tilcdc/

DRM DRIVERS FOR TI OMAP
M:	Tomi Valkeinen <tomi.valkeinen@ti.com>
L:	dri-devel@lists.freedesktop.org
S:	Maintained
F:	drivers/gpu/drm/omapdrm/
F:	Documentation/devicetree/bindings/display/ti/

DRM DRIVERS FOR V3D
M:	Eric Anholt <eric@anholt.net>
S:	Supported
F:	drivers/gpu/drm/v3d/
F:	include/uapi/drm/v3d_drm.h
F:	Documentation/devicetree/bindings/gpu/brcm,bcm-v3d.txt
T:	git git://anongit.freedesktop.org/drm/drm-misc

DRM DRIVERS FOR VC4
M:	Eric Anholt <eric@anholt.net>
T:	git git://github.com/anholt/linux
S:	Supported
F:	drivers/gpu/drm/vc4/
F:	include/uapi/drm/vc4_drm.h
F:	Documentation/devicetree/bindings/display/brcm,bcm-vc4.txt
T:	git git://anongit.freedesktop.org/drm/drm-misc

DRM DRIVERS FOR VIVANTE GPU IP
M:	Lucas Stach <l.stach@pengutronix.de>
R:	Russell King <linux+etnaviv@armlinux.org.uk>
R:	Christian Gmeiner <christian.gmeiner@gmail.com>
L:	etnaviv@lists.freedesktop.org
L:	dri-devel@lists.freedesktop.org
S:	Maintained
F:	drivers/gpu/drm/etnaviv/
F:	include/uapi/drm/etnaviv_drm.h
F:	Documentation/devicetree/bindings/display/etnaviv/

DRM DRIVERS FOR ZTE ZX
M:	Shawn Guo <shawnguo@kernel.org>
L:	dri-devel@lists.freedesktop.org
S:	Maintained
F:	drivers/gpu/drm/zte/
F:	Documentation/devicetree/bindings/display/zte,vou.txt
T:	git git://anongit.freedesktop.org/drm/drm-misc

DRM PANEL DRIVERS
M:	Thierry Reding <thierry.reding@gmail.com>
L:	dri-devel@lists.freedesktop.org
T:	git git://anongit.freedesktop.org/drm/drm-misc
S:	Maintained
F:	drivers/gpu/drm/drm_panel.c
F:	drivers/gpu/drm/panel/
F:	include/drm/drm_panel.h
F:	Documentation/devicetree/bindings/display/panel/

DRM TINYDRM DRIVERS
M:	Noralf Trønnes <noralf@tronnes.org>
W:	https://github.com/notro/tinydrm/wiki/Development
T:	git git://anongit.freedesktop.org/drm/drm-misc
S:	Maintained
F:	drivers/gpu/drm/tinydrm/
F:	include/drm/tinydrm/

DRM DRIVERS FOR XEN
M:	Oleksandr Andrushchenko <oleksandr_andrushchenko@epam.com>
T:	git git://anongit.freedesktop.org/drm/drm-misc
L:	dri-devel@lists.freedesktop.org
L:	xen-devel@lists.xen.org
S:	Supported
F:	drivers/gpu/drm/xen/
F:	Documentation/gpu/xen-front.rst

DRM TTM SUBSYSTEM
M:	Christian Koenig <christian.koenig@amd.com>
M:	Huang Rui <ray.huang@amd.com>
M:	Junwei Zhang <Jerry.Zhang@amd.com>
T:	git git://people.freedesktop.org/~agd5f/linux
S:	Maintained
L:	dri-devel@lists.freedesktop.org
F:	include/drm/ttm/
F:	drivers/gpu/drm/ttm/

DSBR100 USB FM RADIO DRIVER
M:	Alexey Klimov <klimov.linux@gmail.com>
L:	linux-media@vger.kernel.org
T:	git git://linuxtv.org/media_tree.git
S:	Maintained
F:	drivers/media/radio/dsbr100.c

DSCC4 DRIVER
M:	Francois Romieu <romieu@fr.zoreil.com>
L:	netdev@vger.kernel.org
S:	Maintained
F:	drivers/net/wan/dscc4.c

DT3155 MEDIA DRIVER
M:	Hans Verkuil <hverkuil@xs4all.nl>
L:	linux-media@vger.kernel.org
T:	git git://linuxtv.org/media_tree.git
W:	https://linuxtv.org
S:	Odd Fixes
F:	drivers/media/pci/dt3155/

DVB_USB_AF9015 MEDIA DRIVER
M:	Antti Palosaari <crope@iki.fi>
L:	linux-media@vger.kernel.org
W:	https://linuxtv.org
W:	http://palosaari.fi/linux/
Q:	http://patchwork.linuxtv.org/project/linux-media/list/
T:	git git://linuxtv.org/anttip/media_tree.git
S:	Maintained
F:	drivers/media/usb/dvb-usb-v2/af9015*

DVB_USB_AF9035 MEDIA DRIVER
M:	Antti Palosaari <crope@iki.fi>
L:	linux-media@vger.kernel.org
W:	https://linuxtv.org
W:	http://palosaari.fi/linux/
Q:	http://patchwork.linuxtv.org/project/linux-media/list/
T:	git git://linuxtv.org/anttip/media_tree.git
S:	Maintained
F:	drivers/media/usb/dvb-usb-v2/af9035*

DVB_USB_ANYSEE MEDIA DRIVER
M:	Antti Palosaari <crope@iki.fi>
L:	linux-media@vger.kernel.org
W:	https://linuxtv.org
W:	http://palosaari.fi/linux/
Q:	http://patchwork.linuxtv.org/project/linux-media/list/
T:	git git://linuxtv.org/anttip/media_tree.git
S:	Maintained
F:	drivers/media/usb/dvb-usb-v2/anysee*

DVB_USB_AU6610 MEDIA DRIVER
M:	Antti Palosaari <crope@iki.fi>
L:	linux-media@vger.kernel.org
W:	https://linuxtv.org
W:	http://palosaari.fi/linux/
Q:	http://patchwork.linuxtv.org/project/linux-media/list/
T:	git git://linuxtv.org/anttip/media_tree.git
S:	Maintained
F:	drivers/media/usb/dvb-usb-v2/au6610*

DVB_USB_CE6230 MEDIA DRIVER
M:	Antti Palosaari <crope@iki.fi>
L:	linux-media@vger.kernel.org
W:	https://linuxtv.org
W:	http://palosaari.fi/linux/
Q:	http://patchwork.linuxtv.org/project/linux-media/list/
T:	git git://linuxtv.org/anttip/media_tree.git
S:	Maintained
F:	drivers/media/usb/dvb-usb-v2/ce6230*

DVB_USB_CXUSB MEDIA DRIVER
M:	Michael Krufky <mkrufky@linuxtv.org>
L:	linux-media@vger.kernel.org
W:	https://linuxtv.org
W:	http://github.com/mkrufky
Q:	http://patchwork.linuxtv.org/project/linux-media/list/
T:	git git://linuxtv.org/media_tree.git
S:	Maintained
F:	drivers/media/usb/dvb-usb/cxusb*

DVB_USB_EC168 MEDIA DRIVER
M:	Antti Palosaari <crope@iki.fi>
L:	linux-media@vger.kernel.org
W:	https://linuxtv.org
W:	http://palosaari.fi/linux/
Q:	http://patchwork.linuxtv.org/project/linux-media/list/
T:	git git://linuxtv.org/anttip/media_tree.git
S:	Maintained
F:	drivers/media/usb/dvb-usb-v2/ec168*

DVB_USB_GL861 MEDIA DRIVER
M:	Antti Palosaari <crope@iki.fi>
L:	linux-media@vger.kernel.org
W:	https://linuxtv.org
Q:	http://patchwork.linuxtv.org/project/linux-media/list/
T:	git git://linuxtv.org/anttip/media_tree.git
S:	Maintained
F:	drivers/media/usb/dvb-usb-v2/gl861*

DVB_USB_MXL111SF MEDIA DRIVER
M:	Michael Krufky <mkrufky@linuxtv.org>
L:	linux-media@vger.kernel.org
W:	https://linuxtv.org
W:	http://github.com/mkrufky
Q:	http://patchwork.linuxtv.org/project/linux-media/list/
T:	git git://linuxtv.org/mkrufky/mxl111sf.git
S:	Maintained
F:	drivers/media/usb/dvb-usb-v2/mxl111sf*

DVB_USB_RTL28XXU MEDIA DRIVER
M:	Antti Palosaari <crope@iki.fi>
L:	linux-media@vger.kernel.org
W:	https://linuxtv.org
W:	http://palosaari.fi/linux/
Q:	http://patchwork.linuxtv.org/project/linux-media/list/
T:	git git://linuxtv.org/anttip/media_tree.git
S:	Maintained
F:	drivers/media/usb/dvb-usb-v2/rtl28xxu*

DVB_USB_V2 MEDIA DRIVER
M:	Antti Palosaari <crope@iki.fi>
L:	linux-media@vger.kernel.org
W:	https://linuxtv.org
W:	http://palosaari.fi/linux/
Q:	http://patchwork.linuxtv.org/project/linux-media/list/
T:	git git://linuxtv.org/anttip/media_tree.git
S:	Maintained
F:	drivers/media/usb/dvb-usb-v2/dvb_usb*
F:	drivers/media/usb/dvb-usb-v2/usb_urb.c

DYNAMIC DEBUG
M:	Jason Baron <jbaron@akamai.com>
S:	Maintained
F:	lib/dynamic_debug.c
F:	include/linux/dynamic_debug.h

DYNAMIC INTERRUPT MODERATION
M:	Tal Gilboa <talgi@mellanox.com>
S:	Maintained
F:	include/linux/net_dim.h

DZ DECSTATION DZ11 SERIAL DRIVER
M:	"Maciej W. Rozycki" <macro@linux-mips.org>
S:	Maintained
F:	drivers/tty/serial/dz.*

E3X0 POWER BUTTON DRIVER
M:	Moritz Fischer <moritz.fischer@ettus.com>
L:	usrp-users@lists.ettus.com
W:	http://www.ettus.com
S:	Supported
F:	drivers/input/misc/e3x0-button.c
F:	Documentation/devicetree/bindings/input/e3x0-button.txt

E4000 MEDIA DRIVER
M:	Antti Palosaari <crope@iki.fi>
L:	linux-media@vger.kernel.org
W:	https://linuxtv.org
W:	http://palosaari.fi/linux/
Q:	http://patchwork.linuxtv.org/project/linux-media/list/
T:	git git://linuxtv.org/anttip/media_tree.git
S:	Maintained
F:	drivers/media/tuners/e4000*

EARTH_PT1 MEDIA DRIVER
M:	Akihiro Tsukada <tskd08@gmail.com>
L:	linux-media@vger.kernel.org
S:	Odd Fixes
F:	drivers/media/pci/pt1/

EARTH_PT3 MEDIA DRIVER
M:	Akihiro Tsukada <tskd08@gmail.com>
L:	linux-media@vger.kernel.org
S:	Odd Fixes
F:	drivers/media/pci/pt3/

EC100 MEDIA DRIVER
M:	Antti Palosaari <crope@iki.fi>
L:	linux-media@vger.kernel.org
W:	https://linuxtv.org
W:	http://palosaari.fi/linux/
Q:	http://patchwork.linuxtv.org/project/linux-media/list/
T:	git git://linuxtv.org/anttip/media_tree.git
S:	Maintained
F:	drivers/media/dvb-frontends/ec100*

ECRYPT FILE SYSTEM
M:	Tyler Hicks <tyhicks@canonical.com>
L:	ecryptfs@vger.kernel.org
W:	http://ecryptfs.org
W:	https://launchpad.net/ecryptfs
T:	git git://git.kernel.org/pub/scm/linux/kernel/git/tyhicks/ecryptfs.git
S:	Supported
F:	Documentation/filesystems/ecryptfs.txt
F:	fs/ecryptfs/

EDAC-AMD64
M:	Borislav Petkov <bp@alien8.de>
L:	linux-edac@vger.kernel.org
S:	Maintained
F:	drivers/edac/amd64_edac*

EDAC-CALXEDA
M:	Robert Richter <rric@kernel.org>
L:	linux-edac@vger.kernel.org
S:	Maintained
F:	drivers/edac/highbank*

EDAC-CAVIUM OCTEON
M:	Ralf Baechle <ralf@linux-mips.org>
M:	David Daney <david.daney@cavium.com>
L:	linux-edac@vger.kernel.org
L:	linux-mips@vger.kernel.org
S:	Supported
F:	drivers/edac/octeon_edac*

EDAC-CAVIUM THUNDERX
M:	David Daney <david.daney@cavium.com>
M:	Jan Glauber <jglauber@cavium.com>
L:	linux-edac@vger.kernel.org
S:	Supported
F:	drivers/edac/thunderx_edac*

EDAC-CORE
M:	Borislav Petkov <bp@alien8.de>
M:	Mauro Carvalho Chehab <mchehab@kernel.org>
L:	linux-edac@vger.kernel.org
T:	git git://git.kernel.org/pub/scm/linux/kernel/git/bp/bp.git for-next
T:	git git://git.kernel.org/pub/scm/linux/kernel/git/mchehab/linux-edac.git linux_next
S:	Supported
F:	Documentation/admin-guide/ras.rst
F:	Documentation/driver-api/edac.rst
F:	drivers/edac/
F:	include/linux/edac.h

EDAC-E752X
M:	Mark Gross <mark.gross@intel.com>
L:	linux-edac@vger.kernel.org
S:	Maintained
F:	drivers/edac/e752x_edac.c

EDAC-E7XXX
L:	linux-edac@vger.kernel.org
S:	Maintained
F:	drivers/edac/e7xxx_edac.c

EDAC-FSL_DDR
M:	York Sun <york.sun@nxp.com>
L:	linux-edac@vger.kernel.org
S:	Maintained
F:	drivers/edac/fsl_ddr_edac.*

EDAC-GHES
M:	Mauro Carvalho Chehab <mchehab@kernel.org>
L:	linux-edac@vger.kernel.org
S:	Maintained
F:	drivers/edac/ghes_edac.c

EDAC-I3000
L:	linux-edac@vger.kernel.org
S:	Orphan
F:	drivers/edac/i3000_edac.c

EDAC-I5000
L:	linux-edac@vger.kernel.org
S:	Maintained
F:	drivers/edac/i5000_edac.c

EDAC-I5400
M:	Mauro Carvalho Chehab <mchehab@kernel.org>
L:	linux-edac@vger.kernel.org
S:	Maintained
F:	drivers/edac/i5400_edac.c

EDAC-I7300
M:	Mauro Carvalho Chehab <mchehab@kernel.org>
L:	linux-edac@vger.kernel.org
S:	Maintained
F:	drivers/edac/i7300_edac.c

EDAC-I7CORE
M:	Mauro Carvalho Chehab <mchehab@kernel.org>
L:	linux-edac@vger.kernel.org
S:	Maintained
F:	drivers/edac/i7core_edac.c

EDAC-I82443BXGX
M:	Tim Small <tim@buttersideup.com>
L:	linux-edac@vger.kernel.org
S:	Maintained
F:	drivers/edac/i82443bxgx_edac.c

EDAC-I82975X
M:	Ranganathan Desikan <ravi@jetztechnologies.com>
M:	"Arvind R." <arvino55@gmail.com>
L:	linux-edac@vger.kernel.org
S:	Maintained
F:	drivers/edac/i82975x_edac.c

EDAC-IE31200
M:	Jason Baron <jbaron@akamai.com>
L:	linux-edac@vger.kernel.org
S:	Maintained
F:	drivers/edac/ie31200_edac.c

EDAC-MPC85XX
M:	Johannes Thumshirn <morbidrsa@gmail.com>
L:	linux-edac@vger.kernel.org
S:	Maintained
F:	drivers/edac/mpc85xx_edac.[ch]

EDAC-PASEMI
M:	Egor Martovetsky <egor@pasemi.com>
L:	linux-edac@vger.kernel.org
S:	Maintained
F:	drivers/edac/pasemi_edac.c

EDAC-PND2
M:	Tony Luck <tony.luck@intel.com>
L:	linux-edac@vger.kernel.org
S:	Maintained
F:	drivers/edac/pnd2_edac.[ch]

EDAC-R82600
M:	Tim Small <tim@buttersideup.com>
L:	linux-edac@vger.kernel.org
S:	Maintained
F:	drivers/edac/r82600_edac.c

EDAC-SBRIDGE
M:	Tony Luck <tony.luck@intel.com>
R:	Qiuxu Zhuo <qiuxu.zhuo@intel.com>
L:	linux-edac@vger.kernel.org
S:	Maintained
F:	drivers/edac/sb_edac.c

EDAC-SKYLAKE
M:	Tony Luck <tony.luck@intel.com>
L:	linux-edac@vger.kernel.org
S:	Maintained
F:	drivers/edac/skx_edac.c

EDAC-TI
M:	Tero Kristo <t-kristo@ti.com>
L:	linux-edac@vger.kernel.org
S:	Maintained
F:	drivers/edac/ti_edac.c

EDAC-QCOM
M:	Channagoud Kadabi <ckadabi@codeaurora.org>
M:	Venkata Narendra Kumar Gutta <vnkgutta@codeaurora.org>
L:	linux-arm-msm@vger.kernel.org
L:	linux-edac@vger.kernel.org
S:	Maintained
F:	drivers/edac/qcom_edac.c

EDIROL UA-101/UA-1000 DRIVER
M:	Clemens Ladisch <clemens@ladisch.de>
L:	alsa-devel@alsa-project.org (moderated for non-subscribers)
T:	git git://git.alsa-project.org/alsa-kernel.git
S:	Maintained
F:	sound/usb/misc/ua101.c

EFI TEST DRIVER
L:	linux-efi@vger.kernel.org
M:	Ivan Hu <ivan.hu@canonical.com>
M:	Ard Biesheuvel <ard.biesheuvel@linaro.org>
S:	Maintained
F:	drivers/firmware/efi/test/

EFI VARIABLE FILESYSTEM
M:	Matthew Garrett <matthew.garrett@nebula.com>
M:	Jeremy Kerr <jk@ozlabs.org>
M:	Ard Biesheuvel <ard.biesheuvel@linaro.org>
T:	git git://git.kernel.org/pub/scm/linux/kernel/git/efi/efi.git
L:	linux-efi@vger.kernel.org
S:	Maintained
F:	fs/efivarfs/

EFIFB FRAMEBUFFER DRIVER
L:	linux-fbdev@vger.kernel.org
M:	Peter Jones <pjones@redhat.com>
S:	Maintained
F:	drivers/video/fbdev/efifb.c

EFS FILESYSTEM
W:	http://aeschi.ch.eu.org/efs/
S:	Orphan
F:	fs/efs/

EHEA (IBM pSeries eHEA 10Gb ethernet adapter) DRIVER
M:	Douglas Miller <dougmill@linux.ibm.com>
L:	netdev@vger.kernel.org
S:	Maintained
F:	drivers/net/ethernet/ibm/ehea/

EM28XX VIDEO4LINUX DRIVER
M:	Mauro Carvalho Chehab <mchehab@kernel.org>
L:	linux-media@vger.kernel.org
W:	https://linuxtv.org
T:	git git://linuxtv.org/media_tree.git
S:	Maintained
F:	drivers/media/usb/em28xx/
F:	Documentation/media/v4l-drivers/em28xx*

EMBEDDED LINUX
M:	Paul Gortmaker <paul.gortmaker@windriver.com>
M:	Matt Mackall <mpm@selenic.com>
M:	David Woodhouse <dwmw2@infradead.org>
L:	linux-embedded@vger.kernel.org
S:	Maintained

Emulex 10Gbps iSCSI - OneConnect DRIVER
M:	Subbu Seetharaman <subbu.seetharaman@broadcom.com>
M:	Ketan Mukadam <ketan.mukadam@broadcom.com>
M:	Jitendra Bhivare <jitendra.bhivare@broadcom.com>
L:	linux-scsi@vger.kernel.org
W:	http://www.broadcom.com
S:	Supported
F:	drivers/scsi/be2iscsi/

Emulex 10Gbps NIC BE2, BE3-R, Lancer, Skyhawk-R DRIVER (be2net)
M:	Sathya Perla <sathya.perla@broadcom.com>
M:	Ajit Khaparde <ajit.khaparde@broadcom.com>
M:	Sriharsha Basavapatna <sriharsha.basavapatna@broadcom.com>
M:	Somnath Kotur <somnath.kotur@broadcom.com>
L:	netdev@vger.kernel.org
W:	http://www.emulex.com
S:	Supported
F:	drivers/net/ethernet/emulex/benet/

EMULEX ONECONNECT ROCE DRIVER
M:	Selvin Xavier <selvin.xavier@broadcom.com>
M:	Devesh Sharma <devesh.sharma@broadcom.com>
L:	linux-rdma@vger.kernel.org
W:	http://www.broadcom.com
S:	Odd Fixes
F:	drivers/infiniband/hw/ocrdma/
F:	include/uapi/rdma/ocrdma-abi.h

EMULEX/BROADCOM LPFC FC/FCOE SCSI DRIVER
M:	James Smart <james.smart@broadcom.com>
M:	Dick Kennedy <dick.kennedy@broadcom.com>
L:	linux-scsi@vger.kernel.org
W:	http://www.broadcom.com
S:	Supported
F:	drivers/scsi/lpfc/

ENE CB710 FLASH CARD READER DRIVER
M:	Michał Mirosław <mirq-linux@rere.qmqm.pl>
S:	Maintained
F:	drivers/misc/cb710/
F:	drivers/mmc/host/cb710-mmc.*
F:	include/linux/cb710.h

ENE KB2426 (ENE0100/ENE020XX) INFRARED RECEIVER
M:	Maxim Levitsky <maximlevitsky@gmail.com>
S:	Maintained
F:	drivers/media/rc/ene_ir.*

EPSON S1D13XXX FRAMEBUFFER DRIVER
M:	Kristoffer Ericson <kristoffer.ericson@gmail.com>
S:	Maintained
T:	git git://git.kernel.org/pub/scm/linux/kernel/git/kristoffer/linux-hpc.git
F:	drivers/video/fbdev/s1d13xxxfb.c
F:	include/video/s1d13xxxfb.h

ERRSEQ ERROR TRACKING INFRASTRUCTURE
M:	Jeff Layton <jlayton@kernel.org>
S:	Maintained
F:	lib/errseq.c
F:	include/linux/errseq.h

ET131X NETWORK DRIVER
M:	Mark Einon <mark.einon@gmail.com>
S:	Odd Fixes
F:	drivers/net/ethernet/agere/

ETHERNET BRIDGE
M:	Roopa Prabhu <roopa@cumulusnetworks.com>
M:	Nikolay Aleksandrov <nikolay@cumulusnetworks.com>
L:	bridge@lists.linux-foundation.org (moderated for non-subscribers)
L:	netdev@vger.kernel.org
W:	http://www.linuxfoundation.org/en/Net:Bridge
S:	Maintained
F:	include/linux/netfilter_bridge/
F:	net/bridge/

ETHERNET PHY LIBRARY
M:	Andrew Lunn <andrew@lunn.ch>
M:	Florian Fainelli <f.fainelli@gmail.com>
M:	Heiner Kallweit <hkallweit1@gmail.com>
L:	netdev@vger.kernel.org
S:	Maintained
F:	Documentation/ABI/testing/sysfs-bus-mdio
F:	Documentation/devicetree/bindings/net/mdio*
F:	Documentation/networking/phy.txt
F:	drivers/net/phy/
F:	drivers/of/of_mdio.c
F:	drivers/of/of_net.c
F:	include/linux/*mdio*.h
F:	include/linux/of_net.h
F:	include/linux/phy.h
F:	include/linux/phy_fixed.h
F:	include/linux/platform_data/mdio-bcm-unimac.h
F:	include/linux/platform_data/mdio-gpio.h
F:	include/trace/events/mdio.h
F:	include/uapi/linux/mdio.h
F:	include/uapi/linux/mii.h

EXT2 FILE SYSTEM
M:	Jan Kara <jack@suse.com>
L:	linux-ext4@vger.kernel.org
S:	Maintained
F:	Documentation/filesystems/ext2.txt
F:	fs/ext2/
F:	include/linux/ext2*

EXT4 FILE SYSTEM
M:	"Theodore Ts'o" <tytso@mit.edu>
M:	Andreas Dilger <adilger.kernel@dilger.ca>
L:	linux-ext4@vger.kernel.org
W:	http://ext4.wiki.kernel.org
Q:	http://patchwork.ozlabs.org/project/linux-ext4/list/
T:	git git://git.kernel.org/pub/scm/linux/kernel/git/tytso/ext4.git
S:	Maintained
F:	Documentation/filesystems/ext4/ext4.rst
F:	fs/ext4/

Extended Verification Module (EVM)
M:	Mimi Zohar <zohar@linux.ibm.com>
L:	linux-integrity@vger.kernel.org
S:	Supported
F:	security/integrity/evm/

EXTENSIBLE FIRMWARE INTERFACE (EFI)
M:	Ard Biesheuvel <ard.biesheuvel@linaro.org>
L:	linux-efi@vger.kernel.org
T:	git git://git.kernel.org/pub/scm/linux/kernel/git/efi/efi.git
S:	Maintained
F:	Documentation/efi-stub.txt
F:	arch/*/kernel/efi.c
F:	arch/x86/boot/compressed/eboot.[ch]
F:	arch/*/include/asm/efi.h
F:	arch/x86/platform/efi/
F:	drivers/firmware/efi/
F:	include/linux/efi*.h
F:	arch/arm/boot/compressed/efi-header.S
F:	arch/arm64/kernel/efi-entry.S

EXTERNAL CONNECTOR SUBSYSTEM (EXTCON)
M:	MyungJoo Ham <myungjoo.ham@samsung.com>
M:	Chanwoo Choi <cw00.choi@samsung.com>
L:	linux-kernel@vger.kernel.org
T:	git git://git.kernel.org/pub/scm/linux/kernel/git/chanwoo/extcon.git
S:	Maintained
F:	drivers/extcon/
F:	include/linux/extcon/
F:	include/linux/extcon.h
F:	Documentation/extcon/
F:	Documentation/devicetree/bindings/extcon/

EXYNOS DP DRIVER
M:	Jingoo Han <jingoohan1@gmail.com>
L:	dri-devel@lists.freedesktop.org
S:	Maintained
F:	drivers/gpu/drm/exynos/exynos_dp*

EXYNOS SYSMMU (IOMMU) driver
M:	Marek Szyprowski <m.szyprowski@samsung.com>
L:	iommu@lists.linux-foundation.org
S:	Maintained
F:	drivers/iommu/exynos-iommu.c

EZchip NPS platform support
M:	Vineet Gupta <vgupta@synopsys.com>
M:	Ofer Levi <oferle@mellanox.com>
S:	Supported
F:	arch/arc/plat-eznps
F:	arch/arc/boot/dts/eznps.dts

F2FS FILE SYSTEM
M:	Jaegeuk Kim <jaegeuk@kernel.org>
M:	Chao Yu <yuchao0@huawei.com>
L:	linux-f2fs-devel@lists.sourceforge.net
W:	https://f2fs.wiki.kernel.org/
T:	git git://git.kernel.org/pub/scm/linux/kernel/git/jaegeuk/f2fs.git
S:	Maintained
F:	Documentation/filesystems/f2fs.txt
F:	Documentation/ABI/testing/sysfs-fs-f2fs
F:	fs/f2fs/
F:	include/linux/f2fs_fs.h
F:	include/trace/events/f2fs.h

F71805F HARDWARE MONITORING DRIVER
M:	Jean Delvare <jdelvare@suse.com>
L:	linux-hwmon@vger.kernel.org
S:	Maintained
F:	Documentation/hwmon/f71805f
F:	drivers/hwmon/f71805f.c

FADDR2LINE
M:	Josh Poimboeuf <jpoimboe@redhat.com>
S:	Maintained
F:	scripts/faddr2line

FAILOVER MODULE
M:	Sridhar Samudrala <sridhar.samudrala@intel.com>
L:	netdev@vger.kernel.org
S:	Supported
F:	net/core/failover.c
F:	include/net/failover.h
F:	Documentation/networking/failover.rst

FANOTIFY
M:	Jan Kara <jack@suse.cz>
R:	Amir Goldstein <amir73il@gmail.com>
L:	linux-fsdevel@vger.kernel.org
S:	Maintained
F:	fs/notify/fanotify/
F:	include/linux/fanotify.h
F:	include/uapi/linux/fanotify.h

FARSYNC SYNCHRONOUS DRIVER
M:	Kevin Curtis <kevin.curtis@farsite.co.uk>
W:	http://www.farsite.co.uk/
S:	Supported
F:	drivers/net/wan/farsync.*

FAULT INJECTION SUPPORT
M:	Akinobu Mita <akinobu.mita@gmail.com>
S:	Supported
F:	Documentation/fault-injection/
F:	lib/fault-inject.c

FBTFT Framebuffer drivers
S:	Orphan
L:	dri-devel@lists.freedesktop.org
L:	linux-fbdev@vger.kernel.org
F:	drivers/staging/fbtft/

FC0011 TUNER DRIVER
M:	Michael Buesch <m@bues.ch>
L:	linux-media@vger.kernel.org
S:	Maintained
F:	drivers/media/tuners/fc0011.h
F:	drivers/media/tuners/fc0011.c

FC2580 MEDIA DRIVER
M:	Antti Palosaari <crope@iki.fi>
L:	linux-media@vger.kernel.org
W:	https://linuxtv.org
W:	http://palosaari.fi/linux/
Q:	http://patchwork.linuxtv.org/project/linux-media/list/
T:	git git://linuxtv.org/anttip/media_tree.git
S:	Maintained
F:	drivers/media/tuners/fc2580*

FCOE SUBSYSTEM (libfc, libfcoe, fcoe)
M:	Johannes Thumshirn <jth@kernel.org>
L:	linux-scsi@vger.kernel.org
W:	www.Open-FCoE.org
S:	Supported
F:	drivers/scsi/libfc/
F:	drivers/scsi/fcoe/
F:	include/scsi/fc/
F:	include/scsi/libfc.h
F:	include/scsi/libfcoe.h
F:	include/uapi/scsi/fc/

FILE LOCKING (flock() and fcntl()/lockf())
M:	Jeff Layton <jlayton@kernel.org>
M:	"J. Bruce Fields" <bfields@fieldses.org>
L:	linux-fsdevel@vger.kernel.org
S:	Maintained
F:	include/linux/fcntl.h
F:	include/uapi/linux/fcntl.h
F:	fs/fcntl.c
F:	fs/locks.c

FILESYSTEMS (VFS and infrastructure)
M:	Alexander Viro <viro@zeniv.linux.org.uk>
L:	linux-fsdevel@vger.kernel.org
S:	Maintained
F:	fs/*
F:	include/linux/fs.h
F:	include/linux/fs_types.h
F:	include/uapi/linux/fs.h

FINTEK F75375S HARDWARE MONITOR AND FAN CONTROLLER DRIVER
M:	Riku Voipio <riku.voipio@iki.fi>
L:	linux-hwmon@vger.kernel.org
S:	Maintained
F:	drivers/hwmon/f75375s.c
F:	include/linux/f75375s.h

FIREWIRE AUDIO DRIVERS
M:	Clemens Ladisch <clemens@ladisch.de>
L:	alsa-devel@alsa-project.org (moderated for non-subscribers)
T:	git git://git.alsa-project.org/alsa-kernel.git
S:	Maintained
F:	sound/firewire/

FIREWIRE MEDIA DRIVERS (firedtv)
M:	Stefan Richter <stefanr@s5r6.in-berlin.de>
L:	linux-media@vger.kernel.org
L:	linux1394-devel@lists.sourceforge.net
T:	git git://git.kernel.org/pub/scm/linux/kernel/git/mchehab/linux-media.git
S:	Maintained
F:	drivers/media/firewire/

FIREWIRE SBP-2 TARGET
M:	Chris Boot <bootc@bootc.net>
L:	linux-scsi@vger.kernel.org
L:	target-devel@vger.kernel.org
L:	linux1394-devel@lists.sourceforge.net
T:	git git://git.kernel.org/pub/scm/linux/kernel/git/nab/lio-core-2.6.git master
S:	Maintained
F:	drivers/target/sbp/

FIREWIRE SUBSYSTEM
M:	Stefan Richter <stefanr@s5r6.in-berlin.de>
L:	linux1394-devel@lists.sourceforge.net
W:	http://ieee1394.wiki.kernel.org/
T:	git git://git.kernel.org/pub/scm/linux/kernel/git/ieee1394/linux1394.git
S:	Maintained
F:	drivers/firewire/
F:	include/linux/firewire.h
F:	include/uapi/linux/firewire*.h
F:	tools/firewire/

FIRMWARE LOADER (request_firmware)
M:	Luis Chamberlain <mcgrof@kernel.org>
L:	linux-kernel@vger.kernel.org
S:	Maintained
F:	Documentation/firmware_class/
F:	drivers/base/firmware_loader/
F:	include/linux/firmware.h

FLASH ADAPTER DRIVER (IBM Flash Adapter 900GB Full Height PCI Flash Card)
M:	Joshua Morris <josh.h.morris@us.ibm.com>
M:	Philip Kelleher <pjk1939@linux.ibm.com>
S:	Maintained
F:	drivers/block/rsxx/

FLOPPY DRIVER
M:	Jiri Kosina <jikos@kernel.org>
T:	git git://git.kernel.org/pub/scm/linux/kernel/git/jikos/floppy.git
S:	Odd fixes
F:	drivers/block/floppy.c

FMC SUBSYSTEM
M:	Alessandro Rubini <rubini@gnudd.com>
W:	http://www.ohwr.org/projects/fmc-bus
S:	Supported
F:	drivers/fmc/
F:	include/linux/fmc*.h
F:	include/linux/ipmi-fru.h
K:	fmc_d.*register

FPGA MANAGER FRAMEWORK
M:	Alan Tull <atull@kernel.org>
M:	Moritz Fischer <mdf@kernel.org>
L:	linux-fpga@vger.kernel.org
S:	Maintained
T:	git git://git.kernel.org/pub/scm/linux/kernel/git/atull/linux-fpga.git
Q:	http://patchwork.kernel.org/project/linux-fpga/list/
F:	Documentation/fpga/
F:	Documentation/driver-api/fpga/
F:	Documentation/devicetree/bindings/fpga/
F:	drivers/fpga/
F:	include/linux/fpga/
W:	http://www.rocketboards.org

FPGA DFL DRIVERS
M:	Wu Hao <hao.wu@intel.com>
L:	linux-fpga@vger.kernel.org
S:	Maintained
F:	Documentation/fpga/dfl.txt
F:	include/uapi/linux/fpga-dfl.h
F:	drivers/fpga/dfl*

FPU EMULATOR
M:	Bill Metzenthen <billm@melbpc.org.au>
W:	http://floatingpoint.sourceforge.net/emulator/index.html
S:	Maintained
F:	arch/x86/math-emu/

FRAME RELAY DLCI/FRAD (Sangoma drivers too)
L:	netdev@vger.kernel.org
S:	Orphan
F:	drivers/net/wan/dlci.c
F:	drivers/net/wan/sdla.c

FRAMEBUFFER LAYER
M:	Bartlomiej Zolnierkiewicz <b.zolnierkie@samsung.com>
L:	dri-devel@lists.freedesktop.org
L:	linux-fbdev@vger.kernel.org
T:	git git://github.com/bzolnier/linux.git
Q:	http://patchwork.kernel.org/project/linux-fbdev/list/
S:	Maintained
F:	Documentation/fb/
F:	drivers/video/
F:	include/video/
F:	include/linux/fb.h
F:	include/uapi/video/
F:	include/uapi/linux/fb.h

FREESCALE CAAM (Cryptographic Acceleration and Assurance Module) DRIVER
M:	Horia Geantă <horia.geanta@nxp.com>
M:	Aymen Sghaier <aymen.sghaier@nxp.com>
L:	linux-crypto@vger.kernel.org
S:	Maintained
F:	drivers/crypto/caam/
F:	Documentation/devicetree/bindings/crypto/fsl-sec4.txt

FREESCALE DIU FRAMEBUFFER DRIVER
M:	Timur Tabi <timur@kernel.org>
L:	linux-fbdev@vger.kernel.org
S:	Maintained
F:	drivers/video/fbdev/fsl-diu-fb.*

FREESCALE DMA DRIVER
M:	Li Yang <leoyang.li@nxp.com>
M:	Zhang Wei <zw@zh-kernel.org>
L:	linuxppc-dev@lists.ozlabs.org
S:	Maintained
F:	drivers/dma/fsldma.*

FREESCALE eTSEC ETHERNET DRIVER (GIANFAR)
M:	Claudiu Manoil <claudiu.manoil@nxp.com>
L:	netdev@vger.kernel.org
S:	Maintained
F:	drivers/net/ethernet/freescale/gianfar*
F:	Documentation/devicetree/bindings/net/fsl-tsec-phy.txt

FREESCALE GPMI NAND DRIVER
M:	Han Xu <han.xu@nxp.com>
L:	linux-mtd@lists.infradead.org
S:	Maintained
F:	drivers/mtd/nand/raw/gpmi-nand/*

FREESCALE I2C CPM DRIVER
M:	Jochen Friedrich <jochen@scram.de>
L:	linuxppc-dev@lists.ozlabs.org
L:	linux-i2c@vger.kernel.org
S:	Maintained
F:	drivers/i2c/busses/i2c-cpm.c

FREESCALE IMX LPI2C DRIVER
M:	Dong Aisheng <aisheng.dong@nxp.com>
L:	linux-i2c@vger.kernel.org
L:	linux-imx@nxp.com
S:	Maintained
F:	drivers/i2c/busses/i2c-imx-lpi2c.c
F:	Documentation/devicetree/bindings/i2c/i2c-imx-lpi2c.txt

FREESCALE IMX / MXC FEC DRIVER
M:	Fugang Duan <fugang.duan@nxp.com>
L:	netdev@vger.kernel.org
S:	Maintained
F:	drivers/net/ethernet/freescale/fec_main.c
F:	drivers/net/ethernet/freescale/fec_ptp.c
F:	drivers/net/ethernet/freescale/fec.h
F:	Documentation/devicetree/bindings/net/fsl-fec.txt

FREESCALE IMX / MXC FRAMEBUFFER DRIVER
M:	Sascha Hauer <s.hauer@pengutronix.de>
R:	Pengutronix Kernel Team <kernel@pengutronix.de>
L:	linux-fbdev@vger.kernel.org
L:	linux-arm-kernel@lists.infradead.org (moderated for non-subscribers)
S:	Maintained
F:	include/linux/platform_data/video-imxfb.h
F:	drivers/video/fbdev/imxfb.c

FREESCALE QORIQ DPAA ETHERNET DRIVER
M:	Madalin Bucur <madalin.bucur@nxp.com>
L:	netdev@vger.kernel.org
S:	Maintained
F:	drivers/net/ethernet/freescale/dpaa

FREESCALE QORIQ DPAA FMAN DRIVER
M:	Madalin Bucur <madalin.bucur@nxp.com>
L:	netdev@vger.kernel.org
S:	Maintained
F:	drivers/net/ethernet/freescale/fman
F:	Documentation/devicetree/bindings/net/fsl-fman.txt

FREESCALE QORIQ PTP CLOCK DRIVER
M:	Yangbo Lu <yangbo.lu@nxp.com>
L:	netdev@vger.kernel.org
S:	Maintained
F:	drivers/ptp/ptp_qoriq.c
F:	include/linux/fsl/ptp_qoriq.h
F:	Documentation/devicetree/bindings/ptp/ptp-qoriq.txt

FREESCALE QUAD SPI DRIVER
M:	Han Xu <han.xu@nxp.com>
L:	linux-mtd@lists.infradead.org
S:	Maintained
F:	drivers/mtd/spi-nor/fsl-quadspi.c

FREESCALE QUICC ENGINE LIBRARY
M:	Qiang Zhao <qiang.zhao@nxp.com>
L:	linuxppc-dev@lists.ozlabs.org
S:	Maintained
F:	drivers/soc/fsl/qe/
F:	include/soc/fsl/*qe*.h
F:	include/soc/fsl/*ucc*.h

FREESCALE QUICC ENGINE UCC ETHERNET DRIVER
M:	Li Yang <leoyang.li@nxp.com>
L:	netdev@vger.kernel.org
L:	linuxppc-dev@lists.ozlabs.org
S:	Maintained
F:	drivers/net/ethernet/freescale/ucc_geth*

FREESCALE QUICC ENGINE UCC HDLC DRIVER
M:	Zhao Qiang <qiang.zhao@nxp.com>
L:	netdev@vger.kernel.org
L:	linuxppc-dev@lists.ozlabs.org
S:	Maintained
F:	drivers/net/wan/fsl_ucc_hdlc*

FREESCALE QUICC ENGINE UCC UART DRIVER
M:	Timur Tabi <timur@kernel.org>
L:	linuxppc-dev@lists.ozlabs.org
S:	Maintained
F:	drivers/tty/serial/ucc_uart.c

FREESCALE SOC DRIVERS
M:	Li Yang <leoyang.li@nxp.com>
L:	linuxppc-dev@lists.ozlabs.org
L:	linux-arm-kernel@lists.infradead.org
S:	Maintained
F:	Documentation/devicetree/bindings/soc/fsl/
F:	drivers/soc/fsl/
F:	include/linux/fsl/

FREESCALE SOC FS_ENET DRIVER
M:	Pantelis Antoniou <pantelis.antoniou@gmail.com>
L:	linuxppc-dev@lists.ozlabs.org
L:	netdev@vger.kernel.org
S:	Maintained
F:	drivers/net/ethernet/freescale/fs_enet/
F:	include/linux/fs_enet_pd.h

FREESCALE SOC SOUND DRIVERS
M:	Timur Tabi <timur@kernel.org>
M:	Nicolin Chen <nicoleotsuka@gmail.com>
M:	Xiubo Li <Xiubo.Lee@gmail.com>
R:	Fabio Estevam <fabio.estevam@nxp.com>
L:	alsa-devel@alsa-project.org (moderated for non-subscribers)
L:	linuxppc-dev@lists.ozlabs.org
S:	Maintained
F:	sound/soc/fsl/fsl*
F:	sound/soc/fsl/imx*
F:	sound/soc/fsl/mpc8610_hpcd.c

FREESCALE USB PERIPHERAL DRIVERS
M:	Li Yang <leoyang.li@nxp.com>
L:	linux-usb@vger.kernel.org
L:	linuxppc-dev@lists.ozlabs.org
S:	Maintained
F:	drivers/usb/gadget/udc/fsl*

FREEVXFS FILESYSTEM
M:	Christoph Hellwig <hch@infradead.org>
W:	ftp://ftp.openlinux.org/pub/people/hch/vxfs
S:	Maintained
F:	fs/freevxfs/

FREEZER
M:	"Rafael J. Wysocki" <rjw@rjwysocki.net>
M:	Pavel Machek <pavel@ucw.cz>
L:	linux-pm@vger.kernel.org
S:	Supported
F:	Documentation/power/freezing-of-tasks.txt
F:	include/linux/freezer.h
F:	kernel/freezer.c

FRONTSWAP API
M:	Konrad Rzeszutek Wilk <konrad.wilk@oracle.com>
L:	linux-kernel@vger.kernel.org
S:	Maintained
F:	mm/frontswap.c
F:	include/linux/frontswap.h

FS-CACHE: LOCAL CACHING FOR NETWORK FILESYSTEMS
M:	David Howells <dhowells@redhat.com>
L:	linux-cachefs@redhat.com (moderated for non-subscribers)
S:	Supported
F:	Documentation/filesystems/caching/
F:	fs/fscache/
F:	include/linux/fscache*.h

FSCRYPT: FILE SYSTEM LEVEL ENCRYPTION SUPPORT
M:	Theodore Y. Ts'o <tytso@mit.edu>
M:	Jaegeuk Kim <jaegeuk@kernel.org>
L:	linux-fscrypt@vger.kernel.org
Q:	https://patchwork.kernel.org/project/linux-fscrypt/list/
T:	git git://git.kernel.org/pub/scm/linux/kernel/git/tytso/fscrypt.git
S:	Supported
F:	fs/crypto/
F:	include/linux/fscrypt*.h
F:	Documentation/filesystems/fscrypt.rst

FSI-ATTACHED I2C DRIVER
M:	Eddie James <eajames@linux.ibm.com>
L:	linux-i2c@vger.kernel.org
L:	openbmc@lists.ozlabs.org (moderated for non-subscribers)
S:	Maintained
F:	drivers/i2c/busses/i2c-fsi.c
F:	Documentation/devicetree/bindings/i2c/i2c-fsi.txt

FSNOTIFY: FILESYSTEM NOTIFICATION INFRASTRUCTURE
M:	Jan Kara <jack@suse.cz>
R:	Amir Goldstein <amir73il@gmail.com>
L:	linux-fsdevel@vger.kernel.org
S:	Maintained
F:	fs/notify/
F:	include/linux/fsnotify*.h

FSVERITY: READ-ONLY FILE-BASED AUTHENTICITY PROTECTION
M:	Eric Biggers <ebiggers@kernel.org>
M:	Theodore Y. Ts'o <tytso@mit.edu>
L:	linux-fscrypt@vger.kernel.org
Q:	https://patchwork.kernel.org/project/linux-fscrypt/list/
T:	git git://git.kernel.org/pub/scm/linux/kernel/git/tytso/fscrypt.git
S:	Supported
F:	fs/verity/
F:	include/linux/fsverity.h
F:	include/uapi/linux/fsverity.h
F:	Documentation/filesystems/fsverity.rst

FUJITSU LAPTOP EXTRAS
M:	Jonathan Woithe <jwoithe@just42.net>
L:	platform-driver-x86@vger.kernel.org
S:	Maintained
F:	drivers/platform/x86/fujitsu-laptop.c

FUJITSU M-5MO LS CAMERA ISP DRIVER
M:	Kyungmin Park <kyungmin.park@samsung.com>
M:	Heungjun Kim <riverful.kim@samsung.com>
L:	linux-media@vger.kernel.org
S:	Maintained
F:	drivers/media/i2c/m5mols/
F:	include/media/i2c/m5mols.h

FUJITSU TABLET EXTRAS
M:	Robert Gerlach <khnz@gmx.de>
L:	platform-driver-x86@vger.kernel.org
S:	Maintained
F:	drivers/platform/x86/fujitsu-tablet.c

FUSE: FILESYSTEM IN USERSPACE
M:	Miklos Szeredi <miklos@szeredi.hu>
L:	linux-fsdevel@vger.kernel.org
W:	http://fuse.sourceforge.net/
T:	git git://git.kernel.org/pub/scm/linux/kernel/git/mszeredi/fuse.git
S:	Maintained
F:	fs/fuse/
F:	include/uapi/linux/fuse.h
F:	Documentation/filesystems/fuse.txt

FUTEX SUBSYSTEM
M:	Thomas Gleixner <tglx@linutronix.de>
M:	Ingo Molnar <mingo@redhat.com>
R:	Peter Zijlstra <peterz@infradead.org>
R:	Darren Hart <dvhart@infradead.org>
L:	linux-kernel@vger.kernel.org
T:	git git://git.kernel.org/pub/scm/linux/kernel/git/tip/tip.git locking/core
S:	Maintained
F:	kernel/futex.c
F:	kernel/futex_compat.c
F:	include/asm-generic/futex.h
F:	include/linux/futex.h
F:	include/uapi/linux/futex.h
F:	tools/testing/selftests/futex/
F:	tools/perf/bench/futex*
F:	Documentation/*futex*

GCC PLUGINS
M:	Kees Cook <keescook@chromium.org>
R:	Emese Revfy <re.emese@gmail.com>
L:	kernel-hardening@lists.openwall.com
S:	Maintained
F:	scripts/gcc-plugins/
F:	scripts/gcc-plugin.sh
F:	scripts/Makefile.gcc-plugins
F:	Documentation/gcc-plugins.txt

GASKET DRIVER FRAMEWORK
M:	Rob Springer <rspringer@google.com>
M:	Todd Poynor <toddpoynor@google.com>
M:	Ben Chan <benchan@chromium.org>
S:	Maintained
F:	drivers/staging/gasket/

GCOV BASED KERNEL PROFILING
M:	Peter Oberparleiter <oberpar@linux.ibm.com>
S:	Maintained
F:	kernel/gcov/
F:	Documentation/dev-tools/gcov.rst

GDB KERNEL DEBUGGING HELPER SCRIPTS
M:	Jan Kiszka <jan.kiszka@siemens.com>
M:	Kieran Bingham <kbingham@kernel.org>
S:	Supported
F:	scripts/gdb/

GDT SCSI DISK ARRAY CONTROLLER DRIVER
M:	Achim Leubner <achim_leubner@adaptec.com>
L:	linux-scsi@vger.kernel.org
W:	http://www.icp-vortex.com/
S:	Supported
F:	drivers/scsi/gdt*

GEMTEK FM RADIO RECEIVER DRIVER
M:	Hans Verkuil <hverkuil@xs4all.nl>
L:	linux-media@vger.kernel.org
T:	git git://linuxtv.org/media_tree.git
W:	https://linuxtv.org
S:	Maintained
F:	drivers/media/radio/radio-gemtek*

GENERIC GPIO I2C DRIVER
M:	Haavard Skinnemoen <hskinnemoen@gmail.com>
S:	Supported
F:	drivers/i2c/busses/i2c-gpio.c
F:	include/linux/platform_data/i2c-gpio.h

GENERIC GPIO I2C MULTIPLEXER DRIVER
M:	Peter Korsgaard <peter.korsgaard@barco.com>
L:	linux-i2c@vger.kernel.org
S:	Supported
F:	drivers/i2c/muxes/i2c-mux-gpio.c
F:	include/linux/platform_data/i2c-mux-gpio.h
F:	Documentation/i2c/muxes/i2c-mux-gpio

GENERIC HDLC (WAN) DRIVERS
M:	Krzysztof Halasa <khc@pm.waw.pl>
W:	http://www.kernel.org/pub/linux/utils/net/hdlc/
S:	Maintained
F:	drivers/net/wan/c101.c
F:	drivers/net/wan/hd6457*
F:	drivers/net/wan/hdlc*
F:	drivers/net/wan/n2.c
F:	drivers/net/wan/pc300too.c
F:	drivers/net/wan/pci200syn.c
F:	drivers/net/wan/wanxl*

GENERIC INCLUDE/ASM HEADER FILES
M:	Arnd Bergmann <arnd@arndb.de>
L:	linux-arch@vger.kernel.org
T:	git git://git.kernel.org/pub/scm/linux/kernel/git/arnd/asm-generic.git
S:	Maintained
F:	include/asm-generic/
F:	include/uapi/asm-generic/

GENERIC PHY FRAMEWORK
M:	Kishon Vijay Abraham I <kishon@ti.com>
L:	linux-kernel@vger.kernel.org
T:	git git://git.kernel.org/pub/scm/linux/kernel/git/kishon/linux-phy.git
S:	Supported
F:	drivers/phy/
F:	include/linux/phy/

GENERIC PINCTRL I2C DEMULTIPLEXER DRIVER
M:	Wolfram Sang <wsa+renesas@sang-engineering.com>
S:	Supported
F:	drivers/i2c/muxes/i2c-demux-pinctrl.c

GENERIC PM DOMAINS
M:	"Rafael J. Wysocki" <rjw@rjwysocki.net>
M:	Kevin Hilman <khilman@kernel.org>
M:	Ulf Hansson <ulf.hansson@linaro.org>
L:	linux-pm@vger.kernel.org
S:	Supported
F:	drivers/base/power/domain*.c
F:	include/linux/pm_domain.h
F:	Documentation/devicetree/bindings/power/power_domain.txt

GENERIC RESISTIVE TOUCHSCREEN ADC DRIVER
M:	Eugen Hristev <eugen.hristev@microchip.com>
L:	linux-input@vger.kernel.org
S:	Maintained
F:	drivers/input/touchscreen/resistive-adc-touch.c

GENERIC UIO DRIVER FOR PCI DEVICES
M:	"Michael S. Tsirkin" <mst@redhat.com>
L:	kvm@vger.kernel.org
S:	Supported
F:	drivers/uio/uio_pci_generic.c

GENWQE (IBM Generic Workqueue Card)
M:	Frank Haverkamp <haver@linux.ibm.com>
S:	Supported
F:	drivers/misc/genwqe/

GET_MAINTAINER SCRIPT
M:	Joe Perches <joe@perches.com>
S:	Maintained
F:	scripts/get_maintainer.pl

GFS2 FILE SYSTEM
M:	Bob Peterson <rpeterso@redhat.com>
M:	Andreas Gruenbacher <agruenba@redhat.com>
L:	cluster-devel@redhat.com
W:	http://sources.redhat.com/cluster/
T:	git git://git.kernel.org/pub/scm/linux/kernel/git/gfs2/linux-gfs2.git
S:	Supported
F:	Documentation/filesystems/gfs2*.txt
F:	fs/gfs2/
F:	include/uapi/linux/gfs2_ondisk.h

GIGASET ISDN DRIVERS
M:	Paul Bolle <pebolle@tiscali.nl>
L:	gigaset307x-common@lists.sourceforge.net
W:	http://gigaset307x.sourceforge.net/
S:	Odd Fixes
F:	Documentation/isdn/README.gigaset
F:	drivers/isdn/gigaset/
F:	include/uapi/linux/gigaset_dev.h

GNSS SUBSYSTEM
M:	Johan Hovold <johan@kernel.org>
T:	git git://git.kernel.org/pub/scm/linux/kernel/git/johan/gnss.git
S:	Maintained
F:	Documentation/ABI/testing/sysfs-class-gnss
F:	Documentation/devicetree/bindings/gnss/
F:	drivers/gnss/
F:	include/linux/gnss.h

GO7007 MPEG CODEC
M:	Hans Verkuil <hans.verkuil@cisco.com>
L:	linux-media@vger.kernel.org
S:	Maintained
F:	drivers/media/usb/go7007/

GOODIX TOUCHSCREEN
M:	Bastien Nocera <hadess@hadess.net>
L:	linux-input@vger.kernel.org
S:	Maintained
F:	drivers/input/touchscreen/goodix.c

GPD POCKET FAN DRIVER
M:	Hans de Goede <hdegoede@redhat.com>
L:	platform-driver-x86@vger.kernel.org
S:	Maintained
F:	drivers/platform/x86/gpd-pocket-fan.c

GPIO ACPI SUPPORT
M:	Mika Westerberg <mika.westerberg@linux.intel.com>
M:	Andy Shevchenko <andriy.shevchenko@linux.intel.com>
L:	linux-gpio@vger.kernel.org
L:	linux-acpi@vger.kernel.org
S:	Maintained
F:	Documentation/acpi/gpio-properties.txt
F:	drivers/gpio/gpiolib-acpi.c

GPIO IR Transmitter
M:	Sean Young <sean@mess.org>
L:	linux-media@vger.kernel.org
S:	Maintained
F:	drivers/media/rc/gpio-ir-tx.c

GPIO MOCKUP DRIVER
M:	Bamvor Jian Zhang <bamv2005@gmail.com>
R:	Bartosz Golaszewski <brgl@bgdev.pl>
L:	linux-gpio@vger.kernel.org
S:	Maintained
F:	drivers/gpio/gpio-mockup.c
F:	tools/testing/selftests/gpio/

GPIO SUBSYSTEM
M:	Linus Walleij <linus.walleij@linaro.org>
M:	Bartosz Golaszewski <bgolaszewski@baylibre.com>
L:	linux-gpio@vger.kernel.org
T:	git git://git.kernel.org/pub/scm/linux/kernel/git/linusw/linux-gpio.git
S:	Maintained
F:	Documentation/devicetree/bindings/gpio/
F:	Documentation/driver-api/gpio/
F:	Documentation/gpio/
F:	Documentation/ABI/testing/gpio-cdev
F:	Documentation/ABI/obsolete/sysfs-gpio
F:	drivers/gpio/
F:	include/linux/gpio/
F:	include/linux/gpio.h
F:	include/linux/of_gpio.h
F:	include/asm-generic/gpio.h
F:	include/uapi/linux/gpio.h
F:	tools/gpio/

GRE DEMULTIPLEXER DRIVER
M:	Dmitry Kozlov <xeb@mail.ru>
L:	netdev@vger.kernel.org
S:	Maintained
F:	net/ipv4/gre_demux.c
F:	net/ipv4/gre_offload.c
F:	include/net/gre.h

GRETH 10/100/1G Ethernet MAC device driver
M:	Andreas Larsson <andreas@gaisler.com>
L:	netdev@vger.kernel.org
S:	Maintained
F:	drivers/net/ethernet/aeroflex/

GREYBUS AUDIO PROTOCOLS DRIVERS
M:	Vaibhav Agarwal <vaibhav.sr@gmail.com>
M:	Mark Greer <mgreer@animalcreek.com>
S:	Maintained
F:	drivers/staging/greybus/audio_apbridgea.c
F:	drivers/staging/greybus/audio_apbridgea.h
F:	drivers/staging/greybus/audio_codec.c
F:	drivers/staging/greybus/audio_codec.h
F:	drivers/staging/greybus/audio_gb.c
F:	drivers/staging/greybus/audio_manager.c
F:	drivers/staging/greybus/audio_manager.h
F:	drivers/staging/greybus/audio_manager_module.c
F:	drivers/staging/greybus/audio_manager_private.h
F:	drivers/staging/greybus/audio_manager_sysfs.c
F:	drivers/staging/greybus/audio_module.c
F:	drivers/staging/greybus/audio_topology.c

GREYBUS FW/HID/SPI PROTOCOLS DRIVERS
M:	Viresh Kumar <vireshk@kernel.org>
S:	Maintained
F:	drivers/staging/greybus/authentication.c
F:	drivers/staging/greybus/bootrom.c
F:	drivers/staging/greybus/firmware.h
F:	drivers/staging/greybus/fw-core.c
F:	drivers/staging/greybus/fw-download.c
F:	drivers/staging/greybus/fw-management.c
F:	drivers/staging/greybus/greybus_authentication.h
F:	drivers/staging/greybus/greybus_firmware.h
F:	drivers/staging/greybus/hid.c
F:	drivers/staging/greybus/i2c.c
F:	drivers/staging/greybus/spi.c
F:	drivers/staging/greybus/spilib.c
F:	drivers/staging/greybus/spilib.h

GREYBUS LOOPBACK DRIVER
M:	Bryan O'Donoghue <pure.logic@nexus-software.ie>
S:	Maintained
F:	drivers/staging/greybus/loopback.c

GREYBUS PLATFORM DRIVERS
M:	Vaibhav Hiremath <hvaibhav.linux@gmail.com>
S:	Maintained
F:	drivers/staging/greybus/arche-platform.c
F:	drivers/staging/greybus/arche-apb-ctrl.c
F:	drivers/staging/greybus/arche_platform.h

GREYBUS SDIO/GPIO/SPI PROTOCOLS DRIVERS
M:	Rui Miguel Silva <rmfrfs@gmail.com>
S:	Maintained
F:	drivers/staging/greybus/sdio.c
F:	drivers/staging/greybus/light.c
F:	drivers/staging/greybus/gpio.c
F:	drivers/staging/greybus/power_supply.c
F:	drivers/staging/greybus/spi.c
F:	drivers/staging/greybus/spilib.c

GREYBUS SUBSYSTEM
M:	Johan Hovold <johan@kernel.org>
M:	Alex Elder <elder@kernel.org>
M:	Greg Kroah-Hartman <gregkh@linuxfoundation.org>
S:	Maintained
F:	drivers/staging/greybus/
L:	greybus-dev@lists.linaro.org (moderated for non-subscribers)

GREYBUS UART PROTOCOLS DRIVERS
M:	David Lin <dtwlin@gmail.com>
S:	Maintained
F:	drivers/staging/greybus/uart.c
F:	drivers/staging/greybus/log.c

GS1662 VIDEO SERIALIZER
M:	Charles-Antoine Couret <charles-antoine.couret@nexvision.fr>
L:	linux-media@vger.kernel.org
T:	git git://linuxtv.org/media_tree.git
S:	Maintained
F:	drivers/media/spi/gs1662.c

GSPCA FINEPIX SUBDRIVER
M:	Frank Zago <frank@zago.net>
L:	linux-media@vger.kernel.org
T:	git git://linuxtv.org/media_tree.git
S:	Maintained
F:	drivers/media/usb/gspca/finepix.c

GSPCA GL860 SUBDRIVER
M:	Olivier Lorin <o.lorin@laposte.net>
L:	linux-media@vger.kernel.org
T:	git git://linuxtv.org/media_tree.git
S:	Maintained
F:	drivers/media/usb/gspca/gl860/

GSPCA M5602 SUBDRIVER
M:	Erik Andren <erik.andren@gmail.com>
L:	linux-media@vger.kernel.org
T:	git git://linuxtv.org/media_tree.git
S:	Maintained
F:	drivers/media/usb/gspca/m5602/

GSPCA PAC207 SONIXB SUBDRIVER
M:	Hans Verkuil <hverkuil@xs4all.nl>
L:	linux-media@vger.kernel.org
T:	git git://linuxtv.org/media_tree.git
S:	Odd Fixes
F:	drivers/media/usb/gspca/pac207.c

GSPCA SN9C20X SUBDRIVER
M:	Brian Johnson <brijohn@gmail.com>
L:	linux-media@vger.kernel.org
T:	git git://linuxtv.org/media_tree.git
S:	Maintained
F:	drivers/media/usb/gspca/sn9c20x.c

GSPCA T613 SUBDRIVER
M:	Leandro Costantino <lcostantino@gmail.com>
L:	linux-media@vger.kernel.org
T:	git git://linuxtv.org/media_tree.git
S:	Maintained
F:	drivers/media/usb/gspca/t613.c

GSPCA USB WEBCAM DRIVER
M:	Hans Verkuil <hverkuil@xs4all.nl>
L:	linux-media@vger.kernel.org
T:	git git://linuxtv.org/media_tree.git
S:	Odd Fixes
F:	drivers/media/usb/gspca/

GTP (GPRS Tunneling Protocol)
M:	Pablo Neira Ayuso <pablo@netfilter.org>
M:	Harald Welte <laforge@gnumonks.org>
L:	osmocom-net-gprs@lists.osmocom.org
T:	git git://git.kernel.org/pub/scm/linux/kernel/git/pablo/gtp.git
S:	Maintained
F:	drivers/net/gtp.c

GUID PARTITION TABLE (GPT)
M:	Davidlohr Bueso <dave@stgolabs.net>
L:	linux-efi@vger.kernel.org
S:	Maintained
F:	block/partitions/efi.*

H8/300 ARCHITECTURE
M:	Yoshinori Sato <ysato@users.sourceforge.jp>
L:	uclinux-h8-devel@lists.sourceforge.jp (moderated for non-subscribers)
W:	http://uclinux-h8.sourceforge.jp
T:	git git://git.sourceforge.jp/gitroot/uclinux-h8/linux.git
S:	Maintained
F:	arch/h8300/
F:	drivers/clocksource/h8300_*.c
F:	drivers/clk/h8300/
F:	drivers/irqchip/irq-renesas-h8*.c

HACKRF MEDIA DRIVER
M:	Antti Palosaari <crope@iki.fi>
L:	linux-media@vger.kernel.org
W:	https://linuxtv.org
W:	http://palosaari.fi/linux/
Q:	http://patchwork.linuxtv.org/project/linux-media/list/
T:	git git://linuxtv.org/anttip/media_tree.git
S:	Maintained
F:	drivers/media/usb/hackrf/

HARD DRIVE ACTIVE PROTECTION SYSTEM (HDAPS) DRIVER
M:	Frank Seidel <frank@f-seidel.de>
L:	platform-driver-x86@vger.kernel.org
W:	http://www.kernel.org/pub/linux/kernel/people/fseidel/hdaps/
S:	Maintained
F:	drivers/platform/x86/hdaps.c

HARDWARE MONITORING
M:	Jean Delvare <jdelvare@suse.com>
M:	Guenter Roeck <linux@roeck-us.net>
L:	linux-hwmon@vger.kernel.org
W:	http://hwmon.wiki.kernel.org/
T:	git git://git.kernel.org/pub/scm/linux/kernel/git/groeck/linux-staging.git
S:	Maintained
F:	Documentation/devicetree/bindings/hwmon/
F:	Documentation/hwmon/
F:	drivers/hwmon/
F:	include/linux/hwmon*.h
F:	include/trace/events/hwmon*.h

HARDWARE RANDOM NUMBER GENERATOR CORE
M:	Matt Mackall <mpm@selenic.com>
M:	Herbert Xu <herbert@gondor.apana.org.au>
L:	linux-crypto@vger.kernel.org
S:	Odd fixes
F:	Documentation/devicetree/bindings/rng/
F:	Documentation/hw_random.txt
F:	drivers/char/hw_random/
F:	include/linux/hw_random.h

HARDWARE TRACING FACILITIES
M:	Alexander Shishkin <alexander.shishkin@linux.intel.com>
S:	Maintained
F:	drivers/hwtracing/

HARDWARE SPINLOCK CORE
M:	Ohad Ben-Cohen <ohad@wizery.com>
M:	Bjorn Andersson <bjorn.andersson@linaro.org>
L:	linux-remoteproc@vger.kernel.org
S:	Maintained
T:	git git://git.kernel.org/pub/scm/linux/kernel/git/ohad/hwspinlock.git
F:	Documentation/devicetree/bindings/hwlock/
F:	Documentation/hwspinlock.txt
F:	drivers/hwspinlock/
F:	include/linux/hwspinlock.h

HARMONY SOUND DRIVER
L:	linux-parisc@vger.kernel.org
S:	Maintained
F:	sound/parisc/harmony.*

HDPVR USB VIDEO ENCODER DRIVER
M:	Hans Verkuil <hverkuil@xs4all.nl>
L:	linux-media@vger.kernel.org
T:	git git://linuxtv.org/media_tree.git
W:	https://linuxtv.org
S:	Odd Fixes
F:	drivers/media/usb/hdpvr/

HEWLETT PACKARD ENTERPRISE ILO NMI WATCHDOG DRIVER
M:	Jerry Hoemann <jerry.hoemann@hpe.com>
S:	Supported
F:	Documentation/watchdog/hpwdt.txt
F:	drivers/watchdog/hpwdt.c

HEWLETT-PACKARD SMART ARRAY RAID DRIVER (hpsa)
M:	Don Brace <don.brace@microsemi.com>
L:	esc.storagedev@microsemi.com
L:	linux-scsi@vger.kernel.org
S:	Supported
F:	Documentation/scsi/hpsa.txt
F:	drivers/scsi/hpsa*.[ch]
F:	include/linux/cciss*.h
F:	include/uapi/linux/cciss*.h

HFI1 DRIVER
M:	Mike Marciniszyn <mike.marciniszyn@intel.com>
M:	Dennis Dalessandro <dennis.dalessandro@intel.com>
L:	linux-rdma@vger.kernel.org
S:	Supported
F:	drivers/infiniband/hw/hfi1

HFS FILESYSTEM
L:	linux-fsdevel@vger.kernel.org
S:	Orphan
F:	Documentation/filesystems/hfs.txt
F:	fs/hfs/

HFSPLUS FILESYSTEM
L:	linux-fsdevel@vger.kernel.org
S:	Orphan
F:	Documentation/filesystems/hfsplus.txt
F:	fs/hfsplus/

HGA FRAMEBUFFER DRIVER
M:	Ferenc Bakonyi <fero@drama.obuda.kando.hu>
L:	linux-nvidia@lists.surfsouth.com
W:	http://drama.obuda.kando.hu/~fero/cgi-bin/hgafb.shtml
S:	Maintained
F:	drivers/video/fbdev/hgafb.c

HIBERNATION (aka Software Suspend, aka swsusp)
M:	"Rafael J. Wysocki" <rjw@rjwysocki.net>
M:	Pavel Machek <pavel@ucw.cz>
L:	linux-pm@vger.kernel.org
B:	https://bugzilla.kernel.org
S:	Supported
F:	arch/x86/power/
F:	drivers/base/power/
F:	kernel/power/
F:	include/linux/suspend.h
F:	include/linux/freezer.h
F:	include/linux/pm.h
F:	arch/*/include/asm/suspend*.h

HID CORE LAYER
M:	Jiri Kosina <jikos@kernel.org>
M:	Benjamin Tissoires <benjamin.tissoires@redhat.com>
L:	linux-input@vger.kernel.org
T:	git git://git.kernel.org/pub/scm/linux/kernel/git/hid/hid.git
S:	Maintained
F:	drivers/hid/
F:	include/linux/hid*
F:	include/uapi/linux/hid*

HID SENSOR HUB DRIVERS
M:	Jiri Kosina <jikos@kernel.org>
M:	Jonathan Cameron <jic23@kernel.org>
M:	Srinivas Pandruvada <srinivas.pandruvada@linux.intel.com>
L:	linux-input@vger.kernel.org
L:	linux-iio@vger.kernel.org
S:	Maintained
F:	Documentation/hid/hid-sensor*
F:	drivers/hid/hid-sensor-*
F:	drivers/iio/*/hid-*
F:	include/linux/hid-sensor-*

HIGH-RESOLUTION TIMERS, CLOCKEVENTS
M:	Thomas Gleixner <tglx@linutronix.de>
L:	linux-kernel@vger.kernel.org
T:	git git://git.kernel.org/pub/scm/linux/kernel/git/tip/tip.git timers/core
S:	Maintained
F:	Documentation/timers/
F:	kernel/time/hrtimer.c
F:	kernel/time/clockevents.c
F:	kernel/time/timer_*.c
F:	include/linux/clockchips.h
F:	include/linux/hrtimer.h

HIGH-SPEED SCC DRIVER FOR AX.25
L:	linux-hams@vger.kernel.org
S:	Orphan
F:	drivers/net/hamradio/dmascc.c
F:	drivers/net/hamradio/scc.c

HIGHPOINT ROCKETRAID 3xxx RAID DRIVER
M:	HighPoint Linux Team <linux@highpoint-tech.com>
W:	http://www.highpoint-tech.com
S:	Supported
F:	Documentation/scsi/hptiop.txt
F:	drivers/scsi/hptiop.c

HIPPI
M:	Jes Sorensen <jes@trained-monkey.org>
L:	linux-hippi@sunsite.dk
S:	Maintained
F:	include/linux/hippidevice.h
F:	include/uapi/linux/if_hippi.h
F:	net/802/hippi.c
F:	drivers/net/hippi/

HISILICON NETWORK SUBSYSTEM 3 DRIVER (HNS3)
M:	Yisen Zhuang <yisen.zhuang@huawei.com>
M:	Salil Mehta <salil.mehta@huawei.com>
L:	netdev@vger.kernel.org
W:	http://www.hisilicon.com
S:	Maintained
F:	drivers/net/ethernet/hisilicon/hns3/

HISILICON LPC BUS DRIVER
M:	john.garry@huawei.com
W:	http://www.hisilicon.com
S:	Maintained
F:	drivers/bus/hisi_lpc.c
F:	Documentation/devicetree/bindings/arm/hisilicon/hisilicon-low-pin-count.txt

HISILICON NETWORK SUBSYSTEM DRIVER
M:	Yisen Zhuang <yisen.zhuang@huawei.com>
M:	Salil Mehta <salil.mehta@huawei.com>
L:	netdev@vger.kernel.org
W:	http://www.hisilicon.com
S:	Maintained
F:	drivers/net/ethernet/hisilicon/
F:	Documentation/devicetree/bindings/net/hisilicon*.txt

HISILICON PMU DRIVER
M:	Shaokun Zhang <zhangshaokun@hisilicon.com>
W:	http://www.hisilicon.com
S:	Supported
F:	drivers/perf/hisilicon
F:	Documentation/perf/hisi-pmu.txt

HISILICON ROCE DRIVER
M:	Lijun Ou <oulijun@huawei.com>
M:	Wei Hu(Xavier) <xavier.huwei@huawei.com>
L:	linux-rdma@vger.kernel.org
S:	Maintained
F:	drivers/infiniband/hw/hns/
F:	Documentation/devicetree/bindings/infiniband/hisilicon-hns-roce.txt

HISILICON SAS Controller
M:	John Garry <john.garry@huawei.com>
W:	http://www.hisilicon.com
S:	Supported
F:	drivers/scsi/hisi_sas/
F:	Documentation/devicetree/bindings/scsi/hisilicon-sas.txt

HMM - Heterogeneous Memory Management
M:	Jérôme Glisse <jglisse@redhat.com>
L:	linux-mm@kvack.org
S:	Maintained
F:	mm/hmm*
F:	include/linux/hmm*
F:	Documentation/vm/hmm.rst

HOST AP DRIVER
M:	Jouni Malinen <j@w1.fi>
L:	linux-wireless@vger.kernel.org
W:	http://w1.fi/hostap-driver.html
S:	Obsolete
F:	drivers/net/wireless/intersil/hostap/

HP COMPAQ TC1100 TABLET WMI EXTRAS DRIVER
L:	platform-driver-x86@vger.kernel.org
S:	Orphan
F:	drivers/platform/x86/tc1100-wmi.c

HP100:	Driver for HP 10/100 Mbit/s Voice Grade Network Adapter Series
M:	Jaroslav Kysela <perex@perex.cz>
S:	Maintained
F:	drivers/net/ethernet/hp/hp100.*

HPET:	High Precision Event Timers driver
M:	Clemens Ladisch <clemens@ladisch.de>
S:	Maintained
F:	Documentation/timers/hpet.txt
F:	drivers/char/hpet.c
F:	include/linux/hpet.h
F:	include/uapi/linux/hpet.h

HPET:	x86
S:	Orphan
F:	arch/x86/kernel/hpet.c
F:	arch/x86/include/asm/hpet.h

HPFS FILESYSTEM
M:	Mikulas Patocka <mikulas@artax.karlin.mff.cuni.cz>
W:	http://artax.karlin.mff.cuni.cz/~mikulas/vyplody/hpfs/index-e.cgi
S:	Maintained
F:	fs/hpfs/

HSI SUBSYSTEM
M:	Sebastian Reichel <sre@kernel.org>
T:	git git://git.kernel.org/pub/scm/linux/kernel/git/sre/linux-hsi.git
S:	Maintained
F:	Documentation/ABI/testing/sysfs-bus-hsi
F:	Documentation/driver-api/hsi.rst
F:	drivers/hsi/
F:	include/linux/hsi/
F:	include/uapi/linux/hsi/

HSO 3G MODEM DRIVER
L:	linux-usb@vger.kernel.org
S:	Orphan
F:	drivers/net/usb/hso.c

HSR NETWORK PROTOCOL
M:	Arvid Brodin <arvid.brodin@alten.se>
L:	netdev@vger.kernel.org
S:	Maintained
F:	net/hsr/

HT16K33 LED CONTROLLER DRIVER
M:	Robin van der Gracht <robin@protonic.nl>
S:	Maintained
F:	drivers/auxdisplay/ht16k33.c
F:	Documentation/devicetree/bindings/display/ht16k33.txt

HTCPEN TOUCHSCREEN DRIVER
M:	Pau Oliva Fora <pof@eslack.org>
L:	linux-input@vger.kernel.org
S:	Maintained
F:	drivers/input/touchscreen/htcpen.c

HUAWEI ETHERNET DRIVER
M:	Aviad Krawczyk <aviad.krawczyk@huawei.com>
L:	netdev@vger.kernel.org
S:	Supported
F:	Documentation/networking/hinic.txt
F:	drivers/net/ethernet/huawei/hinic/

HUGETLB FILESYSTEM
M:	Mike Kravetz <mike.kravetz@oracle.com>
L:	linux-mm@kvack.org
S:	Maintained
F:	fs/hugetlbfs/
F:	mm/hugetlb.c
F:	include/linux/hugetlb.h
F:	Documentation/admin-guide/mm/hugetlbpage.rst
F:	Documentation/vm/hugetlbfs_reserv.rst
F:	Documentation/ABI/testing/sysfs-kernel-mm-hugepages

HVA ST MEDIA DRIVER
M:	Jean-Christophe Trotin <jean-christophe.trotin@st.com>
L:	linux-media@vger.kernel.org
T:	git git://linuxtv.org/media_tree.git
W:	https://linuxtv.org
S:	Supported
F:	drivers/media/platform/sti/hva

HWPOISON MEMORY FAILURE HANDLING
M:	Naoya Horiguchi <n-horiguchi@ah.jp.nec.com>
L:	linux-mm@kvack.org
S:	Maintained
F:	mm/memory-failure.c
F:	mm/hwpoison-inject.c

HYGON PROCESSOR SUPPORT
M:	Pu Wen <puwen@hygon.cn>
L:	linux-kernel@vger.kernel.org
S:	Maintained
F:	arch/x86/kernel/cpu/hygon.c

Hyper-V CORE AND DRIVERS
M:	"K. Y. Srinivasan" <kys@microsoft.com>
M:	Haiyang Zhang <haiyangz@microsoft.com>
M:	Stephen Hemminger <sthemmin@microsoft.com>
M:	Sasha Levin <sashal@kernel.org>
T:	git git://git.kernel.org/pub/scm/linux/kernel/git/hyperv/linux.git
L:	devel@linuxdriverproject.org
S:	Supported
F:	Documentation/networking/device_drivers/microsoft/netvsc.txt
F:	arch/x86/include/asm/mshyperv.h
F:	arch/x86/include/asm/trace/hyperv.h
F:	arch/x86/include/asm/hyperv-tlfs.h
F:	arch/x86/kernel/cpu/mshyperv.c
F:	arch/x86/hyperv
F:	drivers/hid/hid-hyperv.c
F:	drivers/hv/
F:	drivers/input/serio/hyperv-keyboard.c
F:	drivers/pci/controller/pci-hyperv.c
F:	drivers/net/hyperv/
F:	drivers/scsi/storvsc_drv.c
F:	drivers/uio/uio_hv_generic.c
F:	drivers/video/fbdev/hyperv_fb.c
F:	net/vmw_vsock/hyperv_transport.c
F:	include/linux/hyperv.h
F:	include/uapi/linux/hyperv.h
F:	tools/hv/
F:	Documentation/ABI/stable/sysfs-bus-vmbus

HYPERVISOR VIRTUAL CONSOLE DRIVER
L:	linuxppc-dev@lists.ozlabs.org
S:	Odd Fixes
F:	drivers/tty/hvc/

I2C ACPI SUPPORT
M:	Mika Westerberg <mika.westerberg@linux.intel.com>
L:	linux-i2c@vger.kernel.org
L:	linux-acpi@vger.kernel.org
S:	Maintained
F:	drivers/i2c/i2c-core-acpi.c

I2C CONTROLLER DRIVER FOR NVIDIA GPU
M:	Ajay Gupta <ajayg@nvidia.com>
L:	linux-i2c@vger.kernel.org
S:	Maintained
F:	Documentation/i2c/busses/i2c-nvidia-gpu
F:	drivers/i2c/busses/i2c-nvidia-gpu.c

I2C MUXES
M:	Peter Rosin <peda@axentia.se>
L:	linux-i2c@vger.kernel.org
S:	Maintained
F:	Documentation/i2c/i2c-topology
F:	Documentation/i2c/muxes/
F:	Documentation/devicetree/bindings/i2c/i2c-mux*
F:	Documentation/devicetree/bindings/i2c/i2c-arb*
F:	Documentation/devicetree/bindings/i2c/i2c-gate*
F:	drivers/i2c/i2c-mux.c
F:	drivers/i2c/muxes/
F:	include/linux/i2c-mux.h

I2C MV64XXX MARVELL AND ALLWINNER DRIVER
M:	Gregory CLEMENT <gregory.clement@bootlin.com>
L:	linux-i2c@vger.kernel.org
S:	Maintained
F:	drivers/i2c/busses/i2c-mv64xxx.c

I2C OVER PARALLEL PORT
M:	Jean Delvare <jdelvare@suse.com>
L:	linux-i2c@vger.kernel.org
S:	Maintained
F:	Documentation/i2c/busses/i2c-parport
F:	Documentation/i2c/busses/i2c-parport-light
F:	drivers/i2c/busses/i2c-parport.c
F:	drivers/i2c/busses/i2c-parport-light.c

I2C SUBSYSTEM
M:	Wolfram Sang <wsa@the-dreams.de>
L:	linux-i2c@vger.kernel.org
W:	https://i2c.wiki.kernel.org/
Q:	https://patchwork.ozlabs.org/project/linux-i2c/list/
T:	git git://git.kernel.org/pub/scm/linux/kernel/git/wsa/linux.git
S:	Maintained
F:	Documentation/devicetree/bindings/i2c/i2c.txt
F:	Documentation/i2c/
F:	drivers/i2c/*
F:	include/linux/i2c.h
F:	include/linux/i2c-dev.h
F:	include/linux/i2c-smbus.h
F:	include/uapi/linux/i2c.h
F:	include/uapi/linux/i2c-*.h

I2C SUBSYSTEM HOST DRIVERS
L:	linux-i2c@vger.kernel.org
W:	https://i2c.wiki.kernel.org/
Q:	https://patchwork.ozlabs.org/project/linux-i2c/list/
T:	git git://git.kernel.org/pub/scm/linux/kernel/git/wsa/linux.git
S:	Odd Fixes
F:	Documentation/devicetree/bindings/i2c/
F:	drivers/i2c/algos/
F:	drivers/i2c/busses/

I2C-TAOS-EVM DRIVER
M:	Jean Delvare <jdelvare@suse.com>
L:	linux-i2c@vger.kernel.org
S:	Maintained
F:	Documentation/i2c/busses/i2c-taos-evm
F:	drivers/i2c/busses/i2c-taos-evm.c

I2C-TINY-USB DRIVER
M:	Till Harbaum <till@harbaum.org>
L:	linux-i2c@vger.kernel.org
W:	http://www.harbaum.org/till/i2c_tiny_usb
S:	Maintained
F:	drivers/i2c/busses/i2c-tiny-usb.c

I2C/SMBUS CONTROLLER DRIVERS FOR PC
M:	Jean Delvare <jdelvare@suse.com>
L:	linux-i2c@vger.kernel.org
S:	Maintained
F:	Documentation/i2c/busses/i2c-ali1535
F:	Documentation/i2c/busses/i2c-ali1563
F:	Documentation/i2c/busses/i2c-ali15x3
F:	Documentation/i2c/busses/i2c-amd756
F:	Documentation/i2c/busses/i2c-amd8111
F:	Documentation/i2c/busses/i2c-i801
F:	Documentation/i2c/busses/i2c-nforce2
F:	Documentation/i2c/busses/i2c-piix4
F:	Documentation/i2c/busses/i2c-sis5595
F:	Documentation/i2c/busses/i2c-sis630
F:	Documentation/i2c/busses/i2c-sis96x
F:	Documentation/i2c/busses/i2c-via
F:	Documentation/i2c/busses/i2c-viapro
F:	drivers/i2c/busses/i2c-ali1535.c
F:	drivers/i2c/busses/i2c-ali1563.c
F:	drivers/i2c/busses/i2c-ali15x3.c
F:	drivers/i2c/busses/i2c-amd756.c
F:	drivers/i2c/busses/i2c-amd756-s4882.c
F:	drivers/i2c/busses/i2c-amd8111.c
F:	drivers/i2c/busses/i2c-i801.c
F:	drivers/i2c/busses/i2c-isch.c
F:	drivers/i2c/busses/i2c-nforce2.c
F:	drivers/i2c/busses/i2c-nforce2-s4985.c
F:	drivers/i2c/busses/i2c-piix4.c
F:	drivers/i2c/busses/i2c-sis5595.c
F:	drivers/i2c/busses/i2c-sis630.c
F:	drivers/i2c/busses/i2c-sis96x.c
F:	drivers/i2c/busses/i2c-via.c
F:	drivers/i2c/busses/i2c-viapro.c

I2C/SMBUS INTEL CHT WHISKEY COVE PMIC DRIVER
M:	Hans de Goede <hdegoede@redhat.com>
L:	linux-i2c@vger.kernel.org
S:	Maintained
F:	drivers/i2c/busses/i2c-cht-wc.c

I2C/SMBUS ISMT DRIVER
M:	Seth Heasley <seth.heasley@intel.com>
M:	Neil Horman <nhorman@tuxdriver.com>
L:	linux-i2c@vger.kernel.org
F:	drivers/i2c/busses/i2c-ismt.c
F:	Documentation/i2c/busses/i2c-ismt

I2C/SMBUS STUB DRIVER
M:	Jean Delvare <jdelvare@suse.com>
L:	linux-i2c@vger.kernel.org
S:	Maintained
F:	drivers/i2c/i2c-stub.c

I3C SUBSYSTEM
M:	Boris Brezillon <bbrezillon@kernel.org>
L:	linux-i3c@lists.infradead.org
T:	git git://git.kernel.org/pub/scm/linux/kernel/git/i3c/linux.git
S:	Maintained
F:	Documentation/ABI/testing/sysfs-bus-i3c
F:	Documentation/devicetree/bindings/i3c/
F:	Documentation/driver-api/i3c
F:	drivers/i3c/
F:	include/linux/i3c/
F:	include/dt-bindings/i3c/

I3C DRIVER FOR SYNOPSYS DESIGNWARE
M:	Vitor Soares <vitor.soares@synopsys.com>
S:	Maintained
F:	Documentation/devicetree/bindings/i3c/snps,dw-i3c-master.txt
F:	drivers/i3c/master/dw*

IA64 (Itanium) PLATFORM
M:	Tony Luck <tony.luck@intel.com>
M:	Fenghua Yu <fenghua.yu@intel.com>
L:	linux-ia64@vger.kernel.org
T:	git git://git.kernel.org/pub/scm/linux/kernel/git/aegl/linux.git
S:	Maintained
F:	arch/ia64/

IBM Power 842 compression accelerator
M:	Haren Myneni <haren@us.ibm.com>
S:	Supported
F:	drivers/crypto/nx/Makefile
F:	drivers/crypto/nx/Kconfig
F:	drivers/crypto/nx/nx-842*
F:	include/linux/sw842.h
F:	crypto/842.c
F:	lib/842/

IBM Power in-Nest Crypto Acceleration
<<<<<<< HEAD
M:	Breno Leitão <leitao@debian.org>
M:	Nayna Jain <nayna@linux.ibm.com>
M:	Paulo Flabiano Smorigo <pfsmorigo@gmail.com>
=======
M:	Paulo Flabiano Smorigo <pfsmorigo@linux.ibm.com>
>>>>>>> 0f494f73
L:	linux-crypto@vger.kernel.org
S:	Supported
F:	drivers/crypto/nx/Makefile
F:	drivers/crypto/nx/Kconfig
F:	drivers/crypto/nx/nx-aes*
F:	drivers/crypto/nx/nx-sha*
F:	drivers/crypto/nx/nx.*
F:	drivers/crypto/nx/nx_csbcpb.h
F:	drivers/crypto/nx/nx_debugfs.h

IBM Power Linux RAID adapter
M:	Brian King <brking@us.ibm.com>
S:	Supported
F:	drivers/scsi/ipr.*

IBM Power SRIOV Virtual NIC Device Driver
M:	Thomas Falcon <tlfalcon@linux.ibm.com>
M:	John Allen <jallen@linux.ibm.com>
L:	netdev@vger.kernel.org
S:	Supported
F:	drivers/net/ethernet/ibm/ibmvnic.*

IBM Power Virtual Accelerator Switchboard
M:	Sukadev Bhattiprolu
L:	linuxppc-dev@lists.ozlabs.org
S:	Supported
F:	arch/powerpc/platforms/powernv/vas*
F:	arch/powerpc/platforms/powernv/copy-paste.h
F:	arch/powerpc/include/asm/vas.h
F:	arch/powerpc/include/uapi/asm/vas.h

IBM Power Virtual Ethernet Device Driver
M:	Thomas Falcon <tlfalcon@linux.ibm.com>
L:	netdev@vger.kernel.org
S:	Supported
F:	drivers/net/ethernet/ibm/ibmveth.*

IBM Power Virtual FC Device Drivers
M:	Tyrel Datwyler <tyreld@linux.ibm.com>
L:	linux-scsi@vger.kernel.org
S:	Supported
F:	drivers/scsi/ibmvscsi/ibmvfc*

IBM Power Virtual Management Channel Driver
M:	Steven Royer <seroyer@linux.ibm.com>
S:	Supported
F:	drivers/misc/ibmvmc.*

IBM Power Virtual SCSI Device Drivers
M:	Tyrel Datwyler <tyreld@linux.ibm.com>
L:	linux-scsi@vger.kernel.org
S:	Supported
F:	drivers/scsi/ibmvscsi/ibmvscsi*
F:	include/scsi/viosrp.h

IBM Power Virtual SCSI Device Target Driver
M:	Michael Cyr <mikecyr@linux.ibm.com>
L:	linux-scsi@vger.kernel.org
L:	target-devel@vger.kernel.org
S:	Supported
F:	drivers/scsi/ibmvscsi_tgt/

IBM Power VMX Cryptographic instructions
<<<<<<< HEAD
M:	Breno Leitão <leitao@debian.org>
M:	Nayna Jain <nayna@linux.ibm.com>
M:	Paulo Flabiano Smorigo <pfsmorigo@gmail.com>
=======
M:	Paulo Flabiano Smorigo <pfsmorigo@linux.ibm.com>
>>>>>>> 0f494f73
L:	linux-crypto@vger.kernel.org
S:	Supported
F:	drivers/crypto/vmx/Makefile
F:	drivers/crypto/vmx/Kconfig
F:	drivers/crypto/vmx/vmx.c
F:	drivers/crypto/vmx/aes*
F:	drivers/crypto/vmx/ghash*
F:	drivers/crypto/vmx/ppc-xlate.pl

IBM Power PCI Hotplug Driver for RPA-compliant PPC64 platform
M:	Tyrel Datwyler <tyreld@linux.vnet.ibm.com>
L:	linux-pci@vger.kernel.org
L:	linuxppc-dev@lists.ozlabs.org
S:	Supported
F:	drivers/pci/hotplug/rpaphp*

IBM Power IO DLPAR Driver for RPA-compliant PPC64 platform
M:	Tyrel Datwyler <tyreld@linux.vnet.ibm.com>
L:	linux-pci@vger.kernel.org
L:	linuxppc-dev@lists.ozlabs.org
S:	Supported
F:	drivers/pci/hotplug/rpadlpar*

IBM ServeRAID RAID DRIVER
S:	Orphan
F:	drivers/scsi/ips.*

ICH LPC AND GPIO DRIVER
M:	Peter Tyser <ptyser@xes-inc.com>
S:	Maintained
F:	drivers/mfd/lpc_ich.c
F:	drivers/gpio/gpio-ich.c

IDE SUBSYSTEM
M:	"David S. Miller" <davem@davemloft.net>
L:	linux-ide@vger.kernel.org
Q:	http://patchwork.ozlabs.org/project/linux-ide/list/
T:	git git://git.kernel.org/pub/scm/linux/kernel/git/davem/ide.git
S:	Maintained
F:	Documentation/ide/
F:	drivers/ide/
F:	include/linux/ide.h

IDE/ATAPI DRIVERS
M:	Borislav Petkov <bp@alien8.de>
L:	linux-ide@vger.kernel.org
S:	Maintained
F:	Documentation/cdrom/ide-cd
F:	drivers/ide/ide-cd*

IDEAPAD LAPTOP EXTRAS DRIVER
M:	Ike Panhc <ike.pan@canonical.com>
L:	platform-driver-x86@vger.kernel.org
W:	http://launchpad.net/ideapad-laptop
S:	Maintained
F:	drivers/platform/x86/ideapad-laptop.c

IDEAPAD LAPTOP SLIDEBAR DRIVER
M:	Andrey Moiseev <o2g.org.ru@gmail.com>
L:	linux-input@vger.kernel.org
W:	https://github.com/o2genum/ideapad-slidebar
S:	Maintained
F:	drivers/input/misc/ideapad_slidebar.c

IDT VersaClock 5 CLOCK DRIVER
M:	Marek Vasut <marek.vasut@gmail.com>
S:	Maintained
F:	drivers/clk/clk-versaclock5.c

IEEE 802.15.4 SUBSYSTEM
M:	Alexander Aring <alex.aring@gmail.com>
M:	Stefan Schmidt <stefan@datenfreihafen.org>
L:	linux-wpan@vger.kernel.org
W:	http://wpan.cakelab.org/
T:	git git://git.kernel.org/pub/scm/linux/kernel/git/sschmidt/wpan.git
T:	git git://git.kernel.org/pub/scm/linux/kernel/git/sschmidt/wpan-next.git
S:	Maintained
F:	net/ieee802154/
F:	net/mac802154/
F:	drivers/net/ieee802154/
F:	include/linux/nl802154.h
F:	include/linux/ieee802154.h
F:	include/net/nl802154.h
F:	include/net/mac802154.h
F:	include/net/af_ieee802154.h
F:	include/net/cfg802154.h
F:	include/net/ieee802154_netdev.h
F:	Documentation/networking/ieee802154.txt

IFE PROTOCOL
M:	Yotam Gigi <yotam.gi@gmail.com>
M:	Jamal Hadi Salim <jhs@mojatatu.com>
F:	net/ife
F:	include/net/ife.h
F:	include/uapi/linux/ife.h

IGORPLUG-USB IR RECEIVER
M:	Sean Young <sean@mess.org>
L:	linux-media@vger.kernel.org
S:	Maintained
F:	drivers/media/rc/igorplugusb.c

IGUANAWORKS USB IR TRANSCEIVER
M:	Sean Young <sean@mess.org>
L:	linux-media@vger.kernel.org
S:	Maintained
F:	drivers/media/rc/iguanair.c

IIO DIGITAL POTENTIOMETER DAC
M:	Peter Rosin <peda@axentia.se>
L:	linux-iio@vger.kernel.org
S:	Maintained
F:	Documentation/ABI/testing/sysfs-bus-iio-dac-dpot-dac
F:	Documentation/devicetree/bindings/iio/dac/dpot-dac.txt
F:	drivers/iio/dac/dpot-dac.c

IIO ENVELOPE DETECTOR
M:	Peter Rosin <peda@axentia.se>
L:	linux-iio@vger.kernel.org
S:	Maintained
F:	Documentation/ABI/testing/sysfs-bus-iio-adc-envelope-detector
F:	Documentation/devicetree/bindings/iio/adc/envelope-detector.txt
F:	drivers/iio/adc/envelope-detector.c

IIO MULTIPLEXER
M:	Peter Rosin <peda@axentia.se>
L:	linux-iio@vger.kernel.org
S:	Maintained
F:	Documentation/devicetree/bindings/iio/multiplexer/io-channel-mux.txt
F:	drivers/iio/multiplexer/iio-mux.c

IIO SUBSYSTEM AND DRIVERS
M:	Jonathan Cameron <jic23@kernel.org>
R:	Hartmut Knaack <knaack.h@gmx.de>
R:	Lars-Peter Clausen <lars@metafoo.de>
R:	Peter Meerwald-Stadler <pmeerw@pmeerw.net>
L:	linux-iio@vger.kernel.org
T:	git git://git.kernel.org/pub/scm/linux/kernel/git/jic23/iio.git
S:	Maintained
F:	Documentation/ABI/testing/configfs-iio*
F:	Documentation/ABI/testing/sysfs-bus-iio*
F:	Documentation/devicetree/bindings/iio/
F:	drivers/iio/
F:	drivers/staging/iio/
F:	include/linux/iio/
F:	tools/iio/

IIO UNIT CONVERTER
M:	Peter Rosin <peda@axentia.se>
L:	linux-iio@vger.kernel.org
S:	Maintained
F:	Documentation/devicetree/bindings/iio/afe/current-sense-amplifier.txt
F:	Documentation/devicetree/bindings/iio/afe/current-sense-shunt.txt
F:	Documentation/devicetree/bindings/iio/afe/voltage-divider.txt
F:	drivers/iio/afe/iio-rescale.c

IKANOS/ADI EAGLE ADSL USB DRIVER
M:	Matthieu Castet <castet.matthieu@free.fr>
M:	Stanislaw Gruszka <stf_xl@wp.pl>
S:	Maintained
F:	drivers/usb/atm/ueagle-atm.c

IMGTEC ASCII LCD DRIVER
M:	Paul Burton <paul.burton@mips.com>
S:	Maintained
F:	Documentation/devicetree/bindings/auxdisplay/img-ascii-lcd.txt
F:	drivers/auxdisplay/img-ascii-lcd.c

IMGTEC IR DECODER DRIVER
M:	James Hogan <jhogan@kernel.org>
S:	Maintained
F:	drivers/media/rc/img-ir/

IMON SOUNDGRAPH USB IR RECEIVER
M:	Sean Young <sean@mess.org>
L:	linux-media@vger.kernel.org
S:	Maintained
F:	drivers/media/rc/imon_raw.c
F:	drivers/media/rc/imon.c

IMS TWINTURBO FRAMEBUFFER DRIVER
L:	linux-fbdev@vger.kernel.org
S:	Orphan
F:	drivers/video/fbdev/imsttfb.c

INA209 HARDWARE MONITOR DRIVER
M:	Guenter Roeck <linux@roeck-us.net>
L:	linux-hwmon@vger.kernel.org
S:	Maintained
F:	Documentation/hwmon/ina209
F:	Documentation/devicetree/bindings/hwmon/ina2xx.txt
F:	drivers/hwmon/ina209.c

INA2XX HARDWARE MONITOR DRIVER
M:	Guenter Roeck <linux@roeck-us.net>
L:	linux-hwmon@vger.kernel.org
S:	Maintained
F:	Documentation/hwmon/ina2xx
F:	drivers/hwmon/ina2xx.c
F:	include/linux/platform_data/ina2xx.h

INDUSTRY PACK SUBSYSTEM (IPACK)
M:	Samuel Iglesias Gonsalvez <siglesias@igalia.com>
M:	Jens Taprogge <jens.taprogge@taprogge.org>
M:	Greg Kroah-Hartman <gregkh@linuxfoundation.org>
L:	industrypack-devel@lists.sourceforge.net
W:	http://industrypack.sourceforge.net
S:	Maintained
F:	drivers/ipack/

INFINIBAND SUBSYSTEM
M:	Doug Ledford <dledford@redhat.com>
M:	Jason Gunthorpe <jgg@mellanox.com>
L:	linux-rdma@vger.kernel.org
W:	https://github.com/linux-rdma/rdma-core
Q:	http://patchwork.kernel.org/project/linux-rdma/list/
T:	git git://git.kernel.org/pub/scm/linux/kernel/git/rdma/rdma.git
S:	Supported
F:	Documentation/devicetree/bindings/infiniband/
F:	Documentation/infiniband/
F:	drivers/infiniband/
F:	include/uapi/linux/if_infiniband.h
F:	include/uapi/rdma/
F:	include/rdma/

INGENIC JZ4780 DMA Driver
M:	Zubair Lutfullah Kakakhel <Zubair.Kakakhel@imgtec.com>
S:	Maintained
F:	drivers/dma/dma-jz4780.c

INGENIC JZ4780 NAND DRIVER
M:	Harvey Hunt <harveyhuntnexus@gmail.com>
L:	linux-mtd@lists.infradead.org
S:	Maintained
F:	drivers/mtd/nand/raw/jz4780_*

INOTIFY
M:	Jan Kara <jack@suse.cz>
R:	Amir Goldstein <amir73il@gmail.com>
L:	linux-fsdevel@vger.kernel.org
S:	Maintained
F:	Documentation/filesystems/inotify.txt
F:	fs/notify/inotify/
F:	include/linux/inotify.h
F:	include/uapi/linux/inotify.h

INPUT (KEYBOARD, MOUSE, JOYSTICK, TOUCHSCREEN) DRIVERS
M:	Dmitry Torokhov <dmitry.torokhov@gmail.com>
L:	linux-input@vger.kernel.org
Q:	http://patchwork.kernel.org/project/linux-input/list/
T:	git git://git.kernel.org/pub/scm/linux/kernel/git/dtor/input.git
S:	Maintained
F:	drivers/input/
F:	include/linux/input.h
F:	include/uapi/linux/input.h
F:	include/uapi/linux/input-event-codes.h
F:	include/linux/input/
F:	Documentation/devicetree/bindings/input/
F:	Documentation/devicetree/bindings/serio/
F:	Documentation/input/

INPUT MULTITOUCH (MT) PROTOCOL
M:	Henrik Rydberg <rydberg@bitmath.org>
L:	linux-input@vger.kernel.org
S:	Odd fixes
F:	Documentation/input/multi-touch-protocol.rst
F:	drivers/input/input-mt.c
K:	\b(ABS|SYN)_MT_

INSIDE SECURE CRYPTO DRIVER
M:	Antoine Tenart <antoine.tenart@bootlin.com>
F:	drivers/crypto/inside-secure/
S:	Maintained
L:	linux-crypto@vger.kernel.org

INTEGRITY MEASUREMENT ARCHITECTURE (IMA)
M:	Mimi Zohar <zohar@linux.ibm.com>
M:	Dmitry Kasatkin <dmitry.kasatkin@gmail.com>
L:	linux-integrity@vger.kernel.org
T:	git git://git.kernel.org/pub/scm/linux/kernel/git/zohar/linux-integrity.git
S:	Supported
F:	security/integrity/ima/

INTEL 810/815 FRAMEBUFFER DRIVER
M:	Antonino Daplas <adaplas@gmail.com>
L:	linux-fbdev@vger.kernel.org
S:	Maintained
F:	drivers/video/fbdev/i810/

INTEL ASoC DRIVERS
M:	Pierre-Louis Bossart <pierre-louis.bossart@linux.intel.com>
M:	Liam Girdwood <liam.r.girdwood@linux.intel.com>
M:	Jie Yang <yang.jie@linux.intel.com>
L:	alsa-devel@alsa-project.org (moderated for non-subscribers)
S:	Supported
F:	sound/soc/intel/

INTEL ATOMISP2 DUMMY / POWER-MANAGEMENT DRIVER
M:	Hans de Goede <hdegoede@redhat.com>
L:	platform-driver-x86@vger.kernel.org
S:	Maintained
F:	drivers/platform/x86/intel_atomisp2_pm.c

INTEL C600 SERIES SAS CONTROLLER DRIVER
M:	Intel SCU Linux support <intel-linux-scu@intel.com>
M:	Artur Paszkiewicz <artur.paszkiewicz@intel.com>
L:	linux-scsi@vger.kernel.org
T:	git git://git.code.sf.net/p/intel-sas/isci
S:	Supported
F:	drivers/scsi/isci/

INTEL DRM DRIVERS (excluding Poulsbo, Moorestown and derivative chipsets)
M:	Jani Nikula <jani.nikula@linux.intel.com>
M:	Joonas Lahtinen <joonas.lahtinen@linux.intel.com>
M:	Rodrigo Vivi <rodrigo.vivi@intel.com>
L:	intel-gfx@lists.freedesktop.org
W:	https://01.org/linuxgraphics/
B:	https://01.org/linuxgraphics/documentation/how-report-bugs
C:	irc://chat.freenode.net/intel-gfx
Q:	http://patchwork.freedesktop.org/project/intel-gfx/
T:	git git://anongit.freedesktop.org/drm-intel
S:	Supported
F:	drivers/gpu/drm/i915/
F:	include/drm/i915*
F:	include/uapi/drm/i915_drm.h
F:	Documentation/gpu/i915.rst

INTEL ETHERNET DRIVERS
M:	Jeff Kirsher <jeffrey.t.kirsher@intel.com>
L:	intel-wired-lan@lists.osuosl.org (moderated for non-subscribers)
W:	http://www.intel.com/support/feedback.htm
W:	http://e1000.sourceforge.net/
Q:	http://patchwork.ozlabs.org/project/intel-wired-lan/list/
T:	git git://git.kernel.org/pub/scm/linux/kernel/git/jkirsher/net-queue.git
T:	git git://git.kernel.org/pub/scm/linux/kernel/git/jkirsher/next-queue.git
S:	Supported
F:	Documentation/networking/device_drivers/intel/e100.rst
F:	Documentation/networking/device_drivers/intel/e1000.rst
F:	Documentation/networking/device_drivers/intel/e1000e.rst
F:	Documentation/networking/device_drivers/intel/fm10k.rst
F:	Documentation/networking/device_drivers/intel/igb.rst
F:	Documentation/networking/device_drivers/intel/igbvf.rst
F:	Documentation/networking/device_drivers/intel/ixgb.rst
F:	Documentation/networking/device_drivers/intel/ixgbe.rst
F:	Documentation/networking/device_drivers/intel/ixgbevf.rst
F:	Documentation/networking/device_drivers/intel/i40e.rst
F:	Documentation/networking/device_drivers/intel/iavf.rst
F:	Documentation/networking/device_drivers/intel/ice.rst
F:	drivers/net/ethernet/intel/
F:	drivers/net/ethernet/intel/*/
F:	include/linux/avf/virtchnl.h

INTEL FRAMEBUFFER DRIVER (excluding 810 and 815)
M:	Maik Broemme <mbroemme@libmpq.org>
L:	linux-fbdev@vger.kernel.org
S:	Maintained
F:	Documentation/fb/intelfb.txt
F:	drivers/video/fbdev/intelfb/

INTEL GPIO DRIVERS
M:	Andy Shevchenko <andriy.shevchenko@linux.intel.com>
L:	linux-gpio@vger.kernel.org
S:	Maintained
T:	git git://git.kernel.org/pub/scm/linux/kernel/git/andy/linux-gpio-intel.git
F:	drivers/gpio/gpio-ich.c
F:	drivers/gpio/gpio-intel-mid.c
F:	drivers/gpio/gpio-lynxpoint.c
F:	drivers/gpio/gpio-merrifield.c
F:	drivers/gpio/gpio-ml-ioh.c
F:	drivers/gpio/gpio-pch.c
F:	drivers/gpio/gpio-sch.c
F:	drivers/gpio/gpio-sodaville.c

INTEL GVT-g DRIVERS (Intel GPU Virtualization)
M:	Zhenyu Wang <zhenyuw@linux.intel.com>
M:	Zhi Wang <zhi.a.wang@intel.com>
L:	intel-gvt-dev@lists.freedesktop.org
L:	intel-gfx@lists.freedesktop.org
W:	https://01.org/igvt-g
T:	git https://github.com/intel/gvt-linux.git
S:	Supported
F:	drivers/gpu/drm/i915/gvt/

INTEL HID EVENT DRIVER
M:	Alex Hung <alex.hung@canonical.com>
L:	platform-driver-x86@vger.kernel.org
S:	Maintained
F:	drivers/platform/x86/intel-hid.c

INTEL I/OAT DMA DRIVER
M:	Dave Jiang <dave.jiang@intel.com>
R:	Dan Williams <dan.j.williams@intel.com>
L:	dmaengine@vger.kernel.org
Q:	https://patchwork.kernel.org/project/linux-dmaengine/list/
S:	Supported
F:	drivers/dma/ioat*

INTEL IDLE DRIVER
M:	Jacob Pan <jacob.jun.pan@linux.intel.com>
M:	Len Brown <lenb@kernel.org>
L:	linux-pm@vger.kernel.org
T:	git git://git.kernel.org/pub/scm/linux/kernel/git/lenb/linux.git
B:	https://bugzilla.kernel.org
S:	Supported
F:	drivers/idle/intel_idle.c

INTEL INTEGRATED SENSOR HUB DRIVER
M:	Srinivas Pandruvada <srinivas.pandruvada@linux.intel.com>
M:	Jiri Kosina <jikos@kernel.org>
L:	linux-input@vger.kernel.org
S:	Maintained
F:	drivers/hid/intel-ish-hid/

INTEL IOMMU (VT-d)
M:	David Woodhouse <dwmw2@infradead.org>
L:	iommu@lists.linux-foundation.org
T:	git git://git.infradead.org/iommu-2.6.git
S:	Supported
F:	drivers/iommu/intel-iommu.c
F:	include/linux/intel-iommu.h

INTEL IOP-ADMA DMA DRIVER
R:	Dan Williams <dan.j.williams@intel.com>
S:	Odd fixes
F:	drivers/dma/iop-adma.c

INTEL IPU3 CSI-2 CIO2 DRIVER
M:	Yong Zhi <yong.zhi@intel.com>
M:	Sakari Ailus <sakari.ailus@linux.intel.com>
M:	Bingbu Cao <bingbu.cao@intel.com>
R:	Tian Shu Qiu <tian.shu.qiu@intel.com>
R:	Jian Xu Zheng <jian.xu.zheng@intel.com>
L:	linux-media@vger.kernel.org
S:	Maintained
F:	drivers/media/pci/intel/ipu3/
F:	Documentation/media/uapi/v4l/pixfmt-srggb10-ipu3.rst

INTEL IPU3 CSI-2 IMGU DRIVER
M:	Sakari Ailus <sakari.ailus@linux.intel.com>
L:	linux-media@vger.kernel.org
S:	Maintained
F:	drivers/staging/media/ipu3/
F:	Documentation/media/uapi/v4l/pixfmt-meta-intel-ipu3.rst
F:	Documentation/media/v4l-drivers/ipu3.rst

INTEL IXP4XX QMGR, NPE, ETHERNET and HSS SUPPORT
M:	Krzysztof Halasa <khalasa@piap.pl>
S:	Maintained
F:	arch/arm/mach-ixp4xx/include/mach/qmgr.h
F:	arch/arm/mach-ixp4xx/include/mach/npe.h
F:	arch/arm/mach-ixp4xx/ixp4xx_qmgr.c
F:	arch/arm/mach-ixp4xx/ixp4xx_npe.c
F:	drivers/net/ethernet/xscale/ixp4xx_eth.c
F:	drivers/net/wan/ixp4xx_hss.c

INTEL IXP4XX RANDOM NUMBER GENERATOR SUPPORT
M:	Deepak Saxena <dsaxena@plexity.net>
S:	Maintained
F:	drivers/char/hw_random/ixp4xx-rng.c

INTEL MANAGEMENT ENGINE (mei)
M:	Tomas Winkler <tomas.winkler@intel.com>
L:	linux-kernel@vger.kernel.org
S:	Supported
F:	include/uapi/linux/mei.h
F:	include/linux/mei_cl_bus.h
F:	drivers/misc/mei/*
F:	drivers/watchdog/mei_wdt.c
F:	Documentation/misc-devices/mei/*
F:	samples/mei/*

INTEL MENLOW THERMAL DRIVER
M:	Sujith Thomas <sujith.thomas@intel.com>
L:	platform-driver-x86@vger.kernel.org
W:	https://01.org/linux-acpi
S:	Supported
F:	drivers/platform/x86/intel_menlow.c

INTEL MIC DRIVERS (mic)
M:	Sudeep Dutt <sudeep.dutt@intel.com>
M:	Ashutosh Dixit <ashutosh.dixit@intel.com>
S:	Supported
W:	https://github.com/sudeepdutt/mic
W:	http://software.intel.com/en-us/mic-developer
F:	include/linux/mic_bus.h
F:	include/linux/scif.h
F:	include/uapi/linux/mic_common.h
F:	include/uapi/linux/mic_ioctl.h
F:	include/uapi/linux/scif_ioctl.h
F:	drivers/misc/mic/
F:	drivers/dma/mic_x100_dma.c
F:	drivers/dma/mic_x100_dma.h
F:	Documentation/mic/

INTEL PMC CORE DRIVER
M:	Rajneesh Bhardwaj <rajneesh.bhardwaj@intel.com>
M:	Vishwanath Somayaji <vishwanath.somayaji@intel.com>
L:	platform-driver-x86@vger.kernel.org
S:	Maintained
F:	drivers/platform/x86/intel_pmc_core*

INTEL PMC/P-Unit IPC DRIVER
M:	Zha Qipeng<qipeng.zha@intel.com>
L:	platform-driver-x86@vger.kernel.org
S:	Maintained
F:	drivers/platform/x86/intel_pmc_ipc.c
F:	drivers/platform/x86/intel_punit_ipc.c
F:	arch/x86/include/asm/intel_pmc_ipc.h
F:	arch/x86/include/asm/intel_punit_ipc.h

INTEL PMIC GPIO DRIVERS
M:	Andy Shevchenko <andriy.shevchenko@linux.intel.com>
S:	Maintained
T:	git git://git.kernel.org/pub/scm/linux/kernel/git/andy/linux-gpio-intel.git
F:	drivers/gpio/gpio-*cove.c
F:	drivers/gpio/gpio-msic.c

INTEL MULTIFUNCTION PMIC DEVICE DRIVERS
R:	Andy Shevchenko <andriy.shevchenko@linux.intel.com>
S:	Maintained
F:	drivers/mfd/intel_msic.c
F:	drivers/mfd/intel_soc_pmic*
F:	include/linux/mfd/intel_msic.h
F:	include/linux/mfd/intel_soc_pmic*

INTEL PRO/WIRELESS 2100, 2200BG, 2915ABG NETWORK CONNECTION SUPPORT
M:	Stanislav Yakovlev <stas.yakovlev@gmail.com>
L:	linux-wireless@vger.kernel.org
S:	Maintained
F:	Documentation/networking/device_drivers/intel/ipw2100.txt
F:	Documentation/networking/device_drivers/intel/ipw2200.txt
F:	drivers/net/wireless/intel/ipw2x00/

INTEL PSTATE DRIVER
M:	Srinivas Pandruvada <srinivas.pandruvada@linux.intel.com>
M:	Len Brown <lenb@kernel.org>
L:	linux-pm@vger.kernel.org
S:	Supported
F:	drivers/cpufreq/intel_pstate.c

INTEL RDMA RNIC DRIVER
M:	Faisal Latif <faisal.latif@intel.com>
M:	Shiraz Saleem <shiraz.saleem@intel.com>
L:	linux-rdma@vger.kernel.org
S:	Supported
F:	drivers/infiniband/hw/i40iw/
F:	include/uapi/rdma/i40iw-abi.h

INTEL TELEMETRY DRIVER
M:	Rajneesh Bhardwaj <rajneesh.bhardwaj@linux.intel.com>
M:	"David E. Box" <david.e.box@linux.intel.com>
L:	platform-driver-x86@vger.kernel.org
S:	Maintained
F:	arch/x86/include/asm/intel_telemetry.h
F:	drivers/platform/x86/intel_telemetry*

INTEL VIRTUAL BUTTON DRIVER
M:	AceLan Kao <acelan.kao@canonical.com>
L:	platform-driver-x86@vger.kernel.org
S:	Maintained
F:	drivers/platform/x86/intel-vbtn.c

INTEL WIRELESS 3945ABG/BG, 4965AGN (iwlegacy)
M:	Stanislaw Gruszka <sgruszka@redhat.com>
L:	linux-wireless@vger.kernel.org
S:	Supported
F:	drivers/net/wireless/intel/iwlegacy/

INTEL WIRELESS WIFI LINK (iwlwifi)
M:	Johannes Berg <johannes.berg@intel.com>
M:	Emmanuel Grumbach <emmanuel.grumbach@intel.com>
M:	Luca Coelho <luciano.coelho@intel.com>
M:	Intel Linux Wireless <linuxwifi@intel.com>
L:	linux-wireless@vger.kernel.org
W:	http://intellinuxwireless.org
T:	git git://git.kernel.org/pub/scm/linux/kernel/git/iwlwifi/iwlwifi.git
S:	Supported
F:	drivers/net/wireless/intel/iwlwifi/

INTEL WIRELESS WIMAX CONNECTION 2400
M:	Inaky Perez-Gonzalez <inaky.perez-gonzalez@intel.com>
M:	linux-wimax@intel.com
L:	wimax@linuxwimax.org (subscribers-only)
S:	Supported
W:	http://linuxwimax.org
F:	Documentation/wimax/README.i2400m
F:	drivers/net/wimax/i2400m/
F:	include/uapi/linux/wimax/i2400m.h

INTEL WMI THUNDERBOLT FORCE POWER DRIVER
M:	Mario Limonciello <mario.limonciello@dell.com>
S:	Maintained
F:	drivers/platform/x86/intel-wmi-thunderbolt.c

INTEL(R) TRACE HUB
M:	Alexander Shishkin <alexander.shishkin@linux.intel.com>
S:	Supported
F:	Documentation/trace/intel_th.rst
F:	drivers/hwtracing/intel_th/

INTEL(R) TRUSTED EXECUTION TECHNOLOGY (TXT)
M:	Ning Sun <ning.sun@intel.com>
L:	tboot-devel@lists.sourceforge.net
W:	http://tboot.sourceforge.net
T:	hg http://tboot.hg.sourceforge.net:8000/hgroot/tboot/tboot
S:	Supported
F:	Documentation/intel_txt.txt
F:	include/linux/tboot.h
F:	arch/x86/kernel/tboot.c

INTEL-MID GPIO DRIVER
M:	David Cohen <david.a.cohen@linux.intel.com>
L:	linux-gpio@vger.kernel.org
S:	Maintained
F:	drivers/gpio/gpio-intel-mid.c

INVENSENSE MPU-3050 GYROSCOPE DRIVER
M:	Linus Walleij <linus.walleij@linaro.org>
L:	linux-iio@vger.kernel.org
S:	Maintained
F:	drivers/iio/gyro/mpu3050*
F:	Documentation/devicetree/bindings/iio/gyroscope/invensense,mpu3050.txt

IOC3 ETHERNET DRIVER
M:	Ralf Baechle <ralf@linux-mips.org>
L:	linux-mips@vger.kernel.org
S:	Maintained
F:	drivers/net/ethernet/sgi/ioc3-eth.c

IOC3 SERIAL DRIVER
M:	Pat Gefre <pfg@sgi.com>
L:	linux-serial@vger.kernel.org
S:	Maintained
F:	drivers/tty/serial/ioc3_serial.c

IOMMU DRIVERS
M:	Joerg Roedel <joro@8bytes.org>
L:	iommu@lists.linux-foundation.org
T:	git git://git.kernel.org/pub/scm/linux/kernel/git/joro/iommu.git
S:	Maintained
F:	Documentation/devicetree/bindings/iommu/
F:	drivers/iommu/
F:	include/linux/iommu.h
F:	include/linux/of_iommu.h
F:	include/linux/iova.h

IP MASQUERADING
M:	Juanjo Ciarlante <jjciarla@raiz.uncu.edu.ar>
S:	Maintained
F:	net/ipv4/netfilter/ipt_MASQUERADE.c

IPMI SUBSYSTEM
M:	Corey Minyard <minyard@acm.org>
L:	openipmi-developer@lists.sourceforge.net (moderated for non-subscribers)
W:	http://openipmi.sourceforge.net/
S:	Supported
F:	Documentation/devicetree/bindings/ipmi/
F:	Documentation/IPMI.txt
F:	drivers/char/ipmi/
F:	include/linux/ipmi*
F:	include/uapi/linux/ipmi*

IPS SCSI RAID DRIVER
M:	Adaptec OEM Raid Solutions <aacraid@microsemi.com>
L:	linux-scsi@vger.kernel.org
W:	http://www.adaptec.com/
S:	Maintained
F:	drivers/scsi/ips*

IPVS
M:	Wensong Zhang <wensong@linux-vs.org>
M:	Simon Horman <horms@verge.net.au>
M:	Julian Anastasov <ja@ssi.bg>
L:	netdev@vger.kernel.org
L:	lvs-devel@vger.kernel.org
S:	Maintained
T:	git git://git.kernel.org/pub/scm/linux/kernel/git/horms/ipvs-next.git
T:	git git://git.kernel.org/pub/scm/linux/kernel/git/horms/ipvs.git
F:	Documentation/networking/ipvs-sysctl.txt
F:	include/net/ip_vs.h
F:	include/uapi/linux/ip_vs.h
F:	net/netfilter/ipvs/

IPWIRELESS DRIVER
M:	Jiri Kosina <jikos@kernel.org>
M:	David Sterba <dsterba@suse.com>
S:	Odd Fixes
F:	drivers/tty/ipwireless/

IPX NETWORK LAYER
L:	netdev@vger.kernel.org
S:	Obsolete
F:	include/uapi/linux/ipx.h

IRQ DOMAINS (IRQ NUMBER MAPPING LIBRARY)
M:	Marc Zyngier <marc.zyngier@arm.com>
S:	Maintained
T:	git git://git.kernel.org/pub/scm/linux/kernel/git/tip/tip.git irq/core
F:	Documentation/IRQ-domain.txt
F:	include/linux/irqdomain.h
F:	kernel/irq/irqdomain.c
F:	kernel/irq/msi.c

IRQ SUBSYSTEM
M:	Thomas Gleixner <tglx@linutronix.de>
L:	linux-kernel@vger.kernel.org
S:	Maintained
T:	git git://git.kernel.org/pub/scm/linux/kernel/git/tip/tip.git irq/core
F:	kernel/irq/

IRQCHIP DRIVERS
M:	Thomas Gleixner <tglx@linutronix.de>
M:	Jason Cooper <jason@lakedaemon.net>
M:	Marc Zyngier <marc.zyngier@arm.com>
L:	linux-kernel@vger.kernel.org
S:	Maintained
T:	git git://git.kernel.org/pub/scm/linux/kernel/git/tip/tip.git irq/core
F:	Documentation/devicetree/bindings/interrupt-controller/
F:	drivers/irqchip/

ISA
M:	William Breathitt Gray <vilhelm.gray@gmail.com>
S:	Maintained
F:	Documentation/isa.txt
F:	drivers/base/isa.c
F:	include/linux/isa.h

ISA RADIO MODULE
M:	Hans Verkuil <hverkuil@xs4all.nl>
L:	linux-media@vger.kernel.org
T:	git git://linuxtv.org/media_tree.git
W:	https://linuxtv.org
S:	Maintained
F:	drivers/media/radio/radio-isa*

ISAPNP
M:	Jaroslav Kysela <perex@perex.cz>
S:	Maintained
F:	Documentation/isapnp.txt
F:	drivers/pnp/isapnp/
F:	include/linux/isapnp.h

ISCSI
M:	Lee Duncan <lduncan@suse.com>
M:	Chris Leech <cleech@redhat.com>
L:	open-iscsi@googlegroups.com
W:	www.open-iscsi.com
S:	Maintained
F:	drivers/scsi/*iscsi*
F:	include/scsi/*iscsi*

iSCSI BOOT FIRMWARE TABLE (iBFT) DRIVER
M:	Peter Jones <pjones@redhat.com>
M:	Konrad Rzeszutek Wilk <konrad@kernel.org>
S:	Maintained
F:	drivers/firmware/iscsi_ibft*

ISCSI EXTENSIONS FOR RDMA (ISER) INITIATOR
M:	Sagi Grimberg <sagi@grimberg.me>
M:	Max Gurtovoy <maxg@mellanox.com>
L:	linux-rdma@vger.kernel.org
S:	Supported
W:	http://www.openfabrics.org
W:	www.open-iscsi.org
Q:	http://patchwork.kernel.org/project/linux-rdma/list/
F:	drivers/infiniband/ulp/iser/

ISCSI EXTENSIONS FOR RDMA (ISER) TARGET
M:	Sagi Grimberg <sagi@grimberg.me>
T:	git git://git.kernel.org/pub/scm/linux/kernel/git/nab/target-pending.git master
L:	linux-rdma@vger.kernel.org
L:	target-devel@vger.kernel.org
S:	Supported
W:	http://www.linux-iscsi.org
F:	drivers/infiniband/ulp/isert

ISDN SUBSYSTEM
M:	Karsten Keil <isdn@linux-pingi.de>
L:	isdn4linux@listserv.isdn4linux.de (subscribers-only)
L:	netdev@vger.kernel.org
W:	http://www.isdn4linux.de
T:	git git://git.kernel.org/pub/scm/linux/kernel/git/kkeil/isdn-2.6.git
S:	Maintained
F:	Documentation/isdn/
F:	drivers/isdn/
F:	include/linux/isdn.h
F:	include/linux/isdn/
F:	include/uapi/linux/isdn.h
F:	include/uapi/linux/isdn/

IT87 HARDWARE MONITORING DRIVER
M:	Jean Delvare <jdelvare@suse.com>
L:	linux-hwmon@vger.kernel.org
S:	Maintained
F:	Documentation/hwmon/it87
F:	drivers/hwmon/it87.c

IT913X MEDIA DRIVER
M:	Antti Palosaari <crope@iki.fi>
L:	linux-media@vger.kernel.org
W:	https://linuxtv.org
W:	http://palosaari.fi/linux/
Q:	http://patchwork.linuxtv.org/project/linux-media/list/
T:	git git://linuxtv.org/anttip/media_tree.git
S:	Maintained
F:	drivers/media/tuners/it913x*

IVTV VIDEO4LINUX DRIVER
M:	Andy Walls <awalls@md.metrocast.net>
L:	ivtv-devel@ivtvdriver.org (subscribers-only)
L:	linux-media@vger.kernel.org
T:	git git://linuxtv.org/media_tree.git
W:	http://www.ivtvdriver.org
S:	Maintained
F:	Documentation/media/v4l-drivers/ivtv*
F:	drivers/media/pci/ivtv/
F:	include/uapi/linux/ivtv*

IX2505V MEDIA DRIVER
M:	Malcolm Priestley <tvboxspy@gmail.com>
L:	linux-media@vger.kernel.org
W:	https://linuxtv.org
Q:	http://patchwork.linuxtv.org/project/linux-media/list/
S:	Maintained
F:	drivers/media/dvb-frontends/ix2505v*

JAILHOUSE HYPERVISOR INTERFACE
M:	Jan Kiszka <jan.kiszka@siemens.com>
L:	jailhouse-dev@googlegroups.com
S:	Maintained
F:	arch/x86/kernel/jailhouse.c
F:	arch/x86/include/asm/jailhouse_para.h

JC42.4 TEMPERATURE SENSOR DRIVER
M:	Guenter Roeck <linux@roeck-us.net>
L:	linux-hwmon@vger.kernel.org
S:	Maintained
F:	drivers/hwmon/jc42.c
F:	Documentation/hwmon/jc42

JFS FILESYSTEM
M:	Dave Kleikamp <shaggy@kernel.org>
L:	jfs-discussion@lists.sourceforge.net
W:	http://jfs.sourceforge.net/
T:	git git://github.com/kleikamp/linux-shaggy.git
S:	Maintained
F:	Documentation/filesystems/jfs.txt
F:	fs/jfs/

JME NETWORK DRIVER
M:	Guo-Fu Tseng <cooldavid@cooldavid.org>
L:	netdev@vger.kernel.org
S:	Maintained
F:	drivers/net/ethernet/jme.*

JOURNALLING FLASH FILE SYSTEM V2 (JFFS2)
M:	David Woodhouse <dwmw2@infradead.org>
L:	linux-mtd@lists.infradead.org
W:	http://www.linux-mtd.infradead.org/doc/jffs2.html
S:	Maintained
F:	fs/jffs2/
F:	include/uapi/linux/jffs2.h

JOURNALLING LAYER FOR BLOCK DEVICES (JBD2)
M:	"Theodore Ts'o" <tytso@mit.edu>
M:	Jan Kara <jack@suse.com>
L:	linux-ext4@vger.kernel.org
S:	Maintained
F:	fs/jbd2/
F:	include/linux/jbd2.h

JPU V4L2 MEM2MEM DRIVER FOR RENESAS
M:	Mikhail Ulyanov <mikhail.ulyanov@cogentembedded.com>
L:	linux-media@vger.kernel.org
S:	Maintained
F:	drivers/media/platform/rcar_jpu.c

JSM Neo PCI based serial card
L:	linux-serial@vger.kernel.org
S:	Orphan
F:	drivers/tty/serial/jsm/

K10TEMP HARDWARE MONITORING DRIVER
M:	Clemens Ladisch <clemens@ladisch.de>
L:	linux-hwmon@vger.kernel.org
S:	Maintained
F:	Documentation/hwmon/k10temp
F:	drivers/hwmon/k10temp.c

K8TEMP HARDWARE MONITORING DRIVER
M:	Rudolf Marek <r.marek@assembler.cz>
L:	linux-hwmon@vger.kernel.org
S:	Maintained
F:	Documentation/hwmon/k8temp
F:	drivers/hwmon/k8temp.c

KASAN
M:	Andrey Ryabinin <aryabinin@virtuozzo.com>
R:	Alexander Potapenko <glider@google.com>
R:	Dmitry Vyukov <dvyukov@google.com>
L:	kasan-dev@googlegroups.com
S:	Maintained
F:	arch/*/include/asm/kasan.h
F:	arch/*/mm/kasan_init*
F:	Documentation/dev-tools/kasan.rst
F:	include/linux/kasan*.h
F:	lib/test_kasan.c
F:	mm/kasan/
F:	scripts/Makefile.kasan

KCONFIG
M:	Masahiro Yamada <yamada.masahiro@socionext.com>
T:	git git://git.kernel.org/pub/scm/linux/kernel/git/masahiroy/linux-kbuild.git kconfig
L:	linux-kbuild@vger.kernel.org
S:	Maintained
F:	Documentation/kbuild/kconfig*
F:	scripts/kconfig/
F:	scripts/Kconfig.include

KDUMP
M:	Dave Young <dyoung@redhat.com>
M:	Baoquan He <bhe@redhat.com>
R:	Vivek Goyal <vgoyal@redhat.com>
L:	kexec@lists.infradead.org
W:	http://lse.sourceforge.net/kdump/
S:	Maintained
F:	Documentation/kdump/

KEENE FM RADIO TRANSMITTER DRIVER
M:	Hans Verkuil <hverkuil@xs4all.nl>
L:	linux-media@vger.kernel.org
T:	git git://linuxtv.org/media_tree.git
W:	https://linuxtv.org
S:	Maintained
F:	drivers/media/radio/radio-keene*

KERNEL AUTOMOUNTER
M:	Ian Kent <raven@themaw.net>
L:	autofs@vger.kernel.org
S:	Maintained
F:	fs/autofs/

KERNEL BUILD + files below scripts/ (unless maintained elsewhere)
M:	Masahiro Yamada <yamada.masahiro@socionext.com>
M:	Michal Marek <michal.lkml@markovi.net>
T:	git git://git.kernel.org/pub/scm/linux/kernel/git/masahiroy/linux-kbuild.git
L:	linux-kbuild@vger.kernel.org
S:	Maintained
F:	Documentation/kbuild/
F:	Makefile
F:	scripts/Kbuild*
F:	scripts/Makefile*
F:	scripts/basic/
F:	scripts/mk*
F:	scripts/mod/
F:	scripts/package/

KERNEL JANITORS
L:	kernel-janitors@vger.kernel.org
W:	http://kernelnewbies.org/KernelJanitors
S:	Odd Fixes

KERNEL NFSD, SUNRPC, AND LOCKD SERVERS
M:	"J. Bruce Fields" <bfields@fieldses.org>
M:	Jeff Layton <jlayton@kernel.org>
L:	linux-nfs@vger.kernel.org
W:	http://nfs.sourceforge.net/
T:	git git://linux-nfs.org/~bfields/linux.git
S:	Supported
F:	fs/nfsd/
F:	include/uapi/linux/nfsd/
F:	fs/lockd/
F:	fs/nfs_common/
F:	net/sunrpc/
F:	include/linux/lockd/
F:	include/linux/sunrpc/
F:	include/uapi/linux/sunrpc/

KERNEL SELFTEST FRAMEWORK
M:	Shuah Khan <shuah@kernel.org>
L:	linux-kselftest@vger.kernel.org
T:	git git://git.kernel.org/pub/scm/linux/kernel/git/shuah/linux-kselftest.git
Q:	https://patchwork.kernel.org/project/linux-kselftest/list/
S:	Maintained
F:	tools/testing/selftests/
F:	Documentation/dev-tools/kselftest*

KERNEL USERMODE HELPER
M:	Luis Chamberlain <mcgrof@kernel.org>
L:	linux-kernel@vger.kernel.org
S:	Maintained
F:	kernel/umh.c
F:	include/linux/umh.h

KERNEL VIRTUAL MACHINE (KVM)
M:	Paolo Bonzini <pbonzini@redhat.com>
M:	Radim Krčmář <rkrcmar@redhat.com>
L:	kvm@vger.kernel.org
W:	http://www.linux-kvm.org
T:	git git://git.kernel.org/pub/scm/virt/kvm/kvm.git
S:	Supported
F:	Documentation/virtual/kvm/
F:	include/trace/events/kvm.h
F:	include/uapi/asm-generic/kvm*
F:	include/uapi/linux/kvm*
F:	include/asm-generic/kvm*
F:	include/linux/kvm*
F:	include/kvm/iodev.h
F:	virt/kvm/*
F:	tools/kvm/

KERNEL VIRTUAL MACHINE FOR AMD-V (KVM/amd)
M:	Joerg Roedel <joro@8bytes.org>
L:	kvm@vger.kernel.org
W:	http://www.linux-kvm.org/
S:	Maintained
F:	arch/x86/include/asm/svm.h
F:	arch/x86/kvm/svm.c

KERNEL VIRTUAL MACHINE FOR ARM (KVM/arm)
M:	Christoffer Dall <christoffer.dall@arm.com>
M:	Marc Zyngier <marc.zyngier@arm.com>
L:	linux-arm-kernel@lists.infradead.org (moderated for non-subscribers)
L:	kvmarm@lists.cs.columbia.edu
W:	http://systems.cs.columbia.edu/projects/kvm-arm
T:	git git://git.kernel.org/pub/scm/linux/kernel/git/kvmarm/kvmarm.git
S:	Supported
F:	arch/arm/include/uapi/asm/kvm*
F:	arch/arm/include/asm/kvm*
F:	arch/arm/kvm/
F:	virt/kvm/arm/
F:	include/kvm/arm_*

KERNEL VIRTUAL MACHINE FOR ARM64 (KVM/arm64)
M:	Christoffer Dall <christoffer.dall@arm.com>
M:	Marc Zyngier <marc.zyngier@arm.com>
L:	linux-arm-kernel@lists.infradead.org (moderated for non-subscribers)
L:	kvmarm@lists.cs.columbia.edu
S:	Maintained
F:	arch/arm64/include/uapi/asm/kvm*
F:	arch/arm64/include/asm/kvm*
F:	arch/arm64/kvm/

KERNEL VIRTUAL MACHINE FOR MIPS (KVM/mips)
M:	James Hogan <jhogan@kernel.org>
L:	linux-mips@vger.kernel.org
S:	Supported
F:	arch/mips/include/uapi/asm/kvm*
F:	arch/mips/include/asm/kvm*
F:	arch/mips/kvm/

KERNEL VIRTUAL MACHINE FOR POWERPC (KVM/powerpc)
M:	Paul Mackerras <paulus@ozlabs.org>
L:	kvm-ppc@vger.kernel.org
W:	http://www.linux-kvm.org/
T:	git git://github.com/agraf/linux-2.6.git
S:	Supported
F:	arch/powerpc/include/uapi/asm/kvm*
F:	arch/powerpc/include/asm/kvm*
F:	arch/powerpc/kvm/
F:	arch/powerpc/kernel/kvm*

KERNEL VIRTUAL MACHINE for s390 (KVM/s390)
M:	Christian Borntraeger <borntraeger@de.ibm.com>
M:	Janosch Frank <frankja@linux.ibm.com>
R:	David Hildenbrand <david@redhat.com>
R:	Cornelia Huck <cohuck@redhat.com>
L:	linux-s390@vger.kernel.org
W:	http://www.ibm.com/developerworks/linux/linux390/
T:	git git://git.kernel.org/pub/scm/linux/kernel/git/kvms390/linux.git
S:	Supported
F:	arch/s390/include/uapi/asm/kvm*
F:	arch/s390/include/asm/gmap.h
F:	arch/s390/include/asm/kvm*
F:	arch/s390/kvm/
F:	arch/s390/mm/gmap.c

KERNEL VIRTUAL MACHINE FOR X86 (KVM/x86)
M:	Paolo Bonzini <pbonzini@redhat.com>
M:	Radim Krčmář <rkrcmar@redhat.com>
L:	kvm@vger.kernel.org
W:	http://www.linux-kvm.org
T:	git git://git.kernel.org/pub/scm/virt/kvm/kvm.git
S:	Supported
F:	arch/x86/kvm/
F:	arch/x86/include/uapi/asm/kvm*
F:	arch/x86/include/asm/kvm*
F:	arch/x86/include/asm/pvclock-abi.h
F:	arch/x86/kernel/kvm.c
F:	arch/x86/kernel/kvmclock.c

KERNFS
M:	Greg Kroah-Hartman <gregkh@linuxfoundation.org>
M:	Tejun Heo <tj@kernel.org>
T:	git git://git.kernel.org/pub/scm/linux/kernel/git/gregkh/driver-core.git
S:	Supported
F:	include/linux/kernfs.h
F:	fs/kernfs/

KEXEC
M:	Eric Biederman <ebiederm@xmission.com>
W:	http://kernel.org/pub/linux/utils/kernel/kexec/
L:	kexec@lists.infradead.org
S:	Maintained
F:	include/linux/kexec.h
F:	include/uapi/linux/kexec.h
F:	kernel/kexec*

KEYS-ENCRYPTED
M:	Mimi Zohar <zohar@linux.ibm.com>
L:	linux-integrity@vger.kernel.org
L:	keyrings@vger.kernel.org
S:	Supported
F:	Documentation/security/keys/trusted-encrypted.rst
F:	include/keys/encrypted-type.h
F:	security/keys/encrypted-keys/

KEYS-TRUSTED
M:	James Bottomley <jejb@linux.ibm.com>
M:      Jarkko Sakkinen <jarkko.sakkinen@linux.intel.com>
M:	Mimi Zohar <zohar@linuxibm.com>
L:	linux-integrity@vger.kernel.org
L:	keyrings@vger.kernel.org
S:	Supported
F:	Documentation/security/keys/trusted-encrypted.rst
F:	include/keys/trusted-type.h
F:	security/keys/trusted.c
F:	security/keys/trusted.h

KEYS/KEYRINGS:
M:	David Howells <dhowells@redhat.com>
L:	keyrings@vger.kernel.org
S:	Maintained
F:	Documentation/security/keys/core.rst
F:	include/linux/key.h
F:	include/linux/key-type.h
F:	include/linux/keyctl.h
F:	include/uapi/linux/keyctl.h
F:	include/keys/
F:	security/keys/

KGDB / KDB /debug_core
M:	Jason Wessel <jason.wessel@windriver.com>
M:	Daniel Thompson <daniel.thompson@linaro.org>
W:	http://kgdb.wiki.kernel.org/
L:	kgdb-bugreport@lists.sourceforge.net
T:	git git://git.kernel.org/pub/scm/linux/kernel/git/jwessel/kgdb.git
S:	Maintained
F:	Documentation/dev-tools/kgdb.rst
F:	drivers/misc/kgdbts.c
F:	drivers/tty/serial/kgdboc.c
F:	include/linux/kdb.h
F:	include/linux/kgdb.h
F:	kernel/debug/

KMEMLEAK
M:	Catalin Marinas <catalin.marinas@arm.com>
S:	Maintained
F:	Documentation/dev-tools/kmemleak.rst
F:	include/linux/kmemleak.h
F:	mm/kmemleak.c
F:	mm/kmemleak-test.c

KMOD KERNEL MODULE LOADER - USERMODE HELPER
M:	Luis Chamberlain <mcgrof@kernel.org>
L:	linux-kernel@vger.kernel.org
S:	Maintained
F:	kernel/kmod.c
F:	include/linux/kmod.h
F:	lib/test_kmod.c
F:	tools/testing/selftests/kmod/

KPROBES
M:	Naveen N. Rao <naveen.n.rao@linux.ibm.com>
M:	Anil S Keshavamurthy <anil.s.keshavamurthy@intel.com>
M:	"David S. Miller" <davem@davemloft.net>
M:	Masami Hiramatsu <mhiramat@kernel.org>
S:	Maintained
F:	Documentation/kprobes.txt
F:	include/linux/kprobes.h
F:	include/asm-generic/kprobes.h
F:	kernel/kprobes.c

KS0108 LCD CONTROLLER DRIVER
M:	Miguel Ojeda Sandonis <miguel.ojeda.sandonis@gmail.com>
S:	Maintained
F:	Documentation/auxdisplay/ks0108
F:	drivers/auxdisplay/ks0108.c
F:	include/linux/ks0108.h

L3MDEV
M:	David Ahern <dsa@cumulusnetworks.com>
L:	netdev@vger.kernel.org
S:	Maintained
F:	net/l3mdev
F:	include/net/l3mdev.h

L7 BPF FRAMEWORK
M:	John Fastabend <john.fastabend@gmail.com>
M:	Daniel Borkmann <daniel@iogearbox.net>
L:	netdev@vger.kernel.org
S:	Maintained
F:	include/linux/skmsg.h
F:	net/core/skmsg.c
F:	net/core/sock_map.c
F:	net/ipv4/tcp_bpf.c

LANTIQ / INTEL Ethernet drivers
M:	Hauke Mehrtens <hauke@hauke-m.de>
L:	netdev@vger.kernel.org
S:	Maintained
F:	net/dsa/tag_gswip.c
F:	drivers/net/ethernet/lantiq_xrx200.c
F:	drivers/net/dsa/lantiq_pce.h
F:	drivers/net/dsa/lantiq_gswip.c

LANTIQ MIPS ARCHITECTURE
M:	John Crispin <john@phrozen.org>
L:	linux-mips@vger.kernel.org
S:	Maintained
F:	arch/mips/lantiq
F:	drivers/soc/lantiq

LAPB module
L:	linux-x25@vger.kernel.org
S:	Orphan
F:	Documentation/networking/lapb-module.txt
F:	include/*/lapb.h
F:	net/lapb/

LASI 53c700 driver for PARISC
M:	"James E.J. Bottomley" <James.Bottomley@HansenPartnership.com>
L:	linux-scsi@vger.kernel.org
S:	Maintained
F:	Documentation/scsi/53c700.txt
F:	drivers/scsi/53c700*

LEAKING_ADDRESSES
M:	Tobin C. Harding <me@tobin.cc>
M:	Tycho Andersen <tycho@tycho.ws>
L:	kernel-hardening@lists.openwall.com
S:	Maintained
T:	git git://git.kernel.org/pub/scm/linux/kernel/git/tobin/leaks.git
F:	scripts/leaking_addresses.pl

LED SUBSYSTEM
M:	Jacek Anaszewski <jacek.anaszewski@gmail.com>
M:	Pavel Machek <pavel@ucw.cz>
L:	linux-leds@vger.kernel.org
T:	git git://git.kernel.org/pub/scm/linux/kernel/git/j.anaszewski/linux-leds.git
S:	Maintained
F:	Documentation/devicetree/bindings/leds/
F:	drivers/leds/
F:	include/linux/leds.h

LEGACY EEPROM DRIVER
M:	Jean Delvare <jdelvare@suse.com>
S:	Maintained
F:	Documentation/misc-devices/eeprom
F:	drivers/misc/eeprom/eeprom.c

LEGO MINDSTORMS EV3
R:	David Lechner <david@lechnology.com>
S:	Maintained
F:	arch/arm/boot/dts/da850-lego-ev3.dts
F:	Documentation/devicetree/bindings/power/supply/lego_ev3_battery.txt
F:	drivers/power/supply/lego_ev3_battery.c

LEGO USB Tower driver
M:	Juergen Stuber <starblue@users.sourceforge.net>
L:	legousb-devel@lists.sourceforge.net
W:	http://legousb.sourceforge.net/
S:	Maintained
F:	drivers/usb/misc/legousbtower.c

LG LAPTOP EXTRAS
M:	Matan Ziv-Av <matan@svgalib.org>
L:	platform-driver-x86@vger.kernel.org
S:	Maintained
F:	Documentation/ABI/testing/sysfs-platform-lg-laptop
F:	Documentation/laptops/lg-laptop.rst
F:	drivers/platform/x86/lg-laptop.c

LG2160 MEDIA DRIVER
M:	Michael Krufky <mkrufky@linuxtv.org>
L:	linux-media@vger.kernel.org
W:	https://linuxtv.org
W:	http://github.com/mkrufky
Q:	http://patchwork.linuxtv.org/project/linux-media/list/
T:	git git://linuxtv.org/mkrufky/tuners.git
S:	Maintained
F:	drivers/media/dvb-frontends/lg2160.*

LGDT3305 MEDIA DRIVER
M:	Michael Krufky <mkrufky@linuxtv.org>
L:	linux-media@vger.kernel.org
W:	https://linuxtv.org
W:	http://github.com/mkrufky
Q:	http://patchwork.linuxtv.org/project/linux-media/list/
T:	git git://linuxtv.org/mkrufky/tuners.git
S:	Maintained
F:	drivers/media/dvb-frontends/lgdt3305.*

LIBATA PATA ARASAN COMPACT FLASH CONTROLLER
M:	Viresh Kumar <vireshk@kernel.org>
L:	linux-ide@vger.kernel.org
T:	git git://git.kernel.org/pub/scm/linux/kernel/git/axboe/linux-block.git
S:	Maintained
F:	include/linux/pata_arasan_cf_data.h
F:	drivers/ata/pata_arasan_cf.c

LIBATA PATA DRIVERS
M:	Bartlomiej Zolnierkiewicz <b.zolnierkie@samsung.com>
M:	Jens Axboe <axboe@kernel.dk>
L:	linux-ide@vger.kernel.org
T:	git git://git.kernel.org/pub/scm/linux/kernel/git/axboe/linux-block.git
S:	Maintained
F:	drivers/ata/pata_*.c
F:	drivers/ata/ata_generic.c

LIBATA PATA FARADAY FTIDE010 AND GEMINI SATA BRIDGE DRIVERS
M:	Linus Walleij <linus.walleij@linaro.org>
L:	linux-ide@vger.kernel.org
T:	git git://git.kernel.org/pub/scm/linux/kernel/git/axboe/linux-block.git
S:	Maintained
F:	drivers/ata/pata_ftide010.c
F:	drivers/ata/sata_gemini.c
F:	drivers/ata/sata_gemini.h

LIBATA SATA AHCI PLATFORM devices support
M:	Hans de Goede <hdegoede@redhat.com>
M:	Jens Axboe <axboe@kernel.dk>
L:	linux-ide@vger.kernel.org
T:	git git://git.kernel.org/pub/scm/linux/kernel/git/axboe/linux-block.git
S:	Maintained
F:	drivers/ata/ahci_platform.c
F:	drivers/ata/libahci_platform.c
F:	include/linux/ahci_platform.h

LIBATA SATA PROMISE TX2/TX4 CONTROLLER DRIVER
M:	Mikael Pettersson <mikpelinux@gmail.com>
L:	linux-ide@vger.kernel.org
T:	git git://git.kernel.org/pub/scm/linux/kernel/git/axboe/linux-block.git
S:	Maintained
F:	drivers/ata/sata_promise.*

LIBATA SUBSYSTEM (Serial and Parallel ATA drivers)
M:	Jens Axboe <axboe@kernel.dk>
L:	linux-ide@vger.kernel.org
T:	git git://git.kernel.org/pub/scm/linux/kernel/git/axboe/linux-block.git
S:	Maintained
F:	drivers/ata/
F:	include/linux/ata.h
F:	include/linux/libata.h
F:	Documentation/devicetree/bindings/ata/

LIBLOCKDEP
M:	Sasha Levin <alexander.levin@microsoft.com>
S:	Maintained
F:	tools/lib/lockdep/

LIBNVDIMM BLK: MMIO-APERTURE DRIVER
M:	Ross Zwisler <zwisler@kernel.org>
M:	Dan Williams <dan.j.williams@intel.com>
M:	Vishal Verma <vishal.l.verma@intel.com>
M:	Dave Jiang <dave.jiang@intel.com>
L:	linux-nvdimm@lists.01.org
Q:	https://patchwork.kernel.org/project/linux-nvdimm/list/
S:	Supported
F:	drivers/nvdimm/blk.c
F:	drivers/nvdimm/region_devs.c

LIBNVDIMM BTT: BLOCK TRANSLATION TABLE
M:	Vishal Verma <vishal.l.verma@intel.com>
M:	Dan Williams <dan.j.williams@intel.com>
M:	Ross Zwisler <zwisler@kernel.org>
M:	Dave Jiang <dave.jiang@intel.com>
L:	linux-nvdimm@lists.01.org
Q:	https://patchwork.kernel.org/project/linux-nvdimm/list/
S:	Supported
F:	drivers/nvdimm/btt*

LIBNVDIMM PMEM: PERSISTENT MEMORY DRIVER
M:	Ross Zwisler <zwisler@kernel.org>
M:	Dan Williams <dan.j.williams@intel.com>
M:	Vishal Verma <vishal.l.verma@intel.com>
M:	Dave Jiang <dave.jiang@intel.com>
L:	linux-nvdimm@lists.01.org
Q:	https://patchwork.kernel.org/project/linux-nvdimm/list/
S:	Supported
F:	drivers/nvdimm/pmem*

LIBNVDIMM: DEVICETREE BINDINGS
M:	Oliver O'Halloran <oohall@gmail.com>
L:	linux-nvdimm@lists.01.org
Q:	https://patchwork.kernel.org/project/linux-nvdimm/list/
S:	Supported
F:	drivers/nvdimm/of_pmem.c
F:	Documentation/devicetree/bindings/pmem/pmem-region.txt

LIBNVDIMM: NON-VOLATILE MEMORY DEVICE SUBSYSTEM
M:	Dan Williams <dan.j.williams@intel.com>
M:	Ross Zwisler <zwisler@kernel.org>
M:	Vishal Verma <vishal.l.verma@intel.com>
M:	Dave Jiang <dave.jiang@intel.com>
L:	linux-nvdimm@lists.01.org
Q:	https://patchwork.kernel.org/project/linux-nvdimm/list/
T:	git git://git.kernel.org/pub/scm/linux/kernel/git/nvdimm/nvdimm.git
S:	Supported
F:	drivers/nvdimm/*
F:	drivers/acpi/nfit/*
F:	include/linux/nd.h
F:	include/linux/libnvdimm.h
F:	include/uapi/linux/ndctl.h

LIGHTNVM PLATFORM SUPPORT
M:	Matias Bjorling <mb@lightnvm.io>
W:	http://github/OpenChannelSSD
L:	linux-block@vger.kernel.org
S:	Maintained
F:	drivers/lightnvm/
F:	include/linux/lightnvm.h
F:	include/uapi/linux/lightnvm.h

LINUX FOR POWER MACINTOSH
M:	Benjamin Herrenschmidt <benh@kernel.crashing.org>
W:	http://www.penguinppc.org/
L:	linuxppc-dev@lists.ozlabs.org
S:	Maintained
F:	arch/powerpc/platforms/powermac/
F:	drivers/macintosh/

LINUX FOR POWERPC (32-BIT AND 64-BIT)
M:	Benjamin Herrenschmidt <benh@kernel.crashing.org>
M:	Paul Mackerras <paulus@samba.org>
M:	Michael Ellerman <mpe@ellerman.id.au>
W:	https://github.com/linuxppc/linux/wiki
L:	linuxppc-dev@lists.ozlabs.org
Q:	http://patchwork.ozlabs.org/project/linuxppc-dev/list/
T:	git git://git.kernel.org/pub/scm/linux/kernel/git/powerpc/linux.git
S:	Supported
F:	Documentation/ABI/stable/sysfs-firmware-opal-*
F:	Documentation/devicetree/bindings/powerpc/
F:	Documentation/devicetree/bindings/rtc/rtc-opal.txt
F:	Documentation/devicetree/bindings/i2c/i2c-opal.txt
F:	Documentation/powerpc/
F:	arch/powerpc/
F:	drivers/char/tpm/tpm_ibmvtpm*
F:	drivers/crypto/nx/
F:	drivers/crypto/vmx/
F:	drivers/i2c/busses/i2c-opal.c
F:	drivers/net/ethernet/ibm/ibmveth.*
F:	drivers/net/ethernet/ibm/ibmvnic.*
F:	drivers/pci/hotplug/pnv_php.c
F:	drivers/pci/hotplug/rpa*
F:	drivers/rtc/rtc-opal.c
F:	drivers/scsi/ibmvscsi/
F:	drivers/tty/hvc/hvc_opal.c
F:	drivers/watchdog/wdrtas.c
F:	tools/testing/selftests/powerpc
N:	/pmac
N:	powermac
N:	powernv
N:	[^a-z0-9]ps3
N:	pseries

LINUX FOR POWERPC EMBEDDED MPC5XXX
M:	Anatolij Gustschin <agust@denx.de>
L:	linuxppc-dev@lists.ozlabs.org
T:	git git://git.denx.de/linux-denx-agust.git
S:	Maintained
F:	arch/powerpc/platforms/512x/
F:	arch/powerpc/platforms/52xx/

LINUX FOR POWERPC EMBEDDED PPC4XX
M:	Alistair Popple <alistair@popple.id.au>
M:	Matt Porter <mporter@kernel.crashing.org>
W:	http://www.penguinppc.org/
L:	linuxppc-dev@lists.ozlabs.org
S:	Maintained
F:	arch/powerpc/platforms/40x/
F:	arch/powerpc/platforms/44x/

LINUX FOR POWERPC EMBEDDED PPC83XX AND PPC85XX
M:	Scott Wood <oss@buserror.net>
M:	Kumar Gala <galak@kernel.crashing.org>
W:	http://www.penguinppc.org/
L:	linuxppc-dev@lists.ozlabs.org
T:	git git://git.kernel.org/pub/scm/linux/kernel/git/scottwood/linux.git
S:	Maintained
F:	arch/powerpc/platforms/83xx/
F:	arch/powerpc/platforms/85xx/
F:	Documentation/devicetree/bindings/powerpc/fsl/

LINUX FOR POWERPC EMBEDDED PPC8XX
M:	Vitaly Bordug <vitb@kernel.crashing.org>
W:	http://www.penguinppc.org/
L:	linuxppc-dev@lists.ozlabs.org
S:	Maintained
F:	arch/powerpc/platforms/8xx/

LINUX FOR POWERPC EMBEDDED XILINX VIRTEX
L:	linuxppc-dev@lists.ozlabs.org
S:	Orphan
F:	arch/powerpc/*/*virtex*
F:	arch/powerpc/*/*/*virtex*

LINUX FOR POWERPC PA SEMI PWRFICIENT
L:	linuxppc-dev@lists.ozlabs.org
S:	Orphan
F:	arch/powerpc/platforms/pasemi/
F:	drivers/*/*pasemi*
F:	drivers/*/*/*pasemi*

LINUX KERNEL DUMP TEST MODULE (LKDTM)
M:	Kees Cook <keescook@chromium.org>
S:	Maintained
F:	drivers/misc/lkdtm/*

LINUX KERNEL MEMORY CONSISTENCY MODEL (LKMM)
M:	Alan Stern <stern@rowland.harvard.edu>
M:	Andrea Parri <andrea.parri@amarulasolutions.com>
M:	Will Deacon <will.deacon@arm.com>
M:	Peter Zijlstra <peterz@infradead.org>
M:	Boqun Feng <boqun.feng@gmail.com>
M:	Nicholas Piggin <npiggin@gmail.com>
M:	David Howells <dhowells@redhat.com>
M:	Jade Alglave <j.alglave@ucl.ac.uk>
M:	Luc Maranget <luc.maranget@inria.fr>
M:	"Paul E. McKenney" <paulmck@linux.ibm.com>
R:	Akira Yokosawa <akiyks@gmail.com>
R:	Daniel Lustig <dlustig@nvidia.com>
L:	linux-kernel@vger.kernel.org
L:	linux-arch@vger.kernel.org
S:	Supported
T:	git git://git.kernel.org/pub/scm/linux/kernel/git/paulmck/linux-rcu.git
F:	tools/memory-model/
F:	Documentation/atomic_bitops.txt
F:	Documentation/atomic_t.txt
F:	Documentation/core-api/atomic_ops.rst
F:	Documentation/core-api/refcount-vs-atomic.rst
F:	Documentation/memory-barriers.txt

LIS3LV02D ACCELEROMETER DRIVER
M:	Eric Piel <eric.piel@tremplin-utc.net>
S:	Maintained
F:	Documentation/misc-devices/lis3lv02d
F:	drivers/misc/lis3lv02d/
F:	drivers/platform/x86/hp_accel.c

LIVE PATCHING
M:	Josh Poimboeuf <jpoimboe@redhat.com>
M:	Jessica Yu <jeyu@kernel.org>
M:	Jiri Kosina <jikos@kernel.org>
M:	Miroslav Benes <mbenes@suse.cz>
R:	Petr Mladek <pmladek@suse.com>
S:	Maintained
F:	kernel/livepatch/
F:	include/linux/livepatch.h
F:	arch/x86/include/asm/livepatch.h
F:	arch/x86/kernel/livepatch.c
F:	Documentation/livepatch/
F:	Documentation/ABI/testing/sysfs-kernel-livepatch
F:	samples/livepatch/
L:	live-patching@vger.kernel.org
T:	git git://git.kernel.org/pub/scm/linux/kernel/git/jikos/livepatching.git

LLC (802.2)
L:	netdev@vger.kernel.org
S:	Odd fixes
F:	include/linux/llc.h
F:	include/uapi/linux/llc.h
F:	include/net/llc*
F:	net/llc/

LM73 HARDWARE MONITOR DRIVER
M:	Guillaume Ligneul <guillaume.ligneul@gmail.com>
L:	linux-hwmon@vger.kernel.org
S:	Maintained
F:	drivers/hwmon/lm73.c

LM78 HARDWARE MONITOR DRIVER
M:	Jean Delvare <jdelvare@suse.com>
L:	linux-hwmon@vger.kernel.org
S:	Maintained
F:	Documentation/hwmon/lm78
F:	drivers/hwmon/lm78.c

LM83 HARDWARE MONITOR DRIVER
M:	Jean Delvare <jdelvare@suse.com>
L:	linux-hwmon@vger.kernel.org
S:	Maintained
F:	Documentation/hwmon/lm83
F:	drivers/hwmon/lm83.c

LM90 HARDWARE MONITOR DRIVER
M:	Jean Delvare <jdelvare@suse.com>
L:	linux-hwmon@vger.kernel.org
S:	Maintained
F:	Documentation/hwmon/lm90
F:	Documentation/devicetree/bindings/hwmon/lm90.txt
F:	drivers/hwmon/lm90.c
F:	include/dt-bindings/thermal/lm90.h

LM95234 HARDWARE MONITOR DRIVER
M:	Guenter Roeck <linux@roeck-us.net>
L:	linux-hwmon@vger.kernel.org
S:	Maintained
F:	Documentation/hwmon/lm95234
F:	drivers/hwmon/lm95234.c

LME2510 MEDIA DRIVER
M:	Malcolm Priestley <tvboxspy@gmail.com>
L:	linux-media@vger.kernel.org
W:	https://linuxtv.org
Q:	http://patchwork.linuxtv.org/project/linux-media/list/
S:	Maintained
F:	drivers/media/usb/dvb-usb-v2/lmedm04*

LOADPIN SECURITY MODULE
M:	Kees Cook <keescook@chromium.org>
T:	git git://git.kernel.org/pub/scm/linux/kernel/git/kees/linux.git lsm/loadpin
S:	Supported
F:	security/loadpin/
F:	Documentation/admin-guide/LSM/LoadPin.rst

LOCKING PRIMITIVES
M:	Peter Zijlstra <peterz@infradead.org>
M:	Ingo Molnar <mingo@redhat.com>
M:	Will Deacon <will.deacon@arm.com>
L:	linux-kernel@vger.kernel.org
T:	git git://git.kernel.org/pub/scm/linux/kernel/git/tip/tip.git locking/core
S:	Maintained
F:	Documentation/locking/
F:	include/linux/lockdep.h
F:	include/linux/spinlock*.h
F:	arch/*/include/asm/spinlock*.h
F:	include/linux/rwlock*.h
F:	include/linux/mutex*.h
F:	include/linux/rwsem*.h
F:	arch/*/include/asm/rwsem.h
F:	include/linux/seqlock.h
F:	lib/locking*.[ch]
F:	kernel/locking/
X:	kernel/locking/locktorture.c

LOGICAL DISK MANAGER SUPPORT (LDM, Windows 2000/XP/Vista Dynamic Disks)
M:	"Richard Russon (FlatCap)" <ldm@flatcap.org>
L:	linux-ntfs-dev@lists.sourceforge.net
W:	http://www.linux-ntfs.org/content/view/19/37/
S:	Maintained
F:	Documentation/ldm.txt
F:	block/partitions/ldm.*

LSILOGIC MPT FUSION DRIVERS (FC/SAS/SPI)
M:	Sathya Prakash <sathya.prakash@broadcom.com>
M:	Chaitra P B <chaitra.basappa@broadcom.com>
M:	Suganath Prabu Subramani <suganath-prabu.subramani@broadcom.com>
L:	MPT-FusionLinux.pdl@broadcom.com
L:	linux-scsi@vger.kernel.org
W:	http://www.avagotech.com/support/
S:	Supported
F:	drivers/message/fusion/
F:	drivers/scsi/mpt3sas/

LSILOGIC/SYMBIOS/NCR 53C8XX and 53C1010 PCI-SCSI drivers
M:	Matthew Wilcox <willy@infradead.org>
L:	linux-scsi@vger.kernel.org
S:	Maintained
F:	drivers/scsi/sym53c8xx_2/

LTC1660 DAC DRIVER
M:	Marcus Folkesson <marcus.folkesson@gmail.com>
L:	linux-iio@vger.kernel.org
S:	Maintained
F:	Documentation/devicetree/bindings/iio/dac/ltc1660.txt
F:	drivers/iio/dac/ltc1660.c

LTC4261 HARDWARE MONITOR DRIVER
M:	Guenter Roeck <linux@roeck-us.net>
L:	linux-hwmon@vger.kernel.org
S:	Maintained
F:	Documentation/hwmon/ltc4261
F:	drivers/hwmon/ltc4261.c

LTC4306 I2C MULTIPLEXER DRIVER
M:	Michael Hennerich <michael.hennerich@analog.com>
W:	http://ez.analog.com/community/linux-device-drivers
L:	linux-i2c@vger.kernel.org
S:	Supported
F:	drivers/i2c/muxes/i2c-mux-ltc4306.c
F:	Documentation/devicetree/bindings/i2c/i2c-mux-ltc4306.txt

LTP (Linux Test Project)
M:	Mike Frysinger <vapier@gentoo.org>
M:	Cyril Hrubis <chrubis@suse.cz>
M:	Wanlong Gao <wanlong.gao@gmail.com>
M:	Jan Stancek <jstancek@redhat.com>
M:	Stanislav Kholmanskikh <stanislav.kholmanskikh@oracle.com>
M:	Alexey Kodanev <alexey.kodanev@oracle.com>
L:	ltp@lists.linux.it (subscribers-only)
W:	http://linux-test-project.github.io/
T:	git git://github.com/linux-test-project/ltp.git
S:	Maintained

M68K ARCHITECTURE
M:	Geert Uytterhoeven <geert@linux-m68k.org>
L:	linux-m68k@lists.linux-m68k.org
W:	http://www.linux-m68k.org/
T:	git git://git.kernel.org/pub/scm/linux/kernel/git/geert/linux-m68k.git
S:	Maintained
F:	arch/m68k/
F:	drivers/zorro/

M68K ON APPLE MACINTOSH
M:	Joshua Thompson <funaho@jurai.org>
W:	http://www.mac.linux-m68k.org/
L:	linux-m68k@lists.linux-m68k.org
S:	Maintained
F:	arch/m68k/mac/

M68K ON HP9000/300
M:	Philip Blundell <philb@gnu.org>
W:	http://www.tazenda.demon.co.uk/phil/linux-hp
S:	Maintained
F:	arch/m68k/hp300/

M88DS3103 MEDIA DRIVER
M:	Antti Palosaari <crope@iki.fi>
L:	linux-media@vger.kernel.org
W:	https://linuxtv.org
W:	http://palosaari.fi/linux/
Q:	http://patchwork.linuxtv.org/project/linux-media/list/
T:	git git://linuxtv.org/anttip/media_tree.git
S:	Maintained
F:	drivers/media/dvb-frontends/m88ds3103*

M88RS2000 MEDIA DRIVER
M:	Malcolm Priestley <tvboxspy@gmail.com>
L:	linux-media@vger.kernel.org
W:	https://linuxtv.org
Q:	http://patchwork.linuxtv.org/project/linux-media/list/
S:	Maintained
F:	drivers/media/dvb-frontends/m88rs2000*

MA901 MASTERKIT USB FM RADIO DRIVER
M:	Alexey Klimov <klimov.linux@gmail.com>
L:	linux-media@vger.kernel.org
T:	git git://linuxtv.org/media_tree.git
S:	Maintained
F:	drivers/media/radio/radio-ma901.c

MAC80211
M:	Johannes Berg <johannes@sipsolutions.net>
L:	linux-wireless@vger.kernel.org
W:	http://wireless.kernel.org/
T:	git git://git.kernel.org/pub/scm/linux/kernel/git/jberg/mac80211.git
T:	git git://git.kernel.org/pub/scm/linux/kernel/git/jberg/mac80211-next.git
S:	Maintained
F:	Documentation/networking/mac80211-injection.txt
F:	include/net/mac80211.h
F:	net/mac80211/
F:	drivers/net/wireless/mac80211_hwsim.[ch]
F:	Documentation/networking/mac80211_hwsim/README

MAILBOX API
M:	Jassi Brar <jassisinghbrar@gmail.com>
L:	linux-kernel@vger.kernel.org
S:	Maintained
F:	drivers/mailbox/
F:	include/linux/mailbox_client.h
F:	include/linux/mailbox_controller.h

MAN-PAGES: MANUAL PAGES FOR LINUX -- Sections 2, 3, 4, 5, and 7
M:	Michael Kerrisk <mtk.manpages@gmail.com>
W:	http://www.kernel.org/doc/man-pages
L:	linux-man@vger.kernel.org
S:	Maintained

MARDUK (CREATOR CI40) DEVICE TREE SUPPORT
M:	Rahul Bedarkar <rahulbedarkar89@gmail.com>
L:	linux-mips@vger.kernel.org
S:	Maintained
F:	arch/mips/boot/dts/img/pistachio_marduk.dts

MARVELL 88E6XXX ETHERNET SWITCH FABRIC DRIVER
M:	Andrew Lunn <andrew@lunn.ch>
M:	Vivien Didelot <vivien.didelot@savoirfairelinux.com>
L:	netdev@vger.kernel.org
S:	Maintained
F:	drivers/net/dsa/mv88e6xxx/
F:	include/linux/platform_data/mv88e6xxx.h
F:	Documentation/devicetree/bindings/net/dsa/marvell.txt

MARVELL ARMADA DRM SUPPORT
M:	Russell King <linux@armlinux.org.uk>
S:	Maintained
T:	git git://git.armlinux.org.uk/~rmk/linux-arm.git drm-armada-devel
T:	git git://git.armlinux.org.uk/~rmk/linux-arm.git drm-armada-fixes
F:	drivers/gpu/drm/armada/
F:	include/uapi/drm/armada_drm.h
F:	Documentation/devicetree/bindings/display/armada/

MARVELL CRYPTO DRIVER
M:	Boris Brezillon <bbrezillon@kernel.org>
M:	Arnaud Ebalard <arno@natisbad.org>
F:	drivers/crypto/marvell/
S:	Maintained
L:	linux-crypto@vger.kernel.org

MARVELL GIGABIT ETHERNET DRIVERS (skge/sky2)
M:	Mirko Lindner <mlindner@marvell.com>
M:	Stephen Hemminger <stephen@networkplumber.org>
L:	netdev@vger.kernel.org
S:	Maintained
F:	drivers/net/ethernet/marvell/sk*

MARVELL LIBERTAS WIRELESS DRIVER
L:	libertas-dev@lists.infradead.org
S:	Orphan
F:	drivers/net/wireless/marvell/libertas/

MARVELL MACCHIATOBIN SUPPORT
M:	Russell King <linux@armlinux.org.uk>
L:	linux-arm-kernel@lists.infradead.org
S:	Maintained
F:	arch/arm64/boot/dts/marvell/armada-8040-mcbin.dts

MARVELL MV643XX ETHERNET DRIVER
M:	Sebastian Hesselbarth <sebastian.hesselbarth@gmail.com>
L:	netdev@vger.kernel.org
S:	Maintained
F:	drivers/net/ethernet/marvell/mv643xx_eth.*
F:	include/linux/mv643xx.h

MARVELL MV88X3310 PHY DRIVER
M:	Russell King <linux@armlinux.org.uk>
L:	netdev@vger.kernel.org
S:	Maintained
F:	drivers/net/phy/marvell10g.c

MARVELL MVNETA ETHERNET DRIVER
M:	Thomas Petazzoni <thomas.petazzoni@bootlin.com>
L:	netdev@vger.kernel.org
S:	Maintained
F:	drivers/net/ethernet/marvell/mvneta.*

MARVELL MWIFIEX WIRELESS DRIVER
M:	Amitkumar Karwar <amitkarwar@gmail.com>
M:	Nishant Sarmukadam <nishants@marvell.com>
M:	Ganapathi Bhat <gbhat@marvell.com>
M:	Xinming Hu <huxinming820@gmail.com>
L:	linux-wireless@vger.kernel.org
S:	Maintained
F:	drivers/net/wireless/marvell/mwifiex/

MARVELL MWL8K WIRELESS DRIVER
M:	Lennert Buytenhek <buytenh@wantstofly.org>
L:	linux-wireless@vger.kernel.org
S:	Odd Fixes
F:	drivers/net/wireless/marvell/mwl8k.c

MARVELL NAND CONTROLLER DRIVER
M:	Miquel Raynal <miquel.raynal@bootlin.com>
L:	linux-mtd@lists.infradead.org
S:	Maintained
F:	drivers/mtd/nand/raw/marvell_nand.c
F:	Documentation/devicetree/bindings/mtd/marvell-nand.txt

MARVELL SOC MMC/SD/SDIO CONTROLLER DRIVER
M:	Nicolas Pitre <nico@fluxnic.net>
S:	Odd Fixes
F:	drivers/mmc/host/mvsdio.*

MARVELL XENON MMC/SD/SDIO HOST CONTROLLER DRIVER
M:	Hu Ziji <huziji@marvell.com>
L:	linux-mmc@vger.kernel.org
S:	Supported
F:	drivers/mmc/host/sdhci-xenon*
F:	Documentation/devicetree/bindings/mmc/marvell,xenon-sdhci.txt

MARVELL OCTEONTX2 RVU ADMIN FUNCTION DRIVER
M:	Sunil Goutham <sgoutham@marvell.com>
M:	Linu Cherian <lcherian@marvell.com>
M:	Geetha sowjanya <gakula@marvell.com>
M:	Jerin Jacob <jerinj@marvell.com>
L:	netdev@vger.kernel.org
S:	Supported
F:	drivers/net/ethernet/marvell/octeontx2/af/

MATROX FRAMEBUFFER DRIVER
L:	linux-fbdev@vger.kernel.org
S:	Orphan
F:	drivers/video/fbdev/matrox/matroxfb_*
F:	include/uapi/linux/matroxfb.h

MAX16065 HARDWARE MONITOR DRIVER
M:	Guenter Roeck <linux@roeck-us.net>
L:	linux-hwmon@vger.kernel.org
S:	Maintained
F:	Documentation/hwmon/max16065
F:	drivers/hwmon/max16065.c

MAX2175 SDR TUNER DRIVER
M:	Ramesh Shanmugasundaram <ramesh.shanmugasundaram@bp.renesas.com>
L:	linux-media@vger.kernel.org
T:	git git://linuxtv.org/media_tree.git
S:	Maintained
F:	Documentation/devicetree/bindings/media/i2c/max2175.txt
F:	Documentation/media/v4l-drivers/max2175.rst
F:	drivers/media/i2c/max2175*
F:	include/uapi/linux/max2175.h

MAX6650 HARDWARE MONITOR AND FAN CONTROLLER DRIVER
L:	linux-hwmon@vger.kernel.org
S:	Orphan
F:	Documentation/hwmon/max6650
F:	drivers/hwmon/max6650.c

MAX6697 HARDWARE MONITOR DRIVER
M:	Guenter Roeck <linux@roeck-us.net>
L:	linux-hwmon@vger.kernel.org
S:	Maintained
F:	Documentation/hwmon/max6697
F:	Documentation/devicetree/bindings/hwmon/max6697.txt
F:	drivers/hwmon/max6697.c
F:	include/linux/platform_data/max6697.h

MAX9860 MONO AUDIO VOICE CODEC DRIVER
M:	Peter Rosin <peda@axentia.se>
L:	alsa-devel@alsa-project.org (moderated for non-subscribers)
S:	Maintained
F:	Documentation/devicetree/bindings/sound/max9860.txt
F:	sound/soc/codecs/max9860.*

MAXIM MAX77802 PMIC REGULATOR DEVICE DRIVER
M:	Javier Martinez Canillas <javier@dowhile0.org>
L:	linux-kernel@vger.kernel.org
S:	Supported
F:	drivers/regulator/max77802-regulator.c
F:	Documentation/devicetree/bindings/*/*max77802.txt
F:	include/dt-bindings/*/*max77802.h

MAXIM MUIC CHARGER DRIVERS FOR EXYNOS BASED BOARDS
M:	Krzysztof Kozlowski <krzk@kernel.org>
M:	Bartlomiej Zolnierkiewicz <b.zolnierkie@samsung.com>
L:	linux-pm@vger.kernel.org
S:	Supported
F:	drivers/power/supply/max14577_charger.c
F:	drivers/power/supply/max77693_charger.c

MAXIM PMIC AND MUIC DRIVERS FOR EXYNOS BASED BOARDS
M:	Chanwoo Choi <cw00.choi@samsung.com>
M:	Krzysztof Kozlowski <krzk@kernel.org>
M:	Bartlomiej Zolnierkiewicz <b.zolnierkie@samsung.com>
L:	linux-kernel@vger.kernel.org
S:	Supported
F:	drivers/*/max14577*.c
F:	drivers/*/max77686*.c
F:	drivers/*/max77693*.c
F:	drivers/extcon/extcon-max14577.c
F:	drivers/extcon/extcon-max77693.c
F:	drivers/rtc/rtc-max77686.c
F:	drivers/clk/clk-max77686.c
F:	Documentation/devicetree/bindings/mfd/max14577.txt
F:	Documentation/devicetree/bindings/*/max77686.txt
F:	Documentation/devicetree/bindings/mfd/max77693.txt
F:	Documentation/devicetree/bindings/clock/maxim,max77686.txt
F:	include/linux/mfd/max14577*.h
F:	include/linux/mfd/max77686*.h
F:	include/linux/mfd/max77693*.h

MAXIRADIO FM RADIO RECEIVER DRIVER
M:	Hans Verkuil <hverkuil@xs4all.nl>
L:	linux-media@vger.kernel.org
T:	git git://linuxtv.org/media_tree.git
W:	https://linuxtv.org
S:	Maintained
F:	drivers/media/radio/radio-maxiradio*

MCP4018 AND MCP4531 MICROCHIP DIGITAL POTENTIOMETER DRIVERS
M:	Peter Rosin <peda@axentia.se>
L:	linux-iio@vger.kernel.org
S:	Maintained
F:	Documentation/ABI/testing/sysfs-bus-iio-potentiometer-mcp4531
F:	drivers/iio/potentiometer/mcp4018.c
F:	drivers/iio/potentiometer/mcp4531.c

MCR20A IEEE-802.15.4 RADIO DRIVER
M:	Xue Liu <liuxuenetmail@gmail.com>
L:	linux-wpan@vger.kernel.org
W:	https://github.com/xueliu/mcr20a-linux
S:	Maintained
F:	drivers/net/ieee802154/mcr20a.c
F:	drivers/net/ieee802154/mcr20a.h
F:	Documentation/devicetree/bindings/net/ieee802154/mcr20a.txt

MEASUREMENT COMPUTING CIO-DAC IIO DRIVER
M:	William Breathitt Gray <vilhelm.gray@gmail.com>
L:	linux-iio@vger.kernel.org
S:	Maintained
F:	drivers/iio/dac/cio-dac.c

MEDIA DRIVERS FOR ASCOT2E
M:	Sergey Kozlov <serjk@netup.ru>
M:	Abylay Ospan <aospan@netup.ru>
L:	linux-media@vger.kernel.org
W:	https://linuxtv.org
W:	http://netup.tv/
T:	git git://linuxtv.org/media_tree.git
S:	Supported
F:	drivers/media/dvb-frontends/ascot2e*

MEDIA DRIVERS FOR CXD2099AR CI CONTROLLERS
M:	Jasmin Jessich <jasmin@anw.at>
L:	linux-media@vger.kernel.org
W:	https://linuxtv.org
T:	git git://linuxtv.org/media_tree.git
S:	Maintained
F:	drivers/media/dvb-frontends/cxd2099*

MEDIA DRIVERS FOR CXD2841ER
M:	Sergey Kozlov <serjk@netup.ru>
M:	Abylay Ospan <aospan@netup.ru>
L:	linux-media@vger.kernel.org
W:	https://linuxtv.org
W:	http://netup.tv/
T:	git git://linuxtv.org/media_tree.git
S:	Supported
F:	drivers/media/dvb-frontends/cxd2841er*

MEDIA DRIVERS FOR CXD2880
M:	Yasunari Takiguchi <Yasunari.Takiguchi@sony.com>
L:	linux-media@vger.kernel.org
W:	http://linuxtv.org/
T:	git git://linuxtv.org/media_tree.git
S:	Supported
F:	drivers/media/dvb-frontends/cxd2880/*
F:	drivers/media/spi/cxd2880*

MEDIA DRIVERS FOR DIGITAL DEVICES PCIE DEVICES
L:	linux-media@vger.kernel.org
W:	https://linuxtv.org
T:	git git://linuxtv.org/media_tree.git
S:	Orphan
F:	drivers/media/pci/ddbridge/*

MEDIA DRIVERS FOR FREESCALE IMX
M:	Steve Longerbeam <slongerbeam@gmail.com>
M:	Philipp Zabel <p.zabel@pengutronix.de>
L:	linux-media@vger.kernel.org
T:	git git://linuxtv.org/media_tree.git
S:	Maintained
F:	Documentation/devicetree/bindings/media/imx.txt
F:	Documentation/media/v4l-drivers/imx.rst
F:	drivers/staging/media/imx/
F:	include/linux/imx-media.h
F:	include/media/imx.h

MEDIA DRIVER FOR FREESCALE IMX PXP
M:	Philipp Zabel <p.zabel@pengutronix.de>
L:	linux-media@vger.kernel.org
T:	git git://linuxtv.org/media_tree.git
S:	Maintained
F:	drivers/media/platform/imx-pxp.[ch]

MEDIA DRIVERS FOR HELENE
M:	Abylay Ospan <aospan@netup.ru>
L:	linux-media@vger.kernel.org
W:	https://linuxtv.org
W:	http://netup.tv/
T:	git git://linuxtv.org/media_tree.git
S:	Supported
F:	drivers/media/dvb-frontends/helene*

MEDIA DRIVERS FOR HORUS3A
M:	Sergey Kozlov <serjk@netup.ru>
M:	Abylay Ospan <aospan@netup.ru>
L:	linux-media@vger.kernel.org
W:	https://linuxtv.org
W:	http://netup.tv/
T:	git git://linuxtv.org/media_tree.git
S:	Supported
F:	drivers/media/dvb-frontends/horus3a*

MEDIA DRIVERS FOR LNBH25
M:	Sergey Kozlov <serjk@netup.ru>
M:	Abylay Ospan <aospan@netup.ru>
L:	linux-media@vger.kernel.org
W:	https://linuxtv.org
W:	http://netup.tv/
T:	git git://linuxtv.org/media_tree.git
S:	Supported
F:	drivers/media/dvb-frontends/lnbh25*

MEDIA DRIVERS FOR MXL5XX TUNER DEMODULATORS
L:	linux-media@vger.kernel.org
W:	https://linuxtv.org
T:	git git://linuxtv.org/media_tree.git
S:	Orphan
F:	drivers/media/dvb-frontends/mxl5xx*

MEDIA DRIVERS FOR NETUP PCI UNIVERSAL DVB devices
M:	Sergey Kozlov <serjk@netup.ru>
M:	Abylay Ospan <aospan@netup.ru>
L:	linux-media@vger.kernel.org
W:	https://linuxtv.org
W:	http://netup.tv/
T:	git git://linuxtv.org/media_tree.git
S:	Supported
F:	drivers/media/pci/netup_unidvb/*

MEDIA DRIVERS FOR RENESAS - CEU
M:	Jacopo Mondi <jacopo@jmondi.org>
L:	linux-media@vger.kernel.org
L:	linux-renesas-soc@vger.kernel.org
T:	git git://linuxtv.org/media_tree.git
S:	Supported
F:	Documentation/devicetree/bindings/media/renesas,ceu.txt
F:	drivers/media/platform/renesas-ceu.c
F:	include/media/drv-intf/renesas-ceu.h

MEDIA DRIVERS FOR RENESAS - DRIF
M:	Ramesh Shanmugasundaram <ramesh.shanmugasundaram@bp.renesas.com>
L:	linux-media@vger.kernel.org
L:	linux-renesas-soc@vger.kernel.org
T:	git git://linuxtv.org/media_tree.git
S:	Supported
F:	Documentation/devicetree/bindings/media/renesas,drif.txt
F:	drivers/media/platform/rcar_drif.c

MEDIA DRIVERS FOR RENESAS - FCP
M:	Laurent Pinchart <laurent.pinchart@ideasonboard.com>
L:	linux-media@vger.kernel.org
L:	linux-renesas-soc@vger.kernel.org
T:	git git://linuxtv.org/media_tree.git
S:	Supported
F:	Documentation/devicetree/bindings/media/renesas,fcp.txt
F:	drivers/media/platform/rcar-fcp.c
F:	include/media/rcar-fcp.h

MEDIA DRIVERS FOR RENESAS - FDP1
M:	Kieran Bingham <kieran.bingham+renesas@ideasonboard.com>
L:	linux-media@vger.kernel.org
L:	linux-renesas-soc@vger.kernel.org
T:	git git://linuxtv.org/media_tree.git
S:	Supported
F:	Documentation/devicetree/bindings/media/renesas,fdp1.txt
F:	drivers/media/platform/rcar_fdp1.c

MEDIA DRIVERS FOR RENESAS - VIN
M:	Niklas Söderlund <niklas.soderlund@ragnatech.se>
L:	linux-media@vger.kernel.org
L:	linux-renesas-soc@vger.kernel.org
T:	git git://linuxtv.org/media_tree.git
S:	Supported
F:	Documentation/devicetree/bindings/media/renesas,rcar-csi2.txt
F:	Documentation/devicetree/bindings/media/rcar_vin.txt
F:	drivers/media/platform/rcar-vin/

MEDIA DRIVERS FOR RENESAS - VSP1
M:	Laurent Pinchart <laurent.pinchart@ideasonboard.com>
M:	Kieran Bingham <kieran.bingham+renesas@ideasonboard.com>
L:	linux-media@vger.kernel.org
L:	linux-renesas-soc@vger.kernel.org
T:	git git://linuxtv.org/media_tree.git
S:	Supported
F:	Documentation/devicetree/bindings/media/renesas,vsp1.txt
F:	drivers/media/platform/vsp1/

MEDIA DRIVERS FOR ST STV0910 DEMODULATOR ICs
L:	linux-media@vger.kernel.org
W:	https://linuxtv.org
T:	git git://linuxtv.org/media_tree.git
S:	Orphan
F:	drivers/media/dvb-frontends/stv0910*

MEDIA DRIVERS FOR ST STV6111 TUNER ICs
L:	linux-media@vger.kernel.org
W:	https://linuxtv.org
T:	git git://linuxtv.org/media_tree.git
S:	Orphan
F:	drivers/media/dvb-frontends/stv6111*

MEDIA DRIVERS FOR STM32 - DCMI
M:	Hugues Fruchet <hugues.fruchet@st.com>
L:	linux-media@vger.kernel.org
T:	git git://linuxtv.org/media_tree.git
S:	Supported
F:	Documentation/devicetree/bindings/media/st,stm32-dcmi.txt
F:	drivers/media/platform/stm32/stm32-dcmi.c

MEDIA DRIVERS FOR NVIDIA TEGRA - VDE
M:	Dmitry Osipenko <digetx@gmail.com>
L:	linux-media@vger.kernel.org
L:	linux-tegra@vger.kernel.org
T:	git git://linuxtv.org/media_tree.git
S:	Maintained
F:	Documentation/devicetree/bindings/media/nvidia,tegra-vde.txt
F:	drivers/staging/media/tegra-vde/

MEDIA INPUT INFRASTRUCTURE (V4L/DVB)
M:	Mauro Carvalho Chehab <mchehab@kernel.org>
P:	LinuxTV.org Project
L:	linux-media@vger.kernel.org
W:	https://linuxtv.org
Q:	http://patchwork.kernel.org/project/linux-media/list/
T:	git git://linuxtv.org/media_tree.git
S:	Maintained
F:	Documentation/devicetree/bindings/media/
F:	Documentation/media/
F:	drivers/media/
F:	drivers/staging/media/
F:	include/linux/platform_data/media/
F:	include/media/
F:	include/uapi/linux/dvb/
F:	include/uapi/linux/videodev2.h
F:	include/uapi/linux/media.h
F:	include/uapi/linux/v4l2-*
F:	include/uapi/linux/meye.h
F:	include/uapi/linux/ivtv*
F:	include/uapi/linux/uvcvideo.h

MEDIATEK BLUETOOTH DRIVER
M:	Sean Wang <sean.wang@mediatek.com>
L:	linux-bluetooth@vger.kernel.org
L:	linux-mediatek@lists.infradead.org (moderated for non-subscribers)
S:	Maintained
F:	Documentation/devicetree/bindings/net/mediatek-bluetooth.txt
F:	drivers/bluetooth/btmtkuart.c

MEDIATEK CIR DRIVER
M:	Sean Wang <sean.wang@mediatek.com>
S:	Maintained
F:	drivers/media/rc/mtk-cir.c

MEDIATEK DMA DRIVER
M:	Sean Wang <sean.wang@mediatek.com>
L:	dmaengine@vger.kernel.org
L:	linux-arm-kernel@lists.infradead.org (moderated for non-subscribers)
L:	linux-mediatek@lists.infradead.org (moderated for non-subscribers)
S:	Maintained
F:	Documentation/devicetree/bindings/dma/mtk-*
F:	drivers/dma/mediatek/

MEDIATEK PMIC LED DRIVER
M:	Sean Wang <sean.wang@mediatek.com>
S:	Maintained
F:	drivers/leds/leds-mt6323.c
F:	Documentation/devicetree/bindings/leds/leds-mt6323.txt

MEDIATEK ETHERNET DRIVER
M:	Felix Fietkau <nbd@openwrt.org>
M:	John Crispin <john@phrozen.org>
M:	Sean Wang <sean.wang@mediatek.com>
M:	Nelson Chang <nelson.chang@mediatek.com>
L:	netdev@vger.kernel.org
S:	Maintained
F:	drivers/net/ethernet/mediatek/

MEDIATEK SWITCH DRIVER
M:	Sean Wang <sean.wang@mediatek.com>
L:	netdev@vger.kernel.org
S:	Maintained
F:	drivers/net/dsa/mt7530.*
F:	net/dsa/tag_mtk.c

MEDIATEK JPEG DRIVER
M:	Rick Chang <rick.chang@mediatek.com>
M:	Bin Liu <bin.liu@mediatek.com>
S:	Supported
F:	drivers/media/platform/mtk-jpeg/
F:	Documentation/devicetree/bindings/media/mediatek-jpeg-decoder.txt

MEDIATEK MDP DRIVER
M:	Minghsiu Tsai <minghsiu.tsai@mediatek.com>
M:	Houlong Wei <houlong.wei@mediatek.com>
M:	Andrew-CT Chen <andrew-ct.chen@mediatek.com>
S:	Supported
F:	drivers/media/platform/mtk-mdp/
F:	drivers/media/platform/mtk-vpu/
F:	Documentation/devicetree/bindings/media/mediatek-mdp.txt

MEDIATEK MEDIA DRIVER
M:	Tiffany Lin <tiffany.lin@mediatek.com>
M:	Andrew-CT Chen <andrew-ct.chen@mediatek.com>
S:	Supported
F:	drivers/media/platform/mtk-vcodec/
F:	drivers/media/platform/mtk-vpu/
F:	Documentation/devicetree/bindings/media/mediatek-vcodec.txt
F:	Documentation/devicetree/bindings/media/mediatek-vpu.txt

MEDIATEK MT76 WIRELESS LAN DRIVER
M:	Felix Fietkau <nbd@nbd.name>
M:	Lorenzo Bianconi <lorenzo.bianconi83@gmail.com>
L:	linux-wireless@vger.kernel.org
S:	Maintained
F:	drivers/net/wireless/mediatek/mt76/

MEDIATEK MT7601U WIRELESS LAN DRIVER
M:	Jakub Kicinski <kubakici@wp.pl>
L:	linux-wireless@vger.kernel.org
S:	Maintained
F:	drivers/net/wireless/mediatek/mt7601u/

MEDIATEK NAND CONTROLLER DRIVER
M:	Xiaolei Li <xiaolei.li@mediatek.com>
L:	linux-mtd@lists.infradead.org
S:	Maintained
F:	drivers/mtd/nand/raw/mtk_*
F:	Documentation/devicetree/bindings/mtd/mtk-nand.txt

MEDIATEK RANDOM NUMBER GENERATOR SUPPORT
M:	Sean Wang <sean.wang@mediatek.com>
S:	Maintained
F:	drivers/char/hw_random/mtk-rng.c

MEDIATEK USB3 DRD IP DRIVER
M:	Chunfeng Yun <chunfeng.yun@mediatek.com>
L:	linux-usb@vger.kernel.org (moderated for non-subscribers)
L:	linux-arm-kernel@lists.infradead.org (moderated for non-subscribers)
L:	linux-mediatek@lists.infradead.org (moderated for non-subscribers)
S:	Maintained
F:	drivers/usb/mtu3/

MEGACHIPS STDPXXXX-GE-B850V3-FW LVDS/DP++ BRIDGES
M:	Peter Senna Tschudin <peter.senna@gmail.com>
M:	Martin Donnelly <martin.donnelly@ge.com>
M:	Martyn Welch <martyn.welch@collabora.co.uk>
S:	Maintained
F:	drivers/gpu/drm/bridge/megachips-stdpxxxx-ge-b850v3-fw.c
F:	Documentation/devicetree/bindings/display/bridge/megachips-stdpxxxx-ge-b850v3-fw.txt

MEGARAID SCSI/SAS DRIVERS
M:	Kashyap Desai <kashyap.desai@broadcom.com>
M:	Sumit Saxena <sumit.saxena@broadcom.com>
M:	Shivasharan S <shivasharan.srikanteshwara@broadcom.com>
L:	megaraidlinux.pdl@broadcom.com
L:	linux-scsi@vger.kernel.org
W:	http://www.avagotech.com/support/
S:	Maintained
F:	Documentation/scsi/megaraid.txt
F:	drivers/scsi/megaraid.*
F:	drivers/scsi/megaraid/

MELEXIS MLX90614 DRIVER
M:	Crt Mori <cmo@melexis.com>
L:	linux-iio@vger.kernel.org
W:	http://www.melexis.com
S:	Supported
F:	drivers/iio/temperature/mlx90614.c

MELEXIS MLX90632 DRIVER
M:	Crt Mori <cmo@melexis.com>
L:	linux-iio@vger.kernel.org
W:	http://www.melexis.com
S:	Supported
F:	drivers/iio/temperature/mlx90632.c

MELFAS MIP4 TOUCHSCREEN DRIVER
M:	Sangwon Jee <jeesw@melfas.com>
W:	http://www.melfas.com
S:	Supported
F:	drivers/input/touchscreen/melfas_mip4.c
F:	Documentation/devicetree/bindings/input/touchscreen/melfas_mip4.txt

MELLANOX ETHERNET DRIVER (mlx4_en)
M:	Tariq Toukan <tariqt@mellanox.com>
L:	netdev@vger.kernel.org
S:	Supported
W:	http://www.mellanox.com
Q:	http://patchwork.ozlabs.org/project/netdev/list/
F:	drivers/net/ethernet/mellanox/mlx4/en_*

MELLANOX ETHERNET DRIVER (mlx5e)
M:	Saeed Mahameed <saeedm@mellanox.com>
L:	netdev@vger.kernel.org
S:	Supported
W:	http://www.mellanox.com
Q:	http://patchwork.ozlabs.org/project/netdev/list/
F:	drivers/net/ethernet/mellanox/mlx5/core/en_*

MELLANOX ETHERNET INNOVA DRIVERS
R:	Boris Pismenny <borisp@mellanox.com>
L:	netdev@vger.kernel.org
S:	Supported
W:	http://www.mellanox.com
Q:	http://patchwork.ozlabs.org/project/netdev/list/
F:	drivers/net/ethernet/mellanox/mlx5/core/en_accel/*
F:	drivers/net/ethernet/mellanox/mlx5/core/accel/*
F:	drivers/net/ethernet/mellanox/mlx5/core/fpga/*
F:	include/linux/mlx5/mlx5_ifc_fpga.h

MELLANOX ETHERNET INNOVA IPSEC DRIVER
R:	Boris Pismenny <borisp@mellanox.com>
L:	netdev@vger.kernel.org
S:	Supported
W:	http://www.mellanox.com
Q:	http://patchwork.ozlabs.org/project/netdev/list/
F:	drivers/net/ethernet/mellanox/mlx5/core/en_ipsec/*
F:	drivers/net/ethernet/mellanox/mlx5/core/ipsec*

MELLANOX ETHERNET SWITCH DRIVERS
M:	Jiri Pirko <jiri@mellanox.com>
M:	Ido Schimmel <idosch@mellanox.com>
L:	netdev@vger.kernel.org
S:	Supported
W:	http://www.mellanox.com
Q:	http://patchwork.ozlabs.org/project/netdev/list/
F:	drivers/net/ethernet/mellanox/mlxsw/
F:	tools/testing/selftests/drivers/net/mlxsw/

MELLANOX FIRMWARE FLASH LIBRARY (mlxfw)
M:	mlxsw@mellanox.com
L:	netdev@vger.kernel.org
S:	Supported
W:	http://www.mellanox.com
Q:	http://patchwork.ozlabs.org/project/netdev/list/
F:	drivers/net/ethernet/mellanox/mlxfw/

MELLANOX HARDWARE PLATFORM SUPPORT
M:	Andy Shevchenko <andy@infradead.org>
M:	Darren Hart <dvhart@infradead.org>
M:	Vadim Pasternak <vadimp@mellanox.com>
L:	platform-driver-x86@vger.kernel.org
S:	Supported
F:	drivers/platform/mellanox/

MELLANOX MLX4 core VPI driver
M:	Tariq Toukan <tariqt@mellanox.com>
L:	netdev@vger.kernel.org
L:	linux-rdma@vger.kernel.org
W:	http://www.mellanox.com
Q:	http://patchwork.ozlabs.org/project/netdev/list/
S:	Supported
F:	drivers/net/ethernet/mellanox/mlx4/
F:	include/linux/mlx4/

MELLANOX MLX4 IB driver
M:	Yishai Hadas <yishaih@mellanox.com>
L:	linux-rdma@vger.kernel.org
W:	http://www.mellanox.com
Q:	http://patchwork.kernel.org/project/linux-rdma/list/
S:	Supported
F:	drivers/infiniband/hw/mlx4/
F:	include/linux/mlx4/
F:	include/uapi/rdma/mlx4-abi.h

MELLANOX MLX5 core VPI driver
M:	Saeed Mahameed <saeedm@mellanox.com>
M:	Leon Romanovsky <leonro@mellanox.com>
L:	netdev@vger.kernel.org
L:	linux-rdma@vger.kernel.org
W:	http://www.mellanox.com
Q:	http://patchwork.ozlabs.org/project/netdev/list/
S:	Supported
F:	drivers/net/ethernet/mellanox/mlx5/core/
F:	include/linux/mlx5/

MELLANOX MLX5 IB driver
M:	Leon Romanovsky <leonro@mellanox.com>
L:	linux-rdma@vger.kernel.org
W:	http://www.mellanox.com
Q:	http://patchwork.kernel.org/project/linux-rdma/list/
S:	Supported
F:	drivers/infiniband/hw/mlx5/
F:	include/linux/mlx5/
F:	include/uapi/rdma/mlx5-abi.h

MELLANOX MLXCPLD I2C AND MUX DRIVER
M:	Vadim Pasternak <vadimp@mellanox.com>
M:	Michael Shych <michaelsh@mellanox.com>
L:	linux-i2c@vger.kernel.org
S:	Supported
F:	drivers/i2c/busses/i2c-mlxcpld.c
F:	drivers/i2c/muxes/i2c-mux-mlxcpld.c
F:	Documentation/i2c/busses/i2c-mlxcpld

MELLANOX MLXCPLD LED DRIVER
M:	Vadim Pasternak <vadimp@mellanox.com>
L:	linux-leds@vger.kernel.org
S:	Supported
F:	drivers/leds/leds-mlxcpld.c
F:	drivers/leds/leds-mlxreg.c
F:	Documentation/leds/leds-mlxcpld.txt

MELLANOX PLATFORM DRIVER
M:	Vadim Pasternak <vadimp@mellanox.com>
L:	platform-driver-x86@vger.kernel.org
S:	Supported
F:	drivers/platform/x86/mlx-platform.c

MEMBARRIER SUPPORT
M:	Mathieu Desnoyers <mathieu.desnoyers@efficios.com>
M:	"Paul E. McKenney" <paulmck@linux.ibm.com>
L:	linux-kernel@vger.kernel.org
S:	Supported
F:	kernel/sched/membarrier.c
F:	include/uapi/linux/membarrier.h
F:	arch/powerpc/include/asm/membarrier.h

MEMORY MANAGEMENT
L:	linux-mm@kvack.org
W:	http://www.linux-mm.org
S:	Maintained
F:	include/linux/mm.h
F:	include/linux/gfp.h
F:	include/linux/mmzone.h
F:	include/linux/memory_hotplug.h
F:	include/linux/vmalloc.h
F:	mm/

MEMORY TECHNOLOGY DEVICES (MTD)
M:	David Woodhouse <dwmw2@infradead.org>
M:	Brian Norris <computersforpeace@gmail.com>
M:	Boris Brezillon <bbrezillon@kernel.org>
M:	Marek Vasut <marek.vasut@gmail.com>
M:	Richard Weinberger <richard@nod.at>
L:	linux-mtd@lists.infradead.org
W:	http://www.linux-mtd.infradead.org/
Q:	http://patchwork.ozlabs.org/project/linux-mtd/list/
T:	git git://git.infradead.org/linux-mtd.git master
T:	git git://git.infradead.org/linux-mtd.git mtd/next
S:	Maintained
F:	Documentation/devicetree/bindings/mtd/
F:	drivers/mtd/
F:	include/linux/mtd/
F:	include/uapi/mtd/

MEN A21 WATCHDOG DRIVER
M:	Johannes Thumshirn <morbidrsa@gmail.com>
L:	linux-watchdog@vger.kernel.org
S:	Maintained
F:	drivers/watchdog/mena21_wdt.c

MEN CHAMELEON BUS (mcb)
M:	Johannes Thumshirn <morbidrsa@gmail.com>
S:	Maintained
F:	drivers/mcb/
F:	include/linux/mcb.h
F:	Documentation/men-chameleon-bus.txt

MEN F21BMC (Board Management Controller)
M:	Andreas Werner <andreas.werner@men.de>
S:	Supported
F:	drivers/mfd/menf21bmc.c
F:	drivers/watchdog/menf21bmc_wdt.c
F:	drivers/leds/leds-menf21bmc.c
F:	drivers/hwmon/menf21bmc_hwmon.c
F:	Documentation/hwmon/menf21bmc

MEN Z069 WATCHDOG DRIVER
M:	Johannes Thumshirn <jth@kernel.org>
L:	linux-watchdog@vger.kernel.org
S:	Maintained
F:	drivers/watchdog/menz69_wdt.c

MESON AO CEC DRIVER FOR AMLOGIC SOCS
M:	Neil Armstrong <narmstrong@baylibre.com>
L:	linux-media@lists.freedesktop.org
L:	linux-amlogic@lists.infradead.org
W:	http://linux-meson.com/
S:	Supported
F:	drivers/media/platform/meson/ao-cec.c
F:	Documentation/devicetree/bindings/media/meson-ao-cec.txt
T:	git git://linuxtv.org/media_tree.git

MICROBLAZE ARCHITECTURE
M:	Michal Simek <monstr@monstr.eu>
W:	http://www.monstr.eu/fdt/
T:	git git://git.monstr.eu/linux-2.6-microblaze.git
S:	Supported
F:	arch/microblaze/

MICROCHIP AT91 SERIAL DRIVER
M:	Richard Genoud <richard.genoud@gmail.com>
S:	Maintained
F:	drivers/tty/serial/atmel_serial.c
F:	drivers/tty/serial/atmel_serial.h
F:	Documentation/devicetree/bindings/mfd/atmel-usart.txt

MICROCHIP AUDIO ASOC DRIVERS
M:	Codrin Ciubotariu <codrin.ciubotariu@microchip.com>
L:	alsa-devel@alsa-project.org (moderated for non-subscribers)
S:	Supported
F:	sound/soc/atmel

MICROCHIP DMA DRIVER
M:	Ludovic Desroches <ludovic.desroches@microchip.com>
L:	linux-arm-kernel@lists.infradead.org (moderated for non-subscribers)
L:	dmaengine@vger.kernel.org
S:	Supported
F:	drivers/dma/at_hdmac.c
F:	drivers/dma/at_hdmac_regs.h
F:	include/linux/platform_data/dma-atmel.h
F:	Documentation/devicetree/bindings/dma/atmel-dma.txt
F:	include/dt-bindings/dma/at91.h

MICROCHIP ECC DRIVER
M:	Tudor Ambarus <tudor.ambarus@microchip.com>
L:	linux-crypto@vger.kernel.org
S:	Maintained
F:	drivers/crypto/atmel-ecc.*

MICROCHIP I2C DRIVER
M:	Ludovic Desroches <ludovic.desroches@microchip.com>
L:	linux-i2c@vger.kernel.org
S:	Supported
F:	drivers/i2c/busses/i2c-at91.c

MICROCHIP ISC DRIVER
M:	Eugen Hristev <eugen.hristev@microchip.com>
L:	linux-media@vger.kernel.org
S:	Supported
F:	drivers/media/platform/atmel/atmel-isc.c
F:	drivers/media/platform/atmel/atmel-isc-regs.h
F:	Documentation/devicetree/bindings/media/atmel-isc.txt

MICROCHIP ISI DRIVER
M:	Eugen Hristev <eugen.hristev@microchip.com>
L:	linux-media@vger.kernel.org
S:	Supported
F:	drivers/media/platform/atmel/atmel-isi.c
F:	drivers/media/platform/atmel/atmel-isi.h

MICROCHIP AT91 USART MFD DRIVER
M:	Radu Pirea <radu_nicolae.pirea@upb.ro>
L:	linux-kernel@vger.kernel.org
S:	Supported
F:	drivers/mfd/at91-usart.c
F:	include/dt-bindings/mfd/at91-usart.h
F:	Documentation/devicetree/bindings/mfd/atmel-usart.txt

MICROCHIP AT91 USART SPI DRIVER
M:	Radu Pirea <radu_nicolae.pirea@upb.ro>
L:	linux-spi@vger.kernel.org
S:	Supported
F:	drivers/spi/spi-at91-usart.c
F:	Documentation/devicetree/bindings/mfd/atmel-usart.txt

MICROCHIP KSZ SERIES ETHERNET SWITCH DRIVER
M:	Woojung Huh <Woojung.Huh@microchip.com>
M:	Microchip Linux Driver Support <UNGLinuxDriver@microchip.com>
L:	netdev@vger.kernel.org
S:	Maintained
F:	net/dsa/tag_ksz.c
F:	drivers/net/dsa/microchip/*
F:	include/linux/platform_data/microchip-ksz.h
F:	Documentation/devicetree/bindings/net/dsa/ksz.txt

MICROCHIP LAN743X ETHERNET DRIVER
M:	Bryan Whitehead <bryan.whitehead@microchip.com>
M:	Microchip Linux Driver Support <UNGLinuxDriver@microchip.com>
L:	netdev@vger.kernel.org
S:	Maintained
F:	drivers/net/ethernet/microchip/lan743x_*

MICROCHIP LCDFB DRIVER
M:	Nicolas Ferre <nicolas.ferre@microchip.com>
L:	linux-fbdev@vger.kernel.org
S:	Maintained
F:	drivers/video/fbdev/atmel_lcdfb.c
F:	include/video/atmel_lcdc.h

MICROCHIP MMC/SD/SDIO MCI DRIVER
M:	Ludovic Desroches <ludovic.desroches@microchip.com>
S:	Maintained
F:	drivers/mmc/host/atmel-mci.c

MICROCHIP MCP16502 PMIC DRIVER
M:	Andrei Stefanescu <andrei.stefanescu@microchip.com>
L:	linux-arm-kernel@lists.infradead.org (moderated for non-subscribers)
S:	Maintained
F:	Documentation/devicetree/bindings/regulator/mcp16502-regulator.txt
F:	drivers/regulator/mcp16502.c

MICROCHIP MCP3911 ADC DRIVER
M:	Marcus Folkesson <marcus.folkesson@gmail.com>
M:	Kent Gustavsson <kent@minoris.se>
L:	linux-iio@vger.kernel.org
S:	Supported
F:	drivers/iio/adc/mcp3911.c
F:	Documentation/devicetree/bindings/iio/adc/mcp3911.txt

MICROCHIP NAND DRIVER
M:	Tudor Ambarus <tudor.ambarus@microchip.com>
L:	linux-mtd@lists.infradead.org
S:	Supported
F:	drivers/mtd/nand/raw/atmel/*
F:	Documentation/devicetree/bindings/mtd/atmel-nand.txt

MICROCHIP PWM DRIVER
M:	Claudiu Beznea <claudiu.beznea@microchip.com>
L:	linux-arm-kernel@lists.infradead.org (moderated for non-subscribers)
L:	linux-pwm@vger.kernel.org
S:	Supported
F:	drivers/pwm/pwm-atmel.c
F:	Documentation/devicetree/bindings/pwm/atmel-pwm.txt

MICROCHIP SAMA5D2-COMPATIBLE ADC DRIVER
M:	Ludovic Desroches <ludovic.desroches@microchip.com>
M:	Eugen Hristev <eugen.hristev@microchip.com>
L:	linux-iio@vger.kernel.org
S:	Supported
F:	drivers/iio/adc/at91-sama5d2_adc.c
F:	Documentation/devicetree/bindings/iio/adc/at91-sama5d2_adc.txt
F:	include/dt-bindings/iio/adc/at91-sama5d2_adc.h

MICROCHIP SAMA5D2-COMPATIBLE SHUTDOWN CONTROLLER
M:	Nicolas Ferre <nicolas.ferre@microchip.com>
S:	Supported
F:	drivers/power/reset/at91-sama5d2_shdwc.c

MICROCHIP SPI DRIVER
M:	Nicolas Ferre <nicolas.ferre@microchip.com>
S:	Supported
F:	drivers/spi/spi-atmel.*

MICROCHIP SSC DRIVER
M:	Nicolas Ferre <nicolas.ferre@microchip.com>
L:	linux-arm-kernel@lists.infradead.org (moderated for non-subscribers)
S:	Supported
F:	drivers/misc/atmel-ssc.c
F:	include/linux/atmel-ssc.h

MICROCHIP TIMER COUNTER (TC) AND CLOCKSOURCE DRIVERS
M:	Nicolas Ferre <nicolas.ferre@microchip.com>
L:	linux-arm-kernel@lists.infradead.org (moderated for non-subscribers)
S:	Supported
F:	drivers/misc/atmel_tclib.c
F:	drivers/clocksource/tcb_clksrc.c

MICROCHIP USBA UDC DRIVER
M:	Cristian Birsan <cristian.birsan@microchip.com>
L:	linux-arm-kernel@lists.infradead.org (moderated for non-subscribers)
S:	Supported
F:	drivers/usb/gadget/udc/atmel_usba_udc.*

MICROCHIP USB251XB DRIVER
M:	Richard Leitner <richard.leitner@skidata.com>
L:	linux-usb@vger.kernel.org
S:	Maintained
F:	drivers/usb/misc/usb251xb.c
F:	Documentation/devicetree/bindings/usb/usb251xb.txt

MICROCHIP XDMA DRIVER
M:	Ludovic Desroches <ludovic.desroches@microchip.com>
L:	linux-arm-kernel@lists.infradead.org
L:	dmaengine@vger.kernel.org
S:	Supported
F:	drivers/dma/at_xdmac.c

MICROSEMI MIPS SOCS
M:	Alexandre Belloni <alexandre.belloni@bootlin.com>
L:	linux-mips@vger.kernel.org
S:	Maintained
F:	arch/mips/generic/board-ocelot.c
F:	arch/mips/configs/generic/board-ocelot.config
F:	arch/mips/boot/dts/mscc/
F:	Documentation/devicetree/bindings/mips/mscc.txt

MICROSEMI SMART ARRAY SMARTPQI DRIVER (smartpqi)
M:	Don Brace <don.brace@microsemi.com>
L:	esc.storagedev@microsemi.com
L:	linux-scsi@vger.kernel.org
S:	Supported
F:	drivers/scsi/smartpqi/smartpqi*.[ch]
F:	drivers/scsi/smartpqi/Kconfig
F:	drivers/scsi/smartpqi/Makefile
F:	include/linux/cciss*.h
F:	include/uapi/linux/cciss*.h
F:	Documentation/scsi/smartpqi.txt

MICROSEMI ETHERNET SWITCH DRIVER
M:	Alexandre Belloni <alexandre.belloni@bootlin.com>
L:	netdev@vger.kernel.org
S:	Supported
F:	drivers/net/ethernet/mscc/

MICROSOFT SURFACE PRO 3 BUTTON DRIVER
M:	Chen Yu <yu.c.chen@intel.com>
L:	platform-driver-x86@vger.kernel.org
S:	Supported
F:	drivers/platform/x86/surfacepro3_button.c

MICROTEK X6 SCANNER
M:	Oliver Neukum <oliver@neukum.org>
S:	Maintained
F:	drivers/usb/image/microtek.*

MIPS
M:	Ralf Baechle <ralf@linux-mips.org>
M:	Paul Burton <paul.burton@mips.com>
M:	James Hogan <jhogan@kernel.org>
L:	linux-mips@vger.kernel.org
W:	http://www.linux-mips.org/
T:	git git://git.linux-mips.org/pub/scm/ralf/linux.git
T:	git git://git.kernel.org/pub/scm/linux/kernel/git/mips/linux.git
Q:	http://patchwork.linux-mips.org/project/linux-mips/list/
S:	Supported
F:	Documentation/devicetree/bindings/mips/
F:	Documentation/mips/
F:	arch/mips/
F:	drivers/platform/mips/

MIPS BOSTON DEVELOPMENT BOARD
M:	Paul Burton <paul.burton@mips.com>
L:	linux-mips@vger.kernel.org
S:	Maintained
F:	Documentation/devicetree/bindings/clock/img,boston-clock.txt
F:	arch/mips/boot/dts/img/boston.dts
F:	arch/mips/configs/generic/board-boston.config
F:	drivers/clk/imgtec/clk-boston.c
F:	include/dt-bindings/clock/boston-clock.h

MIPS GENERIC PLATFORM
M:	Paul Burton <paul.burton@mips.com>
L:	linux-mips@vger.kernel.org
S:	Supported
F:	Documentation/devicetree/bindings/power/mti,mips-cpc.txt
F:	arch/mips/generic/
F:	arch/mips/tools/generic-board-config.sh

MIPS/LOONGSON1 ARCHITECTURE
M:	Keguang Zhang <keguang.zhang@gmail.com>
L:	linux-mips@vger.kernel.org
S:	Maintained
F:	arch/mips/loongson32/
F:	arch/mips/include/asm/mach-loongson32/
F:	drivers/*/*loongson1*
F:	drivers/*/*/*loongson1*

MIPS/LOONGSON2 ARCHITECTURE
M:	Jiaxun Yang <jiaxun.yang@flygoat.com>
L:	linux-mips@vger.kernel.org
S:	Maintained
F:	arch/mips/loongson64/fuloong-2e/
F:	arch/mips/loongson64/lemote-2f/
F:	arch/mips/include/asm/mach-loongson64/
F:	drivers/*/*loongson2*
F:	drivers/*/*/*loongson2*

MIPS/LOONGSON3 ARCHITECTURE
M:	Huacai Chen <chenhc@lemote.com>
L:	linux-mips@vger.kernel.org
S:	Maintained
F:	arch/mips/loongson64/
F:	arch/mips/include/asm/mach-loongson64/
F:	drivers/platform/mips/cpu_hwmon.c
F:	drivers/*/*loongson3*
F:	drivers/*/*/*loongson3*

MIPS RINT INSTRUCTION EMULATION
M:	Aleksandar Markovic <aleksandar.markovic@mips.com>
L:	linux-mips@vger.kernel.org
S:	Supported
F:	arch/mips/math-emu/sp_rint.c
F:	arch/mips/math-emu/dp_rint.c

MIROSOUND PCM20 FM RADIO RECEIVER DRIVER
M:	Hans Verkuil <hverkuil@xs4all.nl>
L:	linux-media@vger.kernel.org
T:	git git://linuxtv.org/media_tree.git
W:	https://linuxtv.org
S:	Odd Fixes
F:	drivers/media/radio/radio-miropcm20*

MMP SUPPORT
R:	Lubomir Rintel <lkundrak@v3.sk>
L:	linux-arm-kernel@lists.infradead.org (moderated for non-subscribers)
S:	Odd Fixes
F:	arch/arm/boot/dts/mmp*
F:	arch/arm/mach-mmp/

MMU GATHER AND TLB INVALIDATION
M:	Will Deacon <will.deacon@arm.com>
M:	"Aneesh Kumar K.V" <aneesh.kumar@linux.vnet.ibm.com>
M:	Andrew Morton <akpm@linux-foundation.org>
M:	Nick Piggin <npiggin@gmail.com>
M:	Peter Zijlstra <peterz@infradead.org>
L:	linux-arch@vger.kernel.org
L:	linux-mm@kvack.org
S:	Maintained
F:	arch/*/include/asm/tlb.h
F:	include/asm-generic/tlb.h
F:	mm/mmu_gather.c

MN88472 MEDIA DRIVER
M:	Antti Palosaari <crope@iki.fi>
L:	linux-media@vger.kernel.org
W:	https://linuxtv.org
W:	http://palosaari.fi/linux/
Q:	http://patchwork.linuxtv.org/project/linux-media/list/
S:	Maintained
F:	drivers/media/dvb-frontends/mn88472*

MN88473 MEDIA DRIVER
M:	Antti Palosaari <crope@iki.fi>
L:	linux-media@vger.kernel.org
W:	https://linuxtv.org
W:	http://palosaari.fi/linux/
Q:	http://patchwork.linuxtv.org/project/linux-media/list/
S:	Maintained
F:	drivers/media/dvb-frontends/mn88473*

MODULE SUPPORT
M:	Jessica Yu <jeyu@kernel.org>
T:	git git://git.kernel.org/pub/scm/linux/kernel/git/jeyu/linux.git modules-next
S:	Maintained
F:	include/linux/module.h
F:	kernel/module.c

MOTION EYE VAIO PICTUREBOOK CAMERA DRIVER
W:	http://popies.net/meye/
S:	Orphan
F:	Documentation/media/v4l-drivers/meye*
F:	drivers/media/pci/meye/
F:	include/uapi/linux/meye.h

MOXA SMARTIO/INDUSTIO/INTELLIO SERIAL CARD
M:	Jiri Slaby <jirislaby@gmail.com>
S:	Maintained
F:	Documentation/serial/moxa-smartio
F:	drivers/tty/mxser.*

MR800 AVERMEDIA USB FM RADIO DRIVER
M:	Alexey Klimov <klimov.linux@gmail.com>
L:	linux-media@vger.kernel.org
T:	git git://linuxtv.org/media_tree.git
S:	Maintained
F:	drivers/media/radio/radio-mr800.c

MRF24J40 IEEE 802.15.4 RADIO DRIVER
M:	Alan Ott <alan@signal11.us>
L:	linux-wpan@vger.kernel.org
S:	Maintained
F:	drivers/net/ieee802154/mrf24j40.c
F:	Documentation/devicetree/bindings/net/ieee802154/mrf24j40.txt

MSI LAPTOP SUPPORT
M:	"Lee, Chun-Yi" <jlee@suse.com>
L:	platform-driver-x86@vger.kernel.org
S:	Maintained
F:	drivers/platform/x86/msi-laptop.c

MSI WMI SUPPORT
L:	platform-driver-x86@vger.kernel.org
S:	Orphan
F:	drivers/platform/x86/msi-wmi.c

MSI001 MEDIA DRIVER
M:	Antti Palosaari <crope@iki.fi>
L:	linux-media@vger.kernel.org
W:	https://linuxtv.org
W:	http://palosaari.fi/linux/
Q:	http://patchwork.linuxtv.org/project/linux-media/list/
T:	git git://linuxtv.org/anttip/media_tree.git
S:	Maintained
F:	drivers/media/tuners/msi001*

MSI2500 MEDIA DRIVER
M:	Antti Palosaari <crope@iki.fi>
L:	linux-media@vger.kernel.org
W:	https://linuxtv.org
W:	http://palosaari.fi/linux/
Q:	http://patchwork.linuxtv.org/project/linux-media/list/
T:	git git://linuxtv.org/anttip/media_tree.git
S:	Maintained
F:	drivers/media/usb/msi2500/

MSYSTEMS DISKONCHIP G3 MTD DRIVER
M:	Robert Jarzmik <robert.jarzmik@free.fr>
L:	linux-mtd@lists.infradead.org
S:	Maintained
F:	drivers/mtd/devices/docg3*

MT9M032 APTINA SENSOR DRIVER
M:	Laurent Pinchart <laurent.pinchart@ideasonboard.com>
L:	linux-media@vger.kernel.org
T:	git git://linuxtv.org/media_tree.git
S:	Maintained
F:	drivers/media/i2c/mt9m032.c
F:	include/media/i2c/mt9m032.h

MT9P031 APTINA CAMERA SENSOR
M:	Laurent Pinchart <laurent.pinchart@ideasonboard.com>
L:	linux-media@vger.kernel.org
T:	git git://linuxtv.org/media_tree.git
S:	Maintained
F:	drivers/media/i2c/mt9p031.c
F:	include/media/i2c/mt9p031.h

MT9T001 APTINA CAMERA SENSOR
M:	Laurent Pinchart <laurent.pinchart@ideasonboard.com>
L:	linux-media@vger.kernel.org
T:	git git://linuxtv.org/media_tree.git
S:	Maintained
F:	drivers/media/i2c/mt9t001.c
F:	include/media/i2c/mt9t001.h

MT9T112 APTINA CAMERA SENSOR
M:	Jacopo Mondi <jacopo@jmondi.org>
L:	linux-media@vger.kernel.org
T:	git git://linuxtv.org/media_tree.git
S:	Odd Fixes
F:	drivers/media/i2c/mt9t112.c
F:	include/media/i2c/mt9t112.h

MT9V032 APTINA CAMERA SENSOR
M:	Laurent Pinchart <laurent.pinchart@ideasonboard.com>
L:	linux-media@vger.kernel.org
T:	git git://linuxtv.org/media_tree.git
S:	Maintained
F:	Documentation/devicetree/bindings/media/i2c/mt9v032.txt
F:	drivers/media/i2c/mt9v032.c
F:	include/media/i2c/mt9v032.h

MT9V111 APTINA CAMERA SENSOR
M:	Jacopo Mondi <jacopo@jmondi.org>
L:	linux-media@vger.kernel.org
T:	git git://linuxtv.org/media_tree.git
S:	Maintained
F:	Documentation/devicetree/bindings/media/i2c/aptina,mt9v111.txt
F:	drivers/media/i2c/mt9v111.c

MULTIFUNCTION DEVICES (MFD)
M:	Lee Jones <lee.jones@linaro.org>
T:	git git://git.kernel.org/pub/scm/linux/kernel/git/lee/mfd.git
S:	Supported
F:	Documentation/devicetree/bindings/mfd/
F:	drivers/mfd/
F:	include/linux/mfd/
F:	include/dt-bindings/mfd/

MULTIMEDIA CARD (MMC) ETC. OVER SPI
S:	Orphan
F:	drivers/mmc/host/mmc_spi.c
F:	include/linux/spi/mmc_spi.h

MULTIMEDIA CARD (MMC), SECURE DIGITAL (SD) AND SDIO SUBSYSTEM
M:	Ulf Hansson <ulf.hansson@linaro.org>
L:	linux-mmc@vger.kernel.org
T:	git git://git.kernel.org/pub/scm/linux/kernel/git/ulfh/mmc.git
S:	Maintained
F:	Documentation/devicetree/bindings/mmc/
F:	drivers/mmc/
F:	include/linux/mmc/
F:	include/uapi/linux/mmc/

MULTIPLEXER SUBSYSTEM
M:	Peter Rosin <peda@axentia.se>
S:	Maintained
F:	Documentation/ABI/testing/sysfs-class-mux*
F:	Documentation/devicetree/bindings/mux/
F:	include/dt-bindings/mux/
F:	include/linux/mux/
F:	drivers/mux/

MULTITECH MULTIPORT CARD (ISICOM)
S:	Orphan
F:	drivers/tty/isicom.c
F:	include/linux/isicom.h

MUSB MULTIPOINT HIGH SPEED DUAL-ROLE CONTROLLER
M:	Bin Liu <b-liu@ti.com>
L:	linux-usb@vger.kernel.org
S:	Maintained
F:	drivers/usb/musb/

MXL301RF MEDIA DRIVER
M:	Akihiro Tsukada <tskd08@gmail.com>
L:	linux-media@vger.kernel.org
S:	Odd Fixes
F:	drivers/media/tuners/mxl301rf*

MXL5007T MEDIA DRIVER
M:	Michael Krufky <mkrufky@linuxtv.org>
L:	linux-media@vger.kernel.org
W:	https://linuxtv.org
W:	http://github.com/mkrufky
Q:	http://patchwork.linuxtv.org/project/linux-media/list/
T:	git git://linuxtv.org/mkrufky/tuners.git
S:	Maintained
F:	drivers/media/tuners/mxl5007t.*

MXSFB DRM DRIVER
M:	Marek Vasut <marex@denx.de>
M:	Stefan Agner <stefan@agner.ch>
L:	dri-devel@lists.freedesktop.org
S:	Supported
F:	drivers/gpu/drm/mxsfb/
F:	Documentation/devicetree/bindings/display/mxsfb.txt
T:	git git://anongit.freedesktop.org/drm/drm-misc

MYLEX DAC960 PCI RAID Controller
M:	Hannes Reinecke <hare@kernel.org>
L:	linux-scsi@vger.kernel.org
S:	Supported
F:	drivers/scsi/myrb.*
F:	drivers/scsi/myrs.*

MYRICOM MYRI-10G 10GbE DRIVER (MYRI10GE)
M:	Chris Lee <christopher.lee@cspi.com>
L:	netdev@vger.kernel.org
W:	https://www.cspi.com/ethernet-products/support/downloads/
S:	Supported
F:	drivers/net/ethernet/myricom/myri10ge/

NAND FLASH SUBSYSTEM
M:	Boris Brezillon <bbrezillon@kernel.org>
M:	Miquel Raynal <miquel.raynal@bootlin.com>
R:	Richard Weinberger <richard@nod.at>
L:	linux-mtd@lists.infradead.org
W:	http://www.linux-mtd.infradead.org/
Q:	http://patchwork.ozlabs.org/project/linux-mtd/list/
T:	git git://git.infradead.org/linux-mtd.git nand/fixes
T:	git git://git.infradead.org/linux-mtd.git nand/next
S:	Maintained
F:	drivers/mtd/nand/
F:	include/linux/mtd/*nand*.h

NATIVE INSTRUMENTS USB SOUND INTERFACE DRIVER
M:	Daniel Mack <zonque@gmail.com>
S:	Maintained
L:	alsa-devel@alsa-project.org (moderated for non-subscribers)
W:	http://www.native-instruments.com
F:	sound/usb/caiaq/

NATSEMI ETHERNET DRIVER (DP8381x)
S:	Orphan
F:	drivers/net/ethernet/natsemi/natsemi.c

NCR 5380 SCSI DRIVERS
M:	Finn Thain <fthain@telegraphics.com.au>
M:	Michael Schmitz <schmitzmic@gmail.com>
L:	linux-scsi@vger.kernel.org
S:	Maintained
F:	Documentation/scsi/g_NCR5380.txt
F:	drivers/scsi/NCR5380.*
F:	drivers/scsi/arm/cumana_1.c
F:	drivers/scsi/arm/oak.c
F:	drivers/scsi/atari_scsi.*
F:	drivers/scsi/dmx3191d.c
F:	drivers/scsi/g_NCR5380.*
F:	drivers/scsi/mac_scsi.*
F:	drivers/scsi/sun3_scsi.*
F:	drivers/scsi/sun3_scsi_vme.c

NCSI LIBRARY:
M:	Samuel Mendoza-Jonas <sam@mendozajonas.com>
S:	Maintained
F:	net/ncsi/

NCT6775 HARDWARE MONITOR DRIVER
M:	Guenter Roeck <linux@roeck-us.net>
L:	linux-hwmon@vger.kernel.org
S:	Maintained
F:	Documentation/hwmon/nct6775
F:	drivers/hwmon/nct6775.c

NET_FAILOVER MODULE
M:	Sridhar Samudrala <sridhar.samudrala@intel.com>
L:	netdev@vger.kernel.org
S:	Supported
F:	driver/net/net_failover.c
F:	include/net/net_failover.h
F:	Documentation/networking/net_failover.rst

NETEFFECT IWARP RNIC DRIVER (IW_NES)
M:	Faisal Latif <faisal.latif@intel.com>
L:	linux-rdma@vger.kernel.org
W:	http://www.intel.com/Products/Server/Adapters/Server-Cluster/Server-Cluster-overview.htm
S:	Supported
F:	drivers/infiniband/hw/nes/
F:	include/uapi/rdma/nes-abi.h

NETEM NETWORK EMULATOR
M:	Stephen Hemminger <stephen@networkplumber.org>
L:	netem@lists.linux-foundation.org (moderated for non-subscribers)
S:	Maintained
F:	net/sched/sch_netem.c

NETERION 10GbE DRIVERS (s2io/vxge)
M:	Jon Mason <jdmason@kudzu.us>
L:	netdev@vger.kernel.org
S:	Supported
F:	Documentation/networking/device_drivers/neterion/s2io.txt
F:	Documentation/networking/device_drivers/neterion/vxge.txt
F:	drivers/net/ethernet/neterion/

NETFILTER
M:	Pablo Neira Ayuso <pablo@netfilter.org>
M:	Jozsef Kadlecsik <kadlec@blackhole.kfki.hu>
M:	Florian Westphal <fw@strlen.de>
L:	netfilter-devel@vger.kernel.org
L:	coreteam@netfilter.org
W:	http://www.netfilter.org/
W:	http://www.iptables.org/
W:	http://www.nftables.org/
Q:	http://patchwork.ozlabs.org/project/netfilter-devel/list/
T:	git git://git.kernel.org/pub/scm/linux/kernel/git/pablo/nf.git
T:	git git://git.kernel.org/pub/scm/linux/kernel/git/pablo/nf-next.git
S:	Maintained
F:	include/linux/netfilter*
F:	include/linux/netfilter/
F:	include/net/netfilter/
F:	include/uapi/linux/netfilter*
F:	include/uapi/linux/netfilter/
F:	net/*/netfilter.c
F:	net/*/netfilter/
F:	net/netfilter/
F:	net/bridge/br_netfilter*.c

NETROM NETWORK LAYER
M:	Ralf Baechle <ralf@linux-mips.org>
L:	linux-hams@vger.kernel.org
W:	http://www.linux-ax25.org/
S:	Maintained
F:	include/net/netrom.h
F:	include/uapi/linux/netrom.h
F:	net/netrom/

NETRONOME ETHERNET DRIVERS
M:	Jakub Kicinski <jakub.kicinski@netronome.com>
L:	oss-drivers@netronome.com
S:	Maintained
F:	drivers/net/ethernet/netronome/

NETWORK BLOCK DEVICE (NBD)
M:	Josef Bacik <josef@toxicpanda.com>
S:	Maintained
L:	linux-block@vger.kernel.org
L:	nbd@other.debian.org
F:	Documentation/blockdev/nbd.txt
F:	drivers/block/nbd.c
F:	include/uapi/linux/nbd.h

NETWORK DROP MONITOR
M:	Neil Horman <nhorman@tuxdriver.com>
L:	netdev@vger.kernel.org
S:	Maintained
W:	https://fedorahosted.org/dropwatch/
F:	net/core/drop_monitor.c

NETWORKING DRIVERS
M:	"David S. Miller" <davem@davemloft.net>
L:	netdev@vger.kernel.org
W:	http://www.linuxfoundation.org/en/Net
Q:	http://patchwork.ozlabs.org/project/netdev/list/
T:	git git://git.kernel.org/pub/scm/linux/kernel/git/davem/net.git
T:	git git://git.kernel.org/pub/scm/linux/kernel/git/davem/net-next.git
S:	Odd Fixes
F:	Documentation/devicetree/bindings/net/
F:	drivers/net/
F:	include/linux/if_*
F:	include/linux/netdevice.h
F:	include/linux/etherdevice.h
F:	include/linux/fcdevice.h
F:	include/linux/fddidevice.h
F:	include/linux/hippidevice.h
F:	include/linux/inetdevice.h
F:	include/uapi/linux/if_*
F:	include/uapi/linux/netdevice.h

NETWORKING DRIVERS (WIRELESS)
M:	Kalle Valo <kvalo@codeaurora.org>
L:	linux-wireless@vger.kernel.org
Q:	http://patchwork.kernel.org/project/linux-wireless/list/
T:	git git://git.kernel.org/pub/scm/linux/kernel/git/kvalo/wireless-drivers.git
T:	git git://git.kernel.org/pub/scm/linux/kernel/git/kvalo/wireless-drivers-next.git
S:	Maintained
F:	Documentation/devicetree/bindings/net/wireless/
F:	drivers/net/wireless/

NETWORKING [DSA]
M:	Andrew Lunn <andrew@lunn.ch>
M:	Vivien Didelot <vivien.didelot@savoirfairelinux.com>
M:	Florian Fainelli <f.fainelli@gmail.com>
S:	Maintained
F:	Documentation/devicetree/bindings/net/dsa/
F:	net/dsa/
F:	include/net/dsa.h
F:	include/linux/dsa/
F:	drivers/net/dsa/

NETWORKING [GENERAL]
M:	"David S. Miller" <davem@davemloft.net>
L:	netdev@vger.kernel.org
W:	http://www.linuxfoundation.org/en/Net
Q:	http://patchwork.ozlabs.org/project/netdev/list/
T:	git git://git.kernel.org/pub/scm/linux/kernel/git/davem/net.git
T:	git git://git.kernel.org/pub/scm/linux/kernel/git/davem/net-next.git
B:	mailto:netdev@vger.kernel.org
S:	Maintained
F:	net/
F:	include/net/
F:	include/linux/in.h
F:	include/linux/net.h
F:	include/linux/netdevice.h
F:	include/uapi/linux/in.h
F:	include/uapi/linux/net.h
F:	include/uapi/linux/netdevice.h
F:	include/uapi/linux/net_namespace.h
F:	tools/testing/selftests/net/
F:	lib/net_utils.c
F:	lib/random32.c
F:	Documentation/networking/

NETWORKING [IPSEC]
M:	Steffen Klassert <steffen.klassert@secunet.com>
M:	Herbert Xu <herbert@gondor.apana.org.au>
M:	"David S. Miller" <davem@davemloft.net>
L:	netdev@vger.kernel.org
T:	git git://git.kernel.org/pub/scm/linux/kernel/git/klassert/ipsec.git
T:	git git://git.kernel.org/pub/scm/linux/kernel/git/klassert/ipsec-next.git
S:	Maintained
F:	net/xfrm/
F:	net/key/
F:	net/ipv4/xfrm*
F:	net/ipv4/esp4*
F:	net/ipv4/ah4.c
F:	net/ipv4/ipcomp.c
F:	net/ipv4/ip_vti.c
F:	net/ipv6/xfrm*
F:	net/ipv6/esp6*
F:	net/ipv6/ah6.c
F:	net/ipv6/ipcomp6.c
F:	net/ipv6/ip6_vti.c
F:	include/uapi/linux/xfrm.h
F:	include/net/xfrm.h

NETWORKING [IPv4/IPv6]
M:	"David S. Miller" <davem@davemloft.net>
M:	Alexey Kuznetsov <kuznet@ms2.inr.ac.ru>
M:	Hideaki YOSHIFUJI <yoshfuji@linux-ipv6.org>
L:	netdev@vger.kernel.org
T:	git git://git.kernel.org/pub/scm/linux/kernel/git/davem/net.git
S:	Maintained
F:	net/ipv4/
F:	net/ipv6/
F:	include/net/ip*
F:	arch/x86/net/*

NETWORKING [LABELED] (NetLabel, Labeled IPsec, SECMARK)
M:	Paul Moore <paul@paul-moore.com>
W:	https://github.com/netlabel
L:	netdev@vger.kernel.org
L:	linux-security-module@vger.kernel.org
S:	Maintained
F:	Documentation/netlabel/
F:	include/net/calipso.h
F:	include/net/cipso_ipv4.h
F:	include/net/netlabel.h
F:	include/uapi/linux/netfilter/xt_SECMARK.h
F:	include/uapi/linux/netfilter/xt_CONNSECMARK.h
F:	net/netlabel/
F:	net/ipv4/cipso_ipv4.c
F:	net/ipv6/calipso.c
F:	net/netfilter/xt_CONNSECMARK.c
F:	net/netfilter/xt_SECMARK.c

NETWORKING [TCP]
M:	Eric Dumazet <edumazet@google.com>
L:	netdev@vger.kernel.org
S:	Maintained
F:	net/ipv4/tcp*.c
F:	net/ipv4/syncookies.c
F:	net/ipv6/tcp*.c
F:	net/ipv6/syncookies.c
F:	include/uapi/linux/tcp.h
F:	include/net/tcp.h
F:	include/linux/tcp.h
F:	include/trace/events/tcp.h

NETWORKING [TLS]
M:	Boris Pismenny <borisp@mellanox.com>
M:	Aviad Yehezkel <aviadye@mellanox.com>
M:	Dave Watson <davejwatson@fb.com>
M:	John Fastabend <john.fastabend@gmail.com>
M:	Daniel Borkmann <daniel@iogearbox.net>
L:	netdev@vger.kernel.org
S:	Maintained
F:	net/tls/*
F:	include/uapi/linux/tls.h
F:	include/net/tls.h

NETWORKING [WIRELESS]
L:	linux-wireless@vger.kernel.org
Q:	http://patchwork.kernel.org/project/linux-wireless/list/

NETDEVSIM
M:	Jakub Kicinski <jakub.kicinski@netronome.com>
S:	Maintained
F:	drivers/net/netdevsim/*

NETXEN (1/10) GbE SUPPORT
M:	Manish Chopra <manish.chopra@cavium.com>
M:	Rahul Verma <rahul.verma@cavium.com>
M:	Dept-GELinuxNICDev@cavium.com
L:	netdev@vger.kernel.org
S:	Supported
F:	drivers/net/ethernet/qlogic/netxen/

NFC SUBSYSTEM
M:	Samuel Ortiz <sameo@linux.intel.com>
L:	linux-wireless@vger.kernel.org
L:	linux-nfc@lists.01.org (subscribers-only)
S:	Supported
F:	net/nfc/
F:	include/net/nfc/
F:	include/uapi/linux/nfc.h
F:	drivers/nfc/
F:	include/linux/platform_data/nfcmrvl.h
F:	include/linux/platform_data/nxp-nci.h
F:	Documentation/devicetree/bindings/net/nfc/

NFS, SUNRPC, AND LOCKD CLIENTS
M:	Trond Myklebust <trond.myklebust@hammerspace.com>
M:	Anna Schumaker <anna.schumaker@netapp.com>
L:	linux-nfs@vger.kernel.org
W:	http://client.linux-nfs.org
T:	git git://git.linux-nfs.org/projects/trondmy/linux-nfs.git
S:	Maintained
F:	fs/lockd/
F:	fs/nfs/
F:	fs/nfs_common/
F:	net/sunrpc/
F:	include/linux/lockd/
F:	include/linux/nfs*
F:	include/linux/sunrpc/
F:	include/uapi/linux/nfs*
F:	include/uapi/linux/sunrpc/

NILFS2 FILESYSTEM
M:	Ryusuke Konishi <konishi.ryusuke@lab.ntt.co.jp>
L:	linux-nilfs@vger.kernel.org
W:	https://nilfs.sourceforge.io/
W:	https://nilfs.osdn.jp/
T:	git git://github.com/konis/nilfs2.git
S:	Supported
F:	Documentation/filesystems/nilfs2.txt
F:	fs/nilfs2/
F:	include/trace/events/nilfs2.h
F:	include/uapi/linux/nilfs2_api.h
F:	include/uapi/linux/nilfs2_ondisk.h

NINJA SCSI-3 / NINJA SCSI-32Bi (16bit/CardBus) PCMCIA SCSI HOST ADAPTER DRIVER
M:	YOKOTA Hiroshi <yokota@netlab.is.tsukuba.ac.jp>
W:	http://www.netlab.is.tsukuba.ac.jp/~yokota/izumi/ninja/
S:	Maintained
F:	Documentation/scsi/NinjaSCSI.txt
F:	drivers/scsi/pcmcia/nsp_*

NINJA SCSI-32Bi/UDE PCI/CARDBUS SCSI HOST ADAPTER DRIVER
M:	GOTO Masanori <gotom@debian.or.jp>
M:	YOKOTA Hiroshi <yokota@netlab.is.tsukuba.ac.jp>
W:	http://www.netlab.is.tsukuba.ac.jp/~yokota/izumi/ninja/
S:	Maintained
F:	Documentation/scsi/NinjaSCSI.txt
F:	drivers/scsi/nsp32*

NIOS2 ARCHITECTURE
M:	Ley Foon Tan <lftan@altera.com>
L:	nios2-dev@lists.rocketboards.org (moderated for non-subscribers)
T:	git git://git.kernel.org/pub/scm/linux/kernel/git/lftan/nios2.git
S:	Maintained
F:	arch/nios2/

NOHZ, DYNTICKS SUPPORT
M:	Frederic Weisbecker <fweisbec@gmail.com>
M:	Thomas Gleixner <tglx@linutronix.de>
M:	Ingo Molnar <mingo@kernel.org>
L:	linux-kernel@vger.kernel.org
T:	git git://git.kernel.org/pub/scm/linux/kernel/git/tip/tip.git timers/nohz
S:	Maintained
F:	kernel/time/tick*.*
F:	include/linux/tick.h
F:	include/linux/sched/nohz.h

NOKIA N900 CAMERA SUPPORT (ET8EK8 SENSOR, AD5820 FOCUS)
M:	Pavel Machek <pavel@ucw.cz>
M:	Sakari Ailus <sakari.ailus@iki.fi>
L:	linux-media@vger.kernel.org
S:	Maintained
F:	drivers/media/i2c/et8ek8
F:	drivers/media/i2c/ad5820.c

NOKIA N900 POWER SUPPLY DRIVERS
R:	Pali Rohár <pali.rohar@gmail.com>
F:	include/linux/power/bq2415x_charger.h
F:	include/linux/power/bq27xxx_battery.h
F:	include/linux/power/isp1704_charger.h
F:	drivers/power/supply/bq2415x_charger.c
F:	drivers/power/supply/bq27xxx_battery.c
F:	drivers/power/supply/bq27xxx_battery_i2c.c
F:	drivers/power/supply/isp1704_charger.c
F:	drivers/power/supply/rx51_battery.c

NTB AMD DRIVER
M:	Shyam Sundar S K <Shyam-sundar.S-k@amd.com>
L:	linux-ntb@googlegroups.com
S:	Supported
F:	drivers/ntb/hw/amd/

NTB DRIVER CORE
M:	Jon Mason <jdmason@kudzu.us>
M:	Dave Jiang <dave.jiang@intel.com>
M:	Allen Hubbe <allenbh@gmail.com>
L:	linux-ntb@googlegroups.com
S:	Supported
W:	https://github.com/jonmason/ntb/wiki
T:	git git://github.com/jonmason/ntb.git
F:	drivers/ntb/
F:	drivers/net/ntb_netdev.c
F:	include/linux/ntb.h
F:	include/linux/ntb_transport.h
F:	tools/testing/selftests/ntb/

NTB IDT DRIVER
M:	Serge Semin <fancer.lancer@gmail.com>
L:	linux-ntb@googlegroups.com
S:	Supported
F:	drivers/ntb/hw/idt/

NTB INTEL DRIVER
M:	Dave Jiang <dave.jiang@intel.com>
L:	linux-ntb@googlegroups.com
S:	Supported
W:	https://github.com/davejiang/linux/wiki
T:	git https://github.com/davejiang/linux.git
F:	drivers/ntb/hw/intel/

NTFS FILESYSTEM
M:	Anton Altaparmakov <anton@tuxera.com>
L:	linux-ntfs-dev@lists.sourceforge.net
W:	http://www.tuxera.com/
T:	git git://git.kernel.org/pub/scm/linux/kernel/git/aia21/ntfs.git
S:	Supported
F:	Documentation/filesystems/ntfs.txt
F:	fs/ntfs/

NUBUS SUBSYSTEM
M:	Finn Thain <fthain@telegraphics.com.au>
L:	linux-m68k@lists.linux-m68k.org
S:	Maintained
F:	arch/*/include/asm/nubus.h
F:	drivers/nubus/
F:	include/linux/nubus.h
F:	include/uapi/linux/nubus.h

NVIDIA (rivafb and nvidiafb) FRAMEBUFFER DRIVER
M:	Antonino Daplas <adaplas@gmail.com>
L:	linux-fbdev@vger.kernel.org
S:	Maintained
F:	drivers/video/fbdev/riva/
F:	drivers/video/fbdev/nvidia/

NVM EXPRESS DRIVER
M:	Keith Busch <keith.busch@intel.com>
M:	Jens Axboe <axboe@fb.com>
M:	Christoph Hellwig <hch@lst.de>
M:	Sagi Grimberg <sagi@grimberg.me>
L:	linux-nvme@lists.infradead.org
T:	git://git.infradead.org/nvme.git
W:	http://git.infradead.org/nvme.git
S:	Supported
F:	drivers/nvme/host/
F:	include/linux/nvme.h
F:	include/uapi/linux/nvme_ioctl.h

NVM EXPRESS FC TRANSPORT DRIVERS
M:	James Smart <james.smart@broadcom.com>
L:	linux-nvme@lists.infradead.org
S:	Supported
F:	include/linux/nvme-fc.h
F:	include/linux/nvme-fc-driver.h
F:	drivers/nvme/host/fc.c
F:	drivers/nvme/target/fc.c
F:	drivers/nvme/target/fcloop.c

NVM EXPRESS TARGET DRIVER
M:	Christoph Hellwig <hch@lst.de>
M:	Sagi Grimberg <sagi@grimberg.me>
L:	linux-nvme@lists.infradead.org
T:	git://git.infradead.org/nvme.git
W:	http://git.infradead.org/nvme.git
S:	Supported
F:	drivers/nvme/target/

NVMEM FRAMEWORK
M:	Srinivas Kandagatla <srinivas.kandagatla@linaro.org>
S:	Maintained
F:	drivers/nvmem/
F:	Documentation/devicetree/bindings/nvmem/
F:	Documentation/ABI/stable/sysfs-bus-nvmem
F:	include/linux/nvmem-consumer.h
F:	include/linux/nvmem-provider.h

NXP SGTL5000 DRIVER
M:	Fabio Estevam <fabio.estevam@nxp.com>
L:	alsa-devel@alsa-project.org (moderated for non-subscribers)
S:	Maintained
F:	Documentation/devicetree/bindings/sound/sgtl5000.txt
F:	sound/soc/codecs/sgtl5000*

NXP TDA998X DRM DRIVER
M:	Russell King <linux@armlinux.org.uk>
S:	Maintained
T:	git git://git.armlinux.org.uk/~rmk/linux-arm.git drm-tda998x-devel
T:	git git://git.armlinux.org.uk/~rmk/linux-arm.git drm-tda998x-fixes
F:	drivers/gpu/drm/i2c/tda998x_drv.c
F:	include/drm/i2c/tda998x.h
F:	include/dt-bindings/display/tda998x.h
K:	"nxp,tda998x"

NXP TFA9879 DRIVER
M:	Peter Rosin <peda@axentia.se>
L:	alsa-devel@alsa-project.org (moderated for non-subscribers)
S:	Maintained
F:	Documentation/devicetree/bindings/sound/tfa9879.txt
F:	sound/soc/codecs/tfa9879*

NXP-NCI NFC DRIVER
M:	Clément Perrochaud <clement.perrochaud@effinnov.com>
R:	Charles Gorand <charles.gorand@effinnov.com>
L:	linux-nfc@lists.01.org (moderated for non-subscribers)
S:	Supported
F:	drivers/nfc/nxp-nci

OBJAGG
M:	Jiri Pirko <jiri@mellanox.com>
L:	netdev@vger.kernel.org
S:	Supported
F:	lib/objagg.c
F:	lib/test_objagg.c
F:	include/linux/objagg.h

OBJTOOL
M:	Josh Poimboeuf <jpoimboe@redhat.com>
M:	Peter Zijlstra <peterz@infradead.org>
S:	Supported
F:	tools/objtool/

OCXL (Open Coherent Accelerator Processor Interface OpenCAPI) DRIVER
M:	Frederic Barrat <fbarrat@linux.ibm.com>
M:	Andrew Donnellan <andrew.donnellan@au1.ibm.com>
L:	linuxppc-dev@lists.ozlabs.org
S:	Supported
F:	arch/powerpc/platforms/powernv/ocxl.c
F:	arch/powerpc/include/asm/pnv-ocxl.h
F:	drivers/misc/ocxl/
F:	include/misc/ocxl*
F:	include/uapi/misc/ocxl.h
F:	Documentation/accelerators/ocxl.rst

OMAP AUDIO SUPPORT
M:	Peter Ujfalusi <peter.ujfalusi@ti.com>
M:	Jarkko Nikula <jarkko.nikula@bitmer.com>
L:	alsa-devel@alsa-project.org (moderated for non-subscribers)
L:	linux-omap@vger.kernel.org
S:	Maintained
F:	sound/soc/omap/

OMAP CLOCK FRAMEWORK SUPPORT
M:	Paul Walmsley <paul@pwsan.com>
L:	linux-omap@vger.kernel.org
S:	Maintained
F:	arch/arm/*omap*/*clock*

OMAP DEVICE TREE SUPPORT
M:	Benoît Cousson <bcousson@baylibre.com>
M:	Tony Lindgren <tony@atomide.com>
L:	linux-omap@vger.kernel.org
L:	devicetree@vger.kernel.org
S:	Maintained
F:	arch/arm/boot/dts/*omap*
F:	arch/arm/boot/dts/*am3*
F:	arch/arm/boot/dts/*am4*
F:	arch/arm/boot/dts/*am5*
F:	arch/arm/boot/dts/*dra7*

OMAP DISPLAY SUBSYSTEM and FRAMEBUFFER SUPPORT (DSS2)
L:	linux-omap@vger.kernel.org
L:	linux-fbdev@vger.kernel.org
S:	Orphan
F:	drivers/video/fbdev/omap2/
F:	Documentation/arm/OMAP/DSS

OMAP FRAMEBUFFER SUPPORT
L:	linux-fbdev@vger.kernel.org
L:	linux-omap@vger.kernel.org
S:	Orphan
F:	drivers/video/fbdev/omap/

OMAP GENERAL PURPOSE MEMORY CONTROLLER SUPPORT
M:	Roger Quadros <rogerq@ti.com>
M:	Tony Lindgren <tony@atomide.com>
L:	linux-omap@vger.kernel.org
S:	Maintained
F:	drivers/memory/omap-gpmc.c
F:	arch/arm/mach-omap2/*gpmc*

OMAP GPIO DRIVER
M:	Grygorii Strashko <grygorii.strashko@ti.com>
M:	Santosh Shilimkar <ssantosh@kernel.org>
M:	Kevin Hilman <khilman@kernel.org>
L:	linux-omap@vger.kernel.org
S:	Maintained
F:	Documentation/devicetree/bindings/gpio/gpio-omap.txt
F:	drivers/gpio/gpio-omap.c

OMAP HARDWARE SPINLOCK SUPPORT
M:	Ohad Ben-Cohen <ohad@wizery.com>
L:	linux-omap@vger.kernel.org
S:	Maintained
F:	drivers/hwspinlock/omap_hwspinlock.c

OMAP HS MMC SUPPORT
L:	linux-mmc@vger.kernel.org
L:	linux-omap@vger.kernel.org
S:	Orphan
F:	drivers/mmc/host/omap_hsmmc.c

OMAP HWMOD DATA
M:	Paul Walmsley <paul@pwsan.com>
L:	linux-omap@vger.kernel.org
S:	Maintained
F:	arch/arm/mach-omap2/omap_hwmod*data*

OMAP HWMOD DATA FOR OMAP4-BASED DEVICES
M:	Benoît Cousson <bcousson@baylibre.com>
L:	linux-omap@vger.kernel.org
S:	Maintained
F:	arch/arm/mach-omap2/omap_hwmod_44xx_data.c

OMAP HWMOD SUPPORT
M:	Benoît Cousson <bcousson@baylibre.com>
M:	Paul Walmsley <paul@pwsan.com>
L:	linux-omap@vger.kernel.org
S:	Maintained
F:	arch/arm/mach-omap2/omap_hwmod.*

OMAP I2C DRIVER
M:	Vignesh R <vigneshr@ti.com>
L:	linux-omap@vger.kernel.org
L:	linux-i2c@vger.kernel.org
S:	Maintained
F:	Documentation/devicetree/bindings/i2c/i2c-omap.txt
F:	drivers/i2c/busses/i2c-omap.c

OMAP IMAGING SUBSYSTEM (OMAP3 ISP and OMAP4 ISS)
M:	Laurent Pinchart <laurent.pinchart@ideasonboard.com>
L:	linux-media@vger.kernel.org
S:	Maintained
F:	Documentation/devicetree/bindings/media/ti,omap3isp.txt
F:	drivers/media/platform/omap3isp/
F:	drivers/staging/media/omap4iss/

OMAP MMC SUPPORT
M:	Aaro Koskinen <aaro.koskinen@iki.fi>
L:	linux-omap@vger.kernel.org
S:	Odd Fixes
F:	drivers/mmc/host/omap.c

OMAP POWER MANAGEMENT SUPPORT
M:	Kevin Hilman <khilman@kernel.org>
L:	linux-omap@vger.kernel.org
S:	Maintained
F:	arch/arm/*omap*/*pm*
F:	drivers/cpufreq/omap-cpufreq.c

OMAP POWERDOMAIN SOC ADAPTATION LAYER SUPPORT
M:	Rajendra Nayak <rnayak@codeaurora.org>
M:	Paul Walmsley <paul@pwsan.com>
L:	linux-omap@vger.kernel.org
S:	Maintained
F:	arch/arm/mach-omap2/prm*

OMAP RANDOM NUMBER GENERATOR SUPPORT
M:	Deepak Saxena <dsaxena@plexity.net>
S:	Maintained
F:	drivers/char/hw_random/omap-rng.c

OMAP USB SUPPORT
L:	linux-usb@vger.kernel.org
L:	linux-omap@vger.kernel.org
S:	Orphan
F:	drivers/usb/*/*omap*
F:	arch/arm/*omap*/usb*

OMAP/NEWFLOW NANOBONE MACHINE SUPPORT
M:	Mark Jackson <mpfj@newflow.co.uk>
L:	linux-omap@vger.kernel.org
S:	Maintained
F:	arch/arm/boot/dts/am335x-nano.dts

OMAP1 SUPPORT
M:	Aaro Koskinen <aaro.koskinen@iki.fi>
M:	Tony Lindgren <tony@atomide.com>
L:	linux-omap@vger.kernel.org
Q:	http://patchwork.kernel.org/project/linux-omap/list/
T:	git git://git.kernel.org/pub/scm/linux/kernel/git/tmlind/linux-omap.git
S:	Maintained
F:	arch/arm/mach-omap1/
F:	arch/arm/plat-omap/
F:	arch/arm/configs/omap1_defconfig
F:	drivers/i2c/busses/i2c-omap.c
F:	include/linux/platform_data/i2c-omap.h
F:	include/linux/platform_data/ams-delta-fiq.h

OMAP2+ SUPPORT
M:	Tony Lindgren <tony@atomide.com>
L:	linux-omap@vger.kernel.org
W:	http://www.muru.com/linux/omap/
W:	http://linux.omap.com/
Q:	http://patchwork.kernel.org/project/linux-omap/list/
T:	git git://git.kernel.org/pub/scm/linux/kernel/git/tmlind/linux-omap.git
S:	Maintained
F:	arch/arm/mach-omap2/
F:	arch/arm/plat-omap/
F:	arch/arm/configs/omap2plus_defconfig
F:	drivers/i2c/busses/i2c-omap.c
F:	drivers/irqchip/irq-omap-intc.c
F:	drivers/mfd/*omap*.c
F:	drivers/mfd/menelaus.c
F:	drivers/mfd/palmas.c
F:	drivers/mfd/tps65217.c
F:	drivers/mfd/tps65218.c
F:	drivers/mfd/tps65910.c
F:	drivers/mfd/twl-core.[ch]
F:	drivers/mfd/twl4030*.c
F:	drivers/mfd/twl6030*.c
F:	drivers/mfd/twl6040*.c
F:	drivers/regulator/palmas-regulator*.c
F:	drivers/regulator/pbias-regulator.c
F:	drivers/regulator/tps65217-regulator.c
F:	drivers/regulator/tps65218-regulator.c
F:	drivers/regulator/tps65910-regulator.c
F:	drivers/regulator/twl-regulator.c
F:	drivers/regulator/twl6030-regulator.c
F:	include/linux/platform_data/i2c-omap.h

ONION OMEGA2+ BOARD
M:	Harvey Hunt <harveyhuntnexus@gmail.com>
L:	linux-mips@vger.kernel.org
S:	Maintained
F:	arch/mips/boot/dts/ralink/omega2p.dts

OMFS FILESYSTEM
M:	Bob Copeland <me@bobcopeland.com>
L:	linux-karma-devel@lists.sourceforge.net
S:	Maintained
F:	Documentation/filesystems/omfs.txt
F:	fs/omfs/

OMNIKEY CARDMAN 4000 DRIVER
M:	Harald Welte <laforge@gnumonks.org>
S:	Maintained
F:	drivers/char/pcmcia/cm4000_cs.c
F:	include/linux/cm4000_cs.h
F:	include/uapi/linux/cm4000_cs.h

OMNIKEY CARDMAN 4040 DRIVER
M:	Harald Welte <laforge@gnumonks.org>
S:	Maintained
F:	drivers/char/pcmcia/cm4040_cs.*

OMNIVISION OV13858 SENSOR DRIVER
M:	Sakari Ailus <sakari.ailus@linux.intel.com>
L:	linux-media@vger.kernel.org
T:	git git://linuxtv.org/media_tree.git
S:	Maintained
F:	drivers/media/i2c/ov13858.c

OMNIVISION OV2680 SENSOR DRIVER
M:	Rui Miguel Silva <rmfrfs@gmail.com>
L:	linux-media@vger.kernel.org
T:	git git://linuxtv.org/media_tree.git
S:	Maintained
F:	drivers/media/i2c/ov2680.c
F:	Documentation/devicetree/bindings/media/i2c/ov2680.txt

OMNIVISION OV2685 SENSOR DRIVER
M:	Shunqian Zheng <zhengsq@rock-chips.com>
L:	linux-media@vger.kernel.org
T:	git git://linuxtv.org/media_tree.git
S:	Maintained
F:	drivers/media/i2c/ov2685.c

OMNIVISION OV5640 SENSOR DRIVER
M:	Steve Longerbeam <slongerbeam@gmail.com>
L:	linux-media@vger.kernel.org
T:	git git://linuxtv.org/media_tree.git
S:	Maintained
F:	drivers/media/i2c/ov5640.c

OMNIVISION OV5647 SENSOR DRIVER
M:	Luis Oliveira <lolivei@synopsys.com>
L:	linux-media@vger.kernel.org
T:	git git://linuxtv.org/media_tree.git
S:	Maintained
F:	drivers/media/i2c/ov5647.c

OMNIVISION OV5695 SENSOR DRIVER
M:	Shunqian Zheng <zhengsq@rock-chips.com>
L:	linux-media@vger.kernel.org
T:	git git://linuxtv.org/media_tree.git
S:	Maintained
F:	drivers/media/i2c/ov5695.c

OMNIVISION OV7670 SENSOR DRIVER
M:	Jonathan Corbet <corbet@lwn.net>
L:	linux-media@vger.kernel.org
T:	git git://linuxtv.org/media_tree.git
S:	Maintained
F:	drivers/media/i2c/ov7670.c
F:	Documentation/devicetree/bindings/media/i2c/ov7670.txt

OMNIVISION OV772x SENSOR DRIVER
M:	Jacopo Mondi <jacopo@jmondi.org>
L:	linux-media@vger.kernel.org
T:	git git://linuxtv.org/media_tree.git
S:	Odd fixes
F:	drivers/media/i2c/ov772x.c
F:	include/media/i2c/ov772x.h
F:	Documentation/devicetree/bindings/media/i2c/ov772x.txt

OMNIVISION OV7740 SENSOR DRIVER
M:	Wenyou Yang <wenyou.yang@microchip.com>
L:	linux-media@vger.kernel.org
T:	git git://linuxtv.org/media_tree.git
S:	Maintained
F:	drivers/media/i2c/ov7740.c
F:	Documentation/devicetree/bindings/media/i2c/ov7740.txt

OMNIVISION OV9650 SENSOR DRIVER
M:	Sakari Ailus <sakari.ailus@linux.intel.com>
R:	Akinobu Mita <akinobu.mita@gmail.com>
R:	Sylwester Nawrocki <s.nawrocki@samsung.com>
L:	linux-media@vger.kernel.org
T:	git git://linuxtv.org/media_tree.git
S:	Maintained
F:	drivers/media/i2c/ov9650.c
F:	Documentation/devicetree/bindings/media/i2c/ov9650.txt

ONENAND FLASH DRIVER
M:	Kyungmin Park <kyungmin.park@samsung.com>
L:	linux-mtd@lists.infradead.org
S:	Maintained
F:	drivers/mtd/nand/onenand/
F:	include/linux/mtd/onenand*.h

ONSTREAM SCSI TAPE DRIVER
M:	Willem Riede <osst@riede.org>
L:	osst-users@lists.sourceforge.net
L:	linux-scsi@vger.kernel.org
S:	Maintained
F:	Documentation/scsi/osst.txt
F:	drivers/scsi/osst.*
F:	drivers/scsi/osst_*.h
F:	drivers/scsi/st.h

OP-TEE DRIVER
M:	Jens Wiklander <jens.wiklander@linaro.org>
S:	Maintained
F:	drivers/tee/optee/

OPA-VNIC DRIVER
M:	Dennis Dalessandro <dennis.dalessandro@intel.com>
M:	Niranjana Vishwanathapura <niranjana.vishwanathapura@intel.com>
L:	linux-rdma@vger.kernel.org
S:	Supported
F:	drivers/infiniband/ulp/opa_vnic

OPEN FIRMWARE AND DEVICE TREE OVERLAYS
M:	Pantelis Antoniou <pantelis.antoniou@konsulko.com>
M:	Frank Rowand <frowand.list@gmail.com>
L:	devicetree@vger.kernel.org
S:	Maintained
F:	Documentation/devicetree/dynamic-resolution-notes.txt
F:	Documentation/devicetree/overlay-notes.txt
F:	drivers/of/overlay.c
F:	drivers/of/resolver.c
K:	of_overlay_notifier_

OPEN FIRMWARE AND FLATTENED DEVICE TREE
M:	Rob Herring <robh+dt@kernel.org>
M:	Frank Rowand <frowand.list@gmail.com>
L:	devicetree@vger.kernel.org
W:	http://www.devicetree.org/
T:	git git://git.kernel.org/pub/scm/linux/kernel/git/robh/linux.git
S:	Maintained
F:	drivers/of/
F:	include/linux/of*.h
F:	scripts/dtc/
F:	Documentation/ABI/testing/sysfs-firmware-ofw

OPEN FIRMWARE AND FLATTENED DEVICE TREE BINDINGS
M:	Rob Herring <robh+dt@kernel.org>
M:	Mark Rutland <mark.rutland@arm.com>
L:	devicetree@vger.kernel.org
T:	git git://git.kernel.org/pub/scm/linux/kernel/git/robh/linux.git
Q:	http://patchwork.ozlabs.org/project/devicetree-bindings/list/
S:	Maintained
F:	Documentation/devicetree/
F:	arch/*/boot/dts/
F:	include/dt-bindings/

OPENCORES I2C BUS DRIVER
M:	Peter Korsgaard <peter@korsgaard.com>
L:	linux-i2c@vger.kernel.org
S:	Maintained
F:	Documentation/i2c/busses/i2c-ocores
F:	drivers/i2c/busses/i2c-ocores.c

OPENRISC ARCHITECTURE
M:	Jonas Bonn <jonas@southpole.se>
M:	Stefan Kristiansson <stefan.kristiansson@saunalahti.fi>
M:	Stafford Horne <shorne@gmail.com>
T:	git git://github.com/openrisc/linux.git
L:	openrisc@lists.librecores.org
W:	http://openrisc.io
S:	Maintained
F:	Documentation/devicetree/bindings/openrisc/
F:	Documentation/openrisc/
F:	arch/openrisc/
F:	drivers/irqchip/irq-ompic.c
F:	drivers/irqchip/irq-or1k-*

OPENVSWITCH
M:	Pravin B Shelar <pshelar@ovn.org>
L:	netdev@vger.kernel.org
L:	dev@openvswitch.org
W:	http://openvswitch.org
S:	Maintained
F:	net/openvswitch/
F:	include/uapi/linux/openvswitch.h

OPERATING PERFORMANCE POINTS (OPP)
M:	Viresh Kumar <vireshk@kernel.org>
M:	Nishanth Menon <nm@ti.com>
M:	Stephen Boyd <sboyd@kernel.org>
L:	linux-pm@vger.kernel.org
S:	Maintained
T:	git git://git.kernel.org/pub/scm/linux/kernel/git/vireshk/pm.git
F:	drivers/opp/
F:	include/linux/pm_opp.h
F:	Documentation/power/opp.txt
F:	Documentation/devicetree/bindings/opp/

OPL4 DRIVER
M:	Clemens Ladisch <clemens@ladisch.de>
L:	alsa-devel@alsa-project.org (moderated for non-subscribers)
T:	git git://git.alsa-project.org/alsa-kernel.git
S:	Maintained
F:	sound/drivers/opl4/

OPROFILE
M:	Robert Richter <rric@kernel.org>
L:	oprofile-list@lists.sf.net
S:	Maintained
F:	arch/*/include/asm/oprofile*.h
F:	arch/*/oprofile/
F:	drivers/oprofile/
F:	include/linux/oprofile.h

ORACLE CLUSTER FILESYSTEM 2 (OCFS2)
M:	Mark Fasheh <mark@fasheh.com>
M:	Joel Becker <jlbec@evilplan.org>
L:	ocfs2-devel@oss.oracle.com (moderated for non-subscribers)
W:	http://ocfs2.wiki.kernel.org
S:	Supported
F:	Documentation/filesystems/ocfs2.txt
F:	Documentation/filesystems/dlmfs.txt
F:	fs/ocfs2/

ORANGEFS FILESYSTEM
M:	Mike Marshall <hubcap@omnibond.com>
R:	Martin Brandenburg <martin@omnibond.com>
L:	devel@lists.orangefs.org
T:	git git://git.kernel.org/pub/scm/linux/kernel/git/hubcap/linux.git
S:	Supported
F:	fs/orangefs/
F:	Documentation/filesystems/orangefs.txt

ORINOCO DRIVER
L:	linux-wireless@vger.kernel.org
W:	http://wireless.kernel.org/en/users/Drivers/orinoco
W:	http://www.nongnu.org/orinoco/
S:	Orphan
F:	drivers/net/wireless/intersil/orinoco/

OSD LIBRARY and FILESYSTEM
M:	Boaz Harrosh <ooo@electrozaur.com>
S:	Maintained
F:	drivers/scsi/osd/
F:	include/scsi/osd_*
F:	fs/exofs/

OV2659 OMNIVISION SENSOR DRIVER
M:	"Lad, Prabhakar" <prabhakar.csengg@gmail.com>
L:	linux-media@vger.kernel.org
W:	https://linuxtv.org
Q:	http://patchwork.linuxtv.org/project/linux-media/list/
T:	git git://linuxtv.org/mhadli/v4l-dvb-davinci_devices.git
S:	Maintained
F:	drivers/media/i2c/ov2659.c
F:	include/media/i2c/ov2659.h

OVERLAY FILESYSTEM
M:	Miklos Szeredi <miklos@szeredi.hu>
L:	linux-unionfs@vger.kernel.org
T:	git git://git.kernel.org/pub/scm/linux/kernel/git/mszeredi/vfs.git
S:	Supported
F:	fs/overlayfs/
F:	Documentation/filesystems/overlayfs.txt

P54 WIRELESS DRIVER
M:	Christian Lamparter <chunkeey@googlemail.com>
L:	linux-wireless@vger.kernel.org
W:	http://wireless.kernel.org/en/users/Drivers/p54
S:	Maintained
F:	drivers/net/wireless/intersil/p54/

PA SEMI ETHERNET DRIVER
L:	netdev@vger.kernel.org
S:	Orphan
F:	drivers/net/ethernet/pasemi/*

PA SEMI SMBUS DRIVER
L:	linux-i2c@vger.kernel.org
S:	Orphan
F:	drivers/i2c/busses/i2c-pasemi.c

PADATA PARALLEL EXECUTION MECHANISM
M:	Steffen Klassert <steffen.klassert@secunet.com>
L:	linux-crypto@vger.kernel.org
S:	Maintained
F:	kernel/padata.c
F:	include/linux/padata.h
F:	Documentation/padata.txt

PANASONIC LAPTOP ACPI EXTRAS DRIVER
M:	Harald Welte <laforge@gnumonks.org>
L:	platform-driver-x86@vger.kernel.org
S:	Maintained
F:	drivers/platform/x86/panasonic-laptop.c

PARALLEL LCD/KEYPAD PANEL DRIVER
M:	Willy Tarreau <willy@haproxy.com>
M:	Ksenija Stanojevic <ksenija.stanojevic@gmail.com>
S:	Odd Fixes
F:	Documentation/auxdisplay/lcd-panel-cgram.txt
F:	drivers/auxdisplay/panel.c

PARALLEL PORT SUBSYSTEM
M:	Sudip Mukherjee <sudipm.mukherjee@gmail.com>
M:	Sudip Mukherjee <sudip.mukherjee@codethink.co.uk>
L:	linux-parport@lists.infradead.org (subscribers-only)
S:	Maintained
F:	drivers/parport/
F:	include/linux/parport*.h
F:	drivers/char/ppdev.c
F:	include/uapi/linux/ppdev.h
F:	Documentation/parport*.txt

PARAVIRT_OPS INTERFACE
M:	Juergen Gross <jgross@suse.com>
M:	Alok Kataria <akataria@vmware.com>
L:	virtualization@lists.linux-foundation.org
S:	Supported
F:	Documentation/virtual/paravirt_ops.txt
F:	arch/*/kernel/paravirt*
F:	arch/*/include/asm/paravirt*.h
F:	include/linux/hypervisor.h

PARIDE DRIVERS FOR PARALLEL PORT IDE DEVICES
M:	Tim Waugh <tim@cyberelk.net>
L:	linux-parport@lists.infradead.org (subscribers-only)
S:	Maintained
F:	Documentation/blockdev/paride.txt
F:	drivers/block/paride/

PARISC ARCHITECTURE
M:	"James E.J. Bottomley" <jejb@parisc-linux.org>
M:	Helge Deller <deller@gmx.de>
L:	linux-parisc@vger.kernel.org
W:	http://www.parisc-linux.org/
Q:	http://patchwork.kernel.org/project/linux-parisc/list/
T:	git git://git.kernel.org/pub/scm/linux/kernel/git/jejb/parisc-2.6.git
T:	git git://git.kernel.org/pub/scm/linux/kernel/git/deller/parisc-linux.git
S:	Maintained
F:	arch/parisc/
F:	Documentation/parisc/
F:	drivers/parisc/
F:	drivers/char/agp/parisc-agp.c
F:	drivers/input/serio/gscps2.c
F:	drivers/parport/parport_gsc.*
F:	drivers/tty/serial/8250/8250_gsc.c
F:	drivers/video/fbdev/sti*
F:	drivers/video/console/sti*
F:	drivers/video/logo/logo_parisc*

PARMAN
M:	Jiri Pirko <jiri@mellanox.com>
L:	netdev@vger.kernel.org
S:	Supported
F:	lib/parman.c
F:	lib/test_parman.c
F:	include/linux/parman.h

PC87360 HARDWARE MONITORING DRIVER
M:	Jim Cromie <jim.cromie@gmail.com>
L:	linux-hwmon@vger.kernel.org
S:	Maintained
F:	Documentation/hwmon/pc87360
F:	drivers/hwmon/pc87360.c

PC8736x GPIO DRIVER
M:	Jim Cromie <jim.cromie@gmail.com>
S:	Maintained
F:	drivers/char/pc8736x_gpio.c

PC87427 HARDWARE MONITORING DRIVER
M:	Jean Delvare <jdelvare@suse.com>
L:	linux-hwmon@vger.kernel.org
S:	Maintained
F:	Documentation/hwmon/pc87427
F:	drivers/hwmon/pc87427.c

PCA9532 LED DRIVER
M:	Riku Voipio <riku.voipio@iki.fi>
S:	Maintained
F:	drivers/leds/leds-pca9532.c
F:	include/linux/leds-pca9532.h

PCA9541 I2C BUS MASTER SELECTOR DRIVER
M:	Guenter Roeck <linux@roeck-us.net>
L:	linux-i2c@vger.kernel.org
S:	Maintained
F:	drivers/i2c/muxes/i2c-mux-pca9541.c

PCDP - PRIMARY CONSOLE AND DEBUG PORT
M:	Khalid Aziz <khalid@gonehiking.org>
S:	Maintained
F:	drivers/firmware/pcdp.*

PCI DRIVER FOR AARDVARK (Marvell Armada 3700)
M:	Thomas Petazzoni <thomas.petazzoni@bootlin.com>
L:	linux-pci@vger.kernel.org
L:	linux-arm-kernel@lists.infradead.org (moderated for non-subscribers)
S:	Maintained
F:	Documentation/devicetree/bindings/pci/aardvark-pci.txt
F:	drivers/pci/controller/pci-aardvark.c

PCI DRIVER FOR ALTERA PCIE IP
M:	Ley Foon Tan <lftan@altera.com>
L:	rfi@lists.rocketboards.org (moderated for non-subscribers)
L:	linux-pci@vger.kernel.org
S:	Supported
F:	Documentation/devicetree/bindings/pci/altera-pcie.txt
F:	drivers/pci/controller/pcie-altera.c

PCI DRIVER FOR APPLIEDMICRO XGENE
M:	Tanmay Inamdar <tinamdar@apm.com>
L:	linux-pci@vger.kernel.org
L:	linux-arm-kernel@lists.infradead.org
S:	Maintained
F:	Documentation/devicetree/bindings/pci/xgene-pci.txt
F:	drivers/pci/controller/pci-xgene.c

PCI DRIVER FOR ARM VERSATILE PLATFORM
M:	Rob Herring <robh@kernel.org>
L:	linux-pci@vger.kernel.org
L:	linux-arm-kernel@lists.infradead.org
S:	Maintained
F:	Documentation/devicetree/bindings/pci/versatile.txt
F:	drivers/pci/controller/pci-versatile.c

PCI DRIVER FOR ARMADA 8K
M:	Thomas Petazzoni <thomas.petazzoni@bootlin.com>
L:	linux-pci@vger.kernel.org
L:	linux-arm-kernel@lists.infradead.org
S:	Maintained
F:	Documentation/devicetree/bindings/pci/pci-armada8k.txt
F:	drivers/pci/controller/dwc/pcie-armada8k.c

PCI DRIVER FOR CADENCE PCIE IP
M:	Alan Douglas <adouglas@cadence.com>
L:	linux-pci@vger.kernel.org
S:	Maintained
F:	Documentation/devicetree/bindings/pci/cdns,*.txt
F:	drivers/pci/controller/pcie-cadence*

PCI DRIVER FOR FREESCALE LAYERSCAPE
M:	Minghuan Lian <minghuan.Lian@nxp.com>
M:	Mingkai Hu <mingkai.hu@nxp.com>
M:	Roy Zang <roy.zang@nxp.com>
L:	linuxppc-dev@lists.ozlabs.org
L:	linux-pci@vger.kernel.org
L:	linux-arm-kernel@lists.infradead.org
S:	Maintained
F:	drivers/pci/controller/dwc/*layerscape*

PCI DRIVER FOR GENERIC OF HOSTS
M:	Will Deacon <will.deacon@arm.com>
L:	linux-pci@vger.kernel.org
L:	linux-arm-kernel@lists.infradead.org (moderated for non-subscribers)
S:	Maintained
F:	Documentation/devicetree/bindings/pci/host-generic-pci.txt
F:	drivers/pci/controller/pci-host-common.c
F:	drivers/pci/controller/pci-host-generic.c

PCI DRIVER FOR IMX6
M:	Richard Zhu <hongxing.zhu@nxp.com>
M:	Lucas Stach <l.stach@pengutronix.de>
L:	linux-pci@vger.kernel.org
L:	linux-arm-kernel@lists.infradead.org (moderated for non-subscribers)
S:	Maintained
F:	Documentation/devicetree/bindings/pci/fsl,imx6q-pcie.txt
F:	drivers/pci/controller/dwc/*imx6*

PCI DRIVER FOR INTEL VOLUME MANAGEMENT DEVICE (VMD)
M:	Keith Busch <keith.busch@intel.com>
M:	Jonathan Derrick <jonathan.derrick@intel.com>
L:	linux-pci@vger.kernel.org
S:	Supported
F:	drivers/pci/controller/vmd.c

PCI DRIVER FOR MICROSEMI SWITCHTEC
M:	Kurt Schwemmer <kurt.schwemmer@microsemi.com>
M:	Logan Gunthorpe <logang@deltatee.com>
L:	linux-pci@vger.kernel.org
S:	Maintained
F:	Documentation/switchtec.txt
F:	Documentation/ABI/testing/sysfs-class-switchtec
F:	drivers/pci/switch/switchtec*
F:	include/uapi/linux/switchtec_ioctl.h
F:	include/linux/switchtec.h
F:	drivers/ntb/hw/mscc/

PCI DRIVER FOR MOBIVEIL PCIE IP
M:	Subrahmanya Lingappa <l.subrahmanya@mobiveil.co.in>
L:	linux-pci@vger.kernel.org
S:	Supported
F:	Documentation/devicetree/bindings/pci/mobiveil-pcie.txt
F:	drivers/pci/controller/pcie-mobiveil.c

PCI DRIVER FOR MVEBU (Marvell Armada 370 and Armada XP SOC support)
M:	Thomas Petazzoni <thomas.petazzoni@bootlin.com>
M:	Jason Cooper <jason@lakedaemon.net>
L:	linux-pci@vger.kernel.org
L:	linux-arm-kernel@lists.infradead.org (moderated for non-subscribers)
S:	Maintained
F:	drivers/pci/controller/*mvebu*

PCI DRIVER FOR NVIDIA TEGRA
M:	Thierry Reding <thierry.reding@gmail.com>
L:	linux-tegra@vger.kernel.org
L:	linux-pci@vger.kernel.org
S:	Supported
F:	Documentation/devicetree/bindings/pci/nvidia,tegra20-pcie.txt
F:	drivers/pci/controller/pci-tegra.c

PCI DRIVER FOR RENESAS R-CAR
M:	Simon Horman <horms@verge.net.au>
L:	linux-pci@vger.kernel.org
L:	linux-renesas-soc@vger.kernel.org
S:	Maintained
F:	drivers/pci/controller/*rcar*

PCI DRIVER FOR SAMSUNG EXYNOS
M:	Jingoo Han <jingoohan1@gmail.com>
L:	linux-pci@vger.kernel.org
L:	linux-arm-kernel@lists.infradead.org (moderated for non-subscribers)
L:	linux-samsung-soc@vger.kernel.org (moderated for non-subscribers)
S:	Maintained
F:	drivers/pci/controller/dwc/pci-exynos.c

PCI DRIVER FOR SYNOPSYS DESIGNWARE
M:	Jingoo Han <jingoohan1@gmail.com>
M:	Gustavo Pimentel <gustavo.pimentel@synopsys.com>
L:	linux-pci@vger.kernel.org
S:	Maintained
F:	Documentation/devicetree/bindings/pci/designware-pcie.txt
F:	drivers/pci/controller/dwc/*designware*

PCI DRIVER FOR TI DRA7XX
M:	Kishon Vijay Abraham I <kishon@ti.com>
L:	linux-omap@vger.kernel.org
L:	linux-pci@vger.kernel.org
S:	Supported
F:	Documentation/devicetree/bindings/pci/ti-pci.txt
F:	drivers/pci/controller/dwc/pci-dra7xx.c

PCI DRIVER FOR TI KEYSTONE
M:	Murali Karicheri <m-karicheri2@ti.com>
L:	linux-pci@vger.kernel.org
L:	linux-arm-kernel@lists.infradead.org (moderated for non-subscribers)
S:	Maintained
F:	drivers/pci/controller/dwc/pci-keystone.c

PCI ENDPOINT SUBSYSTEM
M:	Kishon Vijay Abraham I <kishon@ti.com>
M:	Lorenzo Pieralisi <lorenzo.pieralisi@arm.com>
L:	linux-pci@vger.kernel.org
T:	git git://git.kernel.org/pub/scm/linux/kernel/git/kishon/pci-endpoint.git
S:	Supported
F:	drivers/pci/endpoint/
F:	drivers/misc/pci_endpoint_test.c
F:	tools/pci/

PCI ENHANCED ERROR HANDLING (EEH) FOR POWERPC
M:	Russell Currey <ruscur@russell.cc>
M:	Sam Bobroff <sbobroff@linux.ibm.com>
M:	Oliver O'Halloran <oohall@gmail.com>
L:	linuxppc-dev@lists.ozlabs.org
S:	Supported
F:	Documentation/PCI/pci-error-recovery.txt
F:	drivers/pci/pcie/aer.c
F:	drivers/pci/pcie/dpc.c
F:	drivers/pci/pcie/err.c
F:	Documentation/powerpc/eeh-pci-error-recovery.txt
F:	arch/powerpc/kernel/eeh*.c
F:	arch/powerpc/platforms/*/eeh*.c
F:	arch/powerpc/include/*/eeh*.h

PCI ERROR RECOVERY
M:	Linas Vepstas <linasvepstas@gmail.com>
L:	linux-pci@vger.kernel.org
S:	Supported
F:	Documentation/PCI/pci-error-recovery.txt

PCI MSI DRIVER FOR ALTERA MSI IP
M:	Ley Foon Tan <lftan@altera.com>
L:	rfi@lists.rocketboards.org (moderated for non-subscribers)
L:	linux-pci@vger.kernel.org
S:	Supported
F:	Documentation/devicetree/bindings/pci/altera-pcie-msi.txt
F:	drivers/pci/controller/pcie-altera-msi.c

PCI MSI DRIVER FOR APPLIEDMICRO XGENE
M:	Duc Dang <dhdang@apm.com>
L:	linux-pci@vger.kernel.org
L:	linux-arm-kernel@lists.infradead.org
S:	Maintained
F:	Documentation/devicetree/bindings/pci/xgene-pci-msi.txt
F:	drivers/pci/controller/pci-xgene-msi.c

PCI SUBSYSTEM
M:	Bjorn Helgaas <bhelgaas@google.com>
L:	linux-pci@vger.kernel.org
Q:	http://patchwork.ozlabs.org/project/linux-pci/list/
T:	git git://git.kernel.org/pub/scm/linux/kernel/git/helgaas/pci.git
S:	Supported
F:	Documentation/devicetree/bindings/pci/
F:	Documentation/PCI/
F:	drivers/acpi/pci*
F:	drivers/pci/
F:	include/asm-generic/pci*
F:	include/linux/pci*
F:	include/linux/of_pci.h
F:	include/uapi/linux/pci*
F:	lib/pci*
F:	arch/x86/pci/
F:	arch/x86/kernel/quirks.c
F:	arch/x86/kernel/early-quirks.c

PCI NATIVE HOST BRIDGE AND ENDPOINT DRIVERS
M:	Lorenzo Pieralisi <lorenzo.pieralisi@arm.com>
L:	linux-pci@vger.kernel.org
Q:	http://patchwork.ozlabs.org/project/linux-pci/list/
T:	git git://git.kernel.org/pub/scm/linux/kernel/git/lpieralisi/pci.git/
S:	Supported
F:	drivers/pci/controller/

PCIE DRIVER FOR AXIS ARTPEC
M:	Jesper Nilsson <jesper.nilsson@axis.com>
L:	linux-arm-kernel@axis.com
L:	linux-pci@vger.kernel.org
S:	Maintained
F:	Documentation/devicetree/bindings/pci/axis,artpec*
F:	drivers/pci/controller/dwc/*artpec*

PCIE DRIVER FOR CAVIUM THUNDERX
M:	David Daney <david.daney@cavium.com>
L:	linux-pci@vger.kernel.org
L:	linux-arm-kernel@lists.infradead.org (moderated for non-subscribers)
S:	Supported
F:	Documentation/devicetree/bindings/pci/pci-thunder-*
F:	drivers/pci/controller/pci-thunder-*

PCIE DRIVER FOR HISILICON
M:	Zhou Wang <wangzhou1@hisilicon.com>
L:	linux-pci@vger.kernel.org
S:	Maintained
F:	Documentation/devicetree/bindings/pci/hisilicon-pcie.txt
F:	drivers/pci/controller/dwc/pcie-hisi.c

PCIE DRIVER FOR HISILICON KIRIN
M:	Xiaowei Song <songxiaowei@hisilicon.com>
M:	Binghui Wang <wangbinghui@hisilicon.com>
L:	linux-pci@vger.kernel.org
S:	Maintained
F:	Documentation/devicetree/bindings/pci/kirin-pcie.txt
F:	drivers/pci/controller/dwc/pcie-kirin.c

PCIE DRIVER FOR HISILICON STB
M:	Shawn Guo <shawn.guo@linaro.org>
L:	linux-pci@vger.kernel.org
S:	Maintained
F:	Documentation/devicetree/bindings/pci/hisilicon-histb-pcie.txt
F:	drivers/pci/controller/dwc/pcie-histb.c

PCIE DRIVER FOR MEDIATEK
M:	Ryder Lee <ryder.lee@mediatek.com>
L:	linux-pci@vger.kernel.org
L:	linux-mediatek@lists.infradead.org
S:	Supported
F:	Documentation/devicetree/bindings/pci/mediatek*
F:	drivers/pci/controller/*mediatek*

PCIE DRIVER FOR QUALCOMM MSM
M:	Stanimir Varbanov <svarbanov@mm-sol.com>
L:	linux-pci@vger.kernel.org
L:	linux-arm-msm@vger.kernel.org
S:	Maintained
F:	drivers/pci/controller/dwc/*qcom*

PCIE DRIVER FOR ROCKCHIP
M:	Shawn Lin <shawn.lin@rock-chips.com>
L:	linux-pci@vger.kernel.org
L:	linux-rockchip@lists.infradead.org
S:	Maintained
F:	Documentation/devicetree/bindings/pci/rockchip-pcie*
F:	drivers/pci/controller/pcie-rockchip*

PCI DRIVER FOR V3 SEMICONDUCTOR V360EPC
M:	Linus Walleij <linus.walleij@linaro.org>
L:	linux-pci@vger.kernel.org
S:	Maintained
F:	Documentation/devicetree/bindings/pci/v3-v360epc-pci.txt
F:	drivers/pci/controller/pci-v3-semi.c

PCIE DRIVER FOR ST SPEAR13XX
M:	Pratyush Anand <pratyush.anand@gmail.com>
L:	linux-pci@vger.kernel.org
S:	Maintained
F:	drivers/pci/controller/dwc/*spear*

PCMCIA SUBSYSTEM
M:	Dominik Brodowski <linux@dominikbrodowski.net>
T:	git git://git.kernel.org/pub/scm/linux/kernel/git/brodo/pcmcia.git
S:	Odd Fixes
F:	Documentation/pcmcia/
F:	tools/pcmcia/
F:	drivers/pcmcia/
F:	include/pcmcia/

PCNET32 NETWORK DRIVER
M:	Don Fry <pcnet32@frontier.com>
L:	netdev@vger.kernel.org
S:	Maintained
F:	drivers/net/ethernet/amd/pcnet32.c

PCRYPT PARALLEL CRYPTO ENGINE
M:	Steffen Klassert <steffen.klassert@secunet.com>
L:	linux-crypto@vger.kernel.org
S:	Maintained
F:	crypto/pcrypt.c
F:	include/crypto/pcrypt.h

PEAQ WMI HOTKEYS DRIVER
M:	Hans de Goede <hdegoede@redhat.com>
L:	platform-driver-x86@vger.kernel.org
S:	Maintained
F:	drivers/platform/x86/peaq-wmi.c

PER-CPU MEMORY ALLOCATOR
M:	Dennis Zhou <dennis@kernel.org>
M:	Tejun Heo <tj@kernel.org>
M:	Christoph Lameter <cl@linux.com>
T:	git git://git.kernel.org/pub/scm/linux/kernel/git/dennis/percpu.git
S:	Maintained
F:	include/linux/percpu*.h
F:	mm/percpu*.c
F:	arch/*/include/asm/percpu.h

PER-TASK DELAY ACCOUNTING
M:	Balbir Singh <bsingharora@gmail.com>
S:	Maintained
F:	include/linux/delayacct.h
F:	kernel/delayacct.c

PERFORMANCE EVENTS SUBSYSTEM
M:	Peter Zijlstra <peterz@infradead.org>
M:	Ingo Molnar <mingo@redhat.com>
M:	Arnaldo Carvalho de Melo <acme@kernel.org>
R:	Alexander Shishkin <alexander.shishkin@linux.intel.com>
R:	Jiri Olsa <jolsa@redhat.com>
R:	Namhyung Kim <namhyung@kernel.org>
L:	linux-kernel@vger.kernel.org
T:	git git://git.kernel.org/pub/scm/linux/kernel/git/tip/tip.git perf/core
S:	Supported
F:	kernel/events/*
F:	include/linux/perf_event.h
F:	include/uapi/linux/perf_event.h
F:	arch/*/kernel/perf_event*.c
F:	arch/*/kernel/*/perf_event*.c
F:	arch/*/kernel/*/*/perf_event*.c
F:	arch/*/include/asm/perf_event.h
F:	arch/*/kernel/perf_callchain.c
F:	arch/*/events/*
F:	tools/perf/

PERSONALITY HANDLING
M:	Christoph Hellwig <hch@infradead.org>
L:	linux-abi-devel@lists.sourceforge.net
S:	Maintained
F:	include/linux/personality.h
F:	include/uapi/linux/personality.h

PHOENIX RC FLIGHT CONTROLLER ADAPTER
M:	Marcus Folkesson <marcus.folkesson@gmail.com>
L:	linux-input@vger.kernel.org
S:	Maintained
F:	Documentation/input/devices/pxrc.rst
F:	drivers/input/joystick/pxrc.c

PHONET PROTOCOL
M:	Remi Denis-Courmont <courmisch@gmail.com>
S:	Supported
F:	Documentation/networking/phonet.txt
F:	include/linux/phonet.h
F:	include/net/phonet/
F:	include/uapi/linux/phonet.h
F:	net/phonet/

PHRAM MTD DRIVER
M:	Joern Engel <joern@lazybastard.org>
L:	linux-mtd@lists.infradead.org
S:	Maintained
F:	drivers/mtd/devices/phram.c

PICOLCD HID DRIVER
M:	Bruno Prémont <bonbons@linux-vserver.org>
L:	linux-input@vger.kernel.org
S:	Maintained
F:	drivers/hid/hid-picolcd*

PICOXCELL SUPPORT
M:	Jamie Iles <jamie@jamieiles.com>
L:	linux-arm-kernel@lists.infradead.org (moderated for non-subscribers)
T:	git git://github.com/jamieiles/linux-2.6-ji.git
S:	Supported
F:	arch/arm/boot/dts/picoxcell*
F:	arch/arm/mach-picoxcell/
F:	drivers/crypto/picoxcell*

PIN CONTROL SUBSYSTEM
M:	Linus Walleij <linus.walleij@linaro.org>
L:	linux-gpio@vger.kernel.org
T:	git git://git.kernel.org/pub/scm/linux/kernel/git/linusw/linux-pinctrl.git
S:	Maintained
F:	Documentation/devicetree/bindings/pinctrl/
F:	Documentation/driver-api/pinctl.rst
F:	drivers/pinctrl/
F:	include/linux/pinctrl/

PIN CONTROLLER - ATMEL AT91
M:	Jean-Christophe Plagniol-Villard <plagnioj@jcrosoft.com>
L:	linux-arm-kernel@lists.infradead.org (moderated for non-subscribers)
S:	Maintained
F:	drivers/pinctrl/pinctrl-at91.*

PIN CONTROLLER - ATMEL AT91 PIO4
M:	Ludovic Desroches <ludovic.desroches@microchip.com>
L:	linux-arm-kernel@lists.infradead.org (moderated for non-subscribers)
L:	linux-gpio@vger.kernel.org
S:	Supported
F:	drivers/pinctrl/pinctrl-at91-pio4.*

PIN CONTROLLER - FREESCALE
M:	Dong Aisheng <aisheng.dong@nxp.com>
M:	Fabio Estevam <festevam@gmail.com>
M:	Shawn Guo <shawnguo@kernel.org>
M:	Stefan Agner <stefan@agner.ch>
R:	Pengutronix Kernel Team <kernel@pengutronix.de>
L:	linux-gpio@vger.kernel.org
S:	Maintained
F:	drivers/pinctrl/freescale/
F:	Documentation/devicetree/bindings/pinctrl/fsl,*

PIN CONTROLLER - INTEL
M:	Mika Westerberg <mika.westerberg@linux.intel.com>
M:	Andy Shevchenko <andriy.shevchenko@linux.intel.com>
T:	git git://git.kernel.org/pub/scm/linux/kernel/git/pinctrl/intel.git
S:	Maintained
F:	drivers/pinctrl/intel/

PIN CONTROLLER - MEDIATEK
M:	Sean Wang <sean.wang@kernel.org>
L:	linux-mediatek@lists.infradead.org (moderated for non-subscribers)
S:	Maintained
F:	Documentation/devicetree/bindings/pinctrl/pinctrl-mt65xx.txt
F:	Documentation/devicetree/bindings/pinctrl/pinctrl-mt7622.txt
F:	drivers/pinctrl/mediatek/

PIN CONTROLLER - QUALCOMM
M:	Bjorn Andersson <bjorn.andersson@linaro.org>
S:	Maintained
L:	linux-arm-msm@vger.kernel.org
F:	Documentation/devicetree/bindings/pinctrl/qcom,*.txt
F:	drivers/pinctrl/qcom/

PIN CONTROLLER - RENESAS
M:	Laurent Pinchart <laurent.pinchart@ideasonboard.com>
M:	Geert Uytterhoeven <geert+renesas@glider.be>
L:	linux-renesas-soc@vger.kernel.org
T:	git git://git.kernel.org/pub/scm/linux/kernel/git/geert/renesas-drivers.git sh-pfc
S:	Maintained
F:	drivers/pinctrl/sh-pfc/

PIN CONTROLLER - SAMSUNG
M:	Tomasz Figa <tomasz.figa@gmail.com>
M:	Krzysztof Kozlowski <krzk@kernel.org>
M:	Sylwester Nawrocki <s.nawrocki@samsung.com>
L:	linux-arm-kernel@lists.infradead.org (moderated for non-subscribers)
L:	linux-samsung-soc@vger.kernel.org (moderated for non-subscribers)
Q:	https://patchwork.kernel.org/project/linux-samsung-soc/list/
T:	git git://git.kernel.org/pub/scm/linux/kernel/git/pinctrl/samsung.git
S:	Maintained
F:	drivers/pinctrl/samsung/
F:	include/dt-bindings/pinctrl/samsung.h
F:	Documentation/devicetree/bindings/pinctrl/samsung-pinctrl.txt

PIN CONTROLLER - SINGLE
M:	Tony Lindgren <tony@atomide.com>
M:	Haojian Zhuang <haojian.zhuang@linaro.org>
L:	linux-arm-kernel@lists.infradead.org (moderated for non-subscribers)
L:	linux-omap@vger.kernel.org
S:	Maintained
F:	drivers/pinctrl/pinctrl-single.c

PIN CONTROLLER - ST SPEAR
M:	Viresh Kumar <vireshk@kernel.org>
L:	linux-arm-kernel@lists.infradead.org (moderated for non-subscribers)
W:	http://www.st.com/spear
S:	Maintained
F:	drivers/pinctrl/spear/

PISTACHIO SOC SUPPORT
M:	James Hartley <james.hartley@sondrel.com>
L:	linux-mips@vger.kernel.org
S:	Odd Fixes
F:	arch/mips/pistachio/
F:	arch/mips/include/asm/mach-pistachio/
F:	arch/mips/boot/dts/img/pistachio*
F:	arch/mips/configs/pistachio*_defconfig

PKTCDVD DRIVER
S:	Orphan
M:	linux-block@vger.kernel.org
F:	drivers/block/pktcdvd.c
F:	include/linux/pktcdvd.h
F:	include/uapi/linux/pktcdvd.h

PKUNITY SOC DRIVERS
M:	Guan Xuetao <gxt@pku.edu.cn>
W:	http://mprc.pku.edu.cn/~guanxuetao/linux
S:	Maintained
T:	git git://github.com/gxt/linux.git
F:	drivers/input/serio/i8042-unicore32io.h
F:	drivers/i2c/busses/i2c-puv3.c
F:	drivers/video/fbdev/fb-puv3.c
F:	drivers/rtc/rtc-puv3.c

PMBUS HARDWARE MONITORING DRIVERS
M:	Guenter Roeck <linux@roeck-us.net>
L:	linux-hwmon@vger.kernel.org
W:	http://hwmon.wiki.kernel.org/
W:	http://www.roeck-us.net/linux/drivers/
T:	git git://git.kernel.org/pub/scm/linux/kernel/git/groeck/linux-staging.git
S:	Maintained
F:	Documentation/devicetree/bindings/hwmon/ibm,cffps1.txt
F:	Documentation/devicetree/bindings/hwmon/max31785.txt
F:	Documentation/devicetree/bindings/hwmon/ltc2978.txt
F:	Documentation/hwmon/adm1275
F:	Documentation/hwmon/ibm-cffps
F:	Documentation/hwmon/ir35221
F:	Documentation/hwmon/lm25066
F:	Documentation/hwmon/ltc2978
F:	Documentation/hwmon/ltc3815
F:	Documentation/hwmon/max16064
F:	Documentation/hwmon/max20751
F:	Documentation/hwmon/max31785
F:	Documentation/hwmon/max34440
F:	Documentation/hwmon/max8688
F:	Documentation/hwmon/pmbus
F:	Documentation/hwmon/pmbus-core
F:	Documentation/hwmon/tps40422
F:	Documentation/hwmon/ucd9000
F:	Documentation/hwmon/ucd9200
F:	Documentation/hwmon/zl6100
F:	drivers/hwmon/pmbus/
F:	include/linux/pmbus.h

PMC SIERRA MaxRAID DRIVER
L:	linux-scsi@vger.kernel.org
W:	http://www.pmc-sierra.com/
S:	Orphan
F:	drivers/scsi/pmcraid.*

PMC SIERRA PM8001 DRIVER
M:	Jack Wang <jinpu.wang@profitbricks.com>
M:	lindar_liu@usish.com
L:	linux-scsi@vger.kernel.org
S:	Supported
F:	drivers/scsi/pm8001/

PNP SUPPORT
M:	"Rafael J. Wysocki" <rafael.j.wysocki@intel.com>
S:	Maintained
F:	drivers/pnp/

POSIX CLOCKS and TIMERS
M:	Thomas Gleixner <tglx@linutronix.de>
L:	linux-kernel@vger.kernel.org
T:	git git://git.kernel.org/pub/scm/linux/kernel/git/tip/tip.git timers/core
S:	Maintained
F:	fs/timerfd.c
F:	include/linux/timer*
F:	kernel/time/*timer*

POWER MANAGEMENT CORE
M:	"Rafael J. Wysocki" <rjw@rjwysocki.net>
L:	linux-pm@vger.kernel.org
T:	git git://git.kernel.org/pub/scm/linux/kernel/git/rafael/linux-pm
B:	https://bugzilla.kernel.org
S:	Supported
F:	drivers/base/power/
F:	include/linux/pm.h
F:	include/linux/pm_*
F:	include/linux/powercap.h
F:	drivers/powercap/
F:	kernel/configs/nopm.config

POWER STATE COORDINATION INTERFACE (PSCI)
M:	Mark Rutland <mark.rutland@arm.com>
M:	Lorenzo Pieralisi <lorenzo.pieralisi@arm.com>
L:	linux-arm-kernel@lists.infradead.org
S:	Maintained
F:	drivers/firmware/psci*.c
F:	include/linux/psci.h
F:	include/uapi/linux/psci.h

POWER SUPPLY CLASS/SUBSYSTEM and DRIVERS
M:	Sebastian Reichel <sre@kernel.org>
L:	linux-pm@vger.kernel.org
T:	git git://git.kernel.org/pub/scm/linux/kernel/git/sre/linux-power-supply.git
S:	Maintained
F:	Documentation/ABI/testing/sysfs-class-power
F:	Documentation/devicetree/bindings/power/supply/
F:	include/linux/power_supply.h
F:	drivers/power/supply/

POWERNV OPERATOR PANEL LCD DISPLAY DRIVER
M:	Suraj Jitindar Singh <sjitindarsingh@gmail.com>
L:	linuxppc-dev@lists.ozlabs.org
S:	Maintained
F:	drivers/char/powernv-op-panel.c

PPP OVER ATM (RFC 2364)
M:	Mitchell Blank Jr <mitch@sfgoth.com>
S:	Maintained
F:	net/atm/pppoatm.c
F:	include/uapi/linux/atmppp.h

PPP OVER ETHERNET
M:	Michal Ostrowski <mostrows@earthlink.net>
S:	Maintained
F:	drivers/net/ppp/pppoe.c
F:	drivers/net/ppp/pppox.c

PPP OVER L2TP
M:	James Chapman <jchapman@katalix.com>
S:	Maintained
F:	net/l2tp/l2tp_ppp.c
F:	include/linux/if_pppol2tp.h
F:	include/uapi/linux/if_pppol2tp.h

PPP PROTOCOL DRIVERS AND COMPRESSORS
M:	Paul Mackerras <paulus@samba.org>
L:	linux-ppp@vger.kernel.org
S:	Maintained
F:	drivers/net/ppp/ppp_*

PPS SUPPORT
M:	Rodolfo Giometti <giometti@enneenne.com>
W:	http://wiki.enneenne.com/index.php/LinuxPPS_support
L:	linuxpps@ml.enneenne.com (subscribers-only)
S:	Maintained
F:	Documentation/pps/
F:	Documentation/devicetree/bindings/pps/pps-gpio.txt
F:	Documentation/ABI/testing/sysfs-pps
F:	drivers/pps/
F:	include/linux/pps*.h
F:	include/uapi/linux/pps.h

PPTP DRIVER
M:	Dmitry Kozlov <xeb@mail.ru>
L:	netdev@vger.kernel.org
S:	Maintained
F:	drivers/net/ppp/pptp.c
W:	http://sourceforge.net/projects/accel-pptp

PREEMPTIBLE KERNEL
M:	Robert Love <rml@tech9.net>
L:	kpreempt-tech@lists.sourceforge.net
W:	https://www.kernel.org/pub/linux/kernel/people/rml/preempt-kernel
S:	Supported
F:	Documentation/preempt-locking.txt
F:	include/linux/preempt.h

PRINTK
M:	Petr Mladek <pmladek@suse.com>
M:	Sergey Senozhatsky <sergey.senozhatsky@gmail.com>
R:	Steven Rostedt <rostedt@goodmis.org>
S:	Maintained
F:	kernel/printk/
F:	include/linux/printk.h

PRISM54 WIRELESS DRIVER
M:	Luis Chamberlain <mcgrof@kernel.org>
L:	linux-wireless@vger.kernel.org
W:	http://wireless.kernel.org/en/users/Drivers/p54
S:	Obsolete
F:	drivers/net/wireless/intersil/prism54/

PROC FILESYSTEM
R:	Alexey Dobriyan <adobriyan@gmail.com>
L:	linux-kernel@vger.kernel.org
L:	linux-fsdevel@vger.kernel.org
S:	Maintained
F:	fs/proc/
F:	include/linux/proc_fs.h
F:	tools/testing/selftests/proc/
F:	Documentation/filesystems/proc.txt

PROC SYSCTL
M:	Luis Chamberlain <mcgrof@kernel.org>
M:	Kees Cook <keescook@chromium.org>
L:	linux-kernel@vger.kernel.org
L:	linux-fsdevel@vger.kernel.org
S:	Maintained
F:	fs/proc/proc_sysctl.c
F:	include/linux/sysctl.h
F:	kernel/sysctl.c
F:	tools/testing/selftests/sysctl/

PS3 NETWORK SUPPORT
M:	Geoff Levand <geoff@infradead.org>
L:	netdev@vger.kernel.org
L:	linuxppc-dev@lists.ozlabs.org
S:	Maintained
F:	drivers/net/ethernet/toshiba/ps3_gelic_net.*

PS3 PLATFORM SUPPORT
M:	Geoff Levand <geoff@infradead.org>
L:	linuxppc-dev@lists.ozlabs.org
S:	Maintained
F:	arch/powerpc/boot/ps3*
F:	arch/powerpc/include/asm/lv1call.h
F:	arch/powerpc/include/asm/ps3*.h
F:	arch/powerpc/platforms/ps3/
F:	drivers/*/ps3*
F:	drivers/ps3/
F:	drivers/rtc/rtc-ps3.c
F:	drivers/usb/host/*ps3.c
F:	sound/ppc/snd_ps3*

PS3VRAM DRIVER
M:	Jim Paris <jim@jtan.com>
M:	Geoff Levand <geoff@infradead.org>
L:	linuxppc-dev@lists.ozlabs.org
S:	Maintained
F:	drivers/block/ps3vram.c

PSAMPLE PACKET SAMPLING SUPPORT:
M:	Yotam Gigi <yotam.gi@gmail.com>
S:	Maintained
F:	net/psample
F:	include/net/psample.h
F:	include/uapi/linux/psample.h

PSTORE FILESYSTEM
M:	Kees Cook <keescook@chromium.org>
M:	Anton Vorontsov <anton@enomsg.org>
M:	Colin Cross <ccross@android.com>
M:	Tony Luck <tony.luck@intel.com>
S:	Maintained
T:	git git://git.kernel.org/pub/scm/linux/kernel/git/kees/linux.git for-next/pstore
F:	fs/pstore/
F:	include/linux/pstore*
F:	drivers/firmware/efi/efi-pstore.c
F:	drivers/acpi/apei/erst.c
F:	Documentation/admin-guide/ramoops.rst
F:	Documentation/devicetree/bindings/reserved-memory/ramoops.txt
K:	\b(pstore|ramoops)

PTP HARDWARE CLOCK SUPPORT
M:	Richard Cochran <richardcochran@gmail.com>
L:	netdev@vger.kernel.org
S:	Maintained
W:	http://linuxptp.sourceforge.net/
F:	Documentation/ABI/testing/sysfs-ptp
F:	Documentation/ptp/*
F:	drivers/net/phy/dp83640*
F:	drivers/ptp/*
F:	include/linux/ptp_cl*

PTRACE SUPPORT
M:	Oleg Nesterov <oleg@redhat.com>
S:	Maintained
F:	include/asm-generic/syscall.h
F:	include/linux/ptrace.h
F:	include/linux/regset.h
F:	include/linux/tracehook.h
F:	include/uapi/linux/ptrace.h
F:	include/uapi/linux/ptrace.h
F:	include/asm-generic/ptrace.h
F:	kernel/ptrace.c
F:	arch/*/ptrace*.c
F:	arch/*/*/ptrace*.c
F:	arch/*/include/asm/ptrace*.h

PULSE8-CEC DRIVER
M:	Hans Verkuil <hverkuil@xs4all.nl>
L:	linux-media@vger.kernel.org
T:	git git://linuxtv.org/media_tree.git
S:	Maintained
F:	drivers/media/usb/pulse8-cec/*
F:	Documentation/media/cec-drivers/pulse8-cec.rst

PVRUSB2 VIDEO4LINUX DRIVER
M:	Mike Isely <isely@pobox.com>
L:	pvrusb2@isely.net	(subscribers-only)
L:	linux-media@vger.kernel.org
W:	http://www.isely.net/pvrusb2/
T:	git git://linuxtv.org/media_tree.git
S:	Maintained
F:	Documentation/media/v4l-drivers/pvrusb2*
F:	drivers/media/usb/pvrusb2/

PWC WEBCAM DRIVER
M:	Hans Verkuil <hverkuil@xs4all.nl>
L:	linux-media@vger.kernel.org
T:	git git://linuxtv.org/media_tree.git
S:	Odd Fixes
F:	drivers/media/usb/pwc/*

PWM FAN DRIVER
M:	Kamil Debski <kamil@wypas.org>
M:	Bartlomiej Zolnierkiewicz <b.zolnierkie@samsung.com>
L:	linux-hwmon@vger.kernel.org
S:	Supported
F:	Documentation/devicetree/bindings/hwmon/pwm-fan.txt
F:	Documentation/hwmon/pwm-fan
F:	drivers/hwmon/pwm-fan.c

PWM IR Transmitter
M:	Sean Young <sean@mess.org>
L:	linux-media@vger.kernel.org
S:	Maintained
F:	drivers/media/rc/pwm-ir-tx.c

PWM SUBSYSTEM
M:	Thierry Reding <thierry.reding@gmail.com>
L:	linux-pwm@vger.kernel.org
S:	Maintained
T:	git git://git.kernel.org/pub/scm/linux/kernel/git/thierry.reding/linux-pwm.git
F:	Documentation/pwm.txt
F:	Documentation/devicetree/bindings/pwm/
F:	include/linux/pwm.h
F:	drivers/pwm/
F:	drivers/video/backlight/pwm_bl.c
F:	include/linux/pwm_backlight.h
F:	drivers/gpio/gpio-mvebu.c
F:	Documentation/devicetree/bindings/gpio/gpio-mvebu.txt

PXA GPIO DRIVER
M:	Robert Jarzmik <robert.jarzmik@free.fr>
L:	linux-gpio@vger.kernel.org
S:	Maintained
F:	drivers/gpio/gpio-pxa.c

PXA MMCI DRIVER
S:	Orphan

PXA RTC DRIVER
M:	Robert Jarzmik <robert.jarzmik@free.fr>
L:	linux-rtc@vger.kernel.org
S:	Maintained

PXA2xx/PXA3xx SUPPORT
M:	Daniel Mack <daniel@zonque.org>
M:	Haojian Zhuang <haojian.zhuang@gmail.com>
M:	Robert Jarzmik <robert.jarzmik@free.fr>
L:	linux-arm-kernel@lists.infradead.org (moderated for non-subscribers)
T:	git git://github.com/hzhuang1/linux.git
T:	git git://github.com/rjarzmik/linux.git
S:	Maintained
F:	arch/arm/boot/dts/pxa*
F:	arch/arm/mach-pxa/
F:	drivers/dma/pxa*
F:	drivers/pcmcia/pxa2xx*
F:	drivers/pinctrl/pxa/
F:	drivers/spi/spi-pxa2xx*
F:	drivers/usb/gadget/udc/pxa2*
F:	include/sound/pxa2xx-lib.h
F:	sound/arm/pxa*
F:	sound/soc/pxa/

QAT DRIVER
M:	Giovanni Cabiddu <giovanni.cabiddu@intel.com>
L:	qat-linux@intel.com
S:	Supported
F:	drivers/crypto/qat/

QCOM AUDIO (ASoC) DRIVERS
M:	Patrick Lai <plai@codeaurora.org>
M:	Banajit Goswami <bgoswami@codeaurora.org>
L:	alsa-devel@alsa-project.org (moderated for non-subscribers)
S:	Supported
F:	sound/soc/qcom/

QEMU MACHINE EMULATOR AND VIRTUALIZER SUPPORT
M:	Gabriel Somlo <somlo@cmu.edu>
M:	"Michael S. Tsirkin" <mst@redhat.com>
L:	qemu-devel@nongnu.org
S:	Maintained
F:	drivers/firmware/qemu_fw_cfg.c
F:	include/uapi/linux/qemu_fw_cfg.h

QIB DRIVER
M:	Dennis Dalessandro <dennis.dalessandro@intel.com>
M:	Mike Marciniszyn <mike.marciniszyn@intel.com>
L:	linux-rdma@vger.kernel.org
S:	Supported
F:	drivers/infiniband/hw/qib/

QLOGIC QL41xxx FCOE DRIVER
M:	QLogic-Storage-Upstream@cavium.com
L:	linux-scsi@vger.kernel.org
S:	Supported
F:	drivers/scsi/qedf/

QLOGIC QL41xxx ISCSI DRIVER
M:	QLogic-Storage-Upstream@cavium.com
L:	linux-scsi@vger.kernel.org
S:	Supported
F:	drivers/scsi/qedi/

QLOGIC QL4xxx ETHERNET DRIVER
M:	Ariel Elior <Ariel.Elior@cavium.com>
M:	everest-linux-l2@cavium.com
L:	netdev@vger.kernel.org
S:	Supported
F:	drivers/net/ethernet/qlogic/qed/
F:	include/linux/qed/
F:	drivers/net/ethernet/qlogic/qede/

QLOGIC QL4xxx RDMA DRIVER
M:	Michal Kalderon <Michal.Kalderon@cavium.com>
M:	Ariel Elior <Ariel.Elior@cavium.com>
L:	linux-rdma@vger.kernel.org
S:	Supported
F:	drivers/infiniband/hw/qedr/
F:	include/uapi/rdma/qedr-abi.h

QLOGIC QLA1280 SCSI DRIVER
M:	Michael Reed <mdr@sgi.com>
L:	linux-scsi@vger.kernel.org
S:	Maintained
F:	drivers/scsi/qla1280.[ch]

QLOGIC QLA2XXX FC-SCSI DRIVER
M:	qla2xxx-upstream@qlogic.com
L:	linux-scsi@vger.kernel.org
S:	Supported
F:	Documentation/scsi/LICENSE.qla2xxx
F:	drivers/scsi/qla2xxx/

QLOGIC QLA3XXX NETWORK DRIVER
M:	Dept-GELinuxNICDev@cavium.com
L:	netdev@vger.kernel.org
S:	Supported
F:	Documentation/networking/device_drivers/qlogic/LICENSE.qla3xxx
F:	drivers/net/ethernet/qlogic/qla3xxx.*

QLOGIC QLA4XXX iSCSI DRIVER
M:	QLogic-Storage-Upstream@qlogic.com
L:	linux-scsi@vger.kernel.org
S:	Supported
F:	Documentation/scsi/LICENSE.qla4xxx
F:	drivers/scsi/qla4xxx/

QLOGIC QLCNIC (1/10)Gb ETHERNET DRIVER
M:	Shahed Shaikh <Shahed.Shaikh@cavium.com>
M:	Manish Chopra <manish.chopra@cavium.com>
M:	Dept-GELinuxNICDev@cavium.com
L:	netdev@vger.kernel.org
S:	Supported
F:	drivers/net/ethernet/qlogic/qlcnic/

QLOGIC QLGE 10Gb ETHERNET DRIVER
M:	Manish Chopra <manish.chopra@cavium.com>
M:	Dept-GELinuxNICDev@cavium.com
L:	netdev@vger.kernel.org
S:	Supported
F:	drivers/net/ethernet/qlogic/qlge/

QM1D1B0004 MEDIA DRIVER
M:	Akihiro Tsukada <tskd08@gmail.com>
L:	linux-media@vger.kernel.org
S:	Odd Fixes
F:	drivers/media/tuners/qm1d1b0004*

QM1D1C0042 MEDIA DRIVER
M:	Akihiro Tsukada <tskd08@gmail.com>
L:	linux-media@vger.kernel.org
S:	Odd Fixes
F:	drivers/media/tuners/qm1d1c0042*

QNX4 FILESYSTEM
M:	Anders Larsen <al@alarsen.net>
W:	http://www.alarsen.net/linux/qnx4fs/
S:	Maintained
F:	fs/qnx4/
F:	include/uapi/linux/qnx4_fs.h
F:	include/uapi/linux/qnxtypes.h

QORIQ DPAA2 FSL-MC BUS DRIVER
M:	Stuart Yoder <stuyoder@gmail.com>
M:	Laurentiu Tudor <laurentiu.tudor@nxp.com>
L:	linux-kernel@vger.kernel.org
S:	Maintained
F:	drivers/bus/fsl-mc/
F:	Documentation/devicetree/bindings/misc/fsl,qoriq-mc.txt
F:	Documentation/networking/device_drivers/freescale/dpaa2/overview.rst

QT1010 MEDIA DRIVER
M:	Antti Palosaari <crope@iki.fi>
L:	linux-media@vger.kernel.org
W:	https://linuxtv.org
W:	http://palosaari.fi/linux/
Q:	http://patchwork.linuxtv.org/project/linux-media/list/
T:	git git://linuxtv.org/anttip/media_tree.git
S:	Maintained
F:	drivers/media/tuners/qt1010*

QUALCOMM ATHEROS ATH10K WIRELESS DRIVER
M:	Kalle Valo <kvalo@codeaurora.org>
L:	ath10k@lists.infradead.org
W:	http://wireless.kernel.org/en/users/Drivers/ath10k
T:	git git://git.kernel.org/pub/scm/linux/kernel/git/kvalo/ath.git
S:	Supported
F:	drivers/net/wireless/ath/ath10k/

QUALCOMM ATHEROS ATH9K WIRELESS DRIVER
M:	QCA ath9k Development <ath9k-devel@qca.qualcomm.com>
L:	linux-wireless@vger.kernel.org
W:	http://wireless.kernel.org/en/users/Drivers/ath9k
S:	Supported
F:	drivers/net/wireless/ath/ath9k/

QUALCOMM CAMERA SUBSYSTEM DRIVER
M:	Todor Tomov <todor.too@gmail.com>
L:	linux-media@vger.kernel.org
S:	Maintained
F:	Documentation/devicetree/bindings/media/qcom,camss.txt
F:	Documentation/media/v4l-drivers/qcom_camss.rst
F:	drivers/media/platform/qcom/camss/

QUALCOMM CPUFREQ DRIVER MSM8996/APQ8096
M:  Ilia Lin <ilia.lin@gmail.com>
L:  linux-pm@vger.kernel.org
S:  Maintained
F:  Documentation/devicetree/bindings/opp/kryo-cpufreq.txt
F:  drivers/cpufreq/qcom-cpufreq-kryo.c

QUALCOMM EMAC GIGABIT ETHERNET DRIVER
M:	Timur Tabi <timur@kernel.org>
L:	netdev@vger.kernel.org
S:	Maintained
F:	drivers/net/ethernet/qualcomm/emac/

QUALCOMM GENERIC INTERFACE I2C DRIVER
M:	Alok Chauhan <alokc@codeaurora.org>
M:	Karthikeyan Ramasubramanian <kramasub@codeaurora.org>
L:	linux-i2c@vger.kernel.org
L:	linux-arm-msm@vger.kernel.org
S:	Supported
F:	drivers/i2c/busses/i2c-qcom-geni.c

QUALCOMM HEXAGON ARCHITECTURE
M:	Richard Kuo <rkuo@codeaurora.org>
L:	linux-hexagon@vger.kernel.org
T:	git git://git.kernel.org/pub/scm/linux/kernel/git/rkuo/linux-hexagon-kernel.git
S:	Supported
F:	arch/hexagon/

QUALCOMM HIDMA DRIVER
M:	Sinan Kaya <okaya@kernel.org>
L:	linux-arm-kernel@lists.infradead.org
L:	linux-arm-msm@vger.kernel.org
L:	dmaengine@vger.kernel.org
S:	Supported
F:	drivers/dma/qcom/hidma*

QUALCOMM IOMMU
M:	Rob Clark <robdclark@gmail.com>
L:	iommu@lists.linux-foundation.org
L:	linux-arm-msm@vger.kernel.org
S:	Maintained
F:	drivers/iommu/qcom_iommu.c

QUALCOMM TSENS THERMAL DRIVER
M:	Amit Kucheria <amit.kucheria@linaro.org>
L:	linux-pm@vger.kernel.org
L:	linux-arm-msm@vger.kernel.org
S:	Maintained
F:	drivers/thermal/qcom/

QUALCOMM VENUS VIDEO ACCELERATOR DRIVER
M:	Stanimir Varbanov <stanimir.varbanov@linaro.org>
L:	linux-media@vger.kernel.org
L:	linux-arm-msm@vger.kernel.org
T:	git git://linuxtv.org/media_tree.git
S:	Maintained
F:	drivers/media/platform/qcom/venus/

QUALCOMM WCN36XX WIRELESS DRIVER
M:	Kalle Valo <kvalo@codeaurora.org>
L:	wcn36xx@lists.infradead.org
W:	http://wireless.kernel.org/en/users/Drivers/wcn36xx
T:	git git://github.com/KrasnikovEugene/wcn36xx.git
S:	Supported
F:	drivers/net/wireless/ath/wcn36xx/

QUANTENNA QTNFMAC WIRELESS DRIVER
M:	Igor Mitsyanko <imitsyanko@quantenna.com>
M:	Avinash Patil <avinashp@quantenna.com>
M:	Sergey Matyukevich <smatyukevich@quantenna.com>
L:	linux-wireless@vger.kernel.org
S:	Maintained
F:	drivers/net/wireless/quantenna

RADEON and AMDGPU DRM DRIVERS
M:	Alex Deucher <alexander.deucher@amd.com>
M:	Christian König <christian.koenig@amd.com>
M:	David (ChunMing) Zhou <David1.Zhou@amd.com>
L:	amd-gfx@lists.freedesktop.org
T:	git git://people.freedesktop.org/~agd5f/linux
S:	Supported
F:	drivers/gpu/drm/radeon/
F:	include/uapi/drm/radeon_drm.h
F:	drivers/gpu/drm/amd/
F:	include/uapi/drm/amdgpu_drm.h

RADEON FRAMEBUFFER DISPLAY DRIVER
M:	Benjamin Herrenschmidt <benh@kernel.crashing.org>
L:	linux-fbdev@vger.kernel.org
S:	Maintained
F:	drivers/video/fbdev/aty/radeon*
F:	include/uapi/linux/radeonfb.h

RADIOSHARK RADIO DRIVER
M:	Hans Verkuil <hverkuil@xs4all.nl>
L:	linux-media@vger.kernel.org
T:	git git://linuxtv.org/media_tree.git
S:	Maintained
F:	drivers/media/radio/radio-shark.c

RADIOSHARK2 RADIO DRIVER
M:	Hans Verkuil <hverkuil@xs4all.nl>
L:	linux-media@vger.kernel.org
T:	git git://linuxtv.org/media_tree.git
S:	Maintained
F:	drivers/media/radio/radio-shark2.c
F:	drivers/media/radio/radio-tea5777.c

RADOS BLOCK DEVICE (RBD)
M:	Ilya Dryomov <idryomov@gmail.com>
M:	Sage Weil <sage@redhat.com>
M:	Alex Elder <elder@kernel.org>
L:	ceph-devel@vger.kernel.org
W:	http://ceph.com/
T:	git git://git.kernel.org/pub/scm/linux/kernel/git/sage/ceph-client.git
T:	git git://github.com/ceph/ceph-client.git
S:	Supported
F:	Documentation/ABI/testing/sysfs-bus-rbd
F:	drivers/block/rbd.c
F:	drivers/block/rbd_types.h

RAGE128 FRAMEBUFFER DISPLAY DRIVER
M:	Paul Mackerras <paulus@samba.org>
L:	linux-fbdev@vger.kernel.org
S:	Maintained
F:	drivers/video/fbdev/aty/aty128fb.c

RAINSHADOW-CEC DRIVER
M:	Hans Verkuil <hverkuil@xs4all.nl>
L:	linux-media@vger.kernel.org
T:	git git://linuxtv.org/media_tree.git
S:	Maintained
F:	drivers/media/usb/rainshadow-cec/*

RALINK MIPS ARCHITECTURE
M:	John Crispin <john@phrozen.org>
L:	linux-mips@vger.kernel.org
S:	Maintained
F:	arch/mips/ralink

RALINK RT2X00 WIRELESS LAN DRIVER
P:	rt2x00 project
M:	Stanislaw Gruszka <sgruszka@redhat.com>
M:	Helmut Schaa <helmut.schaa@googlemail.com>
L:	linux-wireless@vger.kernel.org
S:	Maintained
F:	drivers/net/wireless/ralink/rt2x00/

RAMDISK RAM BLOCK DEVICE DRIVER
M:	Jens Axboe <axboe@kernel.dk>
S:	Maintained
F:	Documentation/blockdev/ramdisk.txt
F:	drivers/block/brd.c

RANCHU VIRTUAL BOARD FOR MIPS
M:	Miodrag Dinic <miodrag.dinic@mips.com>
L:	linux-mips@vger.kernel.org
S:	Supported
F:	arch/mips/generic/board-ranchu.c
F:	arch/mips/configs/generic/board-ranchu.config

RANDOM NUMBER DRIVER
M:	"Theodore Ts'o" <tytso@mit.edu>
S:	Maintained
F:	drivers/char/random.c

RAPIDIO SUBSYSTEM
M:	Matt Porter <mporter@kernel.crashing.org>
M:	Alexandre Bounine <alex.bou9@gmail.com>
S:	Maintained
F:	drivers/rapidio/

RAYLINK/WEBGEAR 802.11 WIRELESS LAN DRIVER
L:	linux-wireless@vger.kernel.org
S:	Orphan
F:	drivers/net/wireless/ray*

RCUTORTURE TEST FRAMEWORK
M:	"Paul E. McKenney" <paulmck@linux.ibm.com>
M:	Josh Triplett <josh@joshtriplett.org>
R:	Steven Rostedt <rostedt@goodmis.org>
R:	Mathieu Desnoyers <mathieu.desnoyers@efficios.com>
R:	Lai Jiangshan <jiangshanlai@gmail.com>
L:	linux-kernel@vger.kernel.org
S:	Supported
T:	git git://git.kernel.org/pub/scm/linux/kernel/git/paulmck/linux-rcu.git
F:	tools/testing/selftests/rcutorture

RDC R-321X SoC
M:	Florian Fainelli <florian@openwrt.org>
S:	Maintained

RDC R6040 FAST ETHERNET DRIVER
M:	Florian Fainelli <f.fainelli@gmail.com>
L:	netdev@vger.kernel.org
S:	Maintained
F:	drivers/net/ethernet/rdc/r6040.c

RDMAVT - RDMA verbs software
M:	Dennis Dalessandro <dennis.dalessandro@intel.com>
M:	Mike Marciniszyn <mike.marciniszyn@intel.com>
L:	linux-rdma@vger.kernel.org
S:	Supported
F:	drivers/infiniband/sw/rdmavt

RDS - RELIABLE DATAGRAM SOCKETS
M:	Santosh Shilimkar <santosh.shilimkar@oracle.com>
L:	netdev@vger.kernel.org
L:	linux-rdma@vger.kernel.org
L:	rds-devel@oss.oracle.com (moderated for non-subscribers)
W:	https://oss.oracle.com/projects/rds/
S:	Supported
F:	net/rds/
F:	Documentation/networking/rds.txt

RDT - RESOURCE ALLOCATION
M:	Fenghua Yu <fenghua.yu@intel.com>
M:	Reinette Chatre <reinette.chatre@intel.com>
L:	linux-kernel@vger.kernel.org
S:	Supported
F:	arch/x86/kernel/cpu/resctrl/
F:	arch/x86/include/asm/resctrl_sched.h
F:	Documentation/x86/resctrl*

READ-COPY UPDATE (RCU)
M:	"Paul E. McKenney" <paulmck@linux.ibm.com>
M:	Josh Triplett <josh@joshtriplett.org>
R:	Steven Rostedt <rostedt@goodmis.org>
R:	Mathieu Desnoyers <mathieu.desnoyers@efficios.com>
R:	Lai Jiangshan <jiangshanlai@gmail.com>
R:	Joel Fernandes <joel@joelfernandes.org>
L:	linux-kernel@vger.kernel.org
W:	http://www.rdrop.com/users/paulmck/RCU/
S:	Supported
T:	git git://git.kernel.org/pub/scm/linux/kernel/git/paulmck/linux-rcu.git
F:	Documentation/RCU/
X:	Documentation/RCU/torture.txt
F:	include/linux/rcu*
X:	include/linux/srcu*.h
F:	kernel/rcu/
X:	kernel/rcu/srcu*.c

REAL TIME CLOCK (RTC) SUBSYSTEM
M:	Alessandro Zummo <a.zummo@towertech.it>
M:	Alexandre Belloni <alexandre.belloni@bootlin.com>
L:	linux-rtc@vger.kernel.org
Q:	http://patchwork.ozlabs.org/project/rtc-linux/list/
T:	git git://git.kernel.org/pub/scm/linux/kernel/git/abelloni/linux.git
S:	Maintained
F:	Documentation/devicetree/bindings/rtc/
F:	Documentation/rtc.txt
F:	drivers/rtc/
F:	include/linux/rtc.h
F:	include/uapi/linux/rtc.h
F:	include/linux/rtc/
F:	include/linux/platform_data/rtc-*
F:	tools/testing/selftests/rtc/

REALTEK AUDIO CODECS
M:	Bard Liao <bardliao@realtek.com>
M:	Oder Chiou <oder_chiou@realtek.com>
S:	Maintained
F:	sound/soc/codecs/rt*
F:	include/sound/rt*.h

REALTEK RTL83xx SMI DSA ROUTER CHIPS
M:	Linus Walleij <linus.walleij@linaro.org>
S:	Maintained
F:	Documentation/devicetree/bindings/net/dsa/realtek-smi.txt
F:	drivers/net/dsa/realtek-smi*
F:	drivers/net/dsa/rtl83*

REGISTER MAP ABSTRACTION
M:	Mark Brown <broonie@kernel.org>
L:	linux-kernel@vger.kernel.org
T:	git git://git.kernel.org/pub/scm/linux/kernel/git/broonie/regmap.git
S:	Supported
F:	Documentation/devicetree/bindings/regmap/
F:	drivers/base/regmap/
F:	include/linux/regmap.h

REISERFS FILE SYSTEM
L:	reiserfs-devel@vger.kernel.org
S:	Supported
F:	fs/reiserfs/

REMOTE PROCESSOR (REMOTEPROC) SUBSYSTEM
M:	Ohad Ben-Cohen <ohad@wizery.com>
M:	Bjorn Andersson <bjorn.andersson@linaro.org>
L:	linux-remoteproc@vger.kernel.org
T:	git git://git.kernel.org/pub/scm/linux/kernel/git/ohad/remoteproc.git
S:	Maintained
F:	Documentation/devicetree/bindings/remoteproc/
F:	Documentation/remoteproc.txt
F:	drivers/remoteproc/
F:	include/linux/remoteproc.h

REMOTE PROCESSOR MESSAGING (RPMSG) SUBSYSTEM
M:	Ohad Ben-Cohen <ohad@wizery.com>
M:	Bjorn Andersson <bjorn.andersson@linaro.org>
L:	linux-remoteproc@vger.kernel.org
T:	git git://git.kernel.org/pub/scm/linux/kernel/git/ohad/rpmsg.git
S:	Maintained
F:	drivers/rpmsg/
F:	Documentation/rpmsg.txt
F:	include/linux/rpmsg.h
F:	include/linux/rpmsg/

RENESAS CLOCK DRIVERS
M:	Geert Uytterhoeven <geert+renesas@glider.be>
L:	linux-renesas-soc@vger.kernel.org
T:	git git://git.kernel.org/pub/scm/linux/kernel/git/geert/renesas-drivers.git clk-renesas
S:	Supported
F:	drivers/clk/renesas/

RENESAS EMEV2 I2C DRIVER
M:	Wolfram Sang <wsa+renesas@sang-engineering.com>
S:	Supported
F:	drivers/i2c/busses/i2c-emev2.c

RENESAS ETHERNET DRIVERS
R:	Sergei Shtylyov <sergei.shtylyov@cogentembedded.com>
L:	netdev@vger.kernel.org
L:	linux-renesas-soc@vger.kernel.org
F:	Documentation/devicetree/bindings/net/renesas,*.txt
F:	Documentation/devicetree/bindings/net/sh_eth.txt
F:	drivers/net/ethernet/renesas/
F:	include/linux/sh_eth.h

RENESAS R-CAR GYROADC DRIVER
M:	Marek Vasut <marek.vasut@gmail.com>
L:	linux-iio@vger.kernel.org
S:	Supported
F:	drivers/iio/adc/rcar_gyro_adc.c

RENESAS R-CAR I2C DRIVERS
M:	Wolfram Sang <wsa+renesas@sang-engineering.com>
S:	Supported
F:	drivers/i2c/busses/i2c-rcar.c
F:	drivers/i2c/busses/i2c-sh_mobile.c

RENESAS RIIC DRIVER
M:	Chris Brandt <chris.brandt@renesas.com>
S:	Supported
F:	Documentation/devicetree/bindings/i2c/i2c-riic.txt
F:	drivers/i2c/busses/i2c-riic.c

RENESAS USB PHY DRIVER
M:	Yoshihiro Shimoda <yoshihiro.shimoda.uh@renesas.com>
L:	linux-renesas-soc@vger.kernel.org
S:	Maintained
F:	drivers/phy/renesas/phy-rcar-gen3-usb*.c

RESET CONTROLLER FRAMEWORK
M:	Philipp Zabel <p.zabel@pengutronix.de>
T:	git git://git.pengutronix.de/git/pza/linux
S:	Maintained
F:	drivers/reset/
F:	Documentation/devicetree/bindings/reset/
F:	include/dt-bindings/reset/
F:	include/linux/reset.h
F:	include/linux/reset-controller.h

RESTARTABLE SEQUENCES SUPPORT
M:	Mathieu Desnoyers <mathieu.desnoyers@efficios.com>
M:	Peter Zijlstra <peterz@infradead.org>
M:	"Paul E. McKenney" <paulmck@linux.ibm.com>
M:	Boqun Feng <boqun.feng@gmail.com>
L:	linux-kernel@vger.kernel.org
S:	Supported
F:	kernel/rseq.c
F:	include/uapi/linux/rseq.h
F:	include/trace/events/rseq.h
F:	tools/testing/selftests/rseq/

RFKILL
M:	Johannes Berg <johannes@sipsolutions.net>
L:	linux-wireless@vger.kernel.org
W:	http://wireless.kernel.org/
T:	git git://git.kernel.org/pub/scm/linux/kernel/git/jberg/mac80211.git
T:	git git://git.kernel.org/pub/scm/linux/kernel/git/jberg/mac80211-next.git
S:	Maintained
F:	Documentation/rfkill.txt
F:	Documentation/ABI/stable/sysfs-class-rfkill
F:	net/rfkill/
F:	include/linux/rfkill.h
F:	include/uapi/linux/rfkill.h

RHASHTABLE
M:	Thomas Graf <tgraf@suug.ch>
M:	Herbert Xu <herbert@gondor.apana.org.au>
L:	netdev@vger.kernel.org
S:	Maintained
F:	lib/rhashtable.c
F:	lib/test_rhashtable.c
F:	include/linux/rhashtable.h
F:	include/linux/rhashtable-types.h

RICOH R5C592 MEMORYSTICK DRIVER
M:	Maxim Levitsky <maximlevitsky@gmail.com>
S:	Maintained
F:	drivers/memstick/host/r592.*

RICOH SMARTMEDIA/XD DRIVER
M:	Maxim Levitsky <maximlevitsky@gmail.com>
S:	Maintained
F:	drivers/mtd/nand/raw/r852.c
F:	drivers/mtd/nand/raw/r852.h

RISC-V ARCHITECTURE
M:	Palmer Dabbelt <palmer@sifive.com>
M:	Albert Ou <aou@eecs.berkeley.edu>
L:	linux-riscv@lists.infradead.org
T:	git git://git.kernel.org/pub/scm/linux/kernel/git/palmer/riscv-linux.git
S:	Supported
F:	arch/riscv/
K:	riscv
N:	riscv

ROCCAT DRIVERS
M:	Stefan Achatz <erazor_de@users.sourceforge.net>
W:	http://sourceforge.net/projects/roccat/
S:	Maintained
F:	drivers/hid/hid-roccat*
F:	include/linux/hid-roccat*
F:	Documentation/ABI/*/sysfs-driver-hid-roccat*

ROCKCHIP RASTER 2D GRAPHIC ACCELERATION UNIT DRIVER
M:	Jacob chen <jacob2.chen@rock-chips.com>
L:	linux-media@vger.kernel.org
S:	Maintained
F:	drivers/media/platform/rockchip/rga/
F:	Documentation/devicetree/bindings/media/rockchip-rga.txt

ROCKCHIP VPU CODEC DRIVER
M:	Ezequiel Garcia <ezequiel@collabora.com>
L:	linux-media@vger.kernel.org
S:	Maintained
F:	drivers/staging/media/platform/rockchip/vpu/
F:	Documentation/devicetree/bindings/media/rockchip-vpu.txt

ROCKER DRIVER
M:	Jiri Pirko <jiri@resnulli.us>
L:	netdev@vger.kernel.org
S:	Supported
F:	drivers/net/ethernet/rocker/

ROCKETPORT DRIVER
P:	Comtrol Corp.
W:	http://www.comtrol.com
S:	Maintained
F:	Documentation/serial/rocket.txt
F:	drivers/tty/rocket*

ROCKETPORT EXPRESS/INFINITY DRIVER
M:	Kevin Cernekee <cernekee@gmail.com>
L:	linux-serial@vger.kernel.org
S:	Odd Fixes
F:	drivers/tty/serial/rp2.*

ROHM MULTIFUNCTION BD9571MWV-M PMIC DEVICE DRIVERS
M:	Marek Vasut <marek.vasut+renesas@gmail.com>
L:	linux-kernel@vger.kernel.org
L:	linux-renesas-soc@vger.kernel.org
S:	Supported
F:	drivers/mfd/bd9571mwv.c
F:	drivers/regulator/bd9571mwv-regulator.c
F:	drivers/gpio/gpio-bd9571mwv.c
F:	include/linux/mfd/bd9571mwv.h
F:	Documentation/devicetree/bindings/mfd/bd9571mwv.txt

ROSE NETWORK LAYER
M:	Ralf Baechle <ralf@linux-mips.org>
L:	linux-hams@vger.kernel.org
W:	http://www.linux-ax25.org/
S:	Maintained
F:	include/net/rose.h
F:	include/uapi/linux/rose.h
F:	net/rose/

RTL2830 MEDIA DRIVER
M:	Antti Palosaari <crope@iki.fi>
L:	linux-media@vger.kernel.org
W:	https://linuxtv.org
W:	http://palosaari.fi/linux/
Q:	http://patchwork.linuxtv.org/project/linux-media/list/
T:	git git://linuxtv.org/anttip/media_tree.git
S:	Maintained
F:	drivers/media/dvb-frontends/rtl2830*

RTL2832 MEDIA DRIVER
M:	Antti Palosaari <crope@iki.fi>
L:	linux-media@vger.kernel.org
W:	https://linuxtv.org
W:	http://palosaari.fi/linux/
Q:	http://patchwork.linuxtv.org/project/linux-media/list/
T:	git git://linuxtv.org/anttip/media_tree.git
S:	Maintained
F:	drivers/media/dvb-frontends/rtl2832*

RTL2832_SDR MEDIA DRIVER
M:	Antti Palosaari <crope@iki.fi>
L:	linux-media@vger.kernel.org
W:	https://linuxtv.org
W:	http://palosaari.fi/linux/
Q:	http://patchwork.linuxtv.org/project/linux-media/list/
T:	git git://linuxtv.org/anttip/media_tree.git
S:	Maintained
F:	drivers/media/dvb-frontends/rtl2832_sdr*

RTL8180 WIRELESS DRIVER
L:	linux-wireless@vger.kernel.org
W:	http://wireless.kernel.org/
T:	git git://git.kernel.org/pub/scm/linux/kernel/git/linville/wireless-testing.git
S:	Orphan
F:	drivers/net/wireless/realtek/rtl818x/rtl8180/

RTL8187 WIRELESS DRIVER
M:	Herton Ronaldo Krzesinski <herton@canonical.com>
M:	Hin-Tak Leung <htl10@users.sourceforge.net>
M:	Larry Finger <Larry.Finger@lwfinger.net>
L:	linux-wireless@vger.kernel.org
W:	http://wireless.kernel.org/
T:	git git://git.kernel.org/pub/scm/linux/kernel/git/linville/wireless-testing.git
S:	Maintained
F:	drivers/net/wireless/realtek/rtl818x/rtl8187/

REALTEK WIRELESS DRIVER (rtlwifi family)
M:	Ping-Ke Shih <pkshih@realtek.com>
L:	linux-wireless@vger.kernel.org
W:	http://wireless.kernel.org/
T:	git git://git.kernel.org/pub/scm/linux/kernel/git/linville/wireless-testing.git
S:	Maintained
F:	drivers/net/wireless/realtek/rtlwifi/

RTL8XXXU WIRELESS DRIVER (rtl8xxxu)
M:	Jes Sorensen <Jes.Sorensen@gmail.com>
L:	linux-wireless@vger.kernel.org
T:	git git://git.kernel.org/pub/scm/linux/kernel/git/jes/linux.git rtl8xxxu-devel
S:	Maintained
F:	drivers/net/wireless/realtek/rtl8xxxu/

RXRPC SOCKETS (AF_RXRPC)
M:	David Howells <dhowells@redhat.com>
L:	linux-afs@lists.infradead.org
S:	Supported
F:	net/rxrpc/
F:	include/keys/rxrpc-type.h
F:	include/net/af_rxrpc.h
F:	include/trace/events/rxrpc.h
F:	include/uapi/linux/rxrpc.h
F:	Documentation/networking/rxrpc.txt
W:	https://www.infradead.org/~dhowells/kafs/

S3 SAVAGE FRAMEBUFFER DRIVER
M:	Antonino Daplas <adaplas@gmail.com>
L:	linux-fbdev@vger.kernel.org
S:	Maintained
F:	drivers/video/fbdev/savage/

S390
M:	Martin Schwidefsky <schwidefsky@de.ibm.com>
M:	Heiko Carstens <heiko.carstens@de.ibm.com>
L:	linux-s390@vger.kernel.org
W:	http://www.ibm.com/developerworks/linux/linux390/
T:	git git://git.kernel.org/pub/scm/linux/kernel/git/s390/linux.git
S:	Supported
F:	arch/s390/
F:	drivers/s390/
F:	Documentation/s390/
F:	Documentation/driver-api/s390-drivers.rst

S390 COMMON I/O LAYER
M:	Sebastian Ott <sebott@linux.ibm.com>
M:	Peter Oberparleiter <oberpar@linux.ibm.com>
L:	linux-s390@vger.kernel.org
W:	http://www.ibm.com/developerworks/linux/linux390/
S:	Supported
F:	drivers/s390/cio/

S390 DASD DRIVER
M:	Stefan Haberland <sth@linux.ibm.com>
M:	Jan Hoeppner <hoeppner@linux.ibm.com>
L:	linux-s390@vger.kernel.org
W:	http://www.ibm.com/developerworks/linux/linux390/
S:	Supported
F:	drivers/s390/block/dasd*
F:	block/partitions/ibm.c

S390 IOMMU (PCI)
M:	Gerald Schaefer <gerald.schaefer@de.ibm.com>
L:	linux-s390@vger.kernel.org
W:	http://www.ibm.com/developerworks/linux/linux390/
S:	Supported
F:	drivers/iommu/s390-iommu.c

S390 IUCV NETWORK LAYER
M:	Julian Wiedmann <jwi@linux.ibm.com>
M:	Ursula Braun <ubraun@linux.ibm.com>
L:	linux-s390@vger.kernel.org
W:	http://www.ibm.com/developerworks/linux/linux390/
S:	Supported
F:	drivers/s390/net/*iucv*
F:	include/net/iucv/
F:	net/iucv/

S390 NETWORK DRIVERS
M:	Julian Wiedmann <jwi@linux.ibm.com>
M:	Ursula Braun <ubraun@linux.ibm.com>
L:	linux-s390@vger.kernel.org
W:	http://www.ibm.com/developerworks/linux/linux390/
S:	Supported
F:	drivers/s390/net/

S390 PCI SUBSYSTEM
M:	Sebastian Ott <sebott@linux.ibm.com>
M:	Gerald Schaefer <gerald.schaefer@de.ibm.com>
L:	linux-s390@vger.kernel.org
W:	http://www.ibm.com/developerworks/linux/linux390/
S:	Supported
F:	arch/s390/pci/
F:	drivers/pci/hotplug/s390_pci_hpc.c

S390 VFIO-CCW DRIVER
M:	Cornelia Huck <cohuck@redhat.com>
M:	Farhan Ali <alifm@linux.ibm.com>
M:	Eric Farman <farman@linux.ibm.com>
R:	Halil Pasic <pasic@linux.ibm.com>
L:	linux-s390@vger.kernel.org
L:	kvm@vger.kernel.org
S:	Supported
F:	drivers/s390/cio/vfio_ccw*
F:	Documentation/s390/vfio-ccw.txt
F:	include/uapi/linux/vfio_ccw.h

S390 ZCRYPT DRIVER
M:	Harald Freudenberger <freude@linux.ibm.com>
L:	linux-s390@vger.kernel.org
W:	http://www.ibm.com/developerworks/linux/linux390/
S:	Supported
F:	drivers/s390/crypto/

S390 VFIO AP DRIVER
M:	Tony Krowiak <akrowiak@linux.ibm.com>
M:	Pierre Morel <pmorel@linux.ibm.com>
M:	Halil Pasic <pasic@linux.ibm.com>
L:	linux-s390@vger.kernel.org
W:	http://www.ibm.com/developerworks/linux/linux390/
S:	Supported
F:	drivers/s390/crypto/vfio_ap_drv.c
F:	drivers/s390/crypto/vfio_ap_private.h
F:	drivers/s390/crypto/vfio_ap_ops.c
F:	Documentation/s390/vfio-ap.txt

S390 ZFCP DRIVER
M:	Steffen Maier <maier@linux.ibm.com>
M:	Benjamin Block <bblock@linux.ibm.com>
L:	linux-s390@vger.kernel.org
W:	http://www.ibm.com/developerworks/linux/linux390/
S:	Supported
F:	drivers/s390/scsi/zfcp_*

S3C24XX SD/MMC Driver
M:	Ben Dooks <ben-linux@fluff.org>
L:	linux-arm-kernel@lists.infradead.org (moderated for non-subscribers)
S:	Supported
F:	drivers/mmc/host/s3cmci.*

SAA6588 RDS RECEIVER DRIVER
M:	Hans Verkuil <hverkuil@xs4all.nl>
L:	linux-media@vger.kernel.org
T:	git git://linuxtv.org/media_tree.git
W:	https://linuxtv.org
S:	Odd Fixes
F:	drivers/media/i2c/saa6588*

SAA7134 VIDEO4LINUX DRIVER
M:	Mauro Carvalho Chehab <mchehab@kernel.org>
L:	linux-media@vger.kernel.org
W:	https://linuxtv.org
T:	git git://linuxtv.org/media_tree.git
S:	Odd fixes
F:	Documentation/media/v4l-drivers/saa7134*
F:	drivers/media/pci/saa7134/

SAA7146 VIDEO4LINUX-2 DRIVER
M:	Hans Verkuil <hverkuil@xs4all.nl>
L:	linux-media@vger.kernel.org
T:	git git://linuxtv.org/media_tree.git
S:	Maintained
F:	drivers/media/common/saa7146/
F:	drivers/media/pci/saa7146/
F:	include/media/drv-intf/saa7146*

SAMSUNG AUDIO (ASoC) DRIVERS
M:	Krzysztof Kozlowski <krzk@kernel.org>
M:	Sangbeom Kim <sbkim73@samsung.com>
M:	Sylwester Nawrocki <s.nawrocki@samsung.com>
L:	alsa-devel@alsa-project.org (moderated for non-subscribers)
S:	Supported
F:	sound/soc/samsung/
F:	Documentation/devicetree/bindings/sound/samsung*

SAMSUNG EXYNOS PSEUDO RANDOM NUMBER GENERATOR (RNG) DRIVER
M:	Krzysztof Kozlowski <krzk@kernel.org>
L:	linux-crypto@vger.kernel.org
L:	linux-samsung-soc@vger.kernel.org
S:	Maintained
F:	drivers/crypto/exynos-rng.c
F:	Documentation/devicetree/bindings/rng/samsung,exynos4-rng.txt

SAMSUNG EXYNOS TRUE RANDOM NUMBER GENERATOR (TRNG) DRIVER
M:	Łukasz Stelmach <l.stelmach@samsung.com>
L:	linux-samsung-soc@vger.kernel.org
S:	Maintained
F:	drivers/char/hw_random/exynos-trng.c
F:	Documentation/devicetree/bindings/rng/samsung,exynos5250-trng.txt

SAMSUNG FRAMEBUFFER DRIVER
M:	Jingoo Han <jingoohan1@gmail.com>
L:	linux-fbdev@vger.kernel.org
S:	Maintained
F:	drivers/video/fbdev/s3c-fb.c

SAMSUNG LAPTOP DRIVER
M:	Corentin Chary <corentin.chary@gmail.com>
L:	platform-driver-x86@vger.kernel.org
S:	Maintained
F:	drivers/platform/x86/samsung-laptop.c

SAMSUNG MULTIFUNCTION PMIC DEVICE DRIVERS
M:	Sangbeom Kim <sbkim73@samsung.com>
M:	Krzysztof Kozlowski <krzk@kernel.org>
M:	Bartlomiej Zolnierkiewicz <b.zolnierkie@samsung.com>
L:	linux-kernel@vger.kernel.org
L:	linux-samsung-soc@vger.kernel.org
S:	Supported
F:	drivers/mfd/sec*.c
F:	drivers/regulator/s2m*.c
F:	drivers/regulator/s5m*.c
F:	drivers/clk/clk-s2mps11.c
F:	drivers/rtc/rtc-s5m.c
F:	include/linux/mfd/samsung/
F:	Documentation/devicetree/bindings/mfd/samsung,sec-core.txt
F:	Documentation/devicetree/bindings/regulator/samsung,s2m*.txt
F:	Documentation/devicetree/bindings/regulator/samsung,s5m*.txt
F:	Documentation/devicetree/bindings/clock/samsung,s2mps11.txt

SAMSUNG S3C24XX/S3C64XX SOC SERIES CAMIF DRIVER
M:	Sylwester Nawrocki <sylvester.nawrocki@gmail.com>
L:	linux-media@vger.kernel.org
L:	linux-samsung-soc@vger.kernel.org (moderated for non-subscribers)
S:	Maintained
F:	drivers/media/platform/s3c-camif/
F:	include/media/drv-intf/s3c_camif.h

SAMSUNG S3FWRN5 NFC DRIVER
M:	Robert Baldyga <r.baldyga@samsung.com>
M:	Krzysztof Opasiak <k.opasiak@samsung.com>
L:	linux-nfc@lists.01.org (moderated for non-subscribers)
S:	Supported
F:	drivers/nfc/s3fwrn5

SAMSUNG S5C73M3 CAMERA DRIVER
M:	Kyungmin Park <kyungmin.park@samsung.com>
M:	Andrzej Hajda <a.hajda@samsung.com>
L:	linux-media@vger.kernel.org
S:	Supported
F:	drivers/media/i2c/s5c73m3/*

SAMSUNG S5K5BAF CAMERA DRIVER
M:	Kyungmin Park <kyungmin.park@samsung.com>
M:	Andrzej Hajda <a.hajda@samsung.com>
L:	linux-media@vger.kernel.org
S:	Supported
F:	drivers/media/i2c/s5k5baf.c

SAMSUNG S5P Security SubSystem (SSS) DRIVER
M:	Krzysztof Kozlowski <krzk@kernel.org>
M:	Vladimir Zapolskiy <vz@mleia.com>
M:	Kamil Konieczny <k.konieczny@partner.samsung.com>
L:	linux-crypto@vger.kernel.org
L:	linux-samsung-soc@vger.kernel.org
S:	Maintained
F:	drivers/crypto/s5p-sss.c

SAMSUNG S5P/EXYNOS4 SOC SERIES CAMERA SUBSYSTEM DRIVERS
M:	Kyungmin Park <kyungmin.park@samsung.com>
M:	Sylwester Nawrocki <s.nawrocki@samsung.com>
L:	linux-media@vger.kernel.org
Q:	https://patchwork.linuxtv.org/project/linux-media/list/
S:	Supported
F:	drivers/media/platform/exynos4-is/

SAMSUNG SOC CLOCK DRIVERS
M:	Sylwester Nawrocki <s.nawrocki@samsung.com>
M:	Tomasz Figa <tomasz.figa@gmail.com>
M:	Chanwoo Choi <cw00.choi@samsung.com>
S:	Supported
L:	linux-samsung-soc@vger.kernel.org (moderated for non-subscribers)
T:	git git://git.kernel.org/pub/scm/linux/kernel/git/snawrocki/clk.git
F:	drivers/clk/samsung/
F:	include/dt-bindings/clock/exynos*.h
F:	Documentation/devicetree/bindings/clock/exynos*.txt

SAMSUNG SPI DRIVERS
M:	Kukjin Kim <kgene@kernel.org>
M:	Krzysztof Kozlowski <krzk@kernel.org>
M:	Andi Shyti <andi@etezian.org>
L:	linux-spi@vger.kernel.org
L:	linux-samsung-soc@vger.kernel.org (moderated for non-subscribers)
S:	Maintained
F:	Documentation/devicetree/bindings/spi/spi-samsung.txt
F:	drivers/spi/spi-s3c*
F:	include/linux/platform_data/spi-s3c64xx.h

SAMSUNG SXGBE DRIVERS
M:	Byungho An <bh74.an@samsung.com>
M:	Girish K S <ks.giri@samsung.com>
M:	Vipul Pandya <vipul.pandya@samsung.com>
S:	Supported
L:	netdev@vger.kernel.org
F:	drivers/net/ethernet/samsung/sxgbe/

SAMSUNG THERMAL DRIVER
M:	Bartlomiej Zolnierkiewicz <b.zolnierkie@samsung.com>
L:	linux-pm@vger.kernel.org
L:	linux-samsung-soc@vger.kernel.org
S:	Supported
T:	git https://github.com/lmajewski/linux-samsung-thermal.git
F:	drivers/thermal/samsung/

SAMSUNG USB2 PHY DRIVER
M:	Kamil Debski <kamil@wypas.org>
M:	Sylwester Nawrocki <s.nawrocki@samsung.com>
L:	linux-kernel@vger.kernel.org
S:	Supported
F:	Documentation/devicetree/bindings/phy/samsung-phy.txt
F:	Documentation/phy/samsung-usb2.txt
F:	drivers/phy/samsung/phy-exynos4210-usb2.c
F:	drivers/phy/samsung/phy-exynos4x12-usb2.c
F:	drivers/phy/samsung/phy-exynos5250-usb2.c
F:	drivers/phy/samsung/phy-s5pv210-usb2.c
F:	drivers/phy/samsung/phy-samsung-usb2.c
F:	drivers/phy/samsung/phy-samsung-usb2.h

SC1200 WDT DRIVER
M:	Zwane Mwaikambo <zwanem@gmail.com>
S:	Maintained
F:	drivers/watchdog/sc1200wdt.c

SCHEDULER
M:	Ingo Molnar <mingo@redhat.com>
M:	Peter Zijlstra <peterz@infradead.org>
L:	linux-kernel@vger.kernel.org
T:	git git://git.kernel.org/pub/scm/linux/kernel/git/tip/tip.git sched/core
S:	Maintained
F:	kernel/sched/
F:	include/linux/sched.h
F:	include/uapi/linux/sched.h
F:	include/linux/wait.h

SCR24X CHIP CARD INTERFACE DRIVER
M:	Lubomir Rintel <lkundrak@v3.sk>
S:	Supported
F:	drivers/char/pcmcia/scr24x_cs.c

SCSI CDROM DRIVER
M:	Jens Axboe <axboe@kernel.dk>
L:	linux-scsi@vger.kernel.org
W:	http://www.kernel.dk
S:	Maintained
F:	drivers/scsi/sr*

SCSI RDMA PROTOCOL (SRP) INITIATOR
M:	Bart Van Assche <bvanassche@acm.org>
L:	linux-rdma@vger.kernel.org
S:	Supported
Q:	http://patchwork.kernel.org/project/linux-rdma/list/
F:	drivers/infiniband/ulp/srp/
F:	include/scsi/srp.h

SCSI RDMA PROTOCOL (SRP) TARGET
M:	Bart Van Assche <bvanassche@acm.org>
L:	linux-rdma@vger.kernel.org
L:	target-devel@vger.kernel.org
S:	Supported
Q:	http://patchwork.kernel.org/project/linux-rdma/list/
F:	drivers/infiniband/ulp/srpt/

SCSI SG DRIVER
M:	Doug Gilbert <dgilbert@interlog.com>
L:	linux-scsi@vger.kernel.org
W:	http://sg.danny.cz/sg
S:	Maintained
F:	Documentation/scsi/scsi-generic.txt
F:	drivers/scsi/sg.c
F:	include/scsi/sg.h

SCSI SUBSYSTEM
M:	"James E.J. Bottomley" <jejb@linux.ibm.com>
T:	git git://git.kernel.org/pub/scm/linux/kernel/git/jejb/scsi.git
M:	"Martin K. Petersen" <martin.petersen@oracle.com>
T:	git git://git.kernel.org/pub/scm/linux/kernel/git/mkp/scsi.git
L:	linux-scsi@vger.kernel.org
S:	Maintained
F:	Documentation/devicetree/bindings/scsi/
F:	drivers/scsi/
F:	include/scsi/

SCSI TAPE DRIVER
M:	Kai Mäkisara <Kai.Makisara@kolumbus.fi>
L:	linux-scsi@vger.kernel.org
S:	Maintained
F:	Documentation/scsi/st.txt
F:	drivers/scsi/st.*
F:	drivers/scsi/st_*.h

SCTP PROTOCOL
M:	Vlad Yasevich <vyasevich@gmail.com>
M:	Neil Horman <nhorman@tuxdriver.com>
M:	Marcelo Ricardo Leitner <marcelo.leitner@gmail.com>
L:	linux-sctp@vger.kernel.org
W:	http://lksctp.sourceforge.net
S:	Maintained
F:	Documentation/networking/sctp.txt
F:	include/linux/sctp.h
F:	include/uapi/linux/sctp.h
F:	include/net/sctp/
F:	net/sctp/

SCx200 CPU SUPPORT
M:	Jim Cromie <jim.cromie@gmail.com>
S:	Odd Fixes
F:	Documentation/i2c/busses/scx200_acb
F:	arch/x86/platform/scx200/
F:	drivers/watchdog/scx200_wdt.c
F:	drivers/i2c/busses/scx200*
F:	drivers/mtd/maps/scx200_docflash.c
F:	include/linux/scx200.h

SCx200 GPIO DRIVER
M:	Jim Cromie <jim.cromie@gmail.com>
S:	Maintained
F:	drivers/char/scx200_gpio.c
F:	include/linux/scx200_gpio.h

SCx200 HRT CLOCKSOURCE DRIVER
M:	Jim Cromie <jim.cromie@gmail.com>
S:	Maintained
F:	drivers/clocksource/scx200_hrt.c

SDRICOH_CS MMC/SD HOST CONTROLLER INTERFACE DRIVER
M:	Sascha Sommer <saschasommer@freenet.de>
L:	sdricohcs-devel@lists.sourceforge.net (subscribers-only)
S:	Maintained
F:	drivers/mmc/host/sdricoh_cs.c

SECO BOARDS CEC DRIVER
M:	Ettore Chimenti <ek5.chimenti@gmail.com>
S:	Maintained
F:	drivers/media/platform/seco-cec/seco-cec.c
F:	drivers/media/platform/seco-cec/seco-cec.h

SECURE COMPUTING
M:	Kees Cook <keescook@chromium.org>
R:	Andy Lutomirski <luto@amacapital.net>
R:	Will Drewry <wad@chromium.org>
T:	git git://git.kernel.org/pub/scm/linux/kernel/git/kees/linux.git seccomp
S:	Supported
F:	kernel/seccomp.c
F:	include/uapi/linux/seccomp.h
F:	include/linux/seccomp.h
F:	tools/testing/selftests/seccomp/*
F:	tools/testing/selftests/kselftest_harness.h
F:	Documentation/userspace-api/seccomp_filter.rst
K:	\bsecure_computing
K:	\bTIF_SECCOMP\b

SECURE DIGITAL HOST CONTROLLER INTERFACE (SDHCI) Broadcom BRCMSTB DRIVER
M:	Al Cooper <alcooperx@gmail.com>
L:	linux-mmc@vger.kernel.org
L:	bcm-kernel-feedback-list@broadcom.com
S:	Maintained
F:	drivers/mmc/host/sdhci-brcmstb*

SECURE DIGITAL HOST CONTROLLER INTERFACE (SDHCI) DRIVER
M:	Adrian Hunter <adrian.hunter@intel.com>
L:	linux-mmc@vger.kernel.org
T:	git git://git.infradead.org/users/ahunter/linux-sdhci.git
S:	Maintained
F:	drivers/mmc/host/sdhci*
F:	include/linux/mmc/sdhci*

SYNOPSYS SDHCI COMPLIANT DWC MSHC DRIVER
M:	Prabu Thangamuthu <prabu.t@synopsys.com>
M:	Manjunath M B <manjumb@synopsys.com>
L:	linux-mmc@vger.kernel.org
S:	Maintained
F:	drivers/mmc/host/sdhci-pci-dwc-mshc.c

SECURE DIGITAL HOST CONTROLLER INTERFACE (SDHCI) MICROCHIP DRIVER
M:	Ludovic Desroches <ludovic.desroches@microchip.com>
L:	linux-mmc@vger.kernel.org
S:	Supported
F:	drivers/mmc/host/sdhci-of-at91.c

SECURE DIGITAL HOST CONTROLLER INTERFACE (SDHCI) SAMSUNG DRIVER
M:	Ben Dooks <ben-linux@fluff.org>
M:	Jaehoon Chung <jh80.chung@samsung.com>
L:	linux-mmc@vger.kernel.org
S:	Maintained
F:	drivers/mmc/host/sdhci-s3c*

SECURE DIGITAL HOST CONTROLLER INTERFACE (SDHCI) ST SPEAR DRIVER
M:	Viresh Kumar <vireshk@kernel.org>
L:	linux-mmc@vger.kernel.org
S:	Maintained
F:	drivers/mmc/host/sdhci-spear.c

SECURE DIGITAL HOST CONTROLLER INTERFACE (SDHCI) TI OMAP DRIVER
M:	Kishon Vijay Abraham I <kishon@ti.com>
L:	linux-mmc@vger.kernel.org
S:	Maintained
F:	drivers/mmc/host/sdhci-omap.c

SECURE ENCRYPTING DEVICE (SED) OPAL DRIVER
M:	Scott Bauer <scott.bauer@intel.com>
M:	Jonathan Derrick <jonathan.derrick@intel.com>
L:	linux-block@vger.kernel.org
S:	Supported
F:	block/sed*
F:	block/opal_proto.h
F:	include/linux/sed*
F:	include/uapi/linux/sed*

SECURITY CONTACT
M:	Security Officers <security@kernel.org>
S:	Supported

SECURITY SUBSYSTEM
M:	James Morris <jmorris@namei.org>
M:	"Serge E. Hallyn" <serge@hallyn.com>
L:	linux-security-module@vger.kernel.org (suggested Cc:)
T:	git git://git.kernel.org/pub/scm/linux/kernel/git/jmorris/linux-security.git
W:	http://kernsec.org/
S:	Supported
F:	security/
X:	security/selinux/

SELINUX SECURITY MODULE
M:	Paul Moore <paul@paul-moore.com>
M:	Stephen Smalley <sds@tycho.nsa.gov>
M:	Eric Paris <eparis@parisplace.org>
L:	selinux@vger.kernel.org
W:	https://selinuxproject.org
W:	https://github.com/SELinuxProject
T:	git git://git.kernel.org/pub/scm/linux/kernel/git/pcmoore/selinux.git
S:	Supported
F:	include/linux/selinux*
F:	security/selinux/
F:	scripts/selinux/
F:	Documentation/admin-guide/LSM/SELinux.rst

SENSABLE PHANTOM
M:	Jiri Slaby <jirislaby@gmail.com>
S:	Maintained
F:	drivers/misc/phantom.c
F:	include/uapi/linux/phantom.h

SERIAL DEVICE BUS
M:	Rob Herring <robh@kernel.org>
L:	linux-serial@vger.kernel.org
S:	Maintained
F:	Documentation/devicetree/bindings/serial/slave-device.txt
F:	drivers/tty/serdev/
F:	include/linux/serdev.h

SERIAL DRIVERS
M:	Greg Kroah-Hartman <gregkh@linuxfoundation.org>
L:	linux-serial@vger.kernel.org
S:	Maintained
F:	Documentation/devicetree/bindings/serial/
F:	drivers/tty/serial/

SERIAL IR RECEIVER
M:	Sean Young <sean@mess.org>
L:	linux-media@vger.kernel.org
S:	Maintained
F:	drivers/media/rc/serial_ir.c

SFC NETWORK DRIVER
M:	Solarflare linux maintainers <linux-net-drivers@solarflare.com>
M:	Edward Cree <ecree@solarflare.com>
M:	Bert Kenward <bkenward@solarflare.com>
L:	netdev@vger.kernel.org
S:	Supported
F:	drivers/net/ethernet/sfc/

SGI GRU DRIVER
M:	Dimitri Sivanich <sivanich@sgi.com>
S:	Maintained
F:	drivers/misc/sgi-gru/

SGI SN-IA64 (Altix) SERIAL CONSOLE DRIVER
M:	Pat Gefre <pfg@sgi.com>
L:	linux-ia64@vger.kernel.org
S:	Supported
F:	Documentation/ia64/serial.txt
F:	drivers/tty/serial/ioc?_serial.c
F:	include/linux/ioc?.h

SGI XP/XPC/XPNET DRIVER
M:	Cliff Whickman <cpw@sgi.com>
M:	Robin Holt <robinmholt@gmail.com>
S:	Maintained
F:	drivers/misc/sgi-xp/

SHARED MEMORY COMMUNICATIONS (SMC) SOCKETS
M:	Ursula Braun <ubraun@linux.ibm.com>
L:	linux-s390@vger.kernel.org
W:	http://www.ibm.com/developerworks/linux/linux390/
S:	Supported
F:	net/smc/

SHARP RJ54N1CB0C SENSOR DRIVER
M:	Jacopo Mondi <jacopo@jmondi.org>
L:	linux-media@vger.kernel.org
T:	git git://linuxtv.org/media_tree.git
S:	Odd fixes
F:	drivers/media/i2c/rj54n1cb0c.c
F:	include/media/i2c/rj54n1cb0c.h

SH_VEU V4L2 MEM2MEM DRIVER
L:	linux-media@vger.kernel.org
S:	Orphan
F:	drivers/media/platform/sh_veu.c

SH_VOU V4L2 OUTPUT DRIVER
L:	linux-media@vger.kernel.org
S:	Orphan
F:	drivers/media/platform/sh_vou.c
F:	include/media/drv-intf/sh_vou.h

SI2157 MEDIA DRIVER
M:	Antti Palosaari <crope@iki.fi>
L:	linux-media@vger.kernel.org
W:	https://linuxtv.org
W:	http://palosaari.fi/linux/
Q:	http://patchwork.linuxtv.org/project/linux-media/list/
T:	git git://linuxtv.org/anttip/media_tree.git
S:	Maintained
F:	drivers/media/tuners/si2157*

SI2165 MEDIA DRIVER
M:	Matthias Schwarzott <zzam@gentoo.org>
L:	linux-media@vger.kernel.org
W:	https://linuxtv.org
Q:	http://patchwork.linuxtv.org/project/linux-media/list/
S:	Maintained
F:	drivers/media/dvb-frontends/si2165*

SI2168 MEDIA DRIVER
M:	Antti Palosaari <crope@iki.fi>
L:	linux-media@vger.kernel.org
W:	https://linuxtv.org
W:	http://palosaari.fi/linux/
Q:	http://patchwork.linuxtv.org/project/linux-media/list/
T:	git git://linuxtv.org/anttip/media_tree.git
S:	Maintained
F:	drivers/media/dvb-frontends/si2168*

SI470X FM RADIO RECEIVER I2C DRIVER
M:	Hans Verkuil <hverkuil@xs4all.nl>
L:	linux-media@vger.kernel.org
T:	git git://linuxtv.org/media_tree.git
W:	https://linuxtv.org
S:	Odd Fixes
F:	drivers/media/radio/si470x/radio-si470x-i2c.c

SI470X FM RADIO RECEIVER USB DRIVER
M:	Hans Verkuil <hverkuil@xs4all.nl>
L:	linux-media@vger.kernel.org
T:	git git://linuxtv.org/media_tree.git
W:	https://linuxtv.org
S:	Maintained
F:	drivers/media/radio/si470x/radio-si470x-common.c
F:	drivers/media/radio/si470x/radio-si470x.h
F:	drivers/media/radio/si470x/radio-si470x-usb.c

SI4713 FM RADIO TRANSMITTER I2C DRIVER
M:	Eduardo Valentin <edubezval@gmail.com>
L:	linux-media@vger.kernel.org
T:	git git://linuxtv.org/media_tree.git
W:	https://linuxtv.org
S:	Odd Fixes
F:	drivers/media/radio/si4713/si4713.?

SI4713 FM RADIO TRANSMITTER PLATFORM DRIVER
M:	Eduardo Valentin <edubezval@gmail.com>
L:	linux-media@vger.kernel.org
T:	git git://linuxtv.org/media_tree.git
W:	https://linuxtv.org
S:	Odd Fixes
F:	drivers/media/radio/si4713/radio-platform-si4713.c

SI4713 FM RADIO TRANSMITTER USB DRIVER
M:	Hans Verkuil <hverkuil@xs4all.nl>
L:	linux-media@vger.kernel.org
T:	git git://linuxtv.org/media_tree.git
W:	https://linuxtv.org
S:	Maintained
F:	drivers/media/radio/si4713/radio-usb-si4713.c

SIANO DVB DRIVER
M:	Mauro Carvalho Chehab <mchehab@kernel.org>
L:	linux-media@vger.kernel.org
W:	https://linuxtv.org
T:	git git://linuxtv.org/media_tree.git
S:	Odd fixes
F:	drivers/media/common/siano/
F:	drivers/media/usb/siano/
F:	drivers/media/usb/siano/
F:	drivers/media/mmc/siano/

SIFIVE DRIVERS
M:	Palmer Dabbelt <palmer@sifive.com>
L:	linux-riscv@lists.infradead.org
T:	git git://git.kernel.org/pub/scm/linux/kernel/git/palmer/riscv-linux.git
S:	Supported
K:	sifive
N:	sifive

SILEAD TOUCHSCREEN DRIVER
M:	Hans de Goede <hdegoede@redhat.com>
L:	linux-input@vger.kernel.org
L:	platform-driver-x86@vger.kernel.org
S:	Maintained
F:	drivers/input/touchscreen/silead.c
F:	drivers/platform/x86/touchscreen_dmi.c

SILICON MOTION SM712 FRAME BUFFER DRIVER
M:	Sudip Mukherjee <sudipm.mukherjee@gmail.com>
M:	Teddy Wang <teddy.wang@siliconmotion.com>
M:	Sudip Mukherjee <sudip.mukherjee@codethink.co.uk>
L:	linux-fbdev@vger.kernel.org
S:	Maintained
F:	drivers/video/fbdev/sm712*
F:	Documentation/fb/sm712fb.txt

SIMPLE FIRMWARE INTERFACE (SFI)
M:	Len Brown <lenb@kernel.org>
L:	sfi-devel@simplefirmware.org
W:	http://simplefirmware.org/
T:	git git://git.kernel.org/pub/scm/linux/kernel/git/lenb/linux-sfi-2.6.git
S:	Supported
F:	arch/x86/platform/sfi/
F:	drivers/sfi/
F:	include/linux/sfi*.h

SIMPLEFB FB DRIVER
M:	Hans de Goede <hdegoede@redhat.com>
L:	linux-fbdev@vger.kernel.org
S:	Maintained
F:	Documentation/devicetree/bindings/display/simple-framebuffer.txt
F:	drivers/video/fbdev/simplefb.c
F:	include/linux/platform_data/simplefb.h

SIMTEC EB110ATX (Chalice CATS)
P:	Ben Dooks
P:	Vincent Sanders <vince@simtec.co.uk>
M:	Simtec Linux Team <linux@simtec.co.uk>
W:	http://www.simtec.co.uk/products/EB110ATX/
S:	Supported

SIMTEC EB2410ITX (BAST)
P:	Ben Dooks
P:	Vincent Sanders <vince@simtec.co.uk>
M:	Simtec Linux Team <linux@simtec.co.uk>
W:	http://www.simtec.co.uk/products/EB2410ITX/
S:	Supported
F:	arch/arm/mach-s3c24xx/mach-bast.c
F:	arch/arm/mach-s3c24xx/bast-ide.c
F:	arch/arm/mach-s3c24xx/bast-irq.c

SIPHASH PRF ROUTINES
M:	Jason A. Donenfeld <Jason@zx2c4.com>
S:	Maintained
F:	lib/siphash.c
F:	lib/test_siphash.c
F:	include/linux/siphash.h

SIOX
M:	Gavin Schenk <g.schenk@eckelmann.de>
M:	Uwe Kleine-König <u.kleine-koenig@pengutronix.de>
R:	Pengutronix Kernel Team <kernel@pengutronix.de>
S:	Supported
F:	drivers/siox/*
F:	drivers/gpio/gpio-siox.c
F:	include/trace/events/siox.h

SIS 190 ETHERNET DRIVER
M:	Francois Romieu <romieu@fr.zoreil.com>
L:	netdev@vger.kernel.org
S:	Maintained
F:	drivers/net/ethernet/sis/sis190.c

SIS 900/7016 FAST ETHERNET DRIVER
M:	Daniele Venzano <venza@brownhat.org>
W:	http://www.brownhat.org/sis900.html
L:	netdev@vger.kernel.org
S:	Maintained
F:	drivers/net/ethernet/sis/sis900.*

SIS FRAMEBUFFER DRIVER
M:	Thomas Winischhofer <thomas@winischhofer.net>
W:	http://www.winischhofer.net/linuxsisvga.shtml
S:	Maintained
F:	Documentation/fb/sisfb.txt
F:	drivers/video/fbdev/sis/
F:	include/video/sisfb.h

SIS USB2VGA DRIVER
M:	Thomas Winischhofer <thomas@winischhofer.net>
W:	http://www.winischhofer.at/linuxsisusbvga.shtml
S:	Maintained
F:	drivers/usb/misc/sisusbvga/

SLAB ALLOCATOR
M:	Christoph Lameter <cl@linux.com>
M:	Pekka Enberg <penberg@kernel.org>
M:	David Rientjes <rientjes@google.com>
M:	Joonsoo Kim <iamjoonsoo.kim@lge.com>
M:	Andrew Morton <akpm@linux-foundation.org>
L:	linux-mm@kvack.org
S:	Maintained
F:	include/linux/sl?b*.h
F:	mm/sl?b*

SLEEPABLE READ-COPY UPDATE (SRCU)
M:	Lai Jiangshan <jiangshanlai@gmail.com>
M:	"Paul E. McKenney" <paulmck@linux.ibm.com>
M:	Josh Triplett <josh@joshtriplett.org>
R:	Steven Rostedt <rostedt@goodmis.org>
R:	Mathieu Desnoyers <mathieu.desnoyers@efficios.com>
L:	linux-kernel@vger.kernel.org
W:	http://www.rdrop.com/users/paulmck/RCU/
S:	Supported
T:	git git://git.kernel.org/pub/scm/linux/kernel/git/paulmck/linux-rcu.git
F:	include/linux/srcu*.h
F:	kernel/rcu/srcu*.c

SERIAL LOW-POWER INTER-CHIP MEDIA BUS (SLIMbus)
M:	Srinivas Kandagatla <srinivas.kandagatla@linaro.org>
L:	alsa-devel@alsa-project.org (moderated for non-subscribers)
S:	Maintained
F:	drivers/slimbus/
F:	Documentation/devicetree/bindings/slimbus/
F:	include/linux/slimbus.h

SMACK SECURITY MODULE
M:	Casey Schaufler <casey@schaufler-ca.com>
L:	linux-security-module@vger.kernel.org
W:	http://schaufler-ca.com
T:	git git://github.com/cschaufler/smack-next
S:	Maintained
F:	Documentation/admin-guide/LSM/Smack.rst
F:	security/smack/

SMC91x ETHERNET DRIVER
M:	Nicolas Pitre <nico@fluxnic.net>
S:	Odd Fixes
F:	drivers/net/ethernet/smsc/smc91x.*

SMIA AND SMIA++ IMAGE SENSOR DRIVER
M:	Sakari Ailus <sakari.ailus@iki.fi>
L:	linux-media@vger.kernel.org
S:	Maintained
F:	drivers/media/i2c/smiapp/
F:	include/media/i2c/smiapp.h
F:	drivers/media/i2c/smiapp-pll.c
F:	drivers/media/i2c/smiapp-pll.h
F:	include/uapi/linux/smiapp.h
F:	Documentation/devicetree/bindings/media/i2c/nokia,smia.txt

SMM665 HARDWARE MONITOR DRIVER
M:	Guenter Roeck <linux@roeck-us.net>
L:	linux-hwmon@vger.kernel.org
S:	Maintained
F:	Documentation/hwmon/smm665
F:	drivers/hwmon/smm665.c

SMSC EMC2103 HARDWARE MONITOR DRIVER
M:	Steve Glendinning <steve.glendinning@shawell.net>
L:	linux-hwmon@vger.kernel.org
S:	Maintained
F:	Documentation/hwmon/emc2103
F:	drivers/hwmon/emc2103.c

SMSC SCH5627 HARDWARE MONITOR DRIVER
M:	Hans de Goede <hdegoede@redhat.com>
L:	linux-hwmon@vger.kernel.org
S:	Supported
F:	Documentation/hwmon/sch5627
F:	drivers/hwmon/sch5627.c

SMSC UFX6000 and UFX7000 USB to VGA DRIVER
M:	Steve Glendinning <steve.glendinning@shawell.net>
L:	linux-fbdev@vger.kernel.org
S:	Maintained
F:	drivers/video/fbdev/smscufx.c

SMSC47B397 HARDWARE MONITOR DRIVER
M:	Jean Delvare <jdelvare@suse.com>
L:	linux-hwmon@vger.kernel.org
S:	Maintained
F:	Documentation/hwmon/smsc47b397
F:	drivers/hwmon/smsc47b397.c

SMSC911x ETHERNET DRIVER
M:	Steve Glendinning <steve.glendinning@shawell.net>
L:	netdev@vger.kernel.org
S:	Maintained
F:	include/linux/smsc911x.h
F:	drivers/net/ethernet/smsc/smsc911x.*

SMSC9420 PCI ETHERNET DRIVER
M:	Steve Glendinning <steve.glendinning@shawell.net>
L:	netdev@vger.kernel.org
S:	Maintained
F:	drivers/net/ethernet/smsc/smsc9420.*

SOC-CAMERA V4L2 SUBSYSTEM
L:	linux-media@vger.kernel.org
T:	git git://linuxtv.org/media_tree.git
S:	Orphan
F:	include/media/soc*
F:	drivers/media/i2c/soc_camera/
F:	drivers/media/platform/soc_camera/

SOCIONEXT SYNQUACER I2C DRIVER
M:	Ard Biesheuvel <ard.biesheuvel@linaro.org>
L:	linux-i2c@vger.kernel.org
S:	Maintained
F:	drivers/i2c/busses/i2c-synquacer.c
F:	Documentation/devicetree/bindings/i2c/i2c-synquacer.txt

SOCIONEXT UNIPHIER SOUND DRIVER
L:	alsa-devel@alsa-project.org (moderated for non-subscribers)
S:	Orphan
F:	sound/soc/uniphier/

SOEKRIS NET48XX LED SUPPORT
M:	Chris Boot <bootc@bootc.net>
S:	Maintained
F:	drivers/leds/leds-net48xx.c

SOFT-ROCE DRIVER (rxe)
M:	Moni Shoua <monis@mellanox.com>
L:	linux-rdma@vger.kernel.org
S:	Supported
W:	https://github.com/SoftRoCE/rxe-dev/wiki/rxe-dev:-Home
Q:	http://patchwork.kernel.org/project/linux-rdma/list/
F:	drivers/infiniband/sw/rxe/
F:	include/uapi/rdma/rdma_user_rxe.h

SOFTLOGIC 6x10 MPEG CODEC
M:	Bluecherry Maintainers <maintainers@bluecherrydvr.com>
M:	Anton Sviridenko <anton@corp.bluecherry.net>
M:	Andrey Utkin <andrey.utkin@corp.bluecherry.net>
M:	Andrey Utkin <andrey_utkin@fastmail.com>
M:	Ismael Luceno <ismael@iodev.co.uk>
L:	linux-media@vger.kernel.org
S:	Supported
F:	drivers/media/pci/solo6x10/

SOFTWARE DELEGATED EXCEPTION INTERFACE (SDEI)
M:	James Morse <james.morse@arm.com>
L:	linux-arm-kernel@lists.infradead.org
S:	Maintained
F:	Documentation/devicetree/bindings/arm/firmware/sdei.txt
F:	drivers/firmware/arm_sdei.c
F:	include/linux/arm_sdei.h
F:	include/uapi/linux/arm_sdei.h

SOFTWARE RAID (Multiple Disks) SUPPORT
M:	Shaohua Li <shli@kernel.org>
L:	linux-raid@vger.kernel.org
T:	git git://git.kernel.org/pub/scm/linux/kernel/git/shli/md.git
S:	Supported
F:	drivers/md/Makefile
F:	drivers/md/Kconfig
F:	drivers/md/md*
F:	drivers/md/raid*
F:	include/linux/raid/
F:	include/uapi/linux/raid/

SOCIONEXT (SNI) AVE NETWORK DRIVER
M:	Kunihiko Hayashi <hayashi.kunihiko@socionext.com>
L:	netdev@vger.kernel.org
S:	Maintained
F:	drivers/net/ethernet/socionext/sni_ave.c
F:	Documentation/devicetree/bindings/net/socionext,uniphier-ave4.txt

SOCIONEXT (SNI) NETSEC NETWORK DRIVER
M:	Jassi Brar <jaswinder.singh@linaro.org>
L:	netdev@vger.kernel.org
S:	Maintained
F:	drivers/net/ethernet/socionext/netsec.c
F:	Documentation/devicetree/bindings/net/socionext-netsec.txt

SOLIDRUN CLEARFOG SUPPORT
M:	Russell King <linux@armlinux.org.uk>
S:	Maintained
F:	arch/arm/boot/dts/armada-388-clearfog*
F:	arch/arm/boot/dts/armada-38x-solidrun-*

SOLIDRUN CUBOX-I/HUMMINGBOARD SUPPORT
M:	Russell King <linux@armlinux.org.uk>
S:	Maintained
F:	arch/arm/boot/dts/imx6*-cubox-i*
F:	arch/arm/boot/dts/imx6*-hummingboard*
F:	arch/arm/boot/dts/imx6*-sr-*

SONIC NETWORK DRIVER
M:	Thomas Bogendoerfer <tsbogend@alpha.franken.de>
L:	netdev@vger.kernel.org
S:	Maintained
F:	drivers/net/ethernet/natsemi/sonic.*

SONICS SILICON BACKPLANE DRIVER (SSB)
M:	Michael Buesch <m@bues.ch>
L:	linux-wireless@vger.kernel.org
S:	Maintained
F:	drivers/ssb/
F:	include/linux/ssb/

SONY IMX214 SENSOR DRIVER
M:	Ricardo Ribalda <ricardo.ribalda@gmail.com>
L:	linux-media@vger.kernel.org
T:	git git://linuxtv.org/media_tree.git
S:	Maintained
F:	drivers/media/i2c/imx214.c
F:	Documentation/devicetree/bindings/media/i2c/sony,imx214.txt

SONY IMX258 SENSOR DRIVER
M:	Sakari Ailus <sakari.ailus@linux.intel.com>
L:	linux-media@vger.kernel.org
T:	git git://linuxtv.org/media_tree.git
S:	Maintained
F:	drivers/media/i2c/imx258.c

SONY IMX274 SENSOR DRIVER
M:	Leon Luo <leonl@leopardimaging.com>
L:	linux-media@vger.kernel.org
T:	git git://linuxtv.org/media_tree.git
S:	Maintained
F:	drivers/media/i2c/imx274.c
F:	Documentation/devicetree/bindings/media/i2c/imx274.txt

SONY IMX319 SENSOR DRIVER
M:	Bingbu Cao <bingbu.cao@intel.com>
L:	linux-media@vger.kernel.org
T:	git git://linuxtv.org/media_tree.git
S:	Maintained
F:	drivers/media/i2c/imx319.c

SONY IMX355 SENSOR DRIVER
M:	Tianshu Qiu <tian.shu.qiu@intel.com>
L:	linux-media@vger.kernel.org
T:	git git://linuxtv.org/media_tree.git
S:	Maintained
F:	drivers/media/i2c/imx355.c

SONY MEMORYSTICK CARD SUPPORT
M:	Alex Dubov <oakad@yahoo.com>
W:	http://tifmxx.berlios.de/
S:	Maintained
F:	drivers/memstick/host/tifm_ms.c

SONY MEMORYSTICK STANDARD SUPPORT
M:	Maxim Levitsky <maximlevitsky@gmail.com>
S:	Maintained
F:	drivers/memstick/core/ms_block.*

SONY VAIO CONTROL DEVICE DRIVER
M:	Mattia Dongili <malattia@linux.it>
L:	platform-driver-x86@vger.kernel.org
W:	http://www.linux.it/~malattia/wiki/index.php/Sony_drivers
S:	Maintained
F:	Documentation/laptops/sony-laptop.txt
F:	drivers/char/sonypi.c
F:	drivers/platform/x86/sony-laptop.c
F:	include/linux/sony-laptop.h

SOUND
M:	Jaroslav Kysela <perex@perex.cz>
M:	Takashi Iwai <tiwai@suse.com>
L:	alsa-devel@alsa-project.org (moderated for non-subscribers)
W:	http://www.alsa-project.org/
T:	git git://git.kernel.org/pub/scm/linux/kernel/git/tiwai/sound.git
T:	git git://git.alsa-project.org/alsa-kernel.git
Q:	http://patchwork.kernel.org/project/alsa-devel/list/
S:	Maintained
F:	Documentation/sound/
F:	include/sound/
F:	include/uapi/sound/
F:	sound/

SOUND - COMPRESSED AUDIO
M:	Vinod Koul <vkoul@kernel.org>
L:	alsa-devel@alsa-project.org (moderated for non-subscribers)
T:	git git://git.kernel.org/pub/scm/linux/kernel/git/tiwai/sound.git
S:	Supported
F:	Documentation/sound/designs/compress-offload.rst
F:	include/sound/compress_driver.h
F:	include/uapi/sound/compress_*
F:	sound/core/compress_offload.c
F:	sound/soc/soc-compress.c

SOUND - DMAENGINE HELPERS
M:	Lars-Peter Clausen <lars@metafoo.de>
S:	Supported
F:	include/sound/dmaengine_pcm.h
F:	sound/core/pcm_dmaengine.c
F:	sound/soc/soc-generic-dmaengine-pcm.c

SOUND - SOC LAYER / DYNAMIC AUDIO POWER MANAGEMENT (ASoC)
M:	Liam Girdwood <lgirdwood@gmail.com>
M:	Mark Brown <broonie@kernel.org>
T:	git git://git.kernel.org/pub/scm/linux/kernel/git/broonie/sound.git
L:	alsa-devel@alsa-project.org (moderated for non-subscribers)
W:	http://alsa-project.org/main/index.php/ASoC
S:	Supported
F:	Documentation/devicetree/bindings/sound/
F:	Documentation/sound/soc/
F:	sound/soc/
F:	include/dt-bindings/sound/
F:	include/sound/soc*

SOUNDWIRE SUBSYSTEM
M:	Vinod Koul <vkoul@kernel.org>
M:	Sanyog Kale <sanyog.r.kale@intel.com>
R:	Pierre-Louis Bossart <pierre-louis.bossart@linux.intel.com>
L:	alsa-devel@alsa-project.org (moderated for non-subscribers)
S:	Supported
F:	Documentation/driver-api/soundwire/
F:	drivers/soundwire/
F:	include/linux/soundwire/

SP2 MEDIA DRIVER
M:	Olli Salonen <olli.salonen@iki.fi>
L:	linux-media@vger.kernel.org
W:	https://linuxtv.org
Q:	http://patchwork.linuxtv.org/project/linux-media/list/
S:	Maintained
F:	drivers/media/dvb-frontends/sp2*

SPARC + UltraSPARC (sparc/sparc64)
M:	"David S. Miller" <davem@davemloft.net>
L:	sparclinux@vger.kernel.org
Q:	http://patchwork.ozlabs.org/project/sparclinux/list/
T:	git git://git.kernel.org/pub/scm/linux/kernel/git/davem/sparc.git
T:	git git://git.kernel.org/pub/scm/linux/kernel/git/davem/sparc-next.git
S:	Maintained
F:	arch/sparc/
F:	drivers/sbus/

SPARC SERIAL DRIVERS
M:	"David S. Miller" <davem@davemloft.net>
L:	sparclinux@vger.kernel.org
T:	git git://git.kernel.org/pub/scm/linux/kernel/git/davem/sparc.git
T:	git git://git.kernel.org/pub/scm/linux/kernel/git/davem/sparc-next.git
S:	Maintained
F:	include/linux/sunserialcore.h
F:	drivers/tty/serial/suncore.c
F:	drivers/tty/serial/sunhv.c
F:	drivers/tty/serial/sunsab.c
F:	drivers/tty/serial/sunsab.h
F:	drivers/tty/serial/sunsu.c
F:	drivers/tty/serial/sunzilog.c
F:	drivers/tty/serial/sunzilog.h
F:	drivers/tty/vcc.c

SPARSE CHECKER
M:	"Luc Van Oostenryck" <luc.vanoostenryck@gmail.com>
L:	linux-sparse@vger.kernel.org
W:	https://sparse.wiki.kernel.org/
T:	git git://git.kernel.org/pub/scm/devel/sparse/sparse.git
S:	Maintained
F:	include/linux/compiler.h

SPEAR CLOCK FRAMEWORK SUPPORT
M:	Viresh Kumar <vireshk@kernel.org>
L:	linux-arm-kernel@lists.infradead.org (moderated for non-subscribers)
W:	http://www.st.com/spear
S:	Maintained
F:	drivers/clk/spear/

SPEAR PLATFORM SUPPORT
M:	Viresh Kumar <vireshk@kernel.org>
M:	Shiraz Hashim <shiraz.linux.kernel@gmail.com>
L:	linux-arm-kernel@lists.infradead.org (moderated for non-subscribers)
W:	http://www.st.com/spear
S:	Maintained
F:	arch/arm/boot/dts/spear*
F:	arch/arm/mach-spear/

SPI NOR SUBSYSTEM
M:	Marek Vasut <marek.vasut@gmail.com>
L:	linux-mtd@lists.infradead.org
W:	http://www.linux-mtd.infradead.org/
Q:	http://patchwork.ozlabs.org/project/linux-mtd/list/
T:	git git://git.infradead.org/linux-mtd.git spi-nor/fixes
T:	git git://git.infradead.org/linux-mtd.git spi-nor/next
S:	Maintained
F:	drivers/mtd/spi-nor/
F:	include/linux/mtd/spi-nor.h

SPI SUBSYSTEM
M:	Mark Brown <broonie@kernel.org>
L:	linux-spi@vger.kernel.org
T:	git git://git.kernel.org/pub/scm/linux/kernel/git/broonie/spi.git
Q:	http://patchwork.kernel.org/project/spi-devel-general/list/
S:	Maintained
F:	Documentation/devicetree/bindings/spi/
F:	Documentation/spi/
F:	drivers/spi/
F:	include/linux/spi/
F:	include/uapi/linux/spi/
F:	tools/spi/

SPIDERNET NETWORK DRIVER for CELL
M:	Ishizaki Kou <kou.ishizaki@toshiba.co.jp>
L:	netdev@vger.kernel.org
S:	Supported
F:	Documentation/networking/device_drivers/toshiba/spider_net.txt
F:	drivers/net/ethernet/toshiba/spider_net*

SPMI SUBSYSTEM
R:	Stephen Boyd <sboyd@kernel.org>
L:	linux-arm-msm@vger.kernel.org
F:	Documentation/devicetree/bindings/spmi/
F:	drivers/spmi/
F:	include/dt-bindings/spmi/spmi.h
F:	include/linux/spmi.h
F:	include/trace/events/spmi.h

SPU FILE SYSTEM
M:	Jeremy Kerr <jk@ozlabs.org>
L:	linuxppc-dev@lists.ozlabs.org
W:	http://www.ibm.com/developerworks/power/cell/
S:	Supported
F:	Documentation/filesystems/spufs.txt
F:	arch/powerpc/platforms/cell/spufs/

SQUASHFS FILE SYSTEM
M:	Phillip Lougher <phillip@squashfs.org.uk>
L:	squashfs-devel@lists.sourceforge.net (subscribers-only)
W:	http://squashfs.org.uk
T:	git git://git.kernel.org/pub/scm/linux/kernel/git/pkl/squashfs-next.git
S:	Maintained
F:	Documentation/filesystems/squashfs.txt
F:	fs/squashfs/

SRM (Alpha) environment access
M:	Jan-Benedict Glaw <jbglaw@lug-owl.de>
S:	Maintained
F:	arch/alpha/kernel/srm_env.c

ST STM32 I2C/SMBUS DRIVER
M:	Pierre-Yves MORDRET <pierre-yves.mordret@st.com>
L:	linux-i2c@vger.kernel.org
S:	Maintained
F:	drivers/i2c/busses/i2c-stm32*

ST VL53L0X ToF RANGER(I2C) IIO DRIVER
M:	Song Qiang <songqiang1304521@gmail.com>
L:	linux-iio@vger.kernel.org
S:	Maintained
F:	drivers/iio/proximity/vl53l0x-i2c.c
F:	Documentation/devicetree/bindings/iio/proximity/vl53l0x.txt

STABLE BRANCH
M:	Greg Kroah-Hartman <gregkh@linuxfoundation.org>
M:	Sasha Levin <sashal@kernel.org>
L:	stable@vger.kernel.org
S:	Supported
F:	Documentation/process/stable-kernel-rules.rst

STAGING - COMEDI
M:	Ian Abbott <abbotti@mev.co.uk>
M:	H Hartley Sweeten <hsweeten@visionengravers.com>
S:	Odd Fixes
F:	drivers/staging/comedi/

STAGING - EROFS FILE SYSTEM
M:	Gao Xiang <gaoxiang25@huawei.com>
M:	Chao Yu <yuchao0@huawei.com>
L:	linux-erofs@lists.ozlabs.org
S:	Maintained
F:	drivers/staging/erofs/

STAGING - INDUSTRIAL IO
M:	Jonathan Cameron <jic23@kernel.org>
L:	linux-iio@vger.kernel.org
S:	Odd Fixes
F:	Documentation/devicetree/bindings/staging/iio/
F:	drivers/staging/iio/

STAGING - NVIDIA COMPLIANT EMBEDDED CONTROLLER INTERFACE (nvec)
M:	Marc Dietrich <marvin24@gmx.de>
L:	ac100@lists.launchpad.net (moderated for non-subscribers)
L:	linux-tegra@vger.kernel.org
S:	Maintained
F:	drivers/staging/nvec/

STAGING - OLPC SECONDARY DISPLAY CONTROLLER (DCON)
M:	Jens Frederich <jfrederich@gmail.com>
M:	Daniel Drake <dsd@laptop.org>
M:	Jon Nettleton <jon.nettleton@gmail.com>
W:	http://wiki.laptop.org/go/DCON
S:	Maintained
F:	drivers/staging/olpc_dcon/

STAGING - REALTEK RTL8712U DRIVERS
M:	Larry Finger <Larry.Finger@lwfinger.net>
M:	Florian Schilhabel <florian.c.schilhabel@googlemail.com>.
S:	Odd Fixes
F:	drivers/staging/rtl8712/

STAGING - SILICON MOTION SM750 FRAME BUFFER DRIVER
M:	Sudip Mukherjee <sudipm.mukherjee@gmail.com>
M:	Teddy Wang <teddy.wang@siliconmotion.com>
M:	Sudip Mukherjee <sudip.mukherjee@codethink.co.uk>
L:	linux-fbdev@vger.kernel.org
S:	Maintained
F:	drivers/staging/sm750fb/

STAGING - SPEAKUP CONSOLE SPEECH DRIVER
M:	William Hubbs <w.d.hubbs@gmail.com>
M:	Chris Brannon <chris@the-brannons.com>
M:	Kirk Reiser <kirk@reisers.ca>
M:	Samuel Thibault <samuel.thibault@ens-lyon.org>
L:	speakup@linux-speakup.org
W:	http://www.linux-speakup.org/
S:	Odd Fixes
F:	drivers/staging/speakup/

STAGING - VIA VT665X DRIVERS
M:	Forest Bond <forest@alittletooquiet.net>
S:	Odd Fixes
F:	drivers/staging/vt665?/

STAGING - WILC1000 WIFI DRIVER
M:	Aditya Shankar <aditya.shankar@microchip.com>
M:	Ganesh Krishna <ganesh.krishna@microchip.com>
L:	linux-wireless@vger.kernel.org
S:	Supported
F:	drivers/staging/wilc1000/

STAGING - XGI Z7,Z9,Z11 PCI DISPLAY DRIVER
M:	Arnaud Patard <arnaud.patard@rtp-net.org>
S:	Odd Fixes
F:	drivers/staging/xgifb/

STAGING SUBSYSTEM
M:	Greg Kroah-Hartman <gregkh@linuxfoundation.org>
T:	git git://git.kernel.org/pub/scm/linux/kernel/git/gregkh/staging.git
L:	devel@driverdev.osuosl.org
S:	Supported
F:	drivers/staging/

STARFIRE/DURALAN NETWORK DRIVER
M:	Ion Badulescu <ionut@badula.org>
S:	Odd Fixes
F:	drivers/net/ethernet/adaptec/starfire*

STEC S1220 SKD DRIVER
M:	Bart Van Assche <bart.vanassche@wdc.com>
L:	linux-block@vger.kernel.org
S:	Maintained
F:	drivers/block/skd*[ch]

STI AUDIO (ASoC) DRIVERS
M:	Arnaud Pouliquen <arnaud.pouliquen@st.com>
L:	alsa-devel@alsa-project.org (moderated for non-subscribers)
S:	Maintained
F:	Documentation/devicetree/bindings/sound/st,sti-asoc-card.txt
F:	sound/soc/sti/

STI CEC DRIVER
M:	Benjamin Gaignard <benjamin.gaignard@linaro.org>
S:	Maintained
F:	drivers/media/platform/sti/cec/
F:	Documentation/devicetree/bindings/media/stih-cec.txt

STK1160 USB VIDEO CAPTURE DRIVER
M:	Ezequiel Garcia <ezequiel@vanguardiasur.com.ar>
L:	linux-media@vger.kernel.org
T:	git git://linuxtv.org/media_tree.git
S:	Maintained
F:	drivers/media/usb/stk1160/

STM32 AUDIO (ASoC) DRIVERS
M:	Olivier Moysan <olivier.moysan@st.com>
M:	Arnaud Pouliquen <arnaud.pouliquen@st.com>
L:	alsa-devel@alsa-project.org (moderated for non-subscribers)
S:	Maintained
F:	Documentation/devicetree/bindings/sound/st,stm32-*.txt
F:	sound/soc/stm/

STM32 TIMER/LPTIMER DRIVERS
M:	Fabrice Gasnier <fabrice.gasnier@st.com>
S:	Maintained
F:	drivers/*/stm32-*timer*
F:	drivers/pwm/pwm-stm32*
F:	include/linux/*/stm32-*tim*
F:	Documentation/ABI/testing/*timer-stm32
F:	Documentation/devicetree/bindings/*/stm32-*timer*
F:	Documentation/devicetree/bindings/pwm/pwm-stm32*

STMMAC ETHERNET DRIVER
M:	Giuseppe Cavallaro <peppe.cavallaro@st.com>
M:	Alexandre Torgue <alexandre.torgue@st.com>
M:	Jose Abreu <joabreu@synopsys.com>
L:	netdev@vger.kernel.org
W:	http://www.stlinux.com
S:	Supported
F:	drivers/net/ethernet/stmicro/stmmac/

SUN3/3X
M:	Sam Creasey <sammy@sammy.net>
W:	http://sammy.net/sun3/
S:	Maintained
F:	arch/m68k/kernel/*sun3*
F:	arch/m68k/sun3*/
F:	arch/m68k/include/asm/sun3*
F:	drivers/net/ethernet/i825xx/sun3*

SUN4I LOW RES ADC ATTACHED TABLET KEYS DRIVER
M:	Hans de Goede <hdegoede@redhat.com>
L:	linux-input@vger.kernel.org
S:	Maintained
F:	Documentation/devicetree/bindings/input/sun4i-lradc-keys.txt
F:	drivers/input/keyboard/sun4i-lradc-keys.c

SUNDANCE NETWORK DRIVER
M:	Denis Kirjanov <kda@linux-powerpc.org>
L:	netdev@vger.kernel.org
S:	Maintained
F:	drivers/net/ethernet/dlink/sundance.c

SUPERH
M:	Yoshinori Sato <ysato@users.sourceforge.jp>
M:	Rich Felker <dalias@libc.org>
L:	linux-sh@vger.kernel.org
Q:	http://patchwork.kernel.org/project/linux-sh/list/
S:	Maintained
F:	Documentation/sh/
F:	arch/sh/
F:	drivers/sh/

SUSPEND TO RAM
M:	"Rafael J. Wysocki" <rjw@rjwysocki.net>
M:	Len Brown <len.brown@intel.com>
M:	Pavel Machek <pavel@ucw.cz>
L:	linux-pm@vger.kernel.org
B:	https://bugzilla.kernel.org
S:	Supported
F:	Documentation/power/
F:	arch/x86/kernel/acpi/
F:	drivers/base/power/
F:	kernel/power/
F:	include/linux/suspend.h
F:	include/linux/freezer.h
F:	include/linux/pm.h

SVGA HANDLING
M:	Martin Mares <mj@ucw.cz>
L:	linux-video@atrey.karlin.mff.cuni.cz
S:	Maintained
F:	Documentation/svga.txt
F:	arch/x86/boot/video*

SWIOTLB SUBSYSTEM
M:	Konrad Rzeszutek Wilk <konrad.wilk@oracle.com>
L:	iommu@lists.linux-foundation.org
T:	git git://git.kernel.org/pub/scm/linux/kernel/git/konrad/swiotlb.git
S:	Supported
F:	kernel/dma/swiotlb.c
F:	arch/*/kernel/pci-swiotlb.c
F:	include/linux/swiotlb.h

SWITCHDEV
M:	Jiri Pirko <jiri@resnulli.us>
M:	Ivan Vecera <ivecera@redhat.com>
L:	netdev@vger.kernel.org
S:	Supported
F:	net/switchdev/
F:	include/net/switchdev.h

SY8106A REGULATOR DRIVER
M:	Icenowy Zheng <icenowy@aosc.io>
S:	Maintained
F:	drivers/regulator/sy8106a-regulator.c
F:	Documentation/devicetree/bindings/regulator/sy8106a-regulator.txt

SYNC FILE FRAMEWORK
M:	Sumit Semwal <sumit.semwal@linaro.org>
R:	Gustavo Padovan <gustavo@padovan.org>
S:	Maintained
L:	linux-media@vger.kernel.org
L:	dri-devel@lists.freedesktop.org
F:	drivers/dma-buf/sync_*
F:	drivers/dma-buf/dma-fence*
F:	drivers/dma-buf/sw_sync.c
F:	include/linux/sync_file.h
F:	include/uapi/linux/sync_file.h
F:	Documentation/sync_file.txt
T:	git git://anongit.freedesktop.org/drm/drm-misc

SYNOPSYS ARC ARCHITECTURE
M:	Vineet Gupta <vgupta@synopsys.com>
L:	linux-snps-arc@lists.infradead.org
S:	Supported
F:	arch/arc/
F:	Documentation/devicetree/bindings/arc/*
F:	Documentation/devicetree/bindings/interrupt-controller/snps,arc*
F:	drivers/clocksource/arc_timer.c
F:	drivers/tty/serial/arc_uart.c
T:	git git://git.kernel.org/pub/scm/linux/kernel/git/vgupta/arc.git

SYNOPSYS ARC HSDK SDP pll clock driver
M:	Eugeniy Paltsev <Eugeniy.Paltsev@synopsys.com>
S:	Supported
F:	drivers/clk/clk-hsdk-pll.c
F:	Documentation/devicetree/bindings/clock/snps,hsdk-pll-clock.txt

SYNOPSYS ARC SDP clock driver
M:	Eugeniy Paltsev <Eugeniy.Paltsev@synopsys.com>
S:	Supported
F:	drivers/clk/axs10x/*
F:	Documentation/devicetree/bindings/clock/snps,pll-clock.txt

SYNOPSYS ARC SDP platform support
M:	Alexey Brodkin <abrodkin@synopsys.com>
S:	Supported
F:	arch/arc/plat-axs10x
F:	arch/arc/boot/dts/ax*
F:	Documentation/devicetree/bindings/arc/axs10*

SYNOPSYS AXS10x RESET CONTROLLER DRIVER
M:	Eugeniy Paltsev <Eugeniy.Paltsev@synopsys.com>
S:	Supported
F:	drivers/reset/reset-axs10x.c
F:	Documentation/devicetree/bindings/reset/snps,axs10x-reset.txt

SYNOPSYS CREG GPIO DRIVER
M:	Eugeniy Paltsev <Eugeniy.Paltsev@synopsys.com>
S:	Maintained
F:	drivers/gpio/gpio-creg-snps.c
F:	Documentation/devicetree/bindings/gpio/snps,creg-gpio.txt

SYNOPSYS DESIGNWARE 8250 UART DRIVER
R:	Andy Shevchenko <andriy.shevchenko@linux.intel.com>
S:	Maintained
F:	drivers/tty/serial/8250/8250_dw.c

SYNOPSYS DESIGNWARE APB GPIO DRIVER
M:	Hoan Tran <hotran@apm.com>
L:	linux-gpio@vger.kernel.org
S:	Maintained
F:	drivers/gpio/gpio-dwapb.c
F:	Documentation/devicetree/bindings/gpio/snps-dwapb-gpio.txt

SYNOPSYS DESIGNWARE AXI DMAC DRIVER
M:	Eugeniy Paltsev <Eugeniy.Paltsev@synopsys.com>
S:	Maintained
F:	drivers/dma/dwi-axi-dmac/
F:	Documentation/devicetree/bindings/dma/snps,dw-axi-dmac.txt

SYNOPSYS DESIGNWARE DMAC DRIVER
M:	Viresh Kumar <vireshk@kernel.org>
R:	Andy Shevchenko <andriy.shevchenko@linux.intel.com>
S:	Maintained
F:	include/linux/dma/dw.h
F:	include/linux/platform_data/dma-dw.h
F:	drivers/dma/dw/

SYNOPSYS DESIGNWARE ENTERPRISE ETHERNET DRIVER
M:	Jose Abreu <Jose.Abreu@synopsys.com>
L:	netdev@vger.kernel.org
S:	Supported
F:	drivers/net/ethernet/synopsys/

SYNOPSYS DESIGNWARE I2C DRIVER
M:	Jarkko Nikula <jarkko.nikula@linux.intel.com>
R:	Andy Shevchenko <andriy.shevchenko@linux.intel.com>
R:	Mika Westerberg <mika.westerberg@linux.intel.com>
L:	linux-i2c@vger.kernel.org
S:	Maintained
F:	drivers/i2c/busses/i2c-designware-*
F:	include/linux/platform_data/i2c-designware.h

SYNOPSYS DESIGNWARE MMC/SD/SDIO DRIVER
M:	Jaehoon Chung <jh80.chung@samsung.com>
L:	linux-mmc@vger.kernel.org
S:	Maintained
F:	drivers/mmc/host/dw_mmc*

SYNOPSYS HSDK RESET CONTROLLER DRIVER
M:	Eugeniy Paltsev <Eugeniy.Paltsev@synopsys.com>
S:	Supported
F:	drivers/reset/reset-hsdk.c
F:	include/dt-bindings/reset/snps,hsdk-reset.h
F:	Documentation/devicetree/bindings/reset/snps,hsdk-reset.txt

SYSTEM CONFIGURATION (SYSCON)
M:	Lee Jones <lee.jones@linaro.org>
M:	Arnd Bergmann <arnd@arndb.de>
T:	git git://git.kernel.org/pub/scm/linux/kernel/git/lee/mfd.git
S:	Supported
F:	drivers/mfd/syscon.c

SYSTEM CONTROL & POWER/MANAGEMENT INTERFACE (SCPI/SCMI) Message Protocol drivers
M:	Sudeep Holla <sudeep.holla@arm.com>
L:	linux-arm-kernel@lists.infradead.org
S:	Maintained
F:	Documentation/devicetree/bindings/arm/arm,sc[mp]i.txt
F:	drivers/clk/clk-sc[mp]i.c
F:	drivers/cpufreq/sc[mp]i-cpufreq.c
F:	drivers/firmware/arm_scpi.c
F:	drivers/firmware/arm_scmi/
F:	include/linux/sc[mp]i_protocol.h

SYSTEM RESET/SHUTDOWN DRIVERS
M:	Sebastian Reichel <sre@kernel.org>
L:	linux-pm@vger.kernel.org
T:	git git://git.kernel.org/pub/scm/linux/kernel/git/sre/linux-power-supply.git
S:	Maintained
F:	Documentation/devicetree/bindings/power/reset/
F:	drivers/power/reset/

SYSTEM TRACE MODULE CLASS
M:	Alexander Shishkin <alexander.shishkin@linux.intel.com>
S:	Maintained
T:	git git://git.kernel.org/pub/scm/linux/kernel/git/ash/stm.git
F:	Documentation/trace/stm.rst
F:	drivers/hwtracing/stm/
F:	include/linux/stm.h
F:	include/uapi/linux/stm.h

SYSV FILESYSTEM
M:	Christoph Hellwig <hch@infradead.org>
S:	Maintained
F:	Documentation/filesystems/sysv-fs.txt
F:	fs/sysv/
F:	include/linux/sysv_fs.h

TARGET SUBSYSTEM
M:	"Nicholas A. Bellinger" <nab@linux-iscsi.org>
L:	linux-scsi@vger.kernel.org
L:	target-devel@vger.kernel.org
W:	http://www.linux-iscsi.org
W:	http://groups.google.com/group/linux-iscsi-target-dev
T:	git git://git.kernel.org/pub/scm/linux/kernel/git/nab/target-pending.git master
S:	Supported
F:	drivers/target/
F:	include/target/
F:	Documentation/target/

TASKSTATS STATISTICS INTERFACE
M:	Balbir Singh <bsingharora@gmail.com>
S:	Maintained
F:	Documentation/accounting/taskstats*
F:	include/linux/taskstats*
F:	kernel/taskstats.c

TC subsystem
M:	Jamal Hadi Salim <jhs@mojatatu.com>
M:	Cong Wang <xiyou.wangcong@gmail.com>
M:	Jiri Pirko <jiri@resnulli.us>
L:	netdev@vger.kernel.org
S:	Maintained
F:	include/net/pkt_cls.h
F:	include/net/pkt_sched.h
F:	include/net/tc_act/
F:	include/uapi/linux/pkt_cls.h
F:	include/uapi/linux/pkt_sched.h
F:	include/uapi/linux/tc_act/
F:	include/uapi/linux/tc_ematch/
F:	net/sched/

TC90522 MEDIA DRIVER
M:	Akihiro Tsukada <tskd08@gmail.com>
L:	linux-media@vger.kernel.org
S:	Odd Fixes
F:	drivers/media/dvb-frontends/tc90522*

TCP LOW PRIORITY MODULE
M:	"Wong Hoi Sing, Edison" <hswong3i@gmail.com>
M:	"Hung Hing Lun, Mike" <hlhung3i@gmail.com>
W:	http://tcp-lp-mod.sourceforge.net/
S:	Maintained
F:	net/ipv4/tcp_lp.c

TDA10071 MEDIA DRIVER
M:	Antti Palosaari <crope@iki.fi>
L:	linux-media@vger.kernel.org
W:	https://linuxtv.org
W:	http://palosaari.fi/linux/
Q:	http://patchwork.linuxtv.org/project/linux-media/list/
T:	git git://linuxtv.org/anttip/media_tree.git
S:	Maintained
F:	drivers/media/dvb-frontends/tda10071*

TDA18212 MEDIA DRIVER
M:	Antti Palosaari <crope@iki.fi>
L:	linux-media@vger.kernel.org
W:	https://linuxtv.org
W:	http://palosaari.fi/linux/
Q:	http://patchwork.linuxtv.org/project/linux-media/list/
T:	git git://linuxtv.org/anttip/media_tree.git
S:	Maintained
F:	drivers/media/tuners/tda18212*

TDA18218 MEDIA DRIVER
M:	Antti Palosaari <crope@iki.fi>
L:	linux-media@vger.kernel.org
W:	https://linuxtv.org
W:	http://palosaari.fi/linux/
Q:	http://patchwork.linuxtv.org/project/linux-media/list/
T:	git git://linuxtv.org/anttip/media_tree.git
S:	Maintained
F:	drivers/media/tuners/tda18218*

TDA18250 MEDIA DRIVER
M:	Olli Salonen <olli.salonen@iki.fi>
L:	linux-media@vger.kernel.org
W:	https://linuxtv.org
Q:	http://patchwork.linuxtv.org/project/linux-media/list/
T:	git git://linuxtv.org/media_tree.git
S:	Maintained
F:	drivers/media/tuners/tda18250*

TDA18271 MEDIA DRIVER
M:	Michael Krufky <mkrufky@linuxtv.org>
L:	linux-media@vger.kernel.org
W:	https://linuxtv.org
W:	http://github.com/mkrufky
Q:	http://patchwork.linuxtv.org/project/linux-media/list/
T:	git git://linuxtv.org/mkrufky/tuners.git
S:	Maintained
F:	drivers/media/tuners/tda18271*

TDA1997x MEDIA DRIVER
M:	Tim Harvey <tharvey@gateworks.com>
L:	linux-media@vger.kernel.org
W:	https://linuxtv.org
Q:	http://patchwork.linuxtv.org/project/linux-media/list/
S:	Maintained
F:	drivers/media/i2c/tda1997x.*

TDA827x MEDIA DRIVER
M:	Michael Krufky <mkrufky@linuxtv.org>
L:	linux-media@vger.kernel.org
W:	https://linuxtv.org
W:	http://github.com/mkrufky
Q:	http://patchwork.linuxtv.org/project/linux-media/list/
T:	git git://linuxtv.org/mkrufky/tuners.git
S:	Maintained
F:	drivers/media/tuners/tda8290.*

TDA8290 MEDIA DRIVER
M:	Michael Krufky <mkrufky@linuxtv.org>
L:	linux-media@vger.kernel.org
W:	https://linuxtv.org
W:	http://github.com/mkrufky
Q:	http://patchwork.linuxtv.org/project/linux-media/list/
T:	git git://linuxtv.org/mkrufky/tuners.git
S:	Maintained
F:	drivers/media/tuners/tda8290.*

TDA9840 MEDIA DRIVER
M:	Hans Verkuil <hverkuil@xs4all.nl>
L:	linux-media@vger.kernel.org
T:	git git://linuxtv.org/media_tree.git
W:	https://linuxtv.org
S:	Maintained
F:	drivers/media/i2c/tda9840*

TEA5761 TUNER DRIVER
M:	Mauro Carvalho Chehab <mchehab@kernel.org>
L:	linux-media@vger.kernel.org
W:	https://linuxtv.org
T:	git git://linuxtv.org/media_tree.git
S:	Odd fixes
F:	drivers/media/tuners/tea5761.*

TEA5767 TUNER DRIVER
M:	Mauro Carvalho Chehab <mchehab@kernel.org>
L:	linux-media@vger.kernel.org
W:	https://linuxtv.org
T:	git git://linuxtv.org/media_tree.git
S:	Maintained
F:	drivers/media/tuners/tea5767.*

TEA6415C MEDIA DRIVER
M:	Hans Verkuil <hverkuil@xs4all.nl>
L:	linux-media@vger.kernel.org
T:	git git://linuxtv.org/media_tree.git
W:	https://linuxtv.org
S:	Maintained
F:	drivers/media/i2c/tea6415c*

TEA6420 MEDIA DRIVER
M:	Hans Verkuil <hverkuil@xs4all.nl>
L:	linux-media@vger.kernel.org
T:	git git://linuxtv.org/media_tree.git
W:	https://linuxtv.org
S:	Maintained
F:	drivers/media/i2c/tea6420*

TEAM DRIVER
M:	Jiri Pirko <jiri@resnulli.us>
L:	netdev@vger.kernel.org
S:	Supported
F:	drivers/net/team/
F:	include/linux/if_team.h
F:	include/uapi/linux/if_team.h

TECHNOLOGIC SYSTEMS TS-5500 PLATFORM SUPPORT
M:	"Savoir-faire Linux Inc." <kernel@savoirfairelinux.com>
S:	Maintained
F:	arch/x86/platform/ts5500/

TECHNOTREND USB IR RECEIVER
M:	Sean Young <sean@mess.org>
L:	linux-media@vger.kernel.org
S:	Maintained
F:	drivers/media/rc/ttusbir.c

TECHWELL TW9910 VIDEO DECODER
L:	linux-media@vger.kernel.org
S:	Orphan
F:	drivers/media/i2c/tw9910.c
F:	include/media/i2c/tw9910.h

TEE SUBSYSTEM
M:	Jens Wiklander <jens.wiklander@linaro.org>
S:	Maintained
F:	include/linux/tee_drv.h
F:	include/uapi/linux/tee.h
F:	drivers/tee/
F:	Documentation/tee.txt

TEGRA ARCHITECTURE SUPPORT
M:	Thierry Reding <thierry.reding@gmail.com>
M:	Jonathan Hunter <jonathanh@nvidia.com>
L:	linux-tegra@vger.kernel.org
Q:	http://patchwork.ozlabs.org/project/linux-tegra/list/
T:	git git://git.kernel.org/pub/scm/linux/kernel/git/tegra/linux.git
S:	Supported
N:	[^a-z]tegra

TEGRA CLOCK DRIVER
M:	Peter De Schrijver <pdeschrijver@nvidia.com>
M:	Prashant Gaikwad <pgaikwad@nvidia.com>
S:	Supported
F:	drivers/clk/tegra/

TEGRA DMA DRIVERS
M:	Laxman Dewangan <ldewangan@nvidia.com>
M:	Jon Hunter <jonathanh@nvidia.com>
S:	Supported
F:	drivers/dma/tegra*

TEGRA I2C DRIVER
M:	Laxman Dewangan <ldewangan@nvidia.com>
S:	Supported
F:	drivers/i2c/busses/i2c-tegra.c

TEGRA IOMMU DRIVERS
M:	Thierry Reding <thierry.reding@gmail.com>
L:	linux-tegra@vger.kernel.org
S:	Supported
F:	drivers/iommu/tegra*

TEGRA KBC DRIVER
M:	Laxman Dewangan <ldewangan@nvidia.com>
S:	Supported
F:	drivers/input/keyboard/tegra-kbc.c

TEGRA NAND DRIVER
M:	Stefan Agner <stefan@agner.ch>
M:	Lucas Stach <dev@lynxeye.de>
S:	Maintained
F:	Documentation/devicetree/bindings/mtd/nvidia-tegra20-nand.txt
F:	drivers/mtd/nand/raw/tegra_nand.c

TEGRA PWM DRIVER
M:	Thierry Reding <thierry.reding@gmail.com>
S:	Supported
F:	drivers/pwm/pwm-tegra.c

TEGRA SERIAL DRIVER
M:	Laxman Dewangan <ldewangan@nvidia.com>
S:	Supported
F:	drivers/tty/serial/serial-tegra.c

TEGRA SPI DRIVER
M:	Laxman Dewangan <ldewangan@nvidia.com>
S:	Supported
F:	drivers/spi/spi-tegra*

TEHUTI ETHERNET DRIVER
M:	Andy Gospodarek <andy@greyhouse.net>
L:	netdev@vger.kernel.org
S:	Supported
F:	drivers/net/ethernet/tehuti/*

Telecom Clock Driver for MCPL0010
M:	Mark Gross <mark.gross@intel.com>
S:	Supported
F:	drivers/char/tlclk.c

TENSILICA XTENSA PORT (xtensa)
M:	Chris Zankel <chris@zankel.net>
M:	Max Filippov <jcmvbkbc@gmail.com>
L:	linux-xtensa@linux-xtensa.org
T:	git git://github.com/czankel/xtensa-linux.git
S:	Maintained
F:	arch/xtensa/
F:	drivers/irqchip/irq-xtensa-*

Texas Instruments' System Control Interface (TISCI) Protocol Driver
M:	Nishanth Menon <nm@ti.com>
M:	Tero Kristo <t-kristo@ti.com>
M:	Santosh Shilimkar <ssantosh@kernel.org>
L:	linux-arm-kernel@lists.infradead.org
S:	Maintained
F:	Documentation/devicetree/bindings/arm/keystone/ti,sci.txt
F:	drivers/firmware/ti_sci*
F:	include/linux/soc/ti/ti_sci_protocol.h
F:	Documentation/devicetree/bindings/soc/ti/sci-pm-domain.txt
F:	drivers/soc/ti/ti_sci_pm_domains.c
F:	Documentation/devicetree/bindings/reset/ti,sci-reset.txt
F:	Documentation/devicetree/bindings/clock/ti,sci-clk.txt
F:	drivers/clk/keystone/sci-clk.c
F:	drivers/reset/reset-ti-sci.c

THANKO'S RAREMONO AM/FM/SW RADIO RECEIVER USB DRIVER
M:	Hans Verkuil <hverkuil@xs4all.nl>
L:	linux-media@vger.kernel.org
T:	git git://linuxtv.org/media_tree.git
W:	https://linuxtv.org
S:	Maintained
F:	drivers/media/radio/radio-raremono.c

THERMAL
M:	Zhang Rui <rui.zhang@intel.com>
M:	Eduardo Valentin <edubezval@gmail.com>
R:	Daniel Lezcano <daniel.lezcano@linaro.org>
L:	linux-pm@vger.kernel.org
T:	git git://git.kernel.org/pub/scm/linux/kernel/git/rzhang/linux.git
T:	git git://git.kernel.org/pub/scm/linux/kernel/git/evalenti/linux-soc-thermal.git
Q:	https://patchwork.kernel.org/project/linux-pm/list/
S:	Supported
F:	drivers/thermal/
F:	include/linux/thermal.h
F:	include/uapi/linux/thermal.h
F:	include/linux/cpu_cooling.h
F:	Documentation/devicetree/bindings/thermal/

THERMAL/CPU_COOLING
M:	Amit Daniel Kachhap <amit.kachhap@gmail.com>
M:	Viresh Kumar <viresh.kumar@linaro.org>
M:	Javi Merino <javi.merino@kernel.org>
L:	linux-pm@vger.kernel.org
S:	Supported
F:	Documentation/thermal/cpu-cooling-api.txt
F:	drivers/thermal/cpu_cooling.c
F:	include/linux/cpu_cooling.h

THINKPAD ACPI EXTRAS DRIVER
M:	Henrique de Moraes Holschuh <ibm-acpi@hmh.eng.br>
L:	ibm-acpi-devel@lists.sourceforge.net
L:	platform-driver-x86@vger.kernel.org
W:	http://ibm-acpi.sourceforge.net
W:	http://thinkwiki.org/wiki/Ibm-acpi
T:	git git://repo.or.cz/linux-2.6/linux-acpi-2.6/ibm-acpi-2.6.git
S:	Maintained
F:	drivers/platform/x86/thinkpad_acpi.c

THUNDERBOLT DRIVER
M:	Andreas Noever <andreas.noever@gmail.com>
M:	Michael Jamet <michael.jamet@intel.com>
M:	Mika Westerberg <mika.westerberg@linux.intel.com>
M:	Yehezkel Bernat <YehezkelShB@gmail.com>
T:	git git://git.kernel.org/pub/scm/linux/kernel/git/westeri/thunderbolt.git
S:	Maintained
F:	Documentation/admin-guide/thunderbolt.rst
F:	drivers/thunderbolt/
F:	include/linux/thunderbolt.h

THUNDERBOLT NETWORK DRIVER
M:	Michael Jamet <michael.jamet@intel.com>
M:	Mika Westerberg <mika.westerberg@linux.intel.com>
M:	Yehezkel Bernat <YehezkelShB@gmail.com>
L:	netdev@vger.kernel.org
S:	Maintained
F:	drivers/net/thunderbolt.c

THUNDERX GPIO DRIVER
M:	David Daney <david.daney@cavium.com>
S:	Maintained
F:	drivers/gpio/gpio-thunderx.c

TI AM437X VPFE DRIVER
M:	"Lad, Prabhakar" <prabhakar.csengg@gmail.com>
L:	linux-media@vger.kernel.org
W:	https://linuxtv.org
Q:	http://patchwork.linuxtv.org/project/linux-media/list/
T:	git git://linuxtv.org/mhadli/v4l-dvb-davinci_devices.git
S:	Maintained
F:	drivers/media/platform/am437x/

TI BANDGAP AND THERMAL DRIVER
M:	Eduardo Valentin <edubezval@gmail.com>
M:	Keerthy <j-keerthy@ti.com>
L:	linux-pm@vger.kernel.org
L:	linux-omap@vger.kernel.org
S:	Maintained
F:	drivers/thermal/ti-soc-thermal/

TI BQ27XXX POWER SUPPLY DRIVER
R:	Andrew F. Davis <afd@ti.com>
F:	include/linux/power/bq27xxx_battery.h
F:	drivers/power/supply/bq27xxx_battery.c
F:	drivers/power/supply/bq27xxx_battery_i2c.c

TI CDCE706 CLOCK DRIVER
M:	Max Filippov <jcmvbkbc@gmail.com>
S:	Maintained
F:	drivers/clk/clk-cdce706.c

TI CLOCK DRIVER
M:	Tero Kristo <t-kristo@ti.com>
L:	linux-omap@vger.kernel.org
S:	Maintained
F:	drivers/clk/ti/
F:	include/linux/clk/ti.h

TI DAVINCI MACHINE SUPPORT
M:	Sekhar Nori <nsekhar@ti.com>
M:	Kevin Hilman <khilman@kernel.org>
L:	linux-arm-kernel@lists.infradead.org (moderated for non-subscribers)
T:	git git://git.kernel.org/pub/scm/linux/kernel/git/nsekhar/linux-davinci.git
S:	Supported
F:	arch/arm/mach-davinci/
F:	drivers/i2c/busses/i2c-davinci.c
F:	arch/arm/boot/dts/da850*

TI DAVINCI SERIES CLOCK DRIVER
M:	David Lechner <david@lechnology.com>
R:	Sekhar Nori <nsekhar@ti.com>
S:	Maintained
F:	Documentation/devicetree/bindings/clock/ti/davinci/
F:	drivers/clk/davinci/

TI DAVINCI SERIES GPIO DRIVER
M:	Keerthy <j-keerthy@ti.com>
L:	linux-gpio@vger.kernel.org
S:	Maintained
F:	Documentation/devicetree/bindings/gpio/gpio-davinci.txt
F:	drivers/gpio/gpio-davinci.c

TI DAVINCI SERIES MEDIA DRIVER
M:	"Lad, Prabhakar" <prabhakar.csengg@gmail.com>
L:	linux-media@vger.kernel.org
W:	https://linuxtv.org
Q:	http://patchwork.linuxtv.org/project/linux-media/list/
T:	git git://linuxtv.org/mhadli/v4l-dvb-davinci_devices.git
S:	Maintained
F:	drivers/media/platform/davinci/
F:	include/media/davinci/

TI ETHERNET SWITCH DRIVER (CPSW)
R:	Grygorii Strashko <grygorii.strashko@ti.com>
L:	linux-omap@vger.kernel.org
L:	netdev@vger.kernel.org
S:	Maintained
F:	drivers/net/ethernet/ti/cpsw*
F:	drivers/net/ethernet/ti/davinci*

TI FLASH MEDIA INTERFACE DRIVER
M:	Alex Dubov <oakad@yahoo.com>
S:	Maintained
F:	drivers/misc/tifm*
F:	drivers/mmc/host/tifm_sd.c
F:	include/linux/tifm.h

TI KEYSTONE MULTICORE NAVIGATOR DRIVERS
M:	Santosh Shilimkar <ssantosh@kernel.org>
L:	linux-kernel@vger.kernel.org
L:	linux-arm-kernel@lists.infradead.org (moderated for non-subscribers)
S:	Maintained
F:	drivers/soc/ti/*
T:	git git://git.kernel.org/pub/scm/linux/kernel/git/ssantosh/linux-keystone.git

TI LM49xxx FAMILY ASoC CODEC DRIVERS
M:	M R Swami Reddy <mr.swami.reddy@ti.com>
M:	Vishwas A Deshpande <vishwas.a.deshpande@ti.com>
L:	alsa-devel@alsa-project.org (moderated for non-subscribers)
S:	Maintained
F:	sound/soc/codecs/lm49453*
F:	sound/soc/codecs/isabelle*

TI LP855x BACKLIGHT DRIVER
M:	Milo Kim <milo.kim@ti.com>
S:	Maintained
F:	Documentation/backlight/lp855x-driver.txt
F:	drivers/video/backlight/lp855x_bl.c
F:	include/linux/platform_data/lp855x.h

TI LP8727 CHARGER DRIVER
M:	Milo Kim <milo.kim@ti.com>
S:	Maintained
F:	drivers/power/supply/lp8727_charger.c
F:	include/linux/platform_data/lp8727.h

TI LP8788 MFD DRIVER
M:	Milo Kim <milo.kim@ti.com>
S:	Maintained
F:	drivers/iio/adc/lp8788_adc.c
F:	drivers/leds/leds-lp8788.c
F:	drivers/mfd/lp8788*.c
F:	drivers/power/supply/lp8788-charger.c
F:	drivers/regulator/lp8788-*.c
F:	include/linux/mfd/lp8788*.h

TI NETCP ETHERNET DRIVER
M:	Wingman Kwok <w-kwok2@ti.com>
M:	Murali Karicheri <m-karicheri2@ti.com>
L:	netdev@vger.kernel.org
S:	Maintained
F:	drivers/net/ethernet/ti/netcp*

TI PCM3060 ASoC CODEC DRIVER
M:	Kirill Marinushkin <kmarinushkin@birdec.tech>
L:	alsa-devel@alsa-project.org (moderated for non-subscribers)
S:	Maintained
F:	Documentation/devicetree/bindings/sound/pcm3060.txt
F:	sound/soc/codecs/pcm3060*

TI TAS571X FAMILY ASoC CODEC DRIVER
M:	Kevin Cernekee <cernekee@chromium.org>
L:	alsa-devel@alsa-project.org (moderated for non-subscribers)
S:	Odd Fixes
F:	sound/soc/codecs/tas571x*

TI TRF7970A NFC DRIVER
M:	Mark Greer <mgreer@animalcreek.com>
L:	linux-wireless@vger.kernel.org
L:	linux-nfc@lists.01.org (moderated for non-subscribers)
S:	Supported
F:	drivers/nfc/trf7970a.c
F:	Documentation/devicetree/bindings/net/nfc/trf7970a.txt

TI TWL4030 SERIES SOC CODEC DRIVER
M:	Peter Ujfalusi <peter.ujfalusi@ti.com>
L:	alsa-devel@alsa-project.org (moderated for non-subscribers)
S:	Maintained
F:	sound/soc/codecs/twl4030*

TI VPE/CAL DRIVERS
M:	Benoit Parrot <bparrot@ti.com>
L:	linux-media@vger.kernel.org
W:	http://linuxtv.org/
Q:	http://patchwork.linuxtv.org/project/linux-media/list/
S:	Maintained
F:	drivers/media/platform/ti-vpe/

TI WILINK WIRELESS DRIVERS
L:	linux-wireless@vger.kernel.org
W:	http://wireless.kernel.org/en/users/Drivers/wl12xx
W:	http://wireless.kernel.org/en/users/Drivers/wl1251
T:	git git://git.kernel.org/pub/scm/linux/kernel/git/luca/wl12xx.git
S:	Orphan
F:	drivers/net/wireless/ti/
F:	include/linux/wl12xx.h

TIMEKEEPING, CLOCKSOURCE CORE, NTP, ALARMTIMER
M:	John Stultz <john.stultz@linaro.org>
M:	Thomas Gleixner <tglx@linutronix.de>
R:	Stephen Boyd <sboyd@kernel.org>
L:	linux-kernel@vger.kernel.org
T:	git git://git.kernel.org/pub/scm/linux/kernel/git/tip/tip.git timers/core
S:	Supported
F:	include/linux/clocksource.h
F:	include/linux/time.h
F:	include/linux/timex.h
F:	include/uapi/linux/time.h
F:	include/uapi/linux/timex.h
F:	kernel/time/clocksource.c
F:	kernel/time/time*.c
F:	kernel/time/alarmtimer.c
F:	kernel/time/ntp.c
F:	tools/testing/selftests/timers/

TIPC NETWORK LAYER
M:	Jon Maloy <jon.maloy@ericsson.com>
M:	Ying Xue <ying.xue@windriver.com>
L:	netdev@vger.kernel.org (core kernel code)
L:	tipc-discussion@lists.sourceforge.net (user apps, general discussion)
W:	http://tipc.sourceforge.net/
S:	Maintained
F:	include/uapi/linux/tipc*.h
F:	net/tipc/

TLAN NETWORK DRIVER
M:	Samuel Chessman <chessman@tux.org>
L:	tlan-devel@lists.sourceforge.net (subscribers-only)
W:	http://sourceforge.net/projects/tlan/
S:	Maintained
F:	Documentation/networking/device_drivers/ti/tlan.txt
F:	drivers/net/ethernet/ti/tlan.*

TM6000 VIDEO4LINUX DRIVER
M:	Mauro Carvalho Chehab <mchehab@kernel.org>
L:	linux-media@vger.kernel.org
W:	https://linuxtv.org
T:	git git://linuxtv.org/media_tree.git
S:	Odd fixes
F:	drivers/media/usb/tm6000/
F:	Documentation/media/v4l-drivers/tm6000*

TMIO/SDHI MMC DRIVER
M:	Wolfram Sang <wsa+renesas@sang-engineering.com>
L:	linux-mmc@vger.kernel.org
S:	Supported
F:	drivers/mmc/host/tmio_mmc*
F:	drivers/mmc/host/renesas_sdhi*
F:	include/linux/mfd/tmio.h

TMP401 HARDWARE MONITOR DRIVER
M:	Guenter Roeck <linux@roeck-us.net>
L:	linux-hwmon@vger.kernel.org
S:	Maintained
F:	Documentation/hwmon/tmp401
F:	drivers/hwmon/tmp401.c

TMPFS (SHMEM FILESYSTEM)
M:	Hugh Dickins <hughd@google.com>
L:	linux-mm@kvack.org
S:	Maintained
F:	include/linux/shmem_fs.h
F:	mm/shmem.c

TOMOYO SECURITY MODULE
M:	Kentaro Takeda <takedakn@nttdata.co.jp>
M:	Tetsuo Handa <penguin-kernel@I-love.SAKURA.ne.jp>
L:	tomoyo-dev-en@lists.sourceforge.jp (subscribers-only, for developers in English)
L:	tomoyo-users-en@lists.sourceforge.jp (subscribers-only, for users in English)
L:	tomoyo-dev@lists.sourceforge.jp (subscribers-only, for developers in Japanese)
L:	tomoyo-users@lists.sourceforge.jp (subscribers-only, for users in Japanese)
W:	http://tomoyo.sourceforge.jp/
T:	quilt http://svn.sourceforge.jp/svnroot/tomoyo/trunk/2.5.x/tomoyo-lsm/patches/
S:	Maintained
F:	security/tomoyo/

TOPSTAR LAPTOP EXTRAS DRIVER
M:	Herton Ronaldo Krzesinski <herton@canonical.com>
L:	platform-driver-x86@vger.kernel.org
S:	Maintained
F:	drivers/platform/x86/topstar-laptop.c

TORTURE-TEST MODULES
M:	Davidlohr Bueso <dave@stgolabs.net>
M:	"Paul E. McKenney" <paulmck@linux.ibm.com>
M:	Josh Triplett <josh@joshtriplett.org>
L:	linux-kernel@vger.kernel.org
S:	Supported
T:	git git://git.kernel.org/pub/scm/linux/kernel/git/paulmck/linux-rcu.git
F:	Documentation/RCU/torture.txt
F:	kernel/torture.c
F:	kernel/rcu/rcutorture.c
F:	kernel/rcu/rcuperf.c
F:	kernel/locking/locktorture.c

TOSHIBA ACPI EXTRAS DRIVER
M:	Azael Avalos <coproscefalo@gmail.com>
L:	platform-driver-x86@vger.kernel.org
S:	Maintained
F:	drivers/platform/x86/toshiba_acpi.c

TOSHIBA BLUETOOTH DRIVER
M:	Azael Avalos <coproscefalo@gmail.com>
L:	platform-driver-x86@vger.kernel.org
S:	Maintained
F:	drivers/platform/x86/toshiba_bluetooth.c

TOSHIBA HDD ACTIVE PROTECTION SENSOR DRIVER
M:	Azael Avalos <coproscefalo@gmail.com>
L:	platform-driver-x86@vger.kernel.org
S:	Maintained
F:	drivers/platform/x86/toshiba_haps.c

TOSHIBA SMM DRIVER
M:	Jonathan Buzzard <jonathan@buzzard.org.uk>
W:	http://www.buzzard.org.uk/toshiba/
S:	Maintained
F:	drivers/char/toshiba.c
F:	include/linux/toshiba.h
F:	include/uapi/linux/toshiba.h

TOSHIBA TC358743 DRIVER
M:	Mats Randgaard <matrandg@cisco.com>
L:	linux-media@vger.kernel.org
S:	Maintained
F:	drivers/media/i2c/tc358743*
F:	include/media/i2c/tc358743.h

TOSHIBA WMI HOTKEYS DRIVER
M:	Azael Avalos <coproscefalo@gmail.com>
L:	platform-driver-x86@vger.kernel.org
S:	Maintained
F:	drivers/platform/x86/toshiba-wmi.c

TPM DEVICE DRIVER
M:	Peter Huewe <peterhuewe@gmx.de>
M:	Jarkko Sakkinen <jarkko.sakkinen@linux.intel.com>
R:	Jason Gunthorpe <jgg@ziepe.ca>
L:	linux-integrity@vger.kernel.org
Q:	https://patchwork.kernel.org/project/linux-integrity/list/
W:	https://kernsec.org/wiki/index.php/Linux_Kernel_Integrity
T:	git git://git.infradead.org/users/jjs/linux-tpmdd.git
S:	Maintained
F:	drivers/char/tpm/

TRACING
M:	Steven Rostedt <rostedt@goodmis.org>
M:	Ingo Molnar <mingo@redhat.com>
T:	git git://git.kernel.org/pub/scm/linux/kernel/git/tip/tip.git perf/core
S:	Maintained
F:	Documentation/trace/ftrace.rst
F:	arch/*/*/*/ftrace.h
F:	arch/*/kernel/ftrace.c
F:	include/*/ftrace.h
F:	include/linux/trace*.h
F:	include/trace/
F:	kernel/trace/
F:	tools/testing/selftests/ftrace/

TRACING MMIO ACCESSES (MMIOTRACE)
M:	Steven Rostedt <rostedt@goodmis.org>
M:	Ingo Molnar <mingo@kernel.org>
R:	Karol Herbst <karolherbst@gmail.com>
R:	Pekka Paalanen <ppaalanen@gmail.com>
S:	Maintained
L:	linux-kernel@vger.kernel.org
L:	nouveau@lists.freedesktop.org
F:	kernel/trace/trace_mmiotrace.c
F:	include/linux/mmiotrace.h
F:	arch/x86/mm/kmmio.c
F:	arch/x86/mm/mmio-mod.c
F:	arch/x86/mm/testmmiotrace.c

TRIVIAL PATCHES
M:	Jiri Kosina <trivial@kernel.org>
T:	git git://git.kernel.org/pub/scm/linux/kernel/git/jikos/trivial.git
S:	Maintained
K:	^Subject:.*(?i)trivial

TEMPO SEMICONDUCTOR DRIVERS
M:	Steven Eckhoff <steven.eckhoff.opensource@gmail.com>
S:	Maintained
F:	sound/soc/codecs/tscs*.c
F:	sound/soc/codecs/tscs*.h
F:	Documentation/devicetree/bindings/sound/tscs*.txt

TTY LAYER
M:	Greg Kroah-Hartman <gregkh@linuxfoundation.org>
M:	Jiri Slaby <jslaby@suse.com>
S:	Supported
T:	git git://git.kernel.org/pub/scm/linux/kernel/git/gregkh/tty.git
F:	Documentation/serial/
F:	drivers/tty/
F:	drivers/tty/serial/serial_core.c
F:	include/linux/serial_core.h
F:	include/linux/serial.h
F:	include/linux/tty.h
F:	include/uapi/linux/serial_core.h
F:	include/uapi/linux/serial.h
F:	include/uapi/linux/tty.h

TUA9001 MEDIA DRIVER
M:	Antti Palosaari <crope@iki.fi>
L:	linux-media@vger.kernel.org
W:	https://linuxtv.org
W:	http://palosaari.fi/linux/
Q:	http://patchwork.linuxtv.org/project/linux-media/list/
T:	git git://linuxtv.org/anttip/media_tree.git
S:	Maintained
F:	drivers/media/tuners/tua9001*

TULIP NETWORK DRIVERS
L:	netdev@vger.kernel.org
L:	linux-parisc@vger.kernel.org
S:	Orphan
F:	drivers/net/ethernet/dec/tulip/

TUN/TAP driver
M:	Maxim Krasnyansky <maxk@qti.qualcomm.com>
W:	http://vtun.sourceforge.net/tun
S:	Maintained
F:	Documentation/networking/tuntap.txt
F:	arch/um/os-Linux/drivers/

TURBOCHANNEL SUBSYSTEM
M:	"Maciej W. Rozycki" <macro@linux-mips.org>
M:	Ralf Baechle <ralf@linux-mips.org>
L:	linux-mips@vger.kernel.org
Q:	http://patchwork.linux-mips.org/project/linux-mips/list/
S:	Maintained
F:	drivers/tc/
F:	include/linux/tc.h

TURBOSTAT UTILITY
M:	"Len Brown" <lenb@kernel.org>
L:	linux-pm@vger.kernel.org
B:	https://bugzilla.kernel.org
Q:	https://patchwork.kernel.org/project/linux-pm/list/
T:	git git://git.kernel.org/pub/scm/linux/kernel/git/lenb/linux.git turbostat
S:	Supported
F:	tools/power/x86/turbostat/

TW5864 VIDEO4LINUX DRIVER
M:	Bluecherry Maintainers <maintainers@bluecherrydvr.com>
M:	Anton Sviridenko <anton@corp.bluecherry.net>
M:	Andrey Utkin <andrey.utkin@corp.bluecherry.net>
M:	Andrey Utkin <andrey_utkin@fastmail.com>
L:	linux-media@vger.kernel.org
S:	Supported
F:	drivers/media/pci/tw5864/

TW68 VIDEO4LINUX DRIVER
M:	Hans Verkuil <hverkuil@xs4all.nl>
L:	linux-media@vger.kernel.org
T:	git git://linuxtv.org/media_tree.git
W:	https://linuxtv.org
S:	Odd Fixes
F:	drivers/media/pci/tw68/

TW686X VIDEO4LINUX DRIVER
M:	Ezequiel Garcia <ezequiel@vanguardiasur.com.ar>
L:	linux-media@vger.kernel.org
T:	git git://linuxtv.org/media_tree.git
W:	http://linuxtv.org
S:	Maintained
F:	drivers/media/pci/tw686x/

UBI FILE SYSTEM (UBIFS)
M:	Richard Weinberger <richard@nod.at>
M:	Artem Bityutskiy <dedekind1@gmail.com>
M:	Adrian Hunter <adrian.hunter@intel.com>
L:	linux-mtd@lists.infradead.org
T:	git git://git.infradead.org/ubifs-2.6.git
W:	http://www.linux-mtd.infradead.org/doc/ubifs.html
S:	Supported
F:	Documentation/filesystems/ubifs.txt
F:	fs/ubifs/

UCLINUX (M68KNOMMU AND COLDFIRE)
M:	Greg Ungerer <gerg@linux-m68k.org>
W:	http://www.linux-m68k.org/
W:	http://www.uclinux.org/
L:	linux-m68k@lists.linux-m68k.org
L:	uclinux-dev@uclinux.org  (subscribers-only)
T:	git git://git.kernel.org/pub/scm/linux/kernel/git/gerg/m68knommu.git
S:	Maintained
F:	arch/m68k/coldfire/
F:	arch/m68k/68*/
F:	arch/m68k/*/*_no.*
F:	arch/m68k/include/asm/*_no.*

UDF FILESYSTEM
M:	Jan Kara <jack@suse.com>
S:	Maintained
F:	Documentation/filesystems/udf.txt
F:	fs/udf/

UDRAW TABLET
M:	Bastien Nocera <hadess@hadess.net>
L:	linux-input@vger.kernel.org
S:	Maintained
F:	drivers/hid/hid-udraw-ps3.c

UFS FILESYSTEM
M:	Evgeniy Dushistov <dushistov@mail.ru>
S:	Maintained
F:	Documentation/filesystems/ufs.txt
F:	fs/ufs/

UHID USERSPACE HID IO DRIVER:
M:	David Herrmann <dh.herrmann@googlemail.com>
L:	linux-input@vger.kernel.org
S:	Maintained
F:	drivers/hid/uhid.c
F:	include/uapi/linux/uhid.h

ULPI BUS
M:	Heikki Krogerus <heikki.krogerus@linux.intel.com>
L:	linux-usb@vger.kernel.org
S:	Maintained
F:	drivers/usb/common/ulpi.c
F:	include/linux/ulpi/

ULTRA-WIDEBAND (UWB) SUBSYSTEM:
L:	linux-usb@vger.kernel.org
S:	Orphan
F:	drivers/uwb/
F:	include/linux/uwb.h
F:	include/linux/uwb/

UNICORE32 ARCHITECTURE:
M:	Guan Xuetao <gxt@pku.edu.cn>
W:	http://mprc.pku.edu.cn/~guanxuetao/linux
S:	Maintained
T:	git git://github.com/gxt/linux.git
F:	arch/unicore32/

UNIFDEF
M:	Tony Finch <dot@dotat.at>
W:	http://dotat.at/prog/unifdef
S:	Maintained
F:	scripts/unifdef.c

UNIFORM CDROM DRIVER
M:	Jens Axboe <axboe@kernel.dk>
W:	http://www.kernel.dk
S:	Maintained
F:	Documentation/cdrom/
F:	drivers/cdrom/cdrom.c
F:	include/linux/cdrom.h
F:	include/uapi/linux/cdrom.h

UNISYS S-PAR DRIVERS
M:	David Kershner <david.kershner@unisys.com>
L:	sparmaintainer@unisys.com (Unisys internal)
S:	Supported
F:	include/linux/visorbus.h
F:	drivers/visorbus/
F:	drivers/staging/unisys/

UNIVERSAL FLASH STORAGE HOST CONTROLLER DRIVER
M:	Vinayak Holikatti <vinholikatti@gmail.com>
L:	linux-scsi@vger.kernel.org
S:	Supported
F:	Documentation/scsi/ufs.txt
F:	drivers/scsi/ufs/

UNIVERSAL FLASH STORAGE HOST CONTROLLER DRIVER DWC HOOKS
M:	Joao Pinto <jpinto@synopsys.com>
L:	linux-scsi@vger.kernel.org
S:	Supported
F:	drivers/scsi/ufs/*dwc*

UNSORTED BLOCK IMAGES (UBI)
M:	Artem Bityutskiy <dedekind1@gmail.com>
M:	Richard Weinberger <richard@nod.at>
W:	http://www.linux-mtd.infradead.org/
L:	linux-mtd@lists.infradead.org
T:	git git://git.infradead.org/ubifs-2.6.git
S:	Supported
F:	drivers/mtd/ubi/
F:	include/linux/mtd/ubi.h
F:	include/uapi/mtd/ubi-user.h

USB "USBNET" DRIVER FRAMEWORK
M:	Oliver Neukum <oneukum@suse.com>
L:	netdev@vger.kernel.org
W:	http://www.linux-usb.org/usbnet
S:	Maintained
F:	drivers/net/usb/usbnet.c
F:	include/linux/usb/usbnet.h

USB ACM DRIVER
M:	Oliver Neukum <oneukum@suse.com>
L:	linux-usb@vger.kernel.org
S:	Maintained
F:	Documentation/usb/acm.txt
F:	drivers/usb/class/cdc-acm.*

USB AR5523 WIRELESS DRIVER
M:	Pontus Fuchs <pontus.fuchs@gmail.com>
L:	linux-wireless@vger.kernel.org
S:	Maintained
F:	drivers/net/wireless/ath/ar5523/

USB ATTACHED SCSI
M:	Oliver Neukum <oneukum@suse.com>
L:	linux-usb@vger.kernel.org
L:	linux-scsi@vger.kernel.org
S:	Maintained
F:	drivers/usb/storage/uas.c

USB CDC ETHERNET DRIVER
M:	Oliver Neukum <oliver@neukum.org>
L:	linux-usb@vger.kernel.org
S:	Maintained
F:	drivers/net/usb/cdc_*.c
F:	include/uapi/linux/usb/cdc.h

USB CHAOSKEY DRIVER
M:	Keith Packard <keithp@keithp.com>
L:	linux-usb@vger.kernel.org
S:	Maintained
F:	drivers/usb/misc/chaoskey.c

USB CYPRESS C67X00 DRIVER
M:	Peter Korsgaard <jacmet@sunsite.dk>
L:	linux-usb@vger.kernel.org
S:	Maintained
F:	drivers/usb/c67x00/

USB DAVICOM DM9601 DRIVER
M:	Peter Korsgaard <jacmet@sunsite.dk>
L:	netdev@vger.kernel.org
W:	http://www.linux-usb.org/usbnet
S:	Maintained
F:	drivers/net/usb/dm9601.c

USB DIAMOND RIO500 DRIVER
M:	Cesar Miquel <miquel@df.uba.ar>
L:	rio500-users@lists.sourceforge.net
W:	http://rio500.sourceforge.net
S:	Maintained
F:	drivers/usb/misc/rio500*

USB EHCI DRIVER
M:	Alan Stern <stern@rowland.harvard.edu>
L:	linux-usb@vger.kernel.org
S:	Maintained
F:	Documentation/usb/ehci.txt
F:	drivers/usb/host/ehci*

USB GADGET/PERIPHERAL SUBSYSTEM
M:	Felipe Balbi <balbi@kernel.org>
L:	linux-usb@vger.kernel.org
W:	http://www.linux-usb.org/gadget
T:	git git://git.kernel.org/pub/scm/linux/kernel/git/balbi/usb.git
S:	Maintained
F:	drivers/usb/gadget/
F:	include/linux/usb/gadget*

USB HID/HIDBP DRIVERS (USB KEYBOARDS, MICE, REMOTE CONTROLS, ...)
M:	Jiri Kosina <jikos@kernel.org>
M:	Benjamin Tissoires <benjamin.tissoires@redhat.com>
L:	linux-usb@vger.kernel.org
T:	git git://git.kernel.org/pub/scm/linux/kernel/git/hid/hid.git
S:	Maintained
F:	Documentation/hid/hiddev.txt
F:	drivers/hid/usbhid/

USB INTEL XHCI ROLE MUX DRIVER
M:	Hans de Goede <hdegoede@redhat.com>
L:	linux-usb@vger.kernel.org
S:	Maintained
F:	drivers/usb/roles/intel-xhci-usb-role-switch.c

USB ISP116X DRIVER
M:	Olav Kongas <ok@artecdesign.ee>
L:	linux-usb@vger.kernel.org
S:	Maintained
F:	drivers/usb/host/isp116x*
F:	include/linux/usb/isp116x.h

USB LAN78XX ETHERNET DRIVER
M:	Woojung Huh <woojung.huh@microchip.com>
M:	Microchip Linux Driver Support <UNGLinuxDriver@microchip.com>
L:	netdev@vger.kernel.org
S:	Maintained
F:	Documentation/devicetree/bindings/net/microchip,lan78xx.txt
F:	drivers/net/usb/lan78xx.*
F:	include/dt-bindings/net/microchip-lan78xx.h

USB MASS STORAGE DRIVER
M:	Alan Stern <stern@rowland.harvard.edu>
L:	linux-usb@vger.kernel.org
L:	usb-storage@lists.one-eyed-alien.net
S:	Maintained
W:	http://www.one-eyed-alien.net/~mdharm/linux-usb/
F:	drivers/usb/storage/

USB MIDI DRIVER
M:	Clemens Ladisch <clemens@ladisch.de>
L:	alsa-devel@alsa-project.org (moderated for non-subscribers)
T:	git git://git.alsa-project.org/alsa-kernel.git
S:	Maintained
F:	sound/usb/midi.*

USB NETWORKING DRIVERS
L:	linux-usb@vger.kernel.org
S:	Odd Fixes
F:	drivers/net/usb/

USB OHCI DRIVER
M:	Alan Stern <stern@rowland.harvard.edu>
L:	linux-usb@vger.kernel.org
S:	Maintained
F:	Documentation/usb/ohci.txt
F:	drivers/usb/host/ohci*

USB OTG FSM (Finite State Machine)
M:	Peter Chen <Peter.Chen@nxp.com>
T:	git git://git.kernel.org/pub/scm/linux/kernel/git/peter.chen/usb.git
L:	linux-usb@vger.kernel.org
S:	Maintained
F:	drivers/usb/common/usb-otg-fsm.c

USB OVER IP DRIVER
M:	Valentina Manea <valentina.manea.m@gmail.com>
M:	Shuah Khan <shuah@kernel.org>
L:	linux-usb@vger.kernel.org
S:	Maintained
F:	Documentation/usb/usbip_protocol.txt
F:	drivers/usb/usbip/
F:	tools/usb/usbip/
F:	tools/testing/selftests/drivers/usb/usbip/

USB PEGASUS DRIVER
M:	Petko Manolov <petkan@nucleusys.com>
L:	linux-usb@vger.kernel.org
L:	netdev@vger.kernel.org
T:	git git://github.com/petkan/pegasus.git
W:	https://github.com/petkan/pegasus
S:	Maintained
F:	drivers/net/usb/pegasus.*

USB PHY LAYER
M:	Felipe Balbi <balbi@kernel.org>
L:	linux-usb@vger.kernel.org
T:	git git://git.kernel.org/pub/scm/linux/kernel/git/balbi/usb.git
S:	Maintained
F:	drivers/usb/phy/

USB PRINTER DRIVER (usblp)
M:	Pete Zaitcev <zaitcev@redhat.com>
L:	linux-usb@vger.kernel.org
S:	Supported
F:	drivers/usb/class/usblp.c

USB QMI WWAN NETWORK DRIVER
M:	Bjørn Mork <bjorn@mork.no>
L:	netdev@vger.kernel.org
S:	Maintained
F:	Documentation/ABI/testing/sysfs-class-net-qmi
F:	drivers/net/usb/qmi_wwan.c

USB RTL8150 DRIVER
M:	Petko Manolov <petkan@nucleusys.com>
L:	linux-usb@vger.kernel.org
L:	netdev@vger.kernel.org
T:	git git://github.com/petkan/rtl8150.git
W:	https://github.com/petkan/rtl8150
S:	Maintained
F:	drivers/net/usb/rtl8150.c

USB SERIAL SUBSYSTEM
M:	Johan Hovold <johan@kernel.org>
L:	linux-usb@vger.kernel.org
T:	git git://git.kernel.org/pub/scm/linux/kernel/git/johan/usb-serial.git
S:	Maintained
F:	Documentation/usb/usb-serial.txt
F:	drivers/usb/serial/
F:	include/linux/usb/serial.h

USB SMSC75XX ETHERNET DRIVER
M:	Steve Glendinning <steve.glendinning@shawell.net>
L:	netdev@vger.kernel.org
S:	Maintained
F:	drivers/net/usb/smsc75xx.*

USB SMSC95XX ETHERNET DRIVER
M:	Steve Glendinning <steve.glendinning@shawell.net>
M:	Microchip Linux Driver Support <UNGLinuxDriver@microchip.com>
L:	netdev@vger.kernel.org
S:	Maintained
F:	drivers/net/usb/smsc95xx.*

USB SUBSYSTEM
M:	Greg Kroah-Hartman <gregkh@linuxfoundation.org>
L:	linux-usb@vger.kernel.org
W:	http://www.linux-usb.org
T:	git git://git.kernel.org/pub/scm/linux/kernel/git/gregkh/usb.git
S:	Supported
F:	Documentation/devicetree/bindings/usb/
F:	Documentation/usb/
F:	drivers/usb/
F:	include/linux/usb.h
F:	include/linux/usb/

USB TYPEC PI3USB30532 MUX DRIVER
M:	Hans de Goede <hdegoede@redhat.com>
L:	linux-usb@vger.kernel.org
S:	Maintained
F:	drivers/usb/typec/mux/pi3usb30532.c

USB TYPEC CLASS
M:	Heikki Krogerus <heikki.krogerus@linux.intel.com>
L:	linux-usb@vger.kernel.org
S:	Maintained
F:	Documentation/ABI/testing/sysfs-class-typec
F:	Documentation/driver-api/usb/typec.rst
F:	drivers/usb/typec/
F:	include/linux/usb/typec.h

USB TYPEC BUS FOR ALTERNATE MODES
M:	Heikki Krogerus <heikki.krogerus@linux.intel.com>
L:	linux-usb@vger.kernel.org
S:	Maintained
F:	Documentation/ABI/testing/sysfs-bus-typec
F:	Documentation/driver-api/usb/typec_bus.rst
F:	drivers/usb/typec/altmodes/
F:	include/linux/usb/typec_altmode.h

USB TYPEC PORT CONTROLLER DRIVERS
M:	Guenter Roeck <linux@roeck-us.net>
L:	linux-usb@vger.kernel.org
S:	Maintained
F:	drivers/usb/typec/tcpm/

USB UHCI DRIVER
M:	Alan Stern <stern@rowland.harvard.edu>
L:	linux-usb@vger.kernel.org
S:	Maintained
F:	drivers/usb/host/uhci*

USB VIDEO CLASS
M:	Laurent Pinchart <laurent.pinchart@ideasonboard.com>
L:	linux-uvc-devel@lists.sourceforge.net (subscribers-only)
L:	linux-media@vger.kernel.org
T:	git git://linuxtv.org/media_tree.git
W:	http://www.ideasonboard.org/uvc/
S:	Maintained
F:	drivers/media/usb/uvc/
F:	include/uapi/linux/uvcvideo.h

USB VISION DRIVER
M:	Hans Verkuil <hverkuil@xs4all.nl>
L:	linux-media@vger.kernel.org
T:	git git://linuxtv.org/media_tree.git
W:	https://linuxtv.org
S:	Odd Fixes
F:	drivers/media/usb/usbvision/

USB WEBCAM GADGET
M:	Laurent Pinchart <laurent.pinchart@ideasonboard.com>
L:	linux-usb@vger.kernel.org
S:	Maintained
F:	drivers/usb/gadget/function/*uvc*
F:	drivers/usb/gadget/legacy/webcam.c
F:	include/uapi/linux/usb/g_uvc.h

USB WIRELESS RNDIS DRIVER (rndis_wlan)
M:	Jussi Kivilinna <jussi.kivilinna@iki.fi>
L:	linux-wireless@vger.kernel.org
S:	Maintained
F:	drivers/net/wireless/rndis_wlan.c

USB XHCI DRIVER
M:	Mathias Nyman <mathias.nyman@intel.com>
L:	linux-usb@vger.kernel.org
S:	Supported
F:	drivers/usb/host/xhci*
F:	drivers/usb/host/pci-quirks*

USB ZD1201 DRIVER
L:	linux-wireless@vger.kernel.org
W:	http://linux-lc100020.sourceforge.net
S:	Orphan
F:	drivers/net/wireless/zydas/zd1201.*

USB ZR364XX DRIVER
M:	Antoine Jacquet <royale@zerezo.com>
L:	linux-usb@vger.kernel.org
L:	linux-media@vger.kernel.org
T:	git git://linuxtv.org/media_tree.git
W:	http://royale.zerezo.com/zr364xx/
S:	Maintained
F:	Documentation/media/v4l-drivers/zr364xx*
F:	drivers/media/usb/zr364xx/

USER-MODE LINUX (UML)
M:	Jeff Dike <jdike@addtoit.com>
M:	Richard Weinberger <richard@nod.at>
L:	linux-um@lists.infradead.org
W:	http://user-mode-linux.sourceforge.net
T:	git git://git.kernel.org/pub/scm/linux/kernel/git/rw/uml.git
S:	Maintained
F:	Documentation/virtual/uml/
F:	arch/um/
F:	arch/x86/um/
F:	fs/hostfs/
F:	fs/hppfs/

USERSPACE COPYIN/COPYOUT (UIOVEC)
M:	Alexander Viro <viro@zeniv.linux.org.uk>
S:	Maintained
F:	lib/iov_iter.c
F:	include/linux/uio.h

USERSPACE DMA BUFFER DRIVER
M:	Gerd Hoffmann <kraxel@redhat.com>
S:	Maintained
L:	dri-devel@lists.freedesktop.org
F:	drivers/dma-buf/udmabuf.c
F:	include/uapi/linux/udmabuf.h
T:	git git://anongit.freedesktop.org/drm/drm-misc

USERSPACE I/O (UIO)
M:	Greg Kroah-Hartman <gregkh@linuxfoundation.org>
S:	Maintained
T:	git git://git.kernel.org/pub/scm/linux/kernel/git/gregkh/char-misc.git
F:	Documentation/driver-api/uio-howto.rst
F:	drivers/uio/
F:	include/linux/uio_driver.h

UTIL-LINUX PACKAGE
M:	Karel Zak <kzak@redhat.com>
L:	util-linux@vger.kernel.org
W:	http://en.wikipedia.org/wiki/Util-linux
T:	git git://git.kernel.org/pub/scm/utils/util-linux/util-linux.git
S:	Maintained

UUID HELPERS
M:	Christoph Hellwig <hch@lst.de>
R:	Andy Shevchenko <andriy.shevchenko@linux.intel.com>
L:	linux-kernel@vger.kernel.org
T:	git git://git.infradead.org/users/hch/uuid.git
F:	lib/uuid.c
F:	lib/test_uuid.c
F:	include/linux/uuid.h
F:	include/uapi/linux/uuid.h
S:	Maintained

UVESAFB DRIVER
M:	Michal Januszewski <spock@gentoo.org>
L:	linux-fbdev@vger.kernel.org
W:	https://github.com/mjanusz/v86d
S:	Maintained
F:	Documentation/fb/uvesafb.txt
F:	drivers/video/fbdev/uvesafb.*

VF610 NAND DRIVER
M:	Stefan Agner <stefan@agner.ch>
L:	linux-mtd@lists.infradead.org
S:	Supported
F:	drivers/mtd/nand/raw/vf610_nfc.c

VFAT/FAT/MSDOS FILESYSTEM
M:	OGAWA Hirofumi <hirofumi@mail.parknet.co.jp>
S:	Maintained
F:	Documentation/filesystems/vfat.txt
F:	fs/fat/

VFIO DRIVER
M:	Alex Williamson <alex.williamson@redhat.com>
L:	kvm@vger.kernel.org
T:	git git://github.com/awilliam/linux-vfio.git
S:	Maintained
F:	Documentation/vfio.txt
F:	drivers/vfio/
F:	include/linux/vfio.h
F:	include/uapi/linux/vfio.h

VFIO MEDIATED DEVICE DRIVERS
M:	Kirti Wankhede <kwankhede@nvidia.com>
L:	kvm@vger.kernel.org
S:	Maintained
F:	Documentation/vfio-mediated-device.txt
F:	drivers/vfio/mdev/
F:	include/linux/mdev.h
F:	samples/vfio-mdev/

VFIO PLATFORM DRIVER
M:	Eric Auger <eric.auger@redhat.com>
L:	kvm@vger.kernel.org
S:	Maintained
F:	drivers/vfio/platform/

VGA_SWITCHEROO
R:	Lukas Wunner <lukas@wunner.de>
S:	Maintained
F:	Documentation/gpu/vga-switcheroo.rst
F:	drivers/gpu/vga/vga_switcheroo.c
F:	include/linux/vga_switcheroo.h
T:	git git://anongit.freedesktop.org/drm/drm-misc

VIA RHINE NETWORK DRIVER
S:	Orphan
F:	drivers/net/ethernet/via/via-rhine.c

VIA SD/MMC CARD CONTROLLER DRIVER
M:	Bruce Chang <brucechang@via.com.tw>
M:	Harald Welte <HaraldWelte@viatech.com>
S:	Maintained
F:	drivers/mmc/host/via-sdmmc.c

VIA UNICHROME(PRO)/CHROME9 FRAMEBUFFER DRIVER
M:	Florian Tobias Schandinat <FlorianSchandinat@gmx.de>
L:	linux-fbdev@vger.kernel.org
S:	Maintained
F:	include/linux/via-core.h
F:	include/linux/via-gpio.h
F:	include/linux/via_i2c.h
F:	drivers/video/fbdev/via/

VIA VELOCITY NETWORK DRIVER
M:	Francois Romieu <romieu@fr.zoreil.com>
L:	netdev@vger.kernel.org
S:	Maintained
F:	drivers/net/ethernet/via/via-velocity.*

VICODEC VIRTUAL CODEC DRIVER
M:	Hans Verkuil <hans.verkuil@cisco.com>
L:	linux-media@vger.kernel.org
T:	git git://linuxtv.org/media_tree.git
W:	https://linuxtv.org
S:	Maintained
F:	drivers/media/platform/vicodec/*

VIDEO MULTIPLEXER DRIVER
M:	Philipp Zabel <p.zabel@pengutronix.de>
L:	linux-media@vger.kernel.org
S:	Maintained
F:	drivers/media/platform/video-mux.c

VIDEO I2C POLLING DRIVER
M:	Matt Ranostay <matt.ranostay@konsulko.com>
L:	linux-media@vger.kernel.org
S:	Maintained
F:	drivers/media/i2c/video-i2c.c

VIDEOBUF2 FRAMEWORK
M:	Pawel Osciak <pawel@osciak.com>
M:	Marek Szyprowski <m.szyprowski@samsung.com>
M:	Kyungmin Park <kyungmin.park@samsung.com>
L:	linux-media@vger.kernel.org
S:	Maintained
F:	drivers/media/common/videobuf2/*
F:	include/media/videobuf2-*

VIMC VIRTUAL MEDIA CONTROLLER DRIVER
M:	Helen Koike <helen.koike@collabora.com>
L:	linux-media@vger.kernel.org
T:	git git://linuxtv.org/media_tree.git
W:	https://linuxtv.org
S:	Maintained
F:	drivers/media/platform/vimc/*

VIRT LIB
M:	Alex Williamson <alex.williamson@redhat.com>
M:	Paolo Bonzini <pbonzini@redhat.com>
L:	kvm@vger.kernel.org
S:	Supported
F:	virt/lib/

VIRTIO AND VHOST VSOCK DRIVER
M:	Stefan Hajnoczi <stefanha@redhat.com>
L:	kvm@vger.kernel.org
L:	virtualization@lists.linux-foundation.org
L:	netdev@vger.kernel.org
S:	Maintained
F:	include/linux/virtio_vsock.h
F:	include/uapi/linux/virtio_vsock.h
F:	include/uapi/linux/vsockmon.h
F:	include/uapi/linux/vm_sockets_diag.h
F:	net/vmw_vsock/diag.c
F:	net/vmw_vsock/af_vsock_tap.c
F:	net/vmw_vsock/virtio_transport_common.c
F:	net/vmw_vsock/virtio_transport.c
F:	drivers/net/vsockmon.c
F:	drivers/vhost/vsock.c
F:	tools/testing/vsock/

VIRTIO CONSOLE DRIVER
M:	Amit Shah <amit@kernel.org>
L:	virtualization@lists.linux-foundation.org
S:	Maintained
F:	drivers/char/virtio_console.c
F:	include/linux/virtio_console.h
F:	include/uapi/linux/virtio_console.h

VIRTIO CORE, NET AND BLOCK DRIVERS
M:	"Michael S. Tsirkin" <mst@redhat.com>
M:	Jason Wang <jasowang@redhat.com>
L:	virtualization@lists.linux-foundation.org
S:	Maintained
F:	Documentation/devicetree/bindings/virtio/
F:	drivers/virtio/
F:	tools/virtio/
F:	drivers/net/virtio_net.c
F:	drivers/block/virtio_blk.c
F:	include/linux/virtio*.h
F:	include/uapi/linux/virtio_*.h
F:	drivers/crypto/virtio/
F:	mm/balloon_compaction.c

VIRTIO CRYPTO DRIVER
M:	Gonglei <arei.gonglei@huawei.com>
L:	virtualization@lists.linux-foundation.org
L:	linux-crypto@vger.kernel.org
S:	Maintained
F:	drivers/crypto/virtio/
F:	include/uapi/linux/virtio_crypto.h

VIRTIO DRIVERS FOR S390
M:	Cornelia Huck <cohuck@redhat.com>
M:	Halil Pasic <pasic@linux.ibm.com>
L:	linux-s390@vger.kernel.org
L:	virtualization@lists.linux-foundation.org
L:	kvm@vger.kernel.org
S:	Supported
F:	drivers/s390/virtio/
F:	arch/s390/include/uapi/asm/virtio-ccw.h

VIRTIO GPU DRIVER
M:	David Airlie <airlied@linux.ie>
M:	Gerd Hoffmann <kraxel@redhat.com>
L:	dri-devel@lists.freedesktop.org
L:	virtualization@lists.linux-foundation.org
T:	git git://anongit.freedesktop.org/drm/drm-misc
S:	Maintained
F:	drivers/gpu/drm/virtio/
F:	include/uapi/linux/virtio_gpu.h

VIRTIO HOST (VHOST)
M:	"Michael S. Tsirkin" <mst@redhat.com>
M:	Jason Wang <jasowang@redhat.com>
L:	kvm@vger.kernel.org
L:	virtualization@lists.linux-foundation.org
L:	netdev@vger.kernel.org
T:	git git://git.kernel.org/pub/scm/linux/kernel/git/mst/vhost.git
S:	Maintained
F:	drivers/vhost/
F:	include/uapi/linux/vhost.h

VIRTIO INPUT DRIVER
M:	Gerd Hoffmann <kraxel@redhat.com>
S:	Maintained
F:	drivers/virtio/virtio_input.c
F:	include/uapi/linux/virtio_input.h

VIRTUAL BOX GUEST DEVICE DRIVER
M:	Hans de Goede <hdegoede@redhat.com>
M:	Arnd Bergmann <arnd@arndb.de>
M:	Greg Kroah-Hartman <gregkh@linuxfoundation.org>
S:	Maintained
F:	include/linux/vbox_utils.h
F:	include/uapi/linux/vbox*.h
F:	drivers/virt/vboxguest/

VIRTUAL SERIO DEVICE DRIVER
M:	Stephen Chandler Paul <thatslyude@gmail.com>
S:	Maintained
F:	drivers/input/serio/userio.c
F:	include/uapi/linux/userio.h

VIVID VIRTUAL VIDEO DRIVER
M:	Hans Verkuil <hverkuil@xs4all.nl>
L:	linux-media@vger.kernel.org
T:	git git://linuxtv.org/media_tree.git
W:	https://linuxtv.org
S:	Maintained
F:	drivers/media/platform/vivid/*

VLYNQ BUS
M:	Florian Fainelli <f.fainelli@gmail.com>
L:	openwrt-devel@lists.openwrt.org (subscribers-only)
S:	Maintained
F:	drivers/vlynq/vlynq.c
F:	include/linux/vlynq.h

VME SUBSYSTEM
M:	Martyn Welch <martyn@welchs.me.uk>
M:	Manohar Vanga <manohar.vanga@gmail.com>
M:	Greg Kroah-Hartman <gregkh@linuxfoundation.org>
L:	devel@driverdev.osuosl.org
S:	Maintained
T:	git git://git.kernel.org/pub/scm/linux/kernel/git/gregkh/char-misc.git
F:	Documentation/driver-api/vme.rst
F:	drivers/staging/vme/
F:	drivers/vme/
F:	include/linux/vme*

VMWARE BALLOON DRIVER
M:	Xavier Deguillard <xdeguillard@vmware.com>
M:	Nadav Amit <namit@vmware.com>
M:	"VMware, Inc." <pv-drivers@vmware.com>
L:	linux-kernel@vger.kernel.org
S:	Maintained
F:	drivers/misc/vmw_balloon.c

VMWARE HYPERVISOR INTERFACE
M:	Alok Kataria <akataria@vmware.com>
L:	virtualization@lists.linux-foundation.org
S:	Supported
F:	arch/x86/kernel/cpu/vmware.c

VMWARE PVRDMA DRIVER
M:	Adit Ranadive <aditr@vmware.com>
M:	VMware PV-Drivers <pv-drivers@vmware.com>
L:	linux-rdma@vger.kernel.org
S:	Maintained
F:	drivers/infiniband/hw/vmw_pvrdma/

VMware PVSCSI driver
M:	Jim Gill <jgill@vmware.com>
M:	VMware PV-Drivers <pv-drivers@vmware.com>
L:	linux-scsi@vger.kernel.org
S:	Maintained
F:	drivers/scsi/vmw_pvscsi.c
F:	drivers/scsi/vmw_pvscsi.h

VMWARE VMMOUSE SUBDRIVER
M:	"VMware Graphics" <linux-graphics-maintainer@vmware.com>
M:	"VMware, Inc." <pv-drivers@vmware.com>
L:	linux-input@vger.kernel.org
S:	Maintained
F:	drivers/input/mouse/vmmouse.c
F:	drivers/input/mouse/vmmouse.h

VMWARE VMXNET3 ETHERNET DRIVER
M:	Ronak Doshi <doshir@vmware.com>
M:	"VMware, Inc." <pv-drivers@vmware.com>
L:	netdev@vger.kernel.org
S:	Maintained
F:	drivers/net/vmxnet3/

VOCORE VOCORE2 BOARD
M:	Harvey Hunt <harveyhuntnexus@gmail.com>
L:	linux-mips@vger.kernel.org
S:	Maintained
F:	arch/mips/boot/dts/ralink/vocore2.dts

VOLTAGE AND CURRENT REGULATOR FRAMEWORK
M:	Liam Girdwood <lgirdwood@gmail.com>
M:	Mark Brown <broonie@kernel.org>
L:	linux-kernel@vger.kernel.org
W:	http://www.slimlogic.co.uk/?p=48
T:	git git://git.kernel.org/pub/scm/linux/kernel/git/broonie/regulator.git
S:	Supported
F:	Documentation/devicetree/bindings/regulator/
F:	Documentation/power/regulator/
F:	drivers/regulator/
F:	include/dt-bindings/regulator/
F:	include/linux/regulator/

VRF
M:	David Ahern <dsa@cumulusnetworks.com>
M:	Shrijeet Mukherjee <shrijeet@gmail.com>
L:	netdev@vger.kernel.org
S:	Maintained
F:	drivers/net/vrf.c
F:	Documentation/networking/vrf.txt

VT1211 HARDWARE MONITOR DRIVER
M:	Juerg Haefliger <juergh@gmail.com>
L:	linux-hwmon@vger.kernel.org
S:	Maintained
F:	Documentation/hwmon/vt1211
F:	drivers/hwmon/vt1211.c

VT8231 HARDWARE MONITOR DRIVER
M:	Roger Lucas <vt8231@hiddenengine.co.uk>
L:	linux-hwmon@vger.kernel.org
S:	Maintained
F:	drivers/hwmon/vt8231.c

VUB300 USB to SDIO/SD/MMC bridge chip
M:	Tony Olech <tony.olech@elandigitalsystems.com>
L:	linux-mmc@vger.kernel.org
L:	linux-usb@vger.kernel.org
S:	Supported
F:	drivers/mmc/host/vub300.c

W1 DALLAS'S 1-WIRE BUS
M:	Evgeniy Polyakov <zbr@ioremap.net>
S:	Maintained
F:	Documentation/devicetree/bindings/w1/
F:	Documentation/w1/
F:	drivers/w1/
F:	include/linux/w1.h

W83791D HARDWARE MONITORING DRIVER
M:	Marc Hulsman <m.hulsman@tudelft.nl>
L:	linux-hwmon@vger.kernel.org
S:	Maintained
F:	Documentation/hwmon/w83791d
F:	drivers/hwmon/w83791d.c

W83793 HARDWARE MONITORING DRIVER
M:	Rudolf Marek <r.marek@assembler.cz>
L:	linux-hwmon@vger.kernel.org
S:	Maintained
F:	Documentation/hwmon/w83793
F:	drivers/hwmon/w83793.c

W83795 HARDWARE MONITORING DRIVER
M:	Jean Delvare <jdelvare@suse.com>
L:	linux-hwmon@vger.kernel.org
S:	Maintained
F:	drivers/hwmon/w83795.c

W83L51xD SD/MMC CARD INTERFACE DRIVER
M:	Pierre Ossman <pierre@ossman.eu>
S:	Maintained
F:	drivers/mmc/host/wbsd.*

WACOM PROTOCOL 4 SERIAL TABLETS
M:	Julian Squires <julian@cipht.net>
M:	Hans de Goede <hdegoede@redhat.com>
L:	linux-input@vger.kernel.org
S:	Maintained
F:	drivers/input/tablet/wacom_serial4.c

WATCHDOG DEVICE DRIVERS
M:	Wim Van Sebroeck <wim@linux-watchdog.org>
M:	Guenter Roeck <linux@roeck-us.net>
L:	linux-watchdog@vger.kernel.org
W:	http://www.linux-watchdog.org/
T:	git git://www.linux-watchdog.org/linux-watchdog.git
S:	Maintained
F:	Documentation/devicetree/bindings/watchdog/
F:	Documentation/watchdog/
F:	drivers/watchdog/
F:	include/linux/watchdog.h
F:	include/uapi/linux/watchdog.h

WHISKEYCOVE PMIC GPIO DRIVER
M:	Kuppuswamy Sathyanarayanan <sathyanarayanan.kuppuswamy@linux.intel.com>
L:	linux-gpio@vger.kernel.org
S:	Maintained
F:	drivers/gpio/gpio-wcove.c

WIIMOTE HID DRIVER
M:	David Herrmann <dh.herrmann@googlemail.com>
L:	linux-input@vger.kernel.org
S:	Maintained
F:	drivers/hid/hid-wiimote*

WILOCITY WIL6210 WIRELESS DRIVER
M:	Maya Erez <merez@codeaurora.org>
L:	linux-wireless@vger.kernel.org
L:	wil6210@qti.qualcomm.com
S:	Supported
W:	http://wireless.kernel.org/en/users/Drivers/wil6210
F:	drivers/net/wireless/ath/wil6210/

WIMAX STACK
M:	Inaky Perez-Gonzalez <inaky.perez-gonzalez@intel.com>
M:	linux-wimax@intel.com
L:	wimax@linuxwimax.org (subscribers-only)
S:	Supported
W:	http://linuxwimax.org
F:	Documentation/wimax/README.wimax
F:	include/linux/wimax/debug.h
F:	include/net/wimax.h
F:	include/uapi/linux/wimax.h
F:	net/wimax/

WINBOND CIR DRIVER
M:	David Härdeman <david@hardeman.nu>
S:	Maintained
F:	drivers/media/rc/winbond-cir.c

WINSYSTEMS EBC-C384 WATCHDOG DRIVER
M:	William Breathitt Gray <vilhelm.gray@gmail.com>
L:	linux-watchdog@vger.kernel.org
S:	Maintained
F:	drivers/watchdog/ebc-c384_wdt.c

WINSYSTEMS WS16C48 GPIO DRIVER
M:	William Breathitt Gray <vilhelm.gray@gmail.com>
L:	linux-gpio@vger.kernel.org
S:	Maintained
F:	drivers/gpio/gpio-ws16c48.c

WISTRON LAPTOP BUTTON DRIVER
M:	Miloslav Trmac <mitr@volny.cz>
S:	Maintained
F:	drivers/input/misc/wistron_btns.c

WL3501 WIRELESS PCMCIA CARD DRIVER
L:	linux-wireless@vger.kernel.org
S:	Odd fixes
F:	drivers/net/wireless/wl3501*

WOLFSON MICROELECTRONICS DRIVERS
L:	patches@opensource.cirrus.com
T:	git https://github.com/CirrusLogic/linux-drivers.git
W:	https://github.com/CirrusLogic/linux-drivers/wiki
S:	Supported
F:	Documentation/hwmon/wm83??
F:	Documentation/devicetree/bindings/extcon/extcon-arizona.txt
F:	Documentation/devicetree/bindings/regulator/arizona-regulator.txt
F:	Documentation/devicetree/bindings/mfd/arizona.txt
F:	Documentation/devicetree/bindings/mfd/wm831x.txt
F:	Documentation/devicetree/bindings/sound/wlf,arizona.txt
F:	arch/arm/mach-s3c64xx/mach-crag6410*
F:	drivers/clk/clk-wm83*.c
F:	drivers/extcon/extcon-arizona.c
F:	drivers/leds/leds-wm83*.c
F:	drivers/gpio/gpio-*wm*.c
F:	drivers/gpio/gpio-arizona.c
F:	drivers/hwmon/wm83??-hwmon.c
F:	drivers/input/misc/wm831x-on.c
F:	drivers/input/touchscreen/wm831x-ts.c
F:	drivers/input/touchscreen/wm97*.c
F:	drivers/mfd/arizona*
F:	drivers/mfd/wm*.c
F:	drivers/mfd/cs47l24*
F:	drivers/power/supply/wm83*.c
F:	drivers/rtc/rtc-wm83*.c
F:	drivers/regulator/wm8*.c
F:	drivers/regulator/arizona*
F:	drivers/video/backlight/wm83*_bl.c
F:	drivers/watchdog/wm83*_wdt.c
F:	include/linux/mfd/arizona/
F:	include/linux/mfd/wm831x/
F:	include/linux/mfd/wm8350/
F:	include/linux/mfd/wm8400*
F:	include/linux/regulator/arizona*
F:	include/linux/wm97xx.h
F:	include/sound/wm????.h
F:	sound/soc/codecs/arizona.?
F:	sound/soc/codecs/wm*
F:	sound/soc/codecs/cs47l24*

WORKQUEUE
M:	Tejun Heo <tj@kernel.org>
R:	Lai Jiangshan <jiangshanlai@gmail.com>
T:	git git://git.kernel.org/pub/scm/linux/kernel/git/tj/wq.git
S:	Maintained
F:	include/linux/workqueue.h
F:	kernel/workqueue.c
F:	Documentation/core-api/workqueue.rst

X-POWERS AXP288 PMIC DRIVERS
M:	Hans de Goede <hdegoede@redhat.com>
S:	Maintained
N:	axp288
F:	drivers/acpi/pmic/intel_pmic_xpower.c

X-POWERS MULTIFUNCTION PMIC DEVICE DRIVERS
M:	Chen-Yu Tsai <wens@csie.org>
L:	linux-kernel@vger.kernel.org
S:	Maintained
N:	axp[128]

X.25 NETWORK LAYER
M:	Andrew Hendry <andrew.hendry@gmail.com>
L:	linux-x25@vger.kernel.org
S:	Odd Fixes
F:	Documentation/networking/x25*
F:	include/net/x25*
F:	net/x25/

X86 ARCHITECTURE (32-BIT AND 64-BIT)
M:	Thomas Gleixner <tglx@linutronix.de>
M:	Ingo Molnar <mingo@redhat.com>
M:	Borislav Petkov <bp@alien8.de>
R:	"H. Peter Anvin" <hpa@zytor.com>
M:	x86@kernel.org
L:	linux-kernel@vger.kernel.org
T:	git git://git.kernel.org/pub/scm/linux/kernel/git/tip/tip.git x86/core
S:	Maintained
F:	Documentation/devicetree/bindings/x86/
F:	Documentation/x86/
F:	arch/x86/

X86 ENTRY CODE
M:	Andy Lutomirski <luto@kernel.org>
L:	linux-kernel@vger.kernel.org
T:	git git://git.kernel.org/pub/scm/linux/kernel/git/tip/tip.git x86/asm
S:	Maintained
F:	arch/x86/entry/

X86 MCE INFRASTRUCTURE
M:	Tony Luck <tony.luck@intel.com>
M:	Borislav Petkov <bp@alien8.de>
L:	linux-edac@vger.kernel.org
S:	Maintained
F:	arch/x86/kernel/cpu/mcheck/*

X86 MICROCODE UPDATE SUPPORT
M:	Borislav Petkov <bp@alien8.de>
S:	Maintained
F:	arch/x86/kernel/cpu/microcode/*

X86 MM
M:	Dave Hansen <dave.hansen@linux.intel.com>
M:	Andy Lutomirski <luto@kernel.org>
M:	Peter Zijlstra <peterz@infradead.org>
L:	linux-kernel@vger.kernel.org
T:	git git://git.kernel.org/pub/scm/linux/kernel/git/tip/tip.git x86/mm
S:	Maintained
F:	arch/x86/mm/

X86 PLATFORM DRIVERS
M:	Darren Hart <dvhart@infradead.org>
M:	Andy Shevchenko <andy@infradead.org>
L:	platform-driver-x86@vger.kernel.org
T:	git git://git.infradead.org/linux-platform-drivers-x86.git
S:	Maintained
F:	drivers/platform/x86/
F:	drivers/platform/olpc/

X86 VDSO
M:	Andy Lutomirski <luto@kernel.org>
L:	linux-kernel@vger.kernel.org
T:	git git://git.kernel.org/pub/scm/linux/kernel/git/tip/tip.git x86/vdso
S:	Maintained
F:	arch/x86/entry/vdso/

XARRAY
M:	Matthew Wilcox <willy@infradead.org>
L:	linux-fsdevel@vger.kernel.org
S:	Supported
F:	Documentation/core-api/xarray.rst
F:	lib/idr.c
F:	lib/xarray.c
F:	include/linux/idr.h
F:	include/linux/xarray.h
F:	tools/testing/radix-tree

XBOX DVD IR REMOTE
M:	Benjamin Valentin <benpicco@googlemail.com>
S:	Maintained
F:	drivers/media/rc/xbox_remote.c
F:	drivers/media/rc/keymaps/rc-xbox-dvd.c

XC2028/3028 TUNER DRIVER
M:	Mauro Carvalho Chehab <mchehab@kernel.org>
L:	linux-media@vger.kernel.org
W:	https://linuxtv.org
T:	git git://linuxtv.org/media_tree.git
S:	Maintained
F:	drivers/media/tuners/tuner-xc2028.*

XDP SOCKETS (AF_XDP)
M:	Björn Töpel <bjorn.topel@intel.com>
M:	Magnus Karlsson <magnus.karlsson@intel.com>
L:	netdev@vger.kernel.org
S:	Maintained
F:	kernel/bpf/xskmap.c
F:	net/xdp/

XEN BLOCK SUBSYSTEM
M:	Konrad Rzeszutek Wilk <konrad.wilk@oracle.com>
M:	Roger Pau Monné <roger.pau@citrix.com>
L:	xen-devel@lists.xenproject.org (moderated for non-subscribers)
S:	Supported
F:	drivers/block/xen-blkback/*
F:	drivers/block/xen*

XEN HYPERVISOR ARM
M:	Stefano Stabellini <sstabellini@kernel.org>
L:	xen-devel@lists.xenproject.org (moderated for non-subscribers)
S:	Maintained
F:	arch/arm/xen/
F:	arch/arm/include/asm/xen/

XEN HYPERVISOR ARM64
M:	Stefano Stabellini <sstabellini@kernel.org>
L:	xen-devel@lists.xenproject.org (moderated for non-subscribers)
S:	Maintained
F:	arch/arm64/xen/
F:	arch/arm64/include/asm/xen/

XEN HYPERVISOR INTERFACE
M:	Boris Ostrovsky <boris.ostrovsky@oracle.com>
M:	Juergen Gross <jgross@suse.com>
R:	Stefano Stabellini <sstabellini@kernel.org>
L:	xen-devel@lists.xenproject.org (moderated for non-subscribers)
T:	git git://git.kernel.org/pub/scm/linux/kernel/git/xen/tip.git
S:	Supported
F:	arch/x86/xen/
F:	drivers/*/xen-*front.c
F:	drivers/xen/
F:	arch/x86/include/asm/xen/
F:	arch/x86/include/asm/pvclock-abi.h
F:	include/xen/
F:	include/uapi/xen/
F:	Documentation/ABI/stable/sysfs-hypervisor-xen
F:	Documentation/ABI/testing/sysfs-hypervisor-xen

XEN NETWORK BACKEND DRIVER
M:	Wei Liu <wei.liu2@citrix.com>
M:	Paul Durrant <paul.durrant@citrix.com>
L:	xen-devel@lists.xenproject.org (moderated for non-subscribers)
L:	netdev@vger.kernel.org
S:	Supported
F:	drivers/net/xen-netback/*

XEN PCI SUBSYSTEM
M:	Konrad Rzeszutek Wilk <konrad.wilk@oracle.com>
L:	xen-devel@lists.xenproject.org (moderated for non-subscribers)
S:	Supported
F:	arch/x86/pci/*xen*
F:	drivers/pci/*xen*

XEN PVSCSI DRIVERS
M:	Juergen Gross <jgross@suse.com>
L:	xen-devel@lists.xenproject.org (moderated for non-subscribers)
L:	linux-scsi@vger.kernel.org
S:	Supported
F:	drivers/scsi/xen-scsifront.c
F:	drivers/xen/xen-scsiback.c
F:	include/xen/interface/io/vscsiif.h

XEN SWIOTLB SUBSYSTEM
M:	Konrad Rzeszutek Wilk <konrad.wilk@oracle.com>
L:	xen-devel@lists.xenproject.org (moderated for non-subscribers)
L:	iommu@lists.linux-foundation.org
S:	Supported
F:	arch/x86/xen/*swiotlb*
F:	drivers/xen/*swiotlb*

XEN SOUND FRONTEND DRIVER
M:	Oleksandr Andrushchenko <oleksandr_andrushchenko@epam.com>
L:	xen-devel@lists.xenproject.org (moderated for non-subscribers)
L:	alsa-devel@alsa-project.org (moderated for non-subscribers)
S:	Supported
F:	sound/xen/*

XFS FILESYSTEM
M:	Darrick J. Wong <darrick.wong@oracle.com>
M:	linux-xfs@vger.kernel.org
L:	linux-xfs@vger.kernel.org
W:	http://xfs.org/
T:	git git://git.kernel.org/pub/scm/fs/xfs/xfs-linux.git
S:	Supported
F:	Documentation/filesystems/xfs.txt
F:	fs/xfs/

XILINX AXI ETHERNET DRIVER
M:	Anirudha Sarangi <anirudh@xilinx.com>
M:	John Linn <John.Linn@xilinx.com>
S:	Maintained
F:	drivers/net/ethernet/xilinx/xilinx_axienet*

XILINX UARTLITE SERIAL DRIVER
M:	Peter Korsgaard <jacmet@sunsite.dk>
L:	linux-serial@vger.kernel.org
S:	Maintained
F:	drivers/tty/serial/uartlite.c

XILINX VIDEO IP CORES
M:	Hyun Kwon <hyun.kwon@xilinx.com>
M:	Laurent Pinchart <laurent.pinchart@ideasonboard.com>
L:	linux-media@vger.kernel.org
T:	git git://linuxtv.org/media_tree.git
S:	Supported
F:	Documentation/devicetree/bindings/media/xilinx/
F:	drivers/media/platform/xilinx/
F:	include/uapi/linux/xilinx-v4l2-controls.h

XILLYBUS DRIVER
M:	Eli Billauer <eli.billauer@gmail.com>
L:	linux-kernel@vger.kernel.org
S:	Supported
F:	drivers/char/xillybus/

XLP9XX I2C DRIVER
M:	George Cherian <george.cherian@cavium.com>
M:	Jan Glauber <jglauber@cavium.com>
L:	linux-i2c@vger.kernel.org
W:	http://www.cavium.com
S:	Supported
F:	drivers/i2c/busses/i2c-xlp9xx.c

XRA1403 GPIO EXPANDER
M:	Nandor Han <nandor.han@ge.com>
M:	Semi Malinen <semi.malinen@ge.com>
L:	linux-gpio@vger.kernel.org
S:	Maintained
F:	drivers/gpio/gpio-xra1403.c
F:	Documentation/devicetree/bindings/gpio/gpio-xra1403.txt

XTENSA XTFPGA PLATFORM SUPPORT
M:	Max Filippov <jcmvbkbc@gmail.com>
L:	linux-xtensa@linux-xtensa.org
S:	Maintained
F:	drivers/spi/spi-xtensa-xtfpga.c
F:	sound/soc/xtensa/xtfpga-i2s.c

YAM DRIVER FOR AX.25
M:	Jean-Paul Roubelat <jpr@f6fbb.org>
L:	linux-hams@vger.kernel.org
S:	Maintained
F:	drivers/net/hamradio/yam*
F:	include/linux/yam.h

YAMA SECURITY MODULE
M:	Kees Cook <keescook@chromium.org>
T:	git git://git.kernel.org/pub/scm/linux/kernel/git/kees/linux.git yama/tip
S:	Supported
F:	security/yama/
F:	Documentation/admin-guide/LSM/Yama.rst

YEALINK PHONE DRIVER
M:	Henk Vergonet <Henk.Vergonet@gmail.com>
L:	usbb2k-api-dev@nongnu.org
S:	Maintained
F:	Documentation/input/devices/yealink.rst
F:	drivers/input/misc/yealink.*

Z8530 DRIVER FOR AX.25
M:	Joerg Reuter <jreuter@yaina.de>
W:	http://yaina.de/jreuter/
W:	http://www.qsl.net/dl1bke/
L:	linux-hams@vger.kernel.org
S:	Maintained
F:	Documentation/networking/z8530drv.txt
F:	drivers/net/hamradio/*scc.c
F:	drivers/net/hamradio/z8530.h

ZBUD COMPRESSED PAGE ALLOCATOR
M:	Seth Jennings <sjenning@redhat.com>
M:	Dan Streetman <ddstreet@ieee.org>
L:	linux-mm@kvack.org
S:	Maintained
F:	mm/zbud.c
F:	include/linux/zbud.h

ZD1211RW WIRELESS DRIVER
M:	Daniel Drake <dsd@gentoo.org>
M:	Ulrich Kunitz <kune@deine-taler.de>
W:	http://zd1211.ath.cx/wiki/DriverRewrite
L:	linux-wireless@vger.kernel.org
L:	zd1211-devs@lists.sourceforge.net (subscribers-only)
S:	Maintained
F:	drivers/net/wireless/zydas/zd1211rw/

ZD1301 MEDIA DRIVER
M:	Antti Palosaari <crope@iki.fi>
L:	linux-media@vger.kernel.org
W:	https://linuxtv.org/
W:	http://palosaari.fi/linux/
Q:	https://patchwork.linuxtv.org/project/linux-media/list/
S:	Maintained
F:	drivers/media/usb/dvb-usb-v2/zd1301*

ZD1301_DEMOD MEDIA DRIVER
M:	Antti Palosaari <crope@iki.fi>
L:	linux-media@vger.kernel.org
W:	https://linuxtv.org/
W:	http://palosaari.fi/linux/
Q:	https://patchwork.linuxtv.org/project/linux-media/list/
S:	Maintained
F:	drivers/media/dvb-frontends/zd1301_demod*

ZPOOL COMPRESSED PAGE STORAGE API
M:	Dan Streetman <ddstreet@ieee.org>
L:	linux-mm@kvack.org
S:	Maintained
F:	mm/zpool.c
F:	include/linux/zpool.h

ZR36067 VIDEO FOR LINUX DRIVER
L:	mjpeg-users@lists.sourceforge.net
L:	linux-media@vger.kernel.org
W:	http://mjpeg.sourceforge.net/driver-zoran/
T:	hg https://linuxtv.org/hg/v4l-dvb
S:	Odd Fixes
F:	drivers/staging/media/zoran/

ZRAM COMPRESSED RAM BLOCK DEVICE DRVIER
M:	Minchan Kim <minchan@kernel.org>
M:	Nitin Gupta <ngupta@vflare.org>
R:	Sergey Senozhatsky <sergey.senozhatsky.work@gmail.com>
L:	linux-kernel@vger.kernel.org
S:	Maintained
F:	drivers/block/zram/
F:	Documentation/blockdev/zram.txt

ZS DECSTATION Z85C30 SERIAL DRIVER
M:	"Maciej W. Rozycki" <macro@linux-mips.org>
S:	Maintained
F:	drivers/tty/serial/zs.*

ZSMALLOC COMPRESSED SLAB MEMORY ALLOCATOR
M:	Minchan Kim <minchan@kernel.org>
M:	Nitin Gupta <ngupta@vflare.org>
R:	Sergey Senozhatsky <sergey.senozhatsky.work@gmail.com>
L:	linux-mm@kvack.org
S:	Maintained
F:	mm/zsmalloc.c
F:	include/linux/zsmalloc.h
F:	Documentation/vm/zsmalloc.rst

ZSWAP COMPRESSED SWAP CACHING
M:	Seth Jennings <sjenning@redhat.com>
M:	Dan Streetman <ddstreet@ieee.org>
L:	linux-mm@kvack.org
S:	Maintained
F:	mm/zswap.c

THE REST
M:	Linus Torvalds <torvalds@linux-foundation.org>
L:	linux-kernel@vger.kernel.org
Q:	http://patchwork.kernel.org/project/LKML/list/
T:	git git://git.kernel.org/pub/scm/linux/kernel/git/torvalds/linux.git
S:	Buried alive in reporters
F:	*
F:	*/<|MERGE_RESOLUTION|>--- conflicted
+++ resolved
@@ -7161,13 +7161,9 @@
 F:	lib/842/
 
 IBM Power in-Nest Crypto Acceleration
-<<<<<<< HEAD
 M:	Breno Leitão <leitao@debian.org>
 M:	Nayna Jain <nayna@linux.ibm.com>
 M:	Paulo Flabiano Smorigo <pfsmorigo@gmail.com>
-=======
-M:	Paulo Flabiano Smorigo <pfsmorigo@linux.ibm.com>
->>>>>>> 0f494f73
 L:	linux-crypto@vger.kernel.org
 S:	Supported
 F:	drivers/crypto/nx/Makefile
@@ -7231,13 +7227,9 @@
 F:	drivers/scsi/ibmvscsi_tgt/
 
 IBM Power VMX Cryptographic instructions
-<<<<<<< HEAD
 M:	Breno Leitão <leitao@debian.org>
 M:	Nayna Jain <nayna@linux.ibm.com>
 M:	Paulo Flabiano Smorigo <pfsmorigo@gmail.com>
-=======
-M:	Paulo Flabiano Smorigo <pfsmorigo@linux.ibm.com>
->>>>>>> 0f494f73
 L:	linux-crypto@vger.kernel.org
 S:	Supported
 F:	drivers/crypto/vmx/Makefile
